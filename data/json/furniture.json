[
    {
        "type" : "furniture",
        "id" : "f_hay",
        "name": "hay",
        "symbol": "#",
        "bgcolor": "brown",
        "move_cost_mod": 3,
        "required_str": 6,
        "flags": ["TRANSPARENT", "CONTAINER", "FLAMMABLE_ASH", "ORGANIC", "MOUNTABLE", "SHORT"],
        "bash": {
            "str_min": 1, "str_max": 12,
            "sound": "whish!",
            "sound_fail": "whish.",
            "items": [
                { "item": "straw_pile", "amount": 10, "minamount": 6},
                { "item": "rope_6", "amount": 3, "minamount": 1}
            ]
        }
    },{
        "type" : "furniture",
        "id" : "f_rubble",
        "name": "pile of rubble",
        "symbol": "^",
        "color": "ltgray",
        "move_cost_mod": 6,
        "max_volume": 3000,
        "required_str": -1,
        "flags": ["TRANSPARENT", "UNSTABLE", "ROUGH", "PLACE_ITEM", "MOUNTABLE", "CONTAINER",
                  "SEALED", "TINY"],
        "examine_action": "rubble"
    },{
        "type" : "furniture",
        "id" : "f_rubble_rock",
        "name": "pile of rocky rubble",
        "symbol": "^",
        "color": "dkgray",
        "move_cost_mod": 6,
        "max_volume": 3000,
        "required_str": -1,
        "flags": ["TRANSPARENT", "UNSTABLE", "ROUGH", "PLACE_ITEM", "MOUNTABLE", "CONTAINER",
                  "SEALED", "SHORT"],
        "examine_action": "rubble"
    },{
        "type" : "furniture",
        "id" : "f_wreckage",
        "name": "metal wreckage",
        "symbol": "#",
        "color": "cyan",
        "move_cost_mod": 6,
        "max_volume": 3000,
        "required_str": -1,
        "flags": ["TRANSPARENT", "UNSTABLE", "ROUGH", "SHARP", "PLACE_ITEM", "MOUNTABLE",
                  "CONTAINER", "SEALED", "SHORT"],
        "examine_action": "rubble"
    },{
        "type" : "furniture",
        "id" : "f_ash",
        "name": "pile of ash",
        "symbol": "#",
        "color": "ltgray",
        "move_cost_mod": 0,
        "required_str": -1,
        "flags": ["TRANSPARENT", "NOCOLLIDE"],
        "examine_action": "rubble"
    },{
        "type" : "furniture",
        "id" : "f_barricade_road",
        "name": "road barricade",
        "symbol": "#",
        "bgcolor": "yellow",
        "move_cost_mod": 3,
        "required_str": 5,
        "flags": ["TRANSPARENT", "FLAMMABLE_ASH", "ORGANIC", "MOUNTABLE"],
        "deconstruct": {
            "items": [
                { "item": "2x4", "amount": 6 },
                { "item": "nail", "amount": 8, "minamount": 6 }
            ]
        },
        "bash": {
            "str_min": 3, "str_max": 40,
            "sound": "smash!",
            "sound_fail": "whump.",
            "items": [
                { "item": "2x4", "amount": 6, "minamount": 2},
                { "item": "nail", "amount": 12, "minamount": 4},
                { "item": "splinter", "amount": 1 }
            ]
        }
    },{
        "type" : "furniture",
        "id" : "f_sandbag_half",
        "name": "sandbag barricade",
        "symbol": "#",
        "bgcolor": "brown",
        "move_cost_mod": 3,
        "required_str": -1,
        "flags": ["TRANSPARENT", "MOUNTABLE", "BLOCKSDOOR", "SHORT"],
        "deconstruct": {
            "items": [
                { "item": "bag_canvas", "amount": 2},
                { "item": "material_sand", "amount": 20}
            ]
        },
        "bash": {
            "str_min": 12, "str_max": 60,
            "sound": "rrrip!",
            "sound_fail": "whump.",
            "items": [
                { "item": "bag_canvas", "amount": 2, "minamount": 1},
                { "item": "material_sand", "amount": 20, "minamount": 5}
            ]
        }
    },{
        "type" : "furniture",
        "id" : "f_sandbag_wall",
        "name": "sandbag wall",
        "symbol": "#",
        "bgcolor": "brown",
        "move_cost_mod": -1,
        "required_str": -1,
        "flags": ["NOITEM", "BLOCKSDOOR"],
        "deconstruct": {
            "items": [
                { "item": "bag_canvas", "amount": 4},
                { "item": "material_sand", "amount": 40}
            ],
            "furn_set": "f_sandbag_half"
        },
        "bash": {
            "str_min": 24, "str_max": 80,
            "sound": "rrrip!",
            "sound_fail": "whump.",
            "furn_set": "f_sandbag_half",
            "items": [
                { "item": "bag_canvas", "amount": 4, "minamount": 1},
                { "item": "material_sand", "amount": 40, "minamount": 10}
            ]
        }
    },{
        "type" : "furniture",
        "id" : "f_bulletin",
        "name": "bulletin board",
        "symbol": "6",
        "color": "blue",
        "move_cost_mod": -1,
        "required_str": -1,
        "flags": ["FLAMMABLE", "NOITEM", "ORGANIC"],
        "examine_action": "bulletin_board",
        "deconstruct": {
            "items": [
                { "item": "2x4", "amount": 4 },
                { "item": "nail", "amount": 8, "minamount": 4 }
            ]
        },
        "bash": {
            "str_min": 3, "str_max": 40,
            "sound": "crunch!",
            "sound_fail": "whump.",
            "items": [
                { "item": "2x4", "amount": 3, "minamount": 0 },
                { "item": "nail", "amount": 6, "minamount": 4 },
                { "item": "splinter", "amount": 4, "minamount": 1 }
            ]
        }
    },{
        "type" : "furniture",
        "id" : "f_indoor_plant",
        "name": "indoor plant",
        "symbol": "^",
        "color": "green",
        "move_cost_mod": 2,
        "required_str": 5,
        "max_volume": 2000,
        "flags": ["CONTAINER", "FLAMMABLE_ASH", "PLACE_ITEM", "ORGANIC", "SHORT"],
        "bash": {
            "str_min": 2, "str_max": 18,
            "sound": "smash!",
            "sound_fail": "whump.",
            "items": [
                { "item": "withered", "amount": 1, "minamount": 0 },
                { "item": "wrapper", "amount": 1, "minamount": 0 },
                { "item": "can_drink", "amount": 1, "minamount": 0 },
                { "item": "bag_plastic", "amount": 1, "minamount": 0 },
                { "item": "ceramic_shard", "amount": 3, "minamount": 1 },
                { "item": "cig_butt", "amount": 1, "minamount": 0 }
            ]
        }
    },{
        "type" : "furniture",
        "id" : "f_bed",
        "name": "bed",
        "symbol": "#",
        "color": "magenta",
        "move_cost_mod": 3,
        "required_str": -1,
        "deconstruct": {
            "items": [
                { "item": "2x4", "amount": 12 },
                { "item": "rag", "amount": 135, "minamount": 120 },
                { "item": "nail", "amount": 10, "minamount": 8 }
            ]
        },
        "max_volume": 4000,
        "flags": ["TRANSPARENT", "CONTAINER", "FLAMMABLE_ASH",
                  "PLACE_ITEM", "ORGANIC", "MOUNTABLE"],
        "bash": {
            "str_min": 12, "str_max": 40,
            "sound": "crunch!",
            "sound_fail": "whump.",
            "items": [
                { "item": "2x4", "amount": 8, "minamount": 5 },
                { "item": "nail", "amount": 8, "minamount": 6 },
                { "item": "splinter", "amount": 6, "minamount": 3 },
                { "item": "rag", "amount": 130, "minamount": 80 }
            ]
        }
    },{
        "type" : "furniture",
        "id" : "f_toilet",
        "name": "toilet",
        "symbol": "&",
        "color": "white",
        "move_cost_mod": 2,
        "required_str": -1,
        "flags": ["TRANSPARENT", "FLAMMABLE_HARD", "MOUNTABLE"],
        "examine_action": "toilet",
        "bash": {
            "str_min": 8, "str_max": 30,
            "sound": "porcelain breaking!",
            "sound_fail": "whunk!",
            "items": [
                { "item": "cu_pipe", "amount": 1, "chance": 50 },
                { "item": "ceramic_shard", "amount": 8, "minamount": 2}
            ]
        }
    },{
        "type" : "furniture",
        "id" : "f_makeshift_bed",
        "name": "makeshift bed",
        "symbol": "#",
        "color": "magenta",
        "move_cost_mod": 3,
        "required_str": 12,
        "deconstruct": {
            "items": [
                { "item": "2x4", "amount": 4 },
                { "item": "rag", "amount": 35, "minamount": 30 },
                { "item": "nail", "amount": 6, "minamount": 4 }
            ]
        },
        "max_volume": 4000,
        "flags": ["TRANSPARENT", "FLAMMABLE_ASH", "ORGANIC", "MOUNTABLE", "SHORT"],
        "bash": {
            "str_min": 8, "str_max": 30,
            "sound": "crunch!",
            "sound_fail": "whump.",
            "items": [
                { "item": "2x4", "amount": 3, "minamount": 1 },
                { "item": "nail", "amount": 6, "minamount": 2 },
                { "item": "splinter", "amount": 4, "minamount": 1 },
                { "item": "rag", "amount": 30, "minamount": 20 }
            ]
        }
    },{
        "type" : "furniture",
        "id" : "f_straw_bed",
        "name": "straw bed",
        "symbol": "#",
        "color": "magenta",
        "move_cost_mod": 3,
        "required_str": -1,
        "deconstruct": {
            "items": [
                { "item": "2x4", "amount": 4 },
                { "item": "straw_pile", "amount": 8, "minamount": 7 }
            ]
        },
        "max_volume": 4000,
        "flags": ["TRANSPARENT", "FLAMMABLE_ASH", "ORGANIC", "MOUNTABLE", "SHORT"],
        "bash": {
            "str_min": 6, "str_max": 20,
            "sound": "crunch!",
            "sound_fail": "whump.",
            "items": [
                { "item": "2x4", "amount": 3, "minamount": 2 },
                { "item": "straw_pile", "amount": 8, "minamount": 7 },
                { "item": "splinter", "amount": 2, "minamount": 1 }
            ]
        }
    },{
        "type" : "furniture",
        "id" : "f_sink",
        "name": "sink",
        "symbol": "&",
        "color": "white",
        "move_cost_mod": 2,
        "required_str": -1,
        "flags": ["TRANSPARENT", "FLAMMABLE_HARD", "CONTAINER", "PLACE_ITEM", "MOUNTABLE"],
        "bash": {
            "str_min": 8, "str_max": 30,
            "sound": "porcelain breaking!",
            "sound_fail": "whunk!",
            "items": [
                { "item": "cu_pipe", "amount": 1, "minamount": 0 },
                { "item": "water_faucet", "amount": 1, "minamount": 0},
                { "item": "ceramic_shard", "amount": 8, "minamount": 2}
            ]
        }
    },{
        "type" : "furniture",
        "id" : "f_oven",
        "name": "oven",
        "symbol": "#",
        "color": "dkgray",
        "move_cost_mod": 2,
        "required_str": 16,
        "flags": ["PLACE_ITEM", "TRANSPARENT", "FIRE_CONTAINER", "CONTAINER", "BLOCKSDOOR", "MOUNTABLE"],
        "deconstruct": {
            "items": [
                { "item": "sheet_metal", "amount": 6, "minamount": 2 },
                { "item": "scrap", "amount": 6, "minamount": 2 },
                { "item": "steel_chunk", "amount": 3, "minamount": 2 },
                { "item": "element", "amount": 4, "minamount": 1 },
                { "item": "pilot_light", "amount": 1 }
            ]
        },
        "max_volume": 4000,
        "bash": {
            "str_min": 8, "str_max": 30,
            "sound": "metal screeching!",
            "sound_fail": "clang!",
            "items": [
                { "item": "scrap", "amount": 6, "minamount": 0},
                { "item": "steel_chunk", "amount": 3, "minamount": 0},
                { "item": "element", "amount": 3, "minamount": 1},
                { "item": "sheet_metal", "amount": 6, "minamount": 2},
                { "item": "cable", "amount": 3, "minamount": 1},
                { "item": "pilot_light", "amount": 1 }
            ]
        }
    },{
        "type" : "furniture",
        "id" : "f_woodstove",
        "name": "wood stove",
        "symbol": "#",
        "bgcolor": "red",
        "move_cost_mod": 2,
        "required_str": 10,
        "max_volume": 4000,
        "flags": ["TRANSPARENT", "CONTAINER", "FIRE_CONTAINER", "SUPPRESS_SMOKE", "PLACE_ITEM", "MOUNTABLE"],
        "bash": {
            "str_min": 8, "str_max": 30,
            "sound": "metal screeching!",
            "sound_fail": "clang!",
            "items": [
                { "item": "scrap", "amount": 6, "minamount": 3},
                { "item": "pipe", "amount": 1, "chance": 50}
            ]
        }
    },{
        "type" : "furniture",
        "id" : "f_fireplace",
        "name": "fireplace",
        "symbol": "#",
        "bgcolor": "white",
        "move_cost_mod": 2,
        "required_str": -1,
        "flags": ["TRANSPARENT", "CONTAINER", "FIRE_CONTAINER", "SUPPRESS_SMOKE", "PLACE_ITEM"],
        "bash": {
            "str_min": 30, "str_max": 210,
            "sound": "crash!",
            "sound_fail": "whump!",
            "items": [
                { "item": "rock", "amount": 30, "minamount": 15}
            ]
        }
    },{
        "type" : "furniture",
        "id" : "f_shower",
        "name": "shower",
        "symbol": "~",
        "color": "white",
        "move_cost_mod": 0,
        "required_str": -1,
        "flags": ["TRANSPARENT", "FLAMMABLE_HARD", "CONTAINER", "PLACE_ITEM", "BLOCKSDOOR"],
        "bash": {
            "str_min": 6, "str_max": 30,
            "sound": "porcelain breaking!",
            "sound_fail": "whunk!",
            "sound_vol": 16,
            "sound_fail_vol": 12,
            "items": [
                { "item": "cu_pipe", "amount": 3, "minamount": 0 },
                { "item": "ceramic_shard", "amount": 6, "minamount": 2},
                { "item": "glass_shard", "amount": 2, "minamount": 1 }
            ]
        }
    },{
        "type" : "furniture",
        "id" : "f_bathtub",
        "name": "bathtub",
        "symbol": "~",
        "color": "white",
        "move_cost_mod": 2,
        "required_str": -1,
        "flags": ["TRANSPARENT", "FLAMMABLE_HARD", "CONTAINER", "PLACE_ITEM", "BLOCKSDOOR", "MOUNTABLE"],
        "bash": {
            "str_min": 12, "str_max": 50,
            "sound": "porcelain breaking!",
            "sound_fail": "whunk!",
            "items": [
                { "item": "cu_pipe", "amount": 1, "minamount": 0 },
                { "item": "water_faucet", "amount": 1, "minamount": 0},
                { "item": "ceramic_shard", "amount": 18, "minamount": 6}
            ]
        }
    },{
        "type" : "furniture",
        "id" : "f_chair",
        "name": "chair",
        "symbol": "#",
        "color": "brown",
        "move_cost_mod": 1,
        "required_str": 4,
        "flags": ["TRANSPARENT", "FLAMMABLE_ASH", "ORGANIC", "MOUNTABLE"],
        "deconstruct": {
            "items": [
                { "item": "2x4", "amount": 4 },
                { "item": "nail", "amount": 8, "minamount": 6 }
            ]
        },
        "max_volume": 4000,
        "bash": {
            "str_min": 6, "str_max": 20,
            "sound": "smash!",
            "sound_fail": "whump.",
            "items": [
                { "item": "2x4", "amount": 3, "minamount": 1},
                { "item": "nail", "amount": 6, "minamount": 2},
                { "item": "splinter", "amount": 1 }
            ]
        }
    },{
        "type" : "furniture",
        "id" : "f_armchair",
        "name": "arm chair",
        "symbol": "H",
        "color": "green",
        "move_cost_mod": 1,
        "required_str": 7,
        "deconstruct": {
            "items": [
                { "item": "2x4", "amount": 10 },
                { "item": "rag", "amount": 33, "minamount": 30 },
                { "item": "nail", "amount": 8, "minamount": 6 }
            ]
        },
        "max_volume": 4000,
        "flags": ["TRANSPARENT", "FLAMMABLE_ASH", "ORGANIC", "MOUNTABLE"],
        "bash": {
            "str_min": 12, "str_max": 40,
            "sound": "smash!",
            "sound_fail": "whump.",
            "items": [
                { "item": "2x4", "amount": 3, "minamount": 1},
                { "item": "nail", "amount": 6, "minamount": 2},
                { "item": "splinter", "amount": 1 },
                { "item": "rag", "amount": 30, "minamount": 20 }
            ]
        }
    },{
        "type" : "furniture",
        "id" : "f_sofa",
        "name": "sofa",
        "symbol": "H",
        "bgcolor": "red",
        "move_cost_mod": 1,
        "required_str": 10,
        "deconstruct": {
            "items": [
                { "item": "2x4", "amount": 12 },
                { "item": "rag", "amount": 33, "minamount": 30 },
                { "item": "nail", "amount": 10, "minamount": 8 }
            ]
        },
        "max_volume": 4000,
        "flags": ["TRANSPARENT", "FLAMMABLE_ASH", "ORGANIC", "BLOCKSDOOR", "MOUNTABLE"],
        "bash": {
            "str_min": 12, "str_max": 40,
            "sound": "smash!",
            "sound_fail": "whump.",
            "items": [
                { "item": "2x4", "amount": 5, "minamount": 2},
                { "item": "nail", "amount": 8, "minamount": 3},
                { "item": "splinter", "amount": 2, "minamount": 1 },
                { "item": "rag", "amount": 30, "minamount": 20 }
            ]
        }
    },{
        "type" : "furniture",
        "id" : "f_cupboard",
        "name": "cupboard",
        "symbol": "#",
        "color": "blue",
        "move_cost_mod": 1,
        "required_str": -1,
        "flags": ["TRANSPARENT", "FLAMMABLE_ASH", "CONTAINER", "PLACE_ITEM", "ORGANIC", "MOUNTABLE"],
        "deconstruct": {
            "items": [
                { "item": "2x4", "amount": 3 },
                { "item": "nail", "amount": 8, "minamount": 6 }
            ]
        },
        "max_volume": 4000,
        "bash": {
            "str_min": 8, "str_max": 30,
            "sound": "smash!",
            "sound_fail": "whump.",
            "items": [
                { "item": "2x4", "amount": 3, "minamount": 1},
                { "item": "nail", "amount": 6, "minamount": 2},
                { "item": "splinter", "amount": 1 }
            ]
        }
    },{
        "type" : "furniture",
        "id" : "f_trashcan",
        "name": "trash can",
        "symbol": "&",
        "color": "ltcyan",
        "move_cost_mod": 1,
        "required_str": 5,
        "max_volume": 4000,
        "flags": ["TRANSPARENT", "FLAMMABLE_ASH", "CONTAINER", "PLACE_ITEM", "MOUNTABLE", "SHORT"],
        "bash": {
            "str_min": 8, "str_max": 30,
            "sound": "smash!",
            "sound_fail": "whump.",
            "items": [
                { "item": "plastic_chunk", "amount": 2, "minamount": 1 }
            ]
        }
    },{
        "type" : "furniture",
        "id" : "f_desk",
        "name": "desk",
        "symbol": "#",
        "color": "ltred",
        "move_cost_mod": 1,
        "required_str": 8,
        "flags": ["TRANSPARENT", "FLAMMABLE_ASH", "CONTAINER", "PLACE_ITEM", "ORGANIC", "MOUNTABLE"],
        "deconstruct": {
            "items": [
                { "item": "2x4", "amount": 4 },
                { "item": "nail", "amount": 10, "minamount": 6 }
            ]
        },
        "max_volume": 4000,
        "bash": {
            "str_min": 12, "str_max": 40,
            "sound": "smash!",
            "sound_fail": "whump.",
            "items": [
                { "item": "2x4", "amount": 3, "minamount": 1},
                { "item": "nail", "amount": 6, "minamount": 2},
                { "item": "splinter", "amount": 1 }
            ]
        }
    },{
        "type" : "furniture",
        "id" : "f_exercise",
        "name": "exercise machine",
        "symbol": "T",
        "color": "dkgray",
        "move_cost_mod": 1,
        "required_str": 8,
        "flags": ["TRANSPARENT"],
        "deconstruct": {
            "items": [
                { "item": "pipe", "amount": 1 },
                { "item": "steel_chunk", "amount": 1 },
                { "item": "scrap", "amount": 6, "minamount": 2 }
            ]
        },
        "bash": {
            "str_min": 18, "str_max": 60,
            "sound": "metal screeching!",
            "sound_fail": "clang!",
            "items": [
                { "item": "scrap", "amount": 6, "minamount": 2},
                { "item": "steel_chunk", "amount": 1, "minamount": 0},
                { "item": "pipe", "amount": 1 }
            ]
        }
    },{
        "type" : "furniture",
        "id" : "f_ball_mach",
        "name": "ball machine",
        "symbol": "T",
        "color": "dkgray",
        "move_cost_mod": 1,
        "required_str": -1,
        "flags": ["TRANSPARENT"],
        "bash": {
            "str_min": 18, "str_max": 60,
            "sound": "metal screeching!",
            "sound_fail": "clang!",
            "items": [
                { "item": "scrap", "amount": 6, "minamount": 2},
                { "item": "steel_chunk", "amount": 1, "minamount": 0},
                { "item": "pipe", "amount": 1 }
            ]
        }
    },{
        "type" : "furniture",
        "id" : "f_bench",
        "name": "bench",
        "symbol": "#",
        "color": "brown",
        "move_cost_mod": 1,
        "required_str": 8,
        "flags": ["TRANSPARENT", "FLAMMABLE_ASH", "ORGANIC", "MOUNTABLE", "SHORT"],
        "max_volume": 4000,
        "deconstruct": {
            "items": [
                { "item": "2x4", "amount": 4 },
                { "item": "nail", "amount": 10, "minamount": 6 }
            ]
        },
        "bash": {
            "str_min": 12, "str_max": 40,
            "sound": "smash!",
            "sound_fail": "whump.",
            "items": [
                { "item": "2x4", "amount": 3, "minamount": 1},
                { "item": "nail", "amount": 6, "minamount": 2},
                { "item": "splinter", "amount": 1 }
            ]
        }
    },{
        "type" : "furniture",
        "id" : "f_lane",
        "name": "lane guard",
        "symbol": "#",
        "color": "brown",
        "move_cost_mod": 1,
        "required_str": -1,
        "flags": ["TRANSPARENT", "FLAMMABLE_ASH", "ORGANIC", "MOUNTABLE", "SHORT"],
        "bash": {
            "str_min": 6, "str_max": 30,
            "sound": "smash!",
            "sound_fail": "whump.",
            "items": [
                { "item": "2x4", "amount": 3, "minamount": 1},
                { "item": "nail", "amount": 6, "minamount": 2},
                { "item": "splinter", "amount": 1 }
            ]
        }
    },{
        "type" : "furniture",
        "id" : "f_table",
        "name": "table",
        "symbol": "#",
        "color": "red",
        "move_cost_mod": 2,
        "required_str": 8,
        "max_volume": 4000,
        "flags": ["TRANSPARENT", "FLAMMABLE", "ORGANIC", "MOUNTABLE", "SHORT"],
        "deconstruct": {
            "items": [
                { "item": "2x4", "amount": 6 },
                { "item": "nail", "amount": 8, "minamount": 6 }
            ]
        },
        "bash": {
            "str_min": 12, "str_max": 50,
            "sound": "smash!",
            "sound_fail": "whump.",
            "items": [
                { "item": "2x4", "amount": 6, "minamount": 2},
                { "item": "nail", "amount": 12, "minamount": 4},
                { "item": "splinter", "amount": 1 }
            ]
        }
    },{
        "type" : "furniture",
        "id" : "f_sign",
        "name": "sign",
        "symbol": "P",
        "color": "brown",
        "examine_action": "sign",
        "move_cost_mod": 1,
        "required_str": 8,
        "flags": ["TRANSPARENT", "FLAMMABLE", "ASH", "ORGANIC", "MOUNTABLE"],
        "deconstruct": {
            "items": [
                { "item": "2x4", "amount": 3 },
                { "item": "nail", "amount": 5, "minamount": 2 }
            ]
        },
        "bash": {
            "str_min": 6, "str_max": 40,
            "sound": "smash!",
            "sound_fail": "whump.",
            "items": [
                { "item": "2x4", "amount": 2, "minamount": 1},
                { "item": "nail", "amount": 4, "minamount": 2},
                { "item": "splinter", "amount": 2 }
            ]
        }
    },{
        "type" : "furniture",
        "id" : "f_pool_table",
        "name": "pool table",
        "symbol": "#",
        "color": "green",
        "move_cost_mod": 2,
        "required_str": -1,
        "max_volume": 4000,
        "flags": ["TRANSPARENT", "FLAMMABLE", "ORGANIC", "MOUNTABLE", "SHORT"],
        "deconstruct": {
            "items": [
                { "item": "2x4", "amount": 4 },
                { "item": "rag", "amount": 4 },
                { "item": "nail", "amount": 10, "minamount": 6 }
            ]
        },
        "bash": {
            "str_min": 12, "str_max": 50,
            "sound": "smash!",
            "sound_fail": "whump.",
            "items": [
                { "item": "2x4", "amount": 6, "minamount": 2},
                { "item": "nail", "amount": 12, "minamount": 4},
                { "item": "splinter", "amount": 1 },
                { "item": "rag", "amount": 2, "minamount": 0 }
            ]
        }
    },{
        "type" : "furniture",
        "id" : "f_counter",
        "name": "counter",
        "symbol": "#",
        "color": "blue",
        "move_cost_mod": 2,
        "required_str": 10,
        "flags": ["TRANSPARENT", "FLAMMABLE", "ORGANIC", "MOUNTABLE", "SHORT"],
        "deconstruct": {
            "items": [
                { "item": "2x4", "amount": 6 },
                { "item": "nail", "amount": 8, "minamount": 6 }
            ]
        },
        "max_volume": 4000,
        "bash": {
            "str_min": 12, "str_max": 40,
            "sound": "smash!",
            "sound_fail": "whump.",
            "items": [
                { "item": "2x4", "amount": 6, "minamount": 2},
                { "item": "nail", "amount": 12, "minamount": 4},
                { "item": "splinter", "amount": 1 }
            ]
        }
    },{
        "type" : "furniture",
        "id" : "f_fridge",
        "name": "refrigerator",
        "symbol": "{",
        "color": "ltcyan",
        "move_cost_mod": -1,
        "required_str": 10,
        "flags": ["CONTAINER", "PLACE_ITEM", "BLOCKSDOOR"],
        "deconstruct": {
            "items": [
                { "item": "scrap", "amount": 8, "minamount": 2 },
                { "item": "steel_chunk", "amount": 3, "minamount": 2 },
                { "item": "hose", "amount": 1 },
                { "item": "cu_pipe", "amount": 5, "minamount": 2 }
            ]
        },
        "max_volume": 7000,
        "bash": {
            "str_min": 18, "str_max": 50,
            "sound": "metal screeching!",
            "sound_fail": "clang!",
            "items": [
                { "item": "scrap", "amount": 8, "minamount": 2},
                { "item": "steel_chunk", "amount": 3, "minamount": 0},
                { "item": "hose", "amount": 1},
                { "item": "cu_pipe", "amount": 6, "minamount": 3 }
            ]
        }
    },{
        "type" : "furniture",
        "id" : "f_glass_fridge",
        "name": "glass door fridge",
        "symbol": "{",
        "color": "ltcyan",
        "move_cost_mod": -1,
        "required_str": 10,
        "flags": ["PLACE_ITEM", "BLOCKSDOOR"],
        "deconstruct": {
            "items": [
                { "item": "scrap", "amount": 6, "minamount": 2 },
                { "item": "steel_chunk", "amount": 3, "minamount": 2 },
                { "item": "hose", "amount": 1 },
                { "item": "glass_sheet", "amount": 1 },
                { "item": "cu_pipe", "amount": 6, "minamount": 3 }
            ]
        },
        "max_volume": 7000,
        "bash": {
            "str_min": 12, "str_max": 50,
            "sound": "metal screeching!",
            "sound_fail": "clang!",
            "items": [
                { "item": "scrap", "amount": 8, "minamount": 2},
                { "item": "steel_chunk", "amount": 3, "minamount": 0},
                { "item": "hose", "amount": 1},
                { "item": "cu_pipe", "amount": 5, "minamount": 2 },
                { "item": "glass_shard", "amount": 6, "minamount": 3 }
            ]
        }
    },{
        "type" : "furniture",
        "id" : "f_dresser",
        "name": "dresser",
        "symbol": "{",
        "color": "brown",
        "move_cost_mod": -1,
        "required_str": 8,
        "flags": ["TRANSPARENT", "CONTAINER", "FLAMMABLE", "PLACE_ITEM", "ORGANIC", "BLOCKSDOOR", "MOUNTABLE"],
        "deconstruct": {
            "items": [
                { "item": "2x4", "amount": 6 },
                { "item": "nail", "amount": 8, "minamount": 6 }
            ]
        },
        "max_volume": 8000,
        "bash": {
            "str_min": 12, "str_max": 40,
            "sound": "smash!",
            "sound_fail": "whump.",
            "items": [
                { "item": "2x4", "amount": 6, "minamount": 2},
                { "item": "nail", "amount": 12, "minamount": 4},
                { "item": "splinter", "amount": 1 }
            ]
        }
    },{
        "type" : "furniture",
        "id" : "f_locker",
        "name": "locker",
        "symbol": "{",
        "color": "ltgray",
        "move_cost_mod": -1,
        "required_str": 9,
        "flags": ["CONTAINER", "PLACE_ITEM", "BLOCKSDOOR"],
        "deconstruct": {
            "items": [
                { "item": "sheet_metal", "amount": 2, "minamount": 1 },
                { "item": "pipe", "amount": 8, "minamount": 4 }
            ]
        },
        "max_volume": 8000,
        "bash": {
            "str_min": 12, "str_max": 40,
            "sound": "metal screeching!",
            "sound_fail": "clang!",
            "items": [
                { "item": "scrap", "amount": 8, "minamount": 2},
                { "item": "steel_chunk", "amount": 3, "minamount": 0},
                { "item": "pipe", "amount": 1 }
            ]
        }
    },{
        "type" : "furniture",
        "id" : "f_rack",
        "name": "display rack",
        "symbol": "{",
        "color": "ltgray",
        "move_cost_mod": -1,
        "required_str": 8,
        "flags": ["TRANSPARENT", "FLAMMABLE_HARD", "PLACE_ITEM", "BLOCKSDOOR", "MOUNTABLE"],
        "deconstruct": {
            "items": [
                { "item": "pipe", "amount": 12, "minamount": 6 }
            ]
        },
        "max_volume": 7000,
        "bash": {
            "str_min": 6, "str_max": 30,
            "sound": "metal screeching!",
            "sound_fail": "clang!",
            "items": [
                { "item": "scrap", "amount": 8, "minamount": 2},
                { "item": "steel_chunk", "amount": 3, "minamount": 0},
                { "item": "pipe", "amount": 1 }
            ]
        }
    },{
        "type" : "furniture",
        "id" : "f_bookcase",
        "name": "book case",
        "symbol": "{",
        "color": "brown",
        "move_cost_mod": -1,
        "required_str": 9,
        "flags": ["FLAMMABLE", "PLACE_ITEM", "ORGANIC", "BLOCKSDOOR"],
        "deconstruct": {
            "items": [
                { "item": "2x4", "amount": 12 },
                { "item": "nail", "amount": 16, "minamount": 12 }
            ]
        },
        "max_volume": 8000,
        "bash": {
            "str_min": 6, "str_max": 40,
            "sound": "smash!",
            "sound_fail": "whump.",
            "items": [
                { "item": "2x4", "amount": 6, "minamount": 2},
                { "item": "nail", "amount": 12, "minamount": 4},
                { "item": "splinter", "amount": 1 }
            ]
        }
    },{
        "type" : "furniture",
        "id" : "f_washer",
        "name": "washing machine",
        "symbol": "{",
        "bgcolor": "white",
        "move_cost_mod": -1,
        "required_str": 16,
        "max_volume": 4000,
        "flags": ["CONTAINER", "PLACE_ITEM", "BLOCKSDOOR"],
        "deconstruct": {
            "items": [
                { "item": "pipe", "amount": 1 },
                { "item": "scrap", "amount": 6, "minamount": 2 },
                { "item": "steel_chunk", "amount": 3, "minamount": 1 },
                { "item": "sheet_metal", "amount": 6, "minamount": 2 },
                { "item": "cable", "amount": 15, "minamount": 1 },
                { "item": "cu_pipe", "amount": 5, "minamount": 2 }
            ]
        },
        "bash": {
            "str_min": 18, "str_max": 50,
            "sound": "metal screeching!",
            "sound_fail": "clang!",
            "items": [
                { "item": "scrap", "amount": 7, "minamount": 2},
                { "item": "steel_chunk", "amount": 3, "minamount": 0},
                { "item": "sheet_metal", "amount": 6, "minamount": 2},
                { "item": "cable", "amount": 15, "minamount": 1},
                { "item": "hose", "amount": 2, "minamount": 0},
                { "item": "cu_pipe", "amount": 5, "minamount": 2 }
            ]
        }
    },{
        "type" : "furniture",
        "id" : "f_dryer",
        "name": "dryer",
        "symbol": "{",
        "bgcolor": "white",
        "move_cost_mod": -1,
        "required_str": 16,
        "max_volume": 4000,
        "flags": ["CONTAINER", "PLACE_ITEM", "BLOCKSDOOR"],
        "deconstruct": {
            "items": [
                { "item": "scrap", "amount": 6, "minamount": 2 },
                { "item": "steel_chunk", "amount": 3, "minamount": 1 },
                { "item": "sheet_metal", "amount": 6, "minamount": 2 },
                { "item": "cable", "amount": 15, "minamount": 1 },
                { "item": "cu_pipe", "amount": 3, "minamount": 1 }
            ]
        },
        "bash": {
            "str_min": 18, "str_max": 50,
            "sound": "metal screeching!",
            "sound_fail": "clang!",
            "items": [
                { "item": "scrap", "amount": 6, "minamount": 0},
                { "item": "steel_chunk", "amount": 3, "minamount": 0},
                { "item": "element", "amount": 3, "minamount": 1},
                { "item": "sheet_metal", "amount": 6, "minamount": 2},
                { "item": "cable", "amount": 15, "minamount": 1}
            ]
        }
    },{
        "type" : "furniture",
        "id" : "f_vending_c",
        "name": "vending machine",
        "symbol": "{",
        "color": "ltcyan",
        "move_cost_mod": -1,
        "required_str": 10,
        "flags": ["SEALED", "PLACE_ITEM", "ALARMED", "CONTAINER", "BLOCKSDOOR"],
        "examine_action": "vending",
        "bash": {
            "str_min": 6, "str_max": 20,
            "sound": "glass breaking!",
            "sound_fail": "whack!",
            "sound_vol": 16,
            "sound_fail_vol": 12,
            "furn_set": "f_vending_o",
            "items": [
                { "item": "glass_shard", "amount": 6, "minamount": 3}
            ]
        }
    },{
        "type" : "furniture",
        "id" : "f_vending_o",
        "name": "broken vending machine",
        "symbol": "{",
        "color": "dkgray",
        "move_cost_mod": -1,
        "required_str": 10,
        "flags": ["PLACE_ITEM", "CONTAINER", "BLOCKSDOOR"],
        "bash": {
            "str_min": 18, "str_max": 50,
            "sound": "metal screeching!",
            "sound_fail": "clang!",
            "items": [
                { "item": "scrap", "amount": 8, "minamount": 2},
                { "item": "steel_chunk", "amount": 3, "minamount": 0},
                { "item": "hose", "amount": 1},
                { "item": "cu_pipe", "amount": 5, "minamount": 2 }
            ]
        }
    },{
        "type" : "furniture",
        "id" : "f_dumpster",
        "name": "dumpster",
        "symbol": "{",
        "color": "green",
        "move_cost_mod": -1,
        "required_str": 16,
        "flags": ["CONTAINER", "PLACE_ITEM", "BLOCKSDOOR"],
        "bash": {
            "str_min": 8, "str_max": 45,
            "sound": "metal screeching!",
            "sound_fail": "clang!",
            "items": [
                { "item": "scrap", "amount": 8, "minamount": 2},
                { "item": "steel_chunk", "amount": 3, "minamount": 1},
                { "item": "pipe", "amount": 2, "minamount": 1 }
            ]
        }
    },{
        "type" : "furniture",
        "id" : "f_dive_block",
        "name": "diving block",
        "symbol": "O",
        "color": "ltgray",
        "move_cost_mod": -1,
        "required_str": 16,
        "flags": ["TRANSPARENT", "MOUNTABLE"],
        "bash": {
            "str_min": 8, "str_max": 40,
            "sound": "metal screeching!",
            "sound_fail": "clang!",
            "items": [
                { "item": "plastic_chunk", "amount": 4, "minamount": 2},
                { "item": "pipe", "amount": 2, "minamount": 0 }
            ]
        }
    },{
        "type" : "furniture",
        "id" : "f_crate_c",
        "name": "crate",
        "symbol": "X",
        "bgcolor": "brown",
        "move_cost_mod": -1,
        "required_str": 14,
        "flags": ["TRANSPARENT", "CONTAINER", "SEALED", "FLAMMABLE", "PLACE_ITEM", "ORGANIC",
                  "MOUNTABLE", "SHORT"],
        "examine_action": "crate",
        "deconstruct": {
            "items": [
                { "item": "2x4", "amount": 4 },
                { "item": "nail", "amount": 10, "minamount": 6 }
            ]
        },
        "max_volume": 4000,
        "bash": {
            "str_min": 12, "str_max": 40,
            "sound": "smash!",
            "sound_fail": "wham!",
            "items": [
                { "item": "2x4", "amount": 5, "minamount": 1},
                { "item": "nail", "amount": 10, "minamount": 2 }
            ]
        }
    },{
        "type" : "furniture",
        "id" : "f_crate_o",
        "name": "open crate",
        "symbol": "O",
        "bgcolor": "brown",
        "move_cost_mod": -1,
        "required_str": 12,
        "flags": ["TRANSPARENT", "CONTAINER", "FLAMMABLE", "PLACE_ITEM", "ORGANIC", "MOUNTABLE",
          "SHORT"],
        "deconstruct": {
            "items": [
                { "item": "2x4", "amount": 4 },
                { "item": "nail", "amount": 10, "minamount": 6 }
            ]
        },
        "max_volume": 4000,
        "bash": {
            "str_min": 12, "str_max": 40,
            "sound": "smash!",
            "sound_fail": "wham!",
            "items": [
                { "item": "2x4", "amount": 5, "minamount": 1},
                { "item": "nail", "amount": 10, "minamount": 2 }
            ]
        }
    },{
        "type" : "furniture",
        "id" : "f_canvas_wall",
        "name": "canvas wall",
        "symbol": "#",
        "color": "blue",
        "move_cost_mod": -1,
        "required_str": -1,
        "flags": ["FLAMMABLE_HARD", "NOITEM"],
        "comment": "No bash info due to special handling"
    },{
        "type" : "furniture",
        "id" : "f_large_canvas_wall",
        "name": "canvas wall",
        "symbol": "#",
        "color": "blue",
        "move_cost_mod": -1,
        "required_str": -1,
        "flags": ["FLAMMABLE_HARD", "NOITEM"],
        "comment": "No bash info due to special handling"
    },{
        "type" : "furniture",
        "id" : "f_canvas_door",
        "name": "canvas flap",
        "symbol": "+",
        "color": "blue",
        "move_cost_mod": -1,
        "required_str": -1,
        "flags": ["FLAMMABLE_HARD", "NOITEM", "DOOR"],
        "open": "f_canvas_door_o",
        "comment": "No bash info due to special handling"
    },{
        "type" : "furniture",
        "id" : "f_canvas_door_o",
        "name": "open canvas flap",
        "symbol": ".",
        "color": "blue",
        "move_cost_mod": 0,
        "required_str": -1,
        "flags": ["TRANSPARENT"],
        "close": "f_canvas_door",
        "comment": "No bash info due to special handling"
    },{
        "type" : "furniture",
        "id" : "f_large_canvas_door",
        "name": "canvas flap",
        "symbol": "+",
        "color": "blue",
        "move_cost_mod": -1,
        "required_str": -1,
        "flags": ["FLAMMABLE_HARD", "NOITEM", "DOOR"],
        "open": "f_canvas_door_o",
        "comment": "No bash info due to special handling"
    },{
        "type" : "furniture",
        "id" : "f_large_canvas_door_o",
        "name": "open canvas flap",
        "symbol": ".",
        "color": "blue",
        "move_cost_mod": 0,
        "required_str": -1,
        "flags": ["TRANSPARENT"],
        "close": "f_canvas_door",
        "comment": "No bash info due to special handling"
    },{
        "type" : "furniture",
        "id" : "f_groundsheet",
        "name": "groundsheet",
        "symbol": ";",
        "color": "green",
        "move_cost_mod": 0,
        "required_str": -1,
        "flags": ["TRANSPARENT", "INDOORS", "NOCOLLIDE"],
        "examine_action": "portable_structure",
        "comment": "No bash info due to special handling"
    },{
        "type" : "furniture",
        "id" : "f_large_groundsheet",
        "name": "groundsheet",
        "symbol": ";",
        "color": "green",
        "move_cost_mod": 0,
        "required_str": -1,
        "flags": ["TRANSPARENT", "INDOORS", "NOCOLLIDE"],
        "comment": "No bash info due to special handling"
    },{
        "type" : "furniture",
        "id" : "f_center_groundsheet",
        "name": "groundsheet",
        "symbol": ";",
        "color": "green",
        "move_cost_mod": 0,
        "required_str": -1,
        "flags": ["TRANSPARENT", "INDOORS", "NOCOLLIDE"],
        "examine_action": "portable_structure",
        "comment": "No bash info due to special handling"
    },{
        "type" : "furniture",
        "id" : "f_fema_groundsheet",
        "name": "groundsheet",
        "symbol": ";",
        "color": "green",
        "move_cost_mod": 0,
        "required_str": -1,
        "flags": ["TRANSPARENT", "INDOORS", "ORGANIC", "NOCOLLIDE"],
        "comment": "No bash info due to special handling"
    },{
        "type" : "furniture",
        "id" : "f_skin_wall",
        "name": "animalskin wall",
        "symbol": "#",
        "color": "brown",
        "move_cost_mod": -1,
        "required_str": -1,
        "flags": ["FLAMMABLE_HARD", "NOITEM"],
        "comment": "No bash info due to special handling"
    },{
        "type" : "furniture",
        "id" : "f_skin_door",
        "name": "animalskin flap",
        "symbol": "+",
        "color": "white",
        "move_cost_mod": -1,
        "required_str": -1,
        "flags": ["FLAMMABLE_HARD", "NOITEM"],
        "open": "f_skin_door_o",
        "comment": "No bash info due to special handling"
    },{
        "type" : "furniture",
        "id" : "f_skin_door_o",
        "name": "open animalskin flap",
        "symbol": ".",
        "color": "white",
        "move_cost_mod": 0,
        "required_str": -1,
        "flags": ["TRANSPARENT"],
        "close": "f_skin_door",
        "comment": "No bash info due to special handling"
    },{
        "type" : "furniture",
        "id" : "f_skin_groundsheet",
        "name": "animalskin floor",
        "symbol": ";",
        "color": "brown",
        "move_cost_mod": 0,
        "required_str": -1,
        "flags": ["TRANSPARENT", "INDOORS", "NOCOLLIDE"],
        "examine_action": "portable_structure",
        "comment": "No bash info due to special handling"
    },{
        "type" : "furniture",
        "id" : "f_mutpoppy",
        "name": "mutated poppy flower",
        "symbol": "f",
        "color": "red",
        "move_cost_mod": 0,
        "required_str": -1,
        "flags": ["TRANSPARENT", "TINY", "FLAMMABLE_ASH"],
        "examine_action": "flower_poppy",
        "bash": {
            "str_min": 2, "str_max": 6,
            "sound": "crunch.",
            "sound_fail": "whish."
        }
    },{
        "type" : "furniture",
        "id" : "f_flower_fungal",
        "name": "fungal flower",
        "symbol": "f",
        "color": "dkgray",
        "move_cost_mod": 1,
        "required_str": -1,
        "flags": ["TRANSPARENT", "FLOWER", "FUNGUS", "TINY", "FLAMMABLE_ASH"],
        "examine_action": "fungus",
        "bash": {
            "str_min": 2, "str_max": 6,
            "sound": "poof.",
            "sound_fail": "poof."
        }
    },{
        "type" : "furniture",
        "id" : "f_fungal_mass",
        "name": "fungal mass",
        "symbol": "O",
        "bgcolor": "dkgray",
        "move_cost_mod": -10,
        "required_str": -1,
        "flags": ["CONTAINER", "SEALED", "FLAMMABLE_ASH", "FUNGUS", "MOUNTABLE", "SHORT"],
        "bash": {
            "str_min": 6, "str_max":30,
            "sound": "poof.",
            "sound_fail": "poof."
        }
    },{
        "type" : "furniture",
        "id" : "f_fungal_clump",
        "name": "fungal clump",
        "symbol": "#",
        "bgcolor": "ltgray",
        "move_cost_mod": 3,
        "required_str": -1,
        "flags": ["TRANSPARENT", "CONTAINER", "SEALED", "FLAMMABLE_ASH", "FUNGUS", "MOUNTABLE",
                  "SHORT"],
        "bash": {
            "str_min": 6, "str_max":20,
            "sound": "poof.",
            "sound_fail": "poof."
        }
    },{
        "type" : "furniture",
        "id" : "f_safe_c",
        "name": "safe",
        "symbol": "X",
        "color": "ltgray",
        "move_cost_mod": -1,
        "required_str": 14,
        "max_volume": 1000,
        "flags": ["TRANSPARENT", "CONTAINER", "SEALED", "PLACE_ITEM", "MOUNTABLE"],
        "open": "f_safe_o",
        "bash": {
            "str_min": 40, "str_max": 200,
            "sound": "screeching metal!",
            "sound_fail": "whump!",
            "items": [
                { "item": "steel_chunk", "amount": 5, "minamount": 1},
                { "item": "scrap", "amount": 5, "minamount": 1 }
            ]
        }
    },{
        "type" : "furniture",
        "id" : "f_safe_l",
        "name": "safe",
        "symbol": "X",
        "color": "ltgray",
        "move_cost_mod": -1,
        "required_str": 14,
        "max_volume": 1000,
        "flags": ["TRANSPARENT", "CONTAINER", "SEALED", "PLACE_ITEM", "MOUNTABLE"],
        "examine_action": "safe",
        "bash": {
            "str_min": 40, "str_max": 200,
            "sound": "screeching metal!",
            "sound_fail": "whump!",
            "items": [
                { "item": "steel_chunk", "amount": 5, "minamount": 1},
                { "item": "scrap", "amount": 5, "minamount": 1 }
            ]
        }
    },{
        "type" : "furniture",
        "id" : "f_gunsafe_ml",
        "name": "gun safe",
        "symbol": "X",
        "color": "ltgray",
        "move_cost_mod": -1,
        "required_str": 14,
        "max_volume": 1000,
        "flags": ["TRANSPARENT", "CONTAINER", "SEALED", "PLACE_ITEM", "MOUNTABLE"],
        "examine_action": "gunsafe_ml",
        "bash": {
            "str_min": 40, "str_max": 200,
            "sound": "screeching metal!",
            "sound_fail": "whump!",
            "items": [
                { "item": "steel_chunk", "amount": 5, "minamount": 1},
                { "item": "scrap", "amount": 5, "minamount": 1 }
            ]
        }
    },{
        "type" : "furniture",
        "id" : "f_gunsafe_mj",
        "name": "jammed gun safe",
        "symbol": "X",
        "color": "ltgray",
        "move_cost_mod": -1,
        "required_str": 14,
        "max_volume": 1000,
        "flags": ["TRANSPARENT", "CONTAINER", "SEALED", "PLACE_ITEM", "MOUNTABLE"],
        "bash": {
            "str_min": 40, "str_max": 200,
            "sound": "screeching metal!",
            "sound_fail": "whump!",
            "items": [
                { "item": "steel_chunk", "amount": 5, "minamount": 1},
                { "item": "scrap", "amount": 5, "minamount": 1 }
            ]
        }
    },{
        "type" : "furniture",
        "id" : "f_gun_safe_el",
        "name": "electronic gun safe",
        "symbol": "X",
        "color": "ltgray",
        "move_cost_mod": -1,
        "required_str": 14,
        "max_volume": 1000,
        "flags": ["TRANSPARENT", "CONTAINER", "SEALED", "PLACE_ITEM", "MOUNTABLE"],
        "examine_action": "gunsafe_el",
        "bash": {
            "str_min": 40, "str_max": 200,
            "sound": "screeching metal!",
            "sound_fail": "whump!",
            "items": [
                { "item": "steel_chunk", "amount": 5, "minamount": 1},
                { "item": "scrap", "amount": 5, "minamount": 1 }
            ]
        }
    },{
        "type" : "furniture",
        "id" : "f_safe_o",
        "name": "open safe",
        "symbol": "O",
        "color": "ltgray",
        "move_cost_mod": -1,
        "required_str": 14,
        "max_volume": 1000,
        "flags": ["TRANSPARENT", "CONTAINER", "PLACE_ITEM", "MOUNTABLE"],
        "close": "f_safe_c",
        "bash": {
            "str_min": 40, "str_max": 200,
            "sound": "screeching metal!",
            "sound_fail": "whump!",
            "items": [
                { "item": "steel_chunk", "amount": 5, "minamount": 1},
                { "item": "scrap", "amount": 5, "minamount": 1 }
            ]
        }
    },{
        "type" : "furniture",
        "id" : "f_plant_seed",
        "name": "seed",
        "symbol": "^",
        "color": "brown",
        "move_cost_mod": 0,
        "required_str": -1,
        "flags": ["PLANT", "SEALED", "TRANSPARENT", "CONTAINER", "NOITEM", "TINY"],
        "examine_action": "aggie_plant"
    },{
        "type" : "furniture",
        "id" : "f_plant_seedling",
        "name": "seedling",
        "symbol": "^",
        "color": "green",
        "move_cost_mod": 0,
        "required_str": -1,
        "flags": ["PLANT", "SEALED", "TRANSPARENT", "CONTAINER", "NOITEM", "TINY"],
        "examine_action": "aggie_plant",
        "bash": {
            "str_min": 2, "str_max": 6,
            "sound": "crunch.",
            "sound_fail": "whish."
        }
    },{
        "type" : "furniture",
        "id" : "f_plant_mature",
        "name": "mature plant",
        "symbol": "#",
        "color": "green",
        "move_cost_mod": 0,
        "required_str": -1,
        "flags": ["PLANT", "SEALED", "TRANSPARENT", "CONTAINER", "NOITEM", "TINY"],
        "examine_action": "aggie_plant",
        "bash": {
            "str_min": 3, "str_max": 8,
            "sound": "crunch.",
            "sound_fail": "whish."
        }
    },{
        "type" : "furniture",
        "id" : "f_plant_harvest",
        "name": "harvestable plant",
        "symbol": "#",
        "color": "ltgreen",
        "move_cost_mod": 0,
        "required_str": -1,
        "flags": ["PLANT", "SEALED", "TRANSPARENT", "CONTAINER", "NOITEM", "TINY"],
        "examine_action": "aggie_plant",
        "bash": {
            "str_min": 4, "str_max": 10,
            "sound": "crunch.",
            "sound_fail": "whish."
        }
    },{
        "type" : "furniture",
        "id" : "f_fvat_empty",
        "name": "empty fermenting vat",
        "symbol": "O",
        "color": "brown",
        "move_cost_mod": -1,
        "required_str": -1,
        "flags": ["NOITEM", "SEALED", "TRANSPARENT", "FLAMMABLE", "CONTAINER"],
        "examine_action": "fvat_empty",
        "bash": {
            "str_min": 3, "str_max": 45,
            "sound": "smash!",
            "sound_fail": "whump.",
            "items": [
                { "item": "2x4", "amount": 8, "minamount": 4},
                { "item": "nail", "amount": 8, "minamount": 4},
                { "item": "water_faucet", "amount": 1, "minamount": 0 },
                { "item": "splinter", "amount": 1 }
            ]
        }
    },{
        "type" : "furniture",
        "id" : "f_fvat_full",
        "name": "full fermenting vat",
        "symbol": "O",
        "color": "brown_cyan",
        "move_cost_mod": -1,
        "required_str": -1,
        "flags": ["NOITEM", "SEALED", "TRANSPARENT", "FLAMMABLE", "CONTAINER"],
        "examine_action": "fvat_full",
        "bash": {
            "str_min": 12, "str_max": 50,
            "sound": "smash!",
            "sound_fail": "whump.",
            "items": [
                { "item": "2x4", "amount": 8, "minamount": 4},
                { "item": "nail", "amount": 8, "minamount": 4},
                { "item": "water_faucet", "amount": 1, "minamount": 0 },
                { "item": "splinter", "amount": 1 }
            ]
        }
    },{
        "type" : "furniture",
        "id" : "f_wood_keg",
        "name": "wooden keg",
        "symbol": "H",
        "color": "brown",
        "move_cost_mod": -1,
        "required_str": -1,
        "flags": ["NOITEM", "SEALED", "TRANSPARENT", "FLAMMABLE", "CONTAINER", "LIQUIDCONT"],
        "examine_action": "keg",
        "bash": {
            "str_min": 12, "str_max": 50,
            "sound": "smash!",
            "sound_fail": "whump.",
            "items": [
                { "item": "2x4", "amount": 12, "minamount": 6},
                { "item": "nail", "amount": 8, "minamount": 4},
                { "item": "water_faucet", "amount": 1, "minamount": 0 },
                { "item": "splinter", "amount": 1 }
            ]
        }
    },{
        "type" : "furniture",
        "id" : "f_indoor_plant_y",
        "name": "yellow indoor plant",
        "symbol": "^",
        "color": "yellow",
        "move_cost_mod": 2,
        "required_str": 5,
        "flags": ["CONTAINER", "FLAMMABLE_ASH", "PLACE_ITEM", "ORGANIC", "TINY"],
        "bash": {
            "str_min": 2, "str_max": 18,
            "sound": "smash!",
            "sound_fail": "whump.",
            "items": [
                { "item": "withered", "amount": 1, "minamount": 0 },
                { "item": "wrapper", "amount": 1, "minamount": 0 },
                { "item": "can_drink", "amount": 1, "minamount": 0 },
                { "item": "bag_plastic", "amount": 1, "minamount": 0 },
                { "item": "ceramic_shard", "amount": 3, "minamount": 1 },
                { "item": "cig_butt", "amount": 1, "minamount": 0 }
            ]
        }
    },{
        "type" : "furniture",
        "id" : "f_statue",
        "name": "statue",
        "symbol": "S",
        "color": "dkgray",
        "move_cost_mod": 2,
        "required_str": 10,
        "flags": ["PLACE_ITEM","BLOCKSDOOR"],
        "bash": {
            "str_min": 16, "str_max": 40,
            "sound": "smash!",
            "sound_fail": "thump.",
            "items": [
                { "item": "rock", "amount": 6, "minamount": 1 }
            ]
        }
    },{
        "type" : "furniture",
        "id" : "f_bluebell",
        "name": "bluebell",
        "symbol": "f",
        "color": "blue",
        "move_cost_mod": 0,
        "required_str": -1,
        "flags": ["TRANSPARENT", "TINY", "FLAMMABLE_ASH"],
        "examine_action": "flower_bluebell",
        "bash": {
            "str_min": 2, "str_max": 6,
            "sound": "crunch.",
            "sound_fail": "whish."
        }
    },{
        "type" : "furniture",
        "id" : "f_dahlia",
        "name": "dahlia",
        "symbol": "f",
        "color": "magenta",
        "move_cost_mod": 0,
        "required_str": -1,
        "flags": ["TRANSPARENT", "TINY", "FLAMMABLE_ASH"],
        "examine_action": "flower_dahlia",
        "bash": {
            "str_min": 2, "str_max": 6,
            "sound": "crunch.",
            "sound_fail": "whish."
        }
    },{
        "type" : "furniture",
        "id" : "f_datura",
        "name": "datura",
        "symbol": "*",
        "color": "light_green",
        "move_cost_mod": 1,
        "required_str": -1,
        "flags": ["TRANSPARENT", "TINY", "FLAMMABLE_ASH"],
        "examine_action": "flower_datura",
        "bash": {
            "str_min": 2, "str_max": 6,
            "sound": "crunch.",
            "sound_fail": "whish."
        }
    },{
        "type" : "furniture",
        "id" : "f_flower_marloss",
        "name": "marloss flower",
        "symbol": "f",
        "color": "cyan",
        "move_cost_mod": 1,
        "required_str": -1,
        "flags": ["TRANSPARENT", "FLAMMABLE_ASH", "FUNGUS", "TINY"],
        "examine_action": "flower_marloss",
        "bash": {
            "str_min": 2, "str_max": 6,
            "sound": "poof.",
            "sound_fail": "poof."
        }
    },{
        "type" : "furniture",
        "id" : "f_dandelion",
        "name": "dandelion",
        "symbol": "f",
        "color": "yellow",
        "move_cost_mod": 0,
        "required_str": -1,
        "flags": ["TRANSPARENT", "TINY", "FLAMMABLE_ASH"],
        "examine_action": "flower_dandelion",
        "bash": {
            "str_min": 2, "str_max": 6,
            "sound": "crunch.",
            "sound_fail": "whish."
        }
    },{
        "type" : "furniture",
        "id" : "f_forge",
        "name": "forge",
        "symbol": "^",
        "color": "ltred",
        "move_cost_mod": -1,
        "required_str": -1,
        "crafting_pseudo_item": "char_forge",
        "flags": ["TRANSPARENT", "SEALED", "CONTAINER", "NOITEM"],
        "deconstruct": {
            "items": [
                { "item": "char_forge", "amount": 1 }
            ]
        },
        "examine_action": "reload_furniture",
        "bash": {
            "str_min": 4, "str_max": 8,
            "sound": "crunch!",
            "sound_fail": "whump.",
            "items": [
                { "item": "char_forge", "amount": 1 }
            ]
        }
    },{
        "type" : "furniture",
        "id" : "f_anvil",
        "name": "anvil",
        "symbol": "^",
        "color": "ltred",
        "move_cost_mod": -1,
        "required_str": -1,
        "crafting_pseudo_item": "anvil",
        "deconstruct": {
            "items": [
                { "item": "anvil", "amount": 1 }
            ]
        },
        "flags": ["TRANSPARENT", "NOITEM"],
        "bash": {
            "str_min": 4, "str_max": 8,
            "sound": "crunch!",
            "sound_fail": "whump.",
            "items": [
                { "item": "anvil", "amount": 1 }
            ]
        }
    },{
        "type" : "furniture",
        "id" : "f_still",
        "name": "still",
        "symbol": "^",
        "color": "ltred",
        "move_cost_mod": -1,
        "required_str": -1,
        "crafting_pseudo_item": "still",
        "deconstruct": {
            "items": [
                { "item": "still", "amount": 1 }
            ]
        },
        "flags": ["TRANSPARENT", "NOITEM"],
        "bash": {
            "str_min": 4, "str_max": 8,
            "sound": "crunch!",
            "sound_fail": "whump.",
            "items": [
                { "item": "still", "amount": 1 }
            ]
        }
    },{
        "type" : "furniture",
        "id" : "f_egg_sackbw",
        "name": "spider egg sack",
        "symbol": "O",
        "color": "white",
        "move_cost_mod": 3,
        "required_str": 6,
        "flags": ["TRANSPARENT", "FLAMMABLE_ASH", "ORGANIC", "MOUNTABLE", "TINY"],
        "examine_action": "egg_sackbw",
        "bash": {
            "str_min": 8, "str_max": 16,
            "sound": "splat!",
            "sound_fail": "whump.",
            "furn_set": "f_egg_sacke"
        }
     },{
        "type" : "furniture",
        "id" : "f_egg_sackws",
        "name": "spider egg sack",
        "symbol": "O",
        "color": "yellow",
        "move_cost_mod": 3,
        "required_str": 6,
        "flags": ["TRANSPARENT", "FLAMMABLE_ASH", "ORGANIC", "MOUNTABLE", "TINY"],
        "examine_action": "egg_sackws",
        "bash": {
            "str_min": 4, "str_max": 8,
            "sound": "splat!",
            "sound_fail": "whump.",
            "furn_set": "f_egg_sacke"
        }
    },{
        "type" : "furniture",
        "id" : "f_egg_sacke",
        "name": "ruptured egg sack",
        "symbol": "X",
        "color": "white",
        "move_cost_mod": 3,
        "required_str": 6,
        "flags": ["TRANSPARENT", "CONTAINER", "FLAMMABLE_ASH", "ORGANIC", "MOUNTABLE", "TINY"],
        "bash": {
            "str_min": 2, "str_max": 6,
            "sound": "splat!",
            "sound_fail": "whump."
        }
    },{
        "type" : "furniture",
        "id" : "f_vending_reinforced",
        "name": "reinforced vending machine",
        "symbol": "{",
        "color": "light_red",
        "move_cost_mod": -1,
        "required_str": 30,
        "flags": ["SEALED", "PLACE_ITEM", "ALARMED", "CONTAINER", "BLOCKSDOOR", "FLAMMABLE_HARD"],
        "examine_action": "vending",
        "bash": {
            "str_min": 40, "str_max": 200,
            "sound": "glass breaking!",
            "sound_fail": "whack!",
            "furn_set": "f_vending_o",
            "items": [
                { "item": "glass_shard", "amount": 3, "minamount": 1 }
            ]
        }
    },{
        "type" : "furniture",
        "id" : "f_arcade_machine",
        "name": "arcade machine",
        "symbol": "6",
        "color": "red",
        "move_cost_mod": -1,
        "required_str": 12,
        "flags": ["BLOCKSDOOR", "TRANSPARENT"],
        "deconstruct": {
            "items": [
                { "item": "television", "amount": 1},
                { "item": "plastic_chunk", "amount": 6, "minamount": 3 },
                { "item": "circuit", "amount": 6, "minamount": 4 },
                { "item": "2x4", "amount": 8 },
                { "item": "nail", "amount": 16, "minamount": 10 },
                { "item": "cable", "amount": 20, "minamount": 14 },
                { "item": "power_supply", "amount": 2, "minamount": 1 },
                { "item": "RAM", "amount": 4, "minamount": 2}
            ]
        },
        "bash": {
            "str_min": 6, "str_max": 35,
            "sound": "smash!",
            "sound_fail": "whump!",
            "items": [
                { "item": "splinter", "amount": 6, "minamount": 0},
                { "item": "television", "amount": 1, "minamount": 0},
                { "item": "2x4", "amount": 6, "minamount": 2},
                { "item": "nail", "amount": 10, "minamount": 4},
                { "item": "cable", "amount": 10, "minamount": 4},
                { "item": "circuit", "amount": 4, "minamount": 0 },
                { "item": "power_supply", "amount": 1, "minamount": 0 },
                { "item": "RAM", "amount": 2, "minamount": 0}
           ]
        }
   },{
        "type" : "furniture",
        "id" : "f_pinball_machine",
        "name": "pinball machine",
        "symbol": "7",
        "color": "red",
        "move_cost_mod": -1,
        "required_str": 8,
        "flags": ["BLOCKSDOOR", "TRANSPARENT"],
        "deconstruct": {
            "items": [
                { "item": "scrap", "amount": 6, "minamount": 4},
                { "item": "plastic_chunk", "amount": 5, "minamount": 3 },
                { "item": "circuit", "amount": 1},
                { "item": "2x4", "amount": 4 },
                { "item": "nail", "amount": 12, "minamount": 10 },
                { "item": "cable", "amount": 15, "minamount": 10 },
                { "item": "power_supply", "amount": 1, "minamount": 0 },
                { "item": "RAM", "amount": 1},
                { "item": "pipe", "amount": 2},
                { "item": "glass_sheet", "amount": 1},
                { "item": "bearing", "amount": 16, "minamount":10 }
            ]
        },
        "bash": {
            "str_min": 8, "str_max": 40,
            "sound": "smash!",
            "sound_fail": "whump!",
            "items": [
                { "item": "splinter", "amount": 4, "minamount": 0},
                { "item": "scrap", "amount": 4, "minamount": 0},
                { "item": "2x4", "amount": 2, "minamount": 1},
                { "item": "nail", "amount": 8, "minamount": 4},
                { "item": "cable", "amount": 10, "minamount": 4},
                { "item": "circuit", "amount": 1, "minamount": 0 },
                { "item": "power_supply", "amount": 1, "minamount": 0 },
                { "item": "RAM", "amount": 1, "minamount": 0},
                { "item": "pipe", "amount": 2, "minamount":0},
                { "item": "glass_shard", "amount": 8, "minamount":4},
                { "item": "plastic_chunk", "amount": 3, "minamount": 1},
                { "item": "bearing", "amount": 16, "minamount":0 }
            ]
        }
    },{
        "type" : "furniture",
        "id" : "f_ergometer",
        "name": "ergometer",
        "symbol": "5",
        "color": "dkgray",
        "move_cost_mod": 2,
        "required_str": 8,
        "flags": ["BLOCKSDOOR", "TRANSPARENT", "MOUNTABLE"],
        "deconstruct": {
            "items": [
                { "item": "foot_crank", "amount": 1, "minamount": 1},
                { "item": "plastic_chunk", "amount": 10, "minamount": 8 },
                { "item": "scrap", "amount": 4, "minamount": 2},
                { "item": "chain", "amount": 1 },
                { "item": "pipe", "amount": 5, "minamount": 4 },
                { "item": "saddle", "amount": 1, "minamount": 1 },
                { "item": "wheel_small", "amount": 1, "minamount": 1 },
                { "item": "small_lcd_screen", "amount": 1},
                { "item": "processor", "amount": 1},
                { "item": "RAM", "amount": 1},
                { "item": "nail", "amount": 8, "minamount":6 }
            ]
        },
            "bash": {
            "str_min": 6, "str_max": 25,
            "sound": "smash!",
            "sound_fail": "thump!",
            "items": [
                { "item": "foot_crank", "amount": 1, "minamount": 0},
                { "item": "plastic_chunk", "amount": 6, "minamount": 4},
                { "item": "scrap", "amount": 2, "minamount": 0},
                { "item": "chain", "amount": 1, "minamount": 0},
                { "item": "pipe", "amount": 4, "minamount": 0},
                { "item": "saddle", "amount": 1, "minamount": 0 },
                { "item": "wheel_small", "amount": 1, "minamount": 0 },
                { "item": "small_lcd_screen", "amount": 1, "minamount": 0},
                { "item": "processor", "amount": 1, "minamount":0},
                { "item": "RAM", "amount": 1, "minamount":0},
                { "item": "nail", "amount": 6, "minamount": 2}
            ]
        }
    },{
        "type" : "furniture",
        "id" : "f_treadmill",
        "name": "treadmill",
        "symbol": "L",
        "color": "dkgray",
        "move_cost_mod": 1,
        "required_str": 12,
        "flags": ["BLOCKSDOOR", "TRANSPARENT", "MOUNTABLE"],
        "deconstruct": {
            "items": [
                { "item": "plastic_chunk", "amount": 14, "minamount": 10 },
                { "item": "scrap", "amount": 5,"minamount": 2},
                { "item": "pipe", "amount": 3, "minamount": 4 },
                { "item": "small_lcd_screen", "amount": 1},
                { "item": "RAM", "amount": 1},
                { "item": "nail", "amount": 8, "minamount":6 }
            ]
        },
            "bash": {
            "str_min": 12, "str_max": 40,
            "sound": "smash!",
            "sound_fail": "thump!",
            "items": [
                { "item": "plastic_chunk", "amount": 10, "minamount": 4},
                { "item": "scrap", "amount": 3, "minamount": 0},
                { "item": "pipe", "amount": 4, "minamount": 0},
                { "item": "small_lcd_screen", "amount": 1, "minamount": 0},
                { "item": "RAM", "amount": 1, "minamount":4},
                { "item": "nail", "amount": 6, "minamount": 2}
            ]
        }
    },{
        "type" : "furniture",
        "id" : "f_displaycase",
        "name": "display case",
        "symbol": "#",
        "color": "ltcyan",
        "move_cost_mod": 2,
        "required_str": 9,
        "flags": ["TRANSPARENT", "SEALED", "PLACE_ITEM"],
        "bash": {
            "str_min": 6, "str_max": 20,
            "sound": "glass breaking",
            "sound_fail": "whack!",
            "sound_vol": 16,
            "sound_fail_vol": 12,
            "furn_set": "f_displaycase_b",
            "items": [
                { "item": "glass_shard", "amount": 6, "minamount": 3 }
            ]
        }
    },{
        "type" : "furniture",
        "id" : "f_displaycase_b",
        "name": "broken display case",
        "symbol": "#",
        "color": "ltgray",
        "move_cost_mod": 2,
        "required_str": 9,
        "flags": ["TRANSPARENT", "PLACE_ITEM"],
        "bash": {
            "str_min": 8, "str_max": 30,
            "sound": "crunch!",
            "sound_fail": "whump.",
            "items": [
                { "item": "2x4", "amount": 6, "minamount": 3 },
                { "item": "splinter", "amount": 4, "minamount": 2 }
            ]
        }
    },{
        "type": "furniture",
        "id": "f_standing_tank",
        "name": "standing tank",
        "symbol" : "O",
        "color": "ltgray",
        "move_cost_mod" : -1,
        "required_str": -1,
        "flags": ["BASHABLE", "CONTAINER", "DECONSTRUCT", "LIQUIDCONT", "NOITEM", "SEALED", "TRANSPARENT"],
        "deconstruct": {
            "items": [
                { "item": "metal_tank", "amount": 4 },
                { "item": "water_faucet", "amount": 1 }
            ]
        },
        "examine_action": "keg",
        "bash": {
            "str_min": 10, "str_max": 20,
            "sound": "metal screeching!",
            "sound_fail": "clang!",
            "items": [
                { "item": "scrap", "amount": 32, "minamount": 8},
                { "item": "water_faucet", "amount": 1, "minamount": 0 }
            ]
        }
    },
    {
        "type" : "furniture",
        "id" : "f_floor_canvas",
        "name": "heavy punching bag",
        "symbol": "0",
        "color": "dkgray",
        "move_cost_mod": -1,
        "required_str": 10,
        "flags": ["BASHABLE", "BLOCKSDOOR", "PLACE_ITEM", "ORGANIC"],
        "bash": {
            "str_min": 15, "str_max": 20,
            "sound": "whack!",
            "sound_fail": "whud.",
            "items": [
                { "item": "chain", "amount": 3, "minamount": 1},
                { "item": "leather", "amount": 12, "minamount": 4},
                { "item": "rag", "amount": 18, "minamount": 4 }
            ]
        }
    },
    {
        "type" : "furniture",
        "id" : "f_canvas_floor",
        "name": "canvas floor",
        "symbol": "#",
        "color": "white",
        "move_cost_mod": 0,
        "required_str": -1,
        "flags": ["TRANSPARENT", "FLAMMABLE", "PLACE_ITEM"]
    },{
        "type" : "furniture",
        "id" : "f_kiln_empty",
        "name": "charcoal kiln",
        "symbol": "U",
        "color": "brown",
        "move_cost_mod": -1,
        "required_str": -1,
        "examine_action": "kiln_empty",
        "max_volume": 500,
        "crafting_pseudo_item": "char_kiln",
        "flags": ["CONTAINER", "FIRE_CONTAINER", "PLACE_ITEM", "KILN"],
        "deconstruct": {
            "items": [
                { "item": "rock", "amount": 30, "minamount": 30}
            ]
        },
        "bash": {
            "str_min": 25, "str_max": 180,
            "sound": "crash!",
            "sound_fail": "whump!",
            "items": [
                { "item": "rock", "amount": 30, "minamount": 15}
            ]
        }
    },{
        "type" : "furniture",
        "id" : "f_kiln_full",
        "name": "filled charcoal kiln",
        "symbol": "U",
        "color": "brown_red",
        "move_cost_mod": -1,
        "required_str": -1,
        "examine_action": "kiln_full",
        "flags": ["NOITEM", "SEALED", "CONTAINER", "FIRE_CONTAINER", "SUPPRESS_SMOKE", "PLACE_ITEM"],
        "deconstruct": {
            "items": [
                { "item": "rock", "amount": 30, "minamount": 30}
            ]
        },
        "bash": {
            "str_min": 25, "str_max": 180,
            "sound": "crash!",
            "sound_fail": "whump!",
            "items": [
                { "item": "rock", "amount": 30, "minamount": 15}
            ]
        }
    },{
        "type" : "furniture",
        "id" : "f_kiln_metal_empty",
        "name": "metal charcoal kiln",
        "symbol": "U",
        "color": "blue",
        "move_cost_mod": -1,
        "required_str": -1,
        "examine_action": "kiln_empty",
        "max_volume": 500,
        "crafting_pseudo_item": "char_kiln",
        "flags": ["CONTAINER", "FIRE_CONTAINER", "PLACE_ITEM", "KILN"],
        "deconstruct": {
            "items": [
                { "item": "metal_tank", "amount": 4, "minamount": 1 },
                { "item": "pipe", "amount": 4, "minamount": 2 }
            ]
        },
        "bash": {
            "str_min": 12, "str_max": 40,
            "sound": "metal screeching!",
            "sound_fail": "clang!",
            "items": [
                { "item": "scrap", "amount": 4, "minamount": 2},
                { "item": "steel_chunk", "amount": 3, "minamount": 0},
                { "item": "pipe", "amount": 4, "minamount": 0}
            ]
        }
    },{
        "type" : "furniture",
        "id" : "f_kiln_metal_full",
        "name": "filled metal charcoal kiln",
        "symbol": "U",
        "color": "blue_red",
        "move_cost_mod": -1,
        "required_str": -1,
        "examine_action": "kiln_full",
        "flags": ["NOITEM", "SEALED", "CONTAINER", "FIRE_CONTAINER", "SUPPRESS_SMOKE", "PLACE_ITEM"],
        "deconstruct": {
            "items": [
                { "item": "metal_tank", "amount": 4, "minamount": 1 },
                { "item": "pipe", "amount": 4, "minamount": 2 }
            ]
        },
        "bash": {
            "str_min": 12, "str_max": 40,
            "sound": "metal screeching!",
            "sound_fail": "clang!",
            "items": [
                { "item": "scrap", "amount": 4, "minamount": 2},
                { "item": "steel_chunk", "amount": 3, "minamount": 0},
                { "item": "pipe", "amount": 4, "minamount": 0}
            ]
        }
<<<<<<< HEAD
        },{
        "type" : "furniture",
        "id" : "f_robotic_arm",
        "name": "robotic arm",
        "symbol": "&",
        "bgcolor": "yellow",
        "move_cost_mod": 3,
        "required_str": 18,
        "flags": ["TRANSPARENT", "MOUNTABLE"],
        "deconstruct": {
            "items": [
                { "item": "processor", "amount": 1, "chance": 75},
                { "item": "RAM", "amount": 1, "chance": 80},
                { "item": "power_supply", "amount": 1, "chance": 70},
                { "item": "amplifier", "amount": 1, "chance": 90},
                { "item": "steel_chunk", "amount": 4, "minamount": 1},
                { "item": "spring", "amount": 1, "chance": 80},
                { "item": "steel_lump", "amount": 1, "chance": 60},
                { "item": "sheet_metal", "amount": 1, "chance": 50},
                { "item": "motor", "amount": 1, "chance": 60}
            ]
        },
        "bash": {
            "str_min": 8, "str_max": 45,
            "sound": "smash!",
            "sound_fail": "thunk.",
            "items": [
                { "item": "processor", "amount": 1, "chance": 15},
                { "item": "RAM", "amount": 1, "chance": 30},
                { "item": "power_supply", "amount": 1, "chance": 50},
                { "item": "amplifier", "amount": 1, "chance": 70},
                { "item": "steel_chunk", "amount": 3, "minamount": 1},
                { "item": "spring", "amount": 1, "chance": 80},
                { "item": "steel_lump", "amount": 1, "chance": 50},
                { "item": "sheet_metal", "amount": 1, "chance": 30},
                { "item": "scrap", "amount": 5, "minamount": 2},
                { "item": "motor", "amount": 1, "chance": 30}
            ]
        }
=======
    },{
    "type" : "furniture",
    "id" : "f_smoking_rack",
    "name": "smoking rack",
    "symbol": "=",
    "bgcolor": "brown",
    "move_cost_mod": 2,
    "required_str": -1,
    "flags": ["TRANSPARENT", "SEALED", "CONTAINER", "NOITEM"],
    "crafting_pseudo_item": "char_smoker",
    "examine_action": "reload_furniture",
    "deconstruct": {
      "items": [
        { "item": "rock", "amount": 8 },
        { "item": "stick", "amount": 16, "minamount": 16 }
      ]
    },
    "bash": {
        "str_min": 18, "str_max": 50,
        "sound": "crunch!",
        "sound_fail": "whump!",
        "items": [
            { "item": "rock", "amount": 8 },
            { "item": "stick", "amount": 12, "minamount": 8 }
        ]
>>>>>>> 511949e9
    }
},{
   "type" : "furniture",
   "id" : "f_forge_rock",
   "name": "rock forge",
   "symbol": "^",
   "color": "ltred",
   "move_cost_mod": -1,
   "required_str": -1,
   "crafting_pseudo_item": "char_forge",
   "flags": ["SEALED", "CONTAINER", "NOITEM"],
   "deconstruct": {
     "items": [
       { "item": "rock", "amount": 40 }
     ]
   },
   "examine_action": "reload_furniture",
   "bash": {
     "str_min": 18, "str_max": 50,
     "sound": "crash!",
     "sound_fail": "whump.",
     "items": [
       { "item": "rock", "amount": 30, "minamount": 20 }
     ]
   }
}
]<|MERGE_RESOLUTION|>--- conflicted
+++ resolved
@@ -2164,8 +2164,7 @@
                 { "item": "pipe", "amount": 4, "minamount": 0}
             ]
         }
-<<<<<<< HEAD
-        },{
+    },{
         "type" : "furniture",
         "id" : "f_robotic_arm",
         "name": "robotic arm",
@@ -2204,8 +2203,7 @@
                 { "item": "motor", "amount": 1, "chance": 30}
             ]
         }
-=======
-    },{
+  },{
     "type" : "furniture",
     "id" : "f_smoking_rack",
     "name": "smoking rack",
@@ -2230,31 +2228,30 @@
             { "item": "rock", "amount": 8 },
             { "item": "stick", "amount": 12, "minamount": 8 }
         ]
->>>>>>> 511949e9
     }
-},{
-   "type" : "furniture",
-   "id" : "f_forge_rock",
-   "name": "rock forge",
-   "symbol": "^",
-   "color": "ltred",
-   "move_cost_mod": -1,
-   "required_str": -1,
-   "crafting_pseudo_item": "char_forge",
-   "flags": ["SEALED", "CONTAINER", "NOITEM"],
-   "deconstruct": {
-     "items": [
-       { "item": "rock", "amount": 40 }
-     ]
-   },
-   "examine_action": "reload_furniture",
-   "bash": {
-     "str_min": 18, "str_max": 50,
-     "sound": "crash!",
-     "sound_fail": "whump.",
-     "items": [
-       { "item": "rock", "amount": 30, "minamount": 20 }
-     ]
-   }
-}
+  },{
+    "type" : "furniture",
+    "id" : "f_forge_rock",
+    "name": "rock forge",
+    "symbol": "^",
+    "color": "ltred",
+    "move_cost_mod": -1,
+    "required_str": -1,
+    "crafting_pseudo_item": "char_forge",
+    "flags": ["SEALED", "CONTAINER", "NOITEM"],
+    "deconstruct": {
+      "items": [
+        { "item": "rock", "amount": 40 }
+      ]
+    },
+    "examine_action": "reload_furniture",
+    "bash": {
+      "str_min": 18, "str_max": 50,
+      "sound": "crash!",
+      "sound_fail": "whump.",
+      "items": [
+        { "item": "rock", "amount": 30, "minamount": 20 }
+      ]
+    }
+  }
 ]