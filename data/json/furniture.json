--- conflicted
+++ resolved
@@ -74,12 +74,8 @@
         "name": "road barricade",
         "symbol": "#",
         "bgcolor": "yellow",
-<<<<<<< HEAD
         "description": "A road barricade.  For barricading roads.",
-        "move_cost_mod": 3,
-=======
-        "move_cost_mod": -1,
->>>>>>> f3a66a68
+        "move_cost_mod": -1,
         "required_str": 5,
         "flags": ["CLIMB_SIMPLE", "TRANSPARENT", "FLAMMABLE_ASH", "ORGANIC", "MOUNTABLE", "THIN_OBSTACLE", "CLIMBABLE", "PERMEABLE"],
         "examine_action": "chainfence",
@@ -105,12 +101,8 @@
         "name": "sandbag barricade",
         "symbol": "#",
         "bgcolor": "brown",
-<<<<<<< HEAD
         "description": "A sandbag, typically used for blocking bullets.",
-        "move_cost_mod": 3,
-=======
-        "move_cost_mod": -1,
->>>>>>> f3a66a68
+        "move_cost_mod": -1,
         "required_str": -1,
         "flags": ["CLIMB_SIMPLE", "TRANSPARENT", "MOUNTABLE", "BLOCKSDOOR", "SHORT", "EASY_DECONSTRUCT", "THIN_OBSTACLE", "CLIMBABLE", "PERMEABLE"],
         "examine_action": "chainfence",
