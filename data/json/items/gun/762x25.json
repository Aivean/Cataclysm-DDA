--- conflicted
+++ resolved
@@ -31,23 +31,13 @@
   },
   {
     "id": "tokarev",
-<<<<<<< HEAD
-    "type": "GUN",
-    "symbol": "(",
-    "color": "dark_gray",
-=======
     "copy-from": "pistol_base",
     "type": "GUN",
->>>>>>> 38cf3b16
     "name": "Tokarev TT-30",
     "name_plural": "Tokarev TT-30",
     "description": "The Norinco manufactured Tokarev TT-30 is the standard sidearm of the Chinese military, it does not see extensive use outside of China.",
     "price": 140000, "//" : "And it's therefore expensive.",
     "material": ["steel", "plastic"],
-<<<<<<< HEAD
-    "skill": "pistol",
-=======
->>>>>>> 38cf3b16
     "ammo": "762x25",
     "weight": 798,
     "volume": 2,
@@ -55,18 +45,9 @@
     "to_hit": -2,
     "dispersion": 225,
     "sight_dispersion": 90,
-<<<<<<< HEAD
-    "aim_speed" : 4,
-    "recoil": 60,
-    "durability": 6,
-    "magazine_well": 1,
-    "magazines": [ [ "762x25", [ "tokarevmag" ] ] ],
-    "valid_mod_locations": [[ "accessories", 2 ],[ "barrel", 1 ],[ "bore", 1 ],[ "grip", 1 ],[ "mechanism", 4 ],[ "muzzle", 1 ],[ "rail", 1 ],[ "sights", 1 ],[ "stock", 1 ],[ "underbarrel", 1 ]]
-=======
     "recoil": 60,
     "durability": 6,
     "magazine_well": 1,
     "magazines": [ [ "762x25", [ "tokarevmag" ] ] ]
->>>>>>> 38cf3b16
   }
 ]