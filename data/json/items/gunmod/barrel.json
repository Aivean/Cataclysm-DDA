--- conflicted
+++ resolved
@@ -15,13 +15,8 @@
     "location": "barrel",
     "mod_targets": [ "smg", "rifle", "shotgun", "pistol" ],
     "damage_modifier": 1,
-<<<<<<< HEAD
-    "dispersion_modifier": -90
-=======
     "dispersion_modifier": -90,
-    "recoil_modifier": 75,
     "min_skills": [ [ "weapon", 4 ] ]
->>>>>>> 31226cbe
   },
   {
     "id": "barrel_rifled",
@@ -75,12 +70,7 @@
     "mod_targets": [ "smg", "rifle", "shotgun", "pistol" ],
     "damage_modifier": 500,
     "dispersion_modifier": 500,
-<<<<<<< HEAD
-    "ups_charges": 50
-=======
-    "recoil_modifier": 75,
     "ups_charges": 50,
     "min_skills": [ [ "gun", 1 ] ]
->>>>>>> 31226cbe
   }
 ]