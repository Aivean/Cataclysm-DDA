--- conflicted
+++ resolved
@@ -52,24 +52,9 @@
         "u": "t_underbrush_harvested_autumn",
         "|": "t_chainfence_v"
       },
-<<<<<<< HEAD
-      "furniture": {
-        "&": "f_trashcan",
-        "b": "f_bench"
-      },
-      "place_item": [
-        { "item": "rock", "x": 13, "y": 9 },
-        { "item": "rock", "x": 2, "y": 13 },
-        { "item": "rock", "x": 22, "y": 19 }
-      ],
-      "place_monsters": [
-        { "monster": "GROUP_PARK_ANIMAL", "x": [ 2, 15 ], "y": [ 5, 13 ], "repeat": 2 }
-      ]
-=======
       "furniture": { "&": "f_trashcan", "b": "f_bench" },
-      "add": [ { "item": "rock", "x": 13, "y": 9 }, { "item": "rock", "x": 2, "y": 13 }, { "item": "rock", "x": 22, "y": 19 } ],
+      "place_item": [ { "item": "rock", "x": 13, "y": 9 }, { "item": "rock", "x": 2, "y": 13 }, { "item": "rock", "x": 22, "y": 19 } ],
       "place_monsters": [ { "monster": "GROUP_PARK_ANIMAL", "x": [ 2, 15 ], "y": [ 5, 13 ], "repeat": 2 } ]
->>>>>>> 151b1e34
     }
   },
   {
@@ -131,23 +116,9 @@
         "w": "t_water_sh",
         "|": "t_chainfence_v"
       },
-<<<<<<< HEAD
-      "furniture": {
-        "&": "f_trashcan",
-        "b": "f_bench"
-      },
-      "place_item": [
-        { "item": "rock", "x": 2, "y": 13 },
-        { "item": "rock", "x": 22, "y": 19 }
-      ],
-      "place_monsters": [
-        { "monster": "GROUP_PARK_ANIMAL", "x": 2, "y": 5 }
-      ]
-=======
       "furniture": { "&": "f_trashcan", "b": "f_bench" },
-      "add": [ { "item": "rock", "x": 2, "y": 13 }, { "item": "rock", "x": 22, "y": 19 } ],
+      "place_item": [ { "item": "rock", "x": 2, "y": 13 }, { "item": "rock", "x": 22, "y": 19 } ],
       "place_monsters": [ { "monster": "GROUP_PARK_ANIMAL", "x": 2, "y": 5 } ]
->>>>>>> 151b1e34
     }
   }
 ]