[
    {
        "type" : "recipe_category",
        "id" : "CC_NONCRAFT"
    },{
        "type" : "recipe_category",
        "id" : "CC_WEAPON"
    },{
	"type" : "recipe_subcategory",
        "id" : "CSC_WEAPON_BASHING"
    },{
        "type" : "recipe_subcategory",
        "id" : "CSC_WEAPON_CUTTING"
    },{
        "type" : "recipe_subcategory",
        "id" : "CSC_WEAPON_PIERCING"
    },{
        "type" : "recipe_subcategory",
        "id" : "CSC_WEAPON_RANGED"
    },{
	"type" : "recipe_subcategory",
	"id" : "CSC_WEAPON_EXPLOSIVE"
    },{
	"type" : "recipe_subcategory",
        "id" : "CSC_WEAPON_MODS"
    },{
        "type" : "recipe_subcategory",
        "id" : "CSC_WEAPON_OTHER"
    },{
        "type" : "recipe_category",
        "id" : "CC_AMMO"
    },{
	"type" : "recipe_subcategory",
        "id" : "CSC_AMMO_BULLETS"
    },{
        "type" : "recipe_subcategory",
        "id" : "CSC_AMMO_ARROWS"
    },{
        "type" : "recipe_subcategory",
        "id" : "CSC_AMMO_COMPONENTS"
    },{
        "type" : "recipe_subcategory",
        "id" : "CSC_AMMO_OTHER"
    },{
        "type" : "recipe_category",
        "id" : "CC_FOOD"
    },{
	"type" : "recipe_subcategory",
        "id" : "CSC_FOOD_DRINKS"
    },{
	"type" : "recipe_subcategory",
        "id" : "CSC_FOOD_MEAT"
    },{
        "type" : "recipe_subcategory",
        "id" : "CSC_FOOD_VEGGI"
    },{
        "type" : "recipe_subcategory",
        "id" : "CSC_FOOD_SNACK"
    },{
        "type" : "recipe_subcategory",
        "id" : "CSC_FOOD_BREAD"
    },{
	"type" : "recipe_subcategory",
        "id" : "CSC_FOOD_PASTA"
    },{
        "type" : "recipe_subcategory",
        "id" : "CSC_FOOD_OTHER"
    },{
        "type" : "recipe_category",
        "id" : "CC_CHEM"
    },{
	"type" : "recipe_subcategory",
        "id" : "CSC_CHEM_DRUGS"
    },{
        "type" : "recipe_subcategory",
        "id" : "CSC_CHEM_MUTAGEN"
    },{
        "type" : "recipe_subcategory",
        "id" : "CSC_CHEM_CHEMICALS"
    },{
        "type" : "recipe_subcategory",
        "id" : "CSC_CHEM_OTHER"
    },{
        "type" : "recipe_category",
        "id" : "CC_ELECTRONIC"
    },{
	"type" : "recipe_subcategory",
        "id" : "CSC_ELECTRONIC_CBMS"
    },{
        "type" : "recipe_subcategory",
        "id" : "CSC_ELECTRONIC_LIGHTING"
    },{
	"type" : "recipe_subcategory",
        "id" : "CSC_ELECTRONIC_COMPONENTS"
    },{
        "type" : "recipe_subcategory",
        "id" : "CSC_ELECTRONIC_OTHER"
    },{
        "type" : "recipe_category",
        "id" : "CC_ARMOR"
    },{
	"type" : "recipe_subcategory",
        "id" : "CSC_ARMOR_STORAGE"
    },{
	"type" : "recipe_subcategory",
        "id" : "CSC_ARMOR_SUIT"
    },{
        "type" : "recipe_subcategory",
        "id" : "CSC_ARMOR_HEAD"
    },{
	"type" : "recipe_subcategory",
        "id" : "CSC_ARMOR_BACK"
    },{
        "type" : "recipe_subcategory",
        "id" : "CSC_ARMOR_TORSO"
    },{
        "type" : "recipe_subcategory",
        "id" : "CSC_ARMOR_ARMS"
    },{
        "type" : "recipe_subcategory",
        "id" : "CSC_ARMOR_HANDS"
    },{
        "type" : "recipe_subcategory",
        "id" : "CSC_ARMOR_LEGS"
    },{
        "type" : "recipe_subcategory",
        "id" : "CSC_ARMOR_FEET"
    },{
        "type" : "recipe_subcategory",
        "id" : "CSC_ARMOR_OTHER"
    },{
        "type" : "recipe_category",
        "id" : "CC_OTHER"
    },{
	"type" : "recipe_subcategory",
        "id" : "CSC_OTHER_TOOLS"
    },{
	"type" : "recipe_subcategory",
        "id" : "CSC_OTHER_MEDICAL"
    },{
	"type" : "recipe_subcategory",
        "id" : "CSC_OTHER_CONTAINERS"
    },{
	"type" : "recipe_subcategory",
        "id" : "CSC_OTHER_MATERIALS"
    },{
	"type" : "recipe_subcategory",
        "id" : "CSC_OTHER_PARTS"
    },{
	"type" : "recipe_subcategory",
        "id" : "CSC_OTHER_TRAPS"
    },{
        "type" : "recipe_subcategory",
        "id" : "CSC_OTHER_OTHER"
    },{
        "type" : "recipe_category",
        "id" : "CC_NONCRAFT"
    },{
	"type" : "recipe_subcategory",
	"id" : "CSC_NONCRAFT"
    },{
        "type" : "recipe",
  "result": "cell_phone",
  "id_suffix": "uncraft",
  "category": "CC_NONCRAFT",
  "subcategory": "CSC_NONCRAFT",
  "difficulty": 0,
  "time": 500,
  "reversible": true,
  "autolearn": false,
  "tools": [
    [
      [ "screwdriver", -1 ],
      [ "toolset", -1 ]
    ]
  ],
  "components": [
    [
      [ "scrap", 1 ]
    ],
    [
      [ "RAM", 1 ]
    ],
    [
      [ "processor", 1 ]
    ],
    [
      [ "battery", 200 ]
    ]
  ]
},    {
        "type" : "recipe",
  "result": "bowl_pewter",
  "id_suffix": "uncraft",
  "category": "CC_NONCRAFT",
  "subcategory": "CSC_NONCRAFT",
  "difficulty": 0,
  "time": 500,
  "reversible": true,
  "autolearn": false,
  "tools": [
    [
      [ "screwdriver", -1 ],
      [ "toolset", -1 ]
    ],
    [
      [ "hammer", -1 ],
      [ "toolset", -1 ]
    ]
  ],
  "components": [
    [
      [ "tin", 100 ]
    ]
  ]
},{
        "type" : "recipe",
  "result": "silver",
  "id_suffix": "uncraft",
  "category": "CC_NONCRAFT",
  "subcategory": "CSC_NONCRAFT",
  "difficulty": 0,
  "time": 500,
  "reversible": true,
  "autolearn": false,
  "tools": [
    [
      [ "screwdriver", -1 ],
      [ "toolset", -1 ]
    ],
    [
      [ "hammer", -1 ],
      [ "toolset", -1 ]
    ]
  ],
  "components": [
    [
      [ "silver_small", 800 ]
    ]
  ]
},{
        "type" : "recipe",
  "result": "small_relic",
  "id_suffix": "uncraft",
  "category": "CC_NONCRAFT",
  "subcategory": "CSC_NONCRAFT",
  "difficulty": 0,
  "time": 500,
  "reversible": true,
  "autolearn": false,
  "tools": [
    [
      [ "screwdriver", -1 ],
      [ "toolset", -1 ]
    ],
    [
      [ "hammer", -1 ],
      [ "toolset", -1 ]
    ]
  ],
  "components": [
    [
      [ "silver_small", 100 ]
    ]
  ]
},{
        "type" : "recipe",
  "result": "badge_deputy",
  "id_suffix": "uncraft",
  "category": "CC_NONCRAFT",
  "subcategory": "CSC_NONCRAFT",
  "difficulty": 0,
  "time": 500,
  "reversible": true,
  "autolearn": false,
  "tools": [
    [
      [ "screwdriver", -1 ],
      [ "toolset", -1 ]
    ],
    [
      [ "hammer", -1 ],
      [ "toolset", -1 ]
    ]
  ],
  "components": [
    [
      [ "silver_small", 100 ]
    ]
  ]
},{
        "type" : "recipe",
  "result": "necklace",
  "id_suffix": "uncraft",
  "category": "CC_NONCRAFT",
  "subcategory": "CSC_NONCRAFT",
  "difficulty": 0,
  "time": 500,
  "reversible": true,
  "autolearn": false,
  "tools": [
    [
      [ "screwdriver", -1 ],
      [ "toolset", -1 ]
    ],
    [
      [ "hammer", -1 ],
      [ "toolset", -1 ]
    ]
  ],
  "components": [
    [
      [ "silver_small", 100 ]
    ]
  ]
},{
        "type" : "recipe",
  "result": "ring",
  "id_suffix": "uncraft",
  "category": "CC_NONCRAFT",
  "subcategory": "CSC_NONCRAFT",
  "difficulty": 0,
  "time": 500,
  "reversible": true,
  "autolearn": false,
  "tools": [
    [
      [ "screwdriver", -1 ],
      [ "toolset", -1 ]
    ],
    [
      [ "hammer", -1 ],
      [ "toolset", -1 ]
    ]
  ],
  "components": [
    [
      [ "gold_small", 50 ]
    ]
  ]
},
{
        "type" : "recipe",
  "result": "usb_drive",
  "id_suffix": "uncraft",
  "category": "CC_NONCRAFT",
  "subcategory": "CSC_NONCRAFT",
  "difficulty": 0,
  "time": 500,
  "reversible": true,
  "autolearn": false,
  "tools": [
    [
      [ "screwdriver", -1 ],
      [ "toolset", -1 ]
    ]
  ],
  "components": [
    [
      [ "RAM", 1 ]
    ]
  ]
},{
        "type" : "recipe",
  "result": "pda",
  "id_suffix": "uncraft",
  "category": "CC_NONCRAFT",
  "subcategory": "CSC_NONCRAFT",
  "difficulty": 0,
  "time": 1200,
  "reversible": true,
  "autolearn": false,
  "tools": [
    [
      [ "screwdriver", -1 ],
      [ "toolset", -1 ]
    ]
  ],
  "components": [
    [
      [ "small_lcd_screen", 1 ]
    ],
    [
      [ "plastic_chunk", 2 ]
    ],
    [
      [ "processor", 1 ]
    ],
    [
      [ "RAM", 1 ]
    ],
    [
      [ "battery", 100 ]
    ]
  ]
},{
        "type" : "recipe",
  "result": "binoculars",
  "id_suffix": "uncraft",
  "category": "CC_NONCRAFT",
  "subcategory": "CSC_NONCRAFT",
  "difficulty": 0,
  "time": 1200,
  "reversible": true,
  "autolearn": false,
  "tools": [
    [
      [ "screwdriver", -1 ],
      [ "toolset", -1 ]
    ]
  ],
  "components": [
    [
      [ "lens", 2 ]
    ],
    [
      [ "plastic_chunk", 2 ]
    ],
    [
      [ "scrap", 1 ]
    ]
  ]
},{
        "type" : "recipe",
  "result": "wristwatch",
  "id_suffix": "uncraft",
  "category": "CC_NONCRAFT",
  "subcategory": "CSC_NONCRAFT",
  "difficulty": 0,
  "time": 500,
  "reversible": true,
  "autolearn": false,
  "tools": [
    [
      [ "screwdriver", -1 ],
      [ "toolset", -1 ]
    ]
  ],
  "components": [
    [
      [ "plastic_chunk", 1 ]
    ],
    [
      [ "processor", 1 ]
    ],
    [
      [ "battery", 200 ]
    ]
  ]
},{
        "type" : "recipe",
  "result": "laptop",
  "category": "CC_NONCRAFT",
  "subcategory": "CSC_NONCRAFT",
  "skill_used": "electronics",
  "difficulty": 0,
  "time": 60000,
  "reversible": true,
  "autolearn": false,
  "tools": [
    [
      ["screwdriver", -1],
      ["toolset", -1]
    ]
  ],
  "components": [
    [
      ["processor", 1]
    ],
    [
      ["RAM", 4]
    ],
    [
      ["cable", 6]
    ],
    [
      ["amplifier", 1]
    ],
    [
      ["plastic_chunk", 6]
    ],
    [
      ["small_lcd_screen", 1]
    ],
    [
      ["battery", 20]
    ]
  ]
},{
        "type" : "recipe",
  "result": "fan",
  "id_suffix": "uncraft",
  "category": "CC_NONCRAFT",
  "subcategory": "CSC_NONCRAFT",
  "difficulty": 0,
  "time": 500,
  "reversible": true,
  "autolearn": false,
  "tools": [
    [
      [ "screwdriver", -1 ],
      [ "toolset", -1 ]
    ]
  ],
  "components": [
    [
      [ "scrap", 1 ]
    ],
    [
      [ "plastic_chunk", 3 ]
    ],
    [
      [ "motor", 1 ]
    ],
    [
      [ "cable", 2 ]
    ]
  ]
},{
        "type" : "recipe",
  "result": "pocketwatch",
  "id_suffix": "uncraft",
  "category": "CC_NONCRAFT",
  "subcategory": "CSC_NONCRAFT",
  "difficulty": 0,
  "time": 600,
  "reversible": true,
  "autolearn": false,
  "tools": [
    [
      [ "screwdriver", -1 ],
      [ "toolset", -1 ]
    ]
  ],
  "components": [
    [
      [ "scrap", 2 ]
    ],
    [
      [ "clockworks", 1 ]
    ]
  ]
},{
        "type" : "recipe",
  "result": "television",
  "category": "CC_NONCRAFT",
  "subcategory": "CSC_NONCRAFT",
  "skill_used": "electronics",
  "difficulty": 0,
  "time": 60000,
  "reversible": true,
  "autolearn": false,
  "tools": [
    [
      ["screwdriver", -1],
      ["toolset", -1]
    ]
  ],
  "components": [
    [
      ["processor", 1]
    ],
    [
      ["RAM", 2]
    ],
    [
      ["cable", 8]
    ],
    [
      ["amplifier", 4]
    ],
    [
      [ "power_supply", 2 ]
    ],
    [
      ["plastic_chunk", 8]
    ]
  ]
},{
        "type" : "recipe",
  "result": "microwave",
  "category": "CC_NONCRAFT",
  "subcategory": "CSC_NONCRAFT",
  "skill_used": "electronics",
  "difficulty": 0,
  "time": 80000,
  "reversible": true,
  "autolearn": false,
  "tools": [
    [
      ["screwdriver", -1],
      ["toolset", -1]
    ]
  ],
  "components": [
    [
      ["processor", 1]
    ],
    [
      ["cable", 4]
    ],
    [
      ["amplifier", 1]
    ],
    [
      [ "power_supply", 4 ]
    ],
    [
      ["plastic_chunk", 8]
    ]
  ]
},{
        "type" : "recipe",
  "result": "toaster",
  "category": "CC_NONCRAFT",
  "subcategory": "CSC_NONCRAFT",
  "skill_used": "electronics",
  "difficulty": 0,
  "time": 10000,
  "reversible": true,
  "autolearn": false,
  "tools": [
    [
      ["screwdriver", -1],
      ["toolset", -1]
    ]
  ],
  "components": [
    [
      ["cable", 2]
    ],
    [
      [ "power_supply", 1 ]
    ],
    [
      ["scrap", 2]
    ],
    [
      ["element", 4]
    ]
  ]
},{
        "type" : "recipe",
  "result": "clock",
  "id_suffix": "uncraft",
  "category": "CC_NONCRAFT",
  "subcategory": "CSC_NONCRAFT",
  "difficulty": 0,
  "time": 1000,
  "reversible": true,
  "autolearn": false,
  "tools": [
    [
      [ "screwdriver", -1 ],
      [ "toolset", -1 ]
    ]
  ],
  "components": [
    [
      [ "scrap", 3 ]
    ],
    [
      [ "clockworks", 2 ]
    ]
  ]
},{
        "type" : "recipe",
  "result": "knife_steak",
  "id_suffix": "uncraft",
  "category": "CC_NONCRAFT",
  "subcategory": "CSC_NONCRAFT",
  "difficulty": 0,
  "time": 2000,
  "reversible": true,
  "autolearn": false,
  "components": [
    [
      [ "spike", 1 ]
    ]
  ]
},{
        "type" : "recipe",
  "result": "lawnmower",
  "id_suffix": "uncraft",
  "category": "CC_NONCRAFT",
  "subcategory": "CSC_NONCRAFT",
  "difficulty": 0,
  "time": 1000,
  "reversible": true,
  "autolearn": false,
  "tools": [
    [
      [ "wrench", -1 ],
      [ "toolset", -1 ]
    ]
  ],
  "components": [
    [
      [ "scrap", 8 ]
    ],
    [
      [ "spring", 2 ]
    ],
    [
      [ "blade",  2 ]
    ],
    [
      [ "1cyl_combustion", 1 ]
    ],
    [
      [ "pipe", 3 ]
    ]
  ]
},{
        "type" : "recipe",
  "result": "vac_sealer",
  "id_suffix": "uncraft",
  "category": "CC_NONCRAFT",
  "subcategory": "CSC_NONCRAFT",
  "difficulty": 0,
  "time": 500,
  "reversible": true,
  "autolearn": false,
  "tools": [
    [
      [ "screwdriver", -1 ],
      [ "toolset", -1 ]
    ]
  ],
  "components": [
    [
      [ "scrap", 4 ]
    ],
    [
      [ "element", 2 ]
    ],
    [
      [ "hose", 1 ]
    ],
    [
      [ "power_supply", 1 ]
    ]
  ]
},{
        "type" : "recipe",
  "result": "lighter",
  "id_suffix": "uncraft",
  "category": "CC_NONCRAFT",
  "subcategory": "CSC_NONCRAFT",
  "difficulty": 0,
  "time": 100,
  "reversible": true,
  "autolearn": false,
  "components": [
    [
      [ "pilot_light", 1 ]
    ]
  ]
},{
        "type" : "recipe",
  "result": "ref_lighter",
  "id_suffix": "uncraft",
  "category": "CC_NONCRAFT",
  "subcategory": "CSC_NONCRAFT",
  "difficulty": 0,
  "time": 100,
  "reversible": true,
  "autolearn": false,
  "components": [
    [
      [ "pilot_light", 1 ]
    ],
    [
      [ "scrap", 1 ]
    ]
  ]
},{
        "type" : "recipe",
  "result": "tshirt",
  "id_suffix": "uncraft",
  "category": "CC_NONCRAFT",
  "subcategory": "CSC_NONCRAFT",
  "skill_used": "tailor",
  "difficulty": 0,
  "time": 500,
  "reversible": true,
  "autolearn": false,
  "components": [
    [
      [ "rag", 5 ]
    ]
  ]
},{
        "type" : "recipe",
  "result": "tank_top",
  "id_suffix": "uncraft",
  "category": "CC_NONCRAFT",
  "subcategory": "CSC_NONCRAFT",
  "skill_used": "tailor",
  "difficulty": 0,
  "time": 500,
  "reversible": true,
  "autolearn": false,
  "components": [
    [
      [ "rag", 5 ]
    ]
  ]
},{
        "type" : "recipe",
  "result": "lightstrip_dead",
  "id_suffix": "uncraft",
  "category": "CC_NONCRAFT",
  "subcategory": "CSC_NONCRAFT",
  "skill_used": "electronics",
  "difficulty": 0,
  "time": 1000,
  "reversible": true,
  "autolearn": false,
  "qualities":[
    {"id":"CUT","level":1,"amount":1}
  ],  "components": [
    [
      [ "amplifier", 1 ]
    ]
  ]
},{
        "type" : "recipe",
  "result": "reinforced_glass_sheet",
  "category": "CC_OTHER",
  "subcategory": "CSC_OTHER_MATERIALS",
  "skill_used": "fabrication",
  "difficulty": 4,
  "time": 20000,
  "reversible": true,
  "autolearn": true,
  "tools": [
    [
      [ "hacksaw", -1 ],
      [ "toolset", -1 ]
    ],
    [
      [ "welder", 100 ],
      [ "welder_crude", 150 ],
      [ "toolset", 15 ],
      [ "soldering_iron", 150 ]
    ]
  ],
  "components": [
    [
      [ "reinforced_glass_pane", 4 ]
    ]
  ]
},{
        "type" : "recipe",
  "result": "makeshift_machete",
  "category": "CC_WEAPON",
  "subcategory": "CSC_WEAPON_CUTTING",
  "skill_used": "fabrication",
  "difficulty": 0,
  "time": 5000,
  "reversible": true,
  "autolearn": true,
  "components": [
    [
      [ "duct_tape", 50 ]
    ],
    [
      [ "blade", 1 ]
    ]
  ]
},{
        "type" : "recipe",
  "result": "makeshift_halberd",
  "category": "CC_WEAPON",
  "subcategory": "CSC_WEAPON_CUTTING",
  "skill_used": "fabrication",
  "difficulty": 0,
  "time": 5000,
  "reversible": true,
  "autolearn": true,
  "components": [
    [
      [ "duct_tape", 100 ]
    ],
    [
      [ "blade", 1 ]
    ],
    [
      [ "stick", 1 ],
      [ "2x4", 1 ],
      [ "mop", 1 ],
      [ "broom", 1 ]
    ]
  ]
},{
  "type" : "recipe",
  "result": "scythe_war",
  "category": "CC_WEAPON",
  "subcategory": "CSC_WEAPON_CUTTING",
  "skill_used": "fabrication",
  "difficulty": 2,
  "time": 20000,
  "reversible": true,
  "autolearn": true,
  "tools": [
      [
      [ "rock", -1 ],
      [ "primitive_hammer", -1 ],
      [ "hammer", -1 ],
      [ "hatchet", -1 ],
      [ "toolset", -1 ]
      ]
      ],
  "components": [
    [
      [ "duct_tape", 50 ]
    ],
    [
      [ "scythe", 1 ]
    ]
  ]
},{
  "type" : "recipe",
  "result": "makeshift_knife",
  "category": "CC_WEAPON",
  "subcategory": "CSC_WEAPON_PIERCING",
  "skill_used": "fabrication",
  "difficulty": 0,
  "time": 5000,
  "reversible": true,
  "autolearn": true,
  "tools": [
    [
      [ "rock", -1 ],
      [ "scrap", -1]
    ]
  ],
  "components": [
    [
      [ "rag", 1 ],
      [ "duct_tape", 50 ],
      [ "string_6", 2 ],
      [ "sinew", 100 ],
      [ "thread", 100 ],
      [ "plant_fibre", 100 ]
    ],
    [
      [ "spike", 1 ]
    ]
  ]
},{
  "type" : "recipe",
  "result": "pointy_stick",
  "category": "CC_WEAPON",
  "subcategory": "CSC_WEAPON_PIERCING",
  "skill_used": "fabrication",
  "difficulty": 0,
  "time": 800,
  "reversible": false,
  "autolearn": true,
  "qualities":[
    {"id":"CUT","level":1,"amount":1}
  ],
  "components": [
    [
      [ "stick", 1 ],
      [ "broom", 1 ],
      [ "mop", 1 ],
      [ "2x4", 1 ],
      [ "pool_cue", 1 ]
    ]
  ]
},{
       "type" : "recipe",
  "result": "spear_rebar",
  "category": "CC_WEAPON",
  "subcategory": "CSC_WEAPON_PIERCING",
  "skill_used": "fabrication",
  "difficulty": 0,
  "time": 100000,
  "reversible": false,
  "autolearn": true,
  "tools": [
    [
      [ "rock", -1 ],
      [ "scrap", -1]
    ]
  ],
  "components": [
    [
      [ "rebar", 1 ]
    ]
  ]
},{
        "type" : "recipe",
  "result": "sling",
  "category": "CC_WEAPON",
  "subcategory": "CSC_WEAPON_RANGED",
  "skill_used": "fabrication",
  "difficulty": 0,
  "time": 1000,
  "reversible": false,
  "autolearn": true,
  "qualities":[
    {"id":"CUT","level":1,"amount":1}
  ],
  "components": [
    [
      [ "leather", 1 ],
      [ "fur", 1 ]
    ],
    [
      [ "plant_fibre", 20 ],
      [ "sinew", 20 ],
      [ "thread", 20 ]
    ]
  ]
},{
        "type" : "recipe",
  "result": "slingshot",
  "category": "CC_WEAPON",
  "subcategory": "CSC_WEAPON_RANGED",
  "skill_used": "fabrication",
  "difficulty": 0,
  "time": 3000,
  "reversible": false,
  "autolearn": true,
  "qualities":[
    {"id":"CUT","level":1,"amount":1}
  ],
  "components": [
    [
      [ "stick", 1 ],
      [ "2x4", 1 ]
    ],
    [
      [ "hose", 1 ]
    ]
  ]
},{
        "type" : "recipe",
  "result": "blowgun",
  "category": "CC_WEAPON",
  "subcategory": "CSC_WEAPON_RANGED",
  "skill_used": "fabrication",
  "difficulty": 2,
  "time": 5000,
  "reversible": false,
  "autolearn": true,
  "qualities":[
    {"id":"CUT","level":1,"amount":1}
  ],
  "components": [
    [
      [ "stick", 1 ],
      [ "2x4", 1 ]
    ],
    [
      [ "superglue", 1 ]
    ]
  ]
},{
        "type" : "recipe",
  "result": "spear_wood",
  "category": "CC_WEAPON",
  "subcategory": "CSC_WEAPON_PIERCING",
  "skill_used": "fabrication",
  "skills_required": [ "survival", 1 ],
  "difficulty": 2,
  "time": 2000,
  "reversible": false,
  "autolearn": true,
  "qualities":[
    {"id":"CUT","level":1,"amount":1}
  ],
  "tools": [
    [
      [ "fire", -1 ]
    ]
  ],
  "components": [
    [
      [ "stick", 1 ],
      [ "broom", 1 ],
      [ "mop", 1 ],
      [ "2x4", 1 ],
      [ "pool_cue", 1 ],
      [ "pointy_stick", 1 ]
    ],
    [
      [ "rag", 1 ],
      [ "leather", 1 ],
      [ "fur", 1 ]
    ],
    [
      [ "plant_fibre", 20 ],
      [ "sinew", 20 ],
      [ "thread", 20 ],
      [ "duct_tape", 20 ]
    ]
  ]
},{
        "type" : "recipe",
  "result": "javelin",
  "category": "CC_WEAPON",
  "subcategory": "CSC_WEAPON_PIERCING",
  "skill_used": "fabrication",
  "skills_required": [ "survival", 1, "throw", 2 ],
  "difficulty": 3,
  "time": 5000,
  "reversible": false,
  "autolearn": true,
  "qualities":[
    {"id":"CUT","level":1,"amount":1}
  ],
  "tools": [
    [
      [ "fire", -1 ]
    ]
  ],
  "components": [
    [
      [ "spear_wood", 1 ],
      [ "pointy_stick", 1 ]
    ],
    [
      [ "rag", 1 ],
      [ "leather", 1 ],
      [ "fur", 1 ]
    ],
    [
      [ "plant_fibre", 20 ],
      [ "sinew", 20 ],
      [ "thread", 20 ],
      [ "duct_tape", 20 ]
    ]
  ]
},{
        "type" : "recipe",
  "result": "javelin_iron",
  "category": "CC_WEAPON",
  "subcategory": "CSC_WEAPON_PIERCING",
  "skill_used": "fabrication",
  "skills_required": [ "traps", 1 ],
  "difficulty": 2,
  "time": 60000,
  "reversible": false,
  "autolearn": true,
  "tools": [ [ ["hammer", -1], ["toolset", -1]  ],
      [
      ["tongs", -1]
      ],
      [
      ["chisel", -1]
      ],
      [
      ["anvil", -1]
      ],
      [
      ["forge", 50], ["char_forge", 10]
      ]
      ],
  "components":
    [
     [
     [ "javelin", 1 ]
     ],
     [
     ["scrap", 1]
     ]
    ]
},{
        "type" : "recipe",
  "result": "spear_knife",
  "category": "CC_WEAPON",
  "subcategory": "CSC_WEAPON_PIERCING",
  "skill_used": "fabrication",
  "skills_required": [ "survival", 1 ],
  "difficulty": 0,
  "time": 600,
  "reversible": true,
  "autolearn": true,
  "components": [
    [
      [ "stick", 1 ],
      [ "2x4", 1 ],
      [ "broom", 1 ],
      [ "mop", 1 ]
    ],
    [
      [ "spike", 1 ]
    ],
    [
      [ "rag", 1 ],
      [ "leather", 1 ],
      [ "fur", 1 ]
    ],
    [
      [ "string_6", 6 ],
      [ "string_36", 1 ],
      [ "duct_tape", 50 ]
    ]
  ]
},{
        "type" : "recipe",
  "result": "spear_steel",
  "category": "CC_WEAPON",
  "subcategory": "CSC_WEAPON_PIERCING",
  "skill_used": "fabrication",
  "skills_required": [ "melee", 1 ],
  "difficulty": 1,
  "time": 60000,
  "reversible": false,
  "autolearn": true,
  "tools": [
      [
      [ "rock", -1 ],
      [ "primitive_hammer", -1 ],
      [ "hammer", -1 ],
      [ "hatchet", -1 ],
      [ "toolset", -1 ]
      ],
      [
      ["hacksaw", -1]
      ],
      [
      [ "goggles_welding", -1 ]
      ],
      [
      [ "welder", 20 ],
      [ "welder_crude", 20 ],
      [ "toolset", 2 ]
      ]
      ],
  "components":
     [
     [
      [ "pipe", 1 ]
     ],
     [
     [ "steel_chunk", 1 ],
     [ "scrap", 3 ]
     ]
    ]
},{
        "type" : "recipe",
  "result": "longbow",
  "category": "CC_WEAPON",
  "subcategory": "CSC_WEAPON_RANGED",
  "skill_used": "fabrication",
  "skills_required": [ "archery", 3 ],
  "difficulty": 3,
  "time": 15000,
  "reversible": true,
  "autolearn": true,
  "qualities":[
    {"id":"CUT","level":1,"amount":1}
  ],
  "components": [
    [
      [ "stick", 1 ],
      [ "2x4", 1 ]
    ],
    [
      [ "string_36", 2 ],
      [ "thread", 200 ],
      [ "sinew", 200 ],
      [ "plant_fibre", 200 ]
    ]
  ]
},{
        "type" : "recipe",
  "result": "selfbow",
  "category": "CC_WEAPON",
  "subcategory": "CSC_WEAPON_RANGED",
  "skill_used": "fabrication",
  "skills_required": [ "survival", 1 ],
  "difficulty": 0,
  "time": 12000,
  "reversible": true,
  "autolearn": true,
  "qualities":[
    {"id":"CUT","level":1,"amount":1}
  ],
  "components": [
    [
      [ "stick", 1 ],
      [ "2x4", 1 ]
    ],
    [
      [ "string_36", 2 ],
      [ "thread", 200 ],
      [ "sinew", 200 ],
      [ "plant_fibre", 200 ]
    ]
  ]
},{
        "type" : "recipe",
  "result": "shortbow",
  "category": "CC_WEAPON",
  "subcategory": "CSC_WEAPON_RANGED",
  "skill_used": "fabrication",
  "skills_required": [ "archery", 1 ],
  "difficulty": 2,
  "time": 15000,
  "reversible": true,
  "autolearn": true,
  "qualities":[
    {"id":"CUT","level":1,"amount":1}
  ],
  "components": [
    [
      [ "stick", 1 ],
      [ "2x4", 1 ]
    ],
    [
      [ "string_36", 2 ],
      [ "thread", 200 ],
      [ "sinew", 200 ],
      [ "plant_fibre", 200 ]
    ]
  ]
},{
        "type" : "recipe",
  "result": "reflexrecurvebow",
  "category": "CC_WEAPON",
  "subcategory": "CSC_WEAPON_RANGED",
  "skill_used": "fabrication",
  "skills_required": [[ "archery", 7 ]],
  "difficulty": 5,
  "time": 25000,
  "reversible": true,
  "autolearn": true,
  "qualities":[
    {"id":"CUT","level":1,"amount":1}
  ],
  "components": [
    [
      [ "stick", 3 ],
      [ "2x4", 2 ]
    ],
    [
      [ "bone", 3 ]
    ],
    [
      [ "string_36", 2 ],
      [ "thread", 200 ],
      [ "sinew", 200 ],
      [ "plant_fibre", 200 ]
    ]
  ]
},{
        "type" : "recipe",
  "result": "nailboard",
  "category": "CC_WEAPON",
  "subcategory": "CSC_WEAPON_PIERCING",
  "skill_used": "fabrication",
  "difficulty": 0,
  "time": 1000,
  "reversible": true,
  "autolearn": true,
  "tools": [
    [
      [ "rock", -1 ],
      [ "primitive_hammer", -1 ],
      [ "hammer", -1 ],
      [ "hatchet", -1 ],
      [ "toolset", -1 ]
    ]
  ],
  "components": [
    [
      [ "2x4", 1 ],
      [ "stick", 1 ]
    ],
    [
      [ "nail", 6 ]
    ]
  ]
},{
        "type" : "recipe",
  "result": "homewrecker",
  "category": "CC_WEAPON",
  "subcategory": "CSC_WEAPON_BASHING",
  "skill_used": "fabrication",
  "difficulty": 0,
  "time": 5000,
  "reversible": true,
  "autolearn": true,
  "components": [
    [
      [ "string_36", 8 ]
    ],
    [
      [ "steel_chunk", 4 ]
    ],
    [
      [ "stick", 1 ],
      [ "2x4", 1 ],
      [ "mop", 1 ],
      [ "broom", 1 ]
    ]
  ]
},{
        "type" : "recipe",
  "result": "caltrops",
  "category": "CC_OTHER",
  "subcategory": "CSC_OTHER_TRAPS",
  "skill_used": "fabrication",
  "skills_required": [ "traps", 1 ],
  "difficulty": 2,
  "time": 100000,
  "reversible": false,
  "autolearn": true,
  "tools": [ [ ["hammer", -1], ["toolset", -1]  ],
      [
      ["tongs", -1]
      ],
      [
      ["chisel", -1]
      ],
      [
      ["anvil", -1]
      ],
      [
      ["swage", -1]
      ],
      [
      ["forge", 50], ["char_forge", 10]
      ]
      ],
  "components":
    [
     [
     [ "steel_chunk", 1 ],
     [ "scrap", 3 ]
     ]
    ]
},{
        "type" : "recipe",
  "result": "caltrops",
  "id_suffix": "from wire",
  "category": "CC_OTHER",
  "subcategory": "CSC_OTHER_TRAPS",
  "skill_used": "fabrication",
  "skills_required": [ "traps", 2 ],
  "difficulty": 3,
  "time": 300000,
  "reversible": false,
  "autolearn": true,
  "tools": [
      [
      [ "rock", -1 ],
      [ "primitive_hammer", -1 ],
      [ "hammer", -1 ],
      [ "hatchet", -1 ],
      [ "toolset", -1 ]
      ],
      [
      [ "boltcutters", -1 ],
      [ "toolset", -1 ]
      ]
      ],
  "components":
    [
     [
     [ "wire_barbed", 3 ],
     [ "wire", 9 ]
     ]
    ]
},{
        "type" : "recipe",
  "result": "nailbat",
  "category": "CC_WEAPON",
  "subcategory": "CSC_WEAPON_BASHING",
  "skill_used": "fabrication",
  "difficulty": 0,
  "time": 1000,
  "reversible": true,
  "autolearn": true,
  "tools": [
    [
      [ "rock", -1 ],
      [ "primitive_hammer", -1 ],
      [ "hammer", -1 ],
      [ "hatchet", -1 ],
      [ "toolset", -1 ]
    ]
  ],
  "components": [
    [
      [ "bat", 1 ]
    ],
    [
      [ "nail", 6 ]
    ]
  ]
},{
        "type" : "recipe",
  "result": "molotov",
  "category": "CC_WEAPON",
  "subcategory": "CSC_WEAPON_EXPLOSIVE",
  "skill_used": "fabrication",
  "difficulty": 0,
  "time": 500,
  "reversible": false,
  "autolearn": true,
  "components": [
    [
      [ "rag", 1 ]
    ],
    [
      [ "bottle_glass", 1 ],
      [ "flask_glass", 1 ]
    ],
    [
      [ "whiskey", 14 ],
      [ "single_malt_whiskey", 14 ],
      [ "vodka", 14 ],
      [ "rum", 14 ],
      [ "tequila", 14 ],
      [ "gin", 14 ],
      [ "triple_sec", 14 ],
      [ "gasoline", 600 ]
    ]
  ]
},{
        "type" : "recipe",
  "result": "pipebomb",
  "category": "CC_WEAPON",
  "subcategory": "CSC_WEAPON_EXPLOSIVE",
  "skill_used": "fabrication",
  "difficulty": 1,
  "time": 750,
  "reversible": false,
  "autolearn": true,
  "tools": [
    [
      [ "hacksaw", -1 ],
      [ "toolset", -1 ]
    ]
  ],
  "components": [
    [
      [ "pipe", 1 ]
    ],
    [
      [ "gasoline", 200 ],
      [ "gunpowder", 72 ],
      [ "shot_bird", 6 ],
      [ "shot_00", 3 ],
      [ "shot_slug", 2 ]
    ],
    [
      [ "string_36", 1 ],
      [ "string_6", 1 ]
    ]
  ]
},{
        "type" : "recipe",
  "result": "shotgun_sawn",
  "category": "CC_WEAPON",
  "subcategory": "CSC_WEAPON_RANGED",
  "skill_used": "fabrication",
  "difficulty": 0,
  "time": 2000,
  "reversible": false,
  "autolearn": true,
  "tools": [
    [
      [ "hacksaw", -1 ],
      [ "toolset", -1 ]
    ]
  ],
  "components": [
    [
      [ "shotgun_d", 1 ],
      [ "remington_870", 1 ],
      [ "mossberg_500", 1 ]
    ]
  ]
},{
        "type" : "recipe",
  "result": "revolver_shotgun",
  "category": "CC_WEAPON",
  "subcategory": "CSC_WEAPON_RANGED",
  "skill_used": "mechanics",
  "skills_required": [[ "gun", 3 ]],
  "difficulty": 3,
  "time": 6000,
  "reversible": false,
  "autolearn": true,
  "tools": [
    [
      [ "hacksaw", -1 ],
      [ "toolset", -1 ]
    ],
    [
      [ "goggles_welding", -1 ]
    ],
    [
      [ "welder", 30 ],
      [ "welder_crude", 30 ],
      [ "toolset", 3 ]
    ]
  ],
  "components": [
    [
      [ "shotgun_s", 1 ]
    ]
  ]
},{
        "type" : "recipe",
  "result": "saiga_sawn",
  "category": "CC_WEAPON",
  "subcategory": "CSC_WEAPON_RANGED",
  "skill_used": "fabrication",
  "difficulty": 0,
  "time": 2000,
  "reversible": false,
  "autolearn": true,
  "tools": [
    [
      [ "hacksaw", -1 ],
      [ "toolset", -1 ]
    ]
  ],
  "components": [
    [
      [ "saiga_12", 1 ]
    ]
  ]
},{
        "type" : "recipe",
  "result": "hand_crossbow",
  "category": "CC_WEAPON",
  "subcategory": "CSC_WEAPON_RANGED",
  "skill_used": "mechanics",
  "skills_required": [ "archery", 3 ],
  "difficulty": 3,
  "time": 30000,
  "reversible": true,
  "autolearn": true,
  "qualities":[
    {"id":"CUT","level":1,"amount":1}
  ],
  "tools": [
    [
      [ "wrench", -1 ],
      [ "toolset", -1 ]
    ],
    [
      [ "rock", -1 ],
      [ "primitive_hammer", -1 ],
      [ "hammer", -1 ],
      [ "hatchet", -1 ],
      [ "toolset", -1 ]
    ],
    [
      [ "screwdriver", -1 ],
      [ "toolset", -1 ]
    ]
  ],
  "components": [
    [
      [ "2x4", 2 ],
      [ "stick", 3 ]
    ],
    [
      [ "string_6", 1 ]
    ],
    [
      [ "spring", 1 ]
    ],
    [
      [ "scrap", 4 ]
    ],
    [
      [ "nail", 10 ]
    ]
  ]
},{
        "type" : "recipe",
  "result": "crossbow",
  "category": "CC_WEAPON",
  "subcategory": "CSC_WEAPON_RANGED",
  "skill_used": "mechanics",
  "skills_required": [ "archery", 3 ],
  "difficulty": 3,
  "time": 15000,
  "reversible": true,
  "autolearn": true,
  "tools": [
    [
      [ "wrench", -1 ],
      [ "toolset", -1 ]
    ],
    [
      [ "screwdriver", -1 ],
      [ "toolset", -1 ]
    ]
  ],
  "components": [
    [
      [ "2x4", 2 ],
      [ "stick", 4 ]
    ],
    [
      [ "hose", 1 ]
    ]
  ]
},{
        "type" : "recipe",
  "result": "huge_crossbow",
  "category": "CC_WEAPON",
  "subcategory": "CSC_WEAPON_RANGED",
  "skill_used": "mechanics",
  "skills_required": [ "archery", 3 ],
  "difficulty": 6,
  "time": 60000,
  "reversible": true,
  "autolearn": true,
  "qualities" : [
    {"id":"CUT","level":1,"amount":1}
  ],
  "tools": [
    [
      [ "wrench", -1 ],
      [ "toolset", -1 ]
    ],
    [
      [ "saw", -1 ]
    ],
    [
      [ "hacksaw", -1 ],
      [ "toolset", -1 ]
    ],
    [
      [ "rock", -1 ],
      [ "primitive_hammer", -1 ],
      [ "hammer", -1 ],
      [ "hatchet", -1 ],
      [ "toolset", -1 ]
    ],
    [
      [ "screwdriver", -1 ],
      [ "toolset", -1 ]
    ]
  ],
  "components": [
    [
      [ "2x4", 8 ],
      [ "stick", 16 ]
    ],
    [
      [ "rope_6", 2 ]
    ],
    [
      [ "foot_crank", 1 ]
    ],
    [
      [ "spring", 4 ]
    ],
    [
      [ "steel_chunk", 4 ],
      [ "scrap", 12 ]
    ],
    [
      [ "nail", 60 ]
    ]
  ]
},{
        "type" : "recipe",
  "result": "rep_crossbow",
  "category": "CC_WEAPON",
  "subcategory": "CSC_WEAPON_RANGED",
  "skill_used": "mechanics",
  "skills_required": [ "archery", 3 ],
  "difficulty": 3,
  "time": 45000,
  "reversible": true,
  "autolearn": true,
  "qualities":[
    {"id":"CUT","level":1,"amount":1}
  ],
  "tools": [
    [
      [ "screwdriver", -1 ],
      [ "toolset", -1 ]
    ],
    [
      [ "rock", -1 ],
      [ "primitive_hammer", -1 ],
      [ "hammer", -1 ],
      [ "hatchet", -1 ],
      [ "toolset", -1 ]
    ]
  ],
  "components": [
    [
      [ "2x4", 4 ],
      [ "stick", 8 ]
    ],
    [
      [ "spring", 1 ]
    ],
    [
      [ "string_36", 1 ]
    ],
    [
      [ "nail", 20 ]
    ]
  ]
},{
        "type" : "recipe",
  "result": "rifle_22",
  "category": "CC_WEAPON",
  "subcategory": "CSC_WEAPON_RANGED",
  "skill_used": "mechanics",
  "skills_required": [ "gun", 1 ],
  "difficulty": 3,
  "time": 12000,
  "reversible": true,
  "autolearn": true,
  "tools": [
    [
      [ "hacksaw", -1 ],
      [ "toolset", -1 ]
    ],
    [
      [ "screwdriver", -1 ],
      [ "toolset", -1 ]
    ]
  ],
  "components": [
    [
      [ "pipe", 1 ]
    ],
    [
      [ "2x4", 1 ]
    ]
  ]
},{
        "type" : "recipe",
  "result": "pipe_shotgun",
  "category": "CC_WEAPON",
  "subcategory": "CSC_WEAPON_RANGED",
  "skill_used": "mechanics",
  "skills_required": [ "gun", 1 ],
  "difficulty": 2,
  "time": 12000,
  "reversible": true,
  "autolearn": true,
  "tools": [
    [
      [ "hacksaw", -1 ],
      [ "toolset", -1 ]
    ],
    [
      [ "screwdriver", -1 ],
      [ "toolset", -1 ]
        ]
  ],
  "components": [
    [
      [ "pipe", 1 ]
    ],
    [
      [ "2x4", 1 ]
    ]
  ]
},{
        "type" : "recipe",
  "result": "pipe_shotgunsawn",
  "category": "CC_WEAPON",
  "subcategory": "CSC_WEAPON_RANGED",
  "skill_used": "fabrication",
  "difficulty": 0,
  "time": 12000,
  "reversible": false,
  "autolearn": true,
  "tools": [
    [
      [ "hacksaw", -1 ],
      [ "toolset", -1 ]
    ]
  ],
  "components": [
    [
      [ "pipe_shotgun", 1 ]
    ]
  ]
},{
        "type" : "recipe",
  "result": "rifle_9mm",
  "category": "CC_WEAPON",
  "subcategory": "CSC_WEAPON_RANGED",
  "skill_used": "mechanics",
  "skills_required": [ "gun", 1 ],
  "difficulty": 3,
  "time": 14000,
  "reversible": true,
  "autolearn": true,
  "tools": [
    [
      [ "hacksaw", -1 ],
      [ "toolset", -1 ]
    ],
    [
      [ "screwdriver", -1 ],
      [ "toolset", -1 ]
    ]
  ],
  "components": [
    [
      [ "pipe", 1 ]
    ],
    [
      [ "2x4", 1 ]
    ]
  ]
},{
        "type" : "recipe",
  "result": "smg_9mm",
  "category": "CC_WEAPON",
  "subcategory": "CSC_WEAPON_RANGED",
  "skill_used": "mechanics",
  "skills_required": [ "gun", 5 ],
  "difficulty": 5,
  "time": 18000,
  "reversible": true,
  "autolearn": true,
  "tools": [
    [
      [ "hacksaw", -1 ],
      [ "toolset", -1 ]
    ],
    [
      [ "screwdriver", -1 ],
      [ "toolset", -1 ]
    ],
    [
      [ "rock", -1 ],
      [ "primitive_hammer", -1 ],
      [ "hammer", -1 ],
      [ "hatchet", -1 ],
      [ "toolset", -1 ]
    ]
  ],
  "components": [
    [
      [ "pipe", 1 ]
    ],
    [
      [ "2x4", 2 ]
    ],
    [
      [ "nail", 4 ]
    ]
  ]
},{
        "type" : "recipe",
  "result": "smg_45",
  "category": "CC_WEAPON",
  "subcategory": "CSC_WEAPON_RANGED",
  "skill_used": "mechanics",
  "skills_required": [ "gun", 5 ],
  "difficulty": 5,
  "time": 20000,
  "reversible": true,
  "autolearn": true,
  "tools": [
    [
      [ "hacksaw", -1 ],
      [ "toolset", -1 ]
    ],
    [
      [ "screwdriver", -1 ],
      [ "toolset", -1 ]
    ],
    [
      [ "rock", -1 ],
      [ "primitive_hammer", -1 ],
      [ "hammer", -1 ],
      [ "hatchet", -1 ],
      [ "toolset", -1 ]
        ]
  ],
  "components": [
    [
      [ "pipe", 1 ]
    ],
    [
      [ "2x4", 2 ]
    ],
    [
      [ "nail", 4 ]
    ]
  ]
},{
        "type" : "recipe",
  "result": "flamethrower_simple",
  "category": "CC_WEAPON",
  "subcategory": "CSC_WEAPON_RANGED",
  "skill_used": "mechanics",
  "skills_required": [ "gun", 3 ],
  "difficulty": 6,
  "time": 12000,
  "reversible": true,
  "autolearn": true,
  "tools": [
    [
      [ "hacksaw", -1 ],
      [ "toolset", -1 ]
    ],
    [
      [ "screwdriver", -1 ],
      [ "toolset", -1 ]
    ]
  ],
  "components": [
    [
      [ "pilot_light", 2 ]
    ],
    [
      [ "pipe", 1 ]
    ],
    [
      [ "hose", 2 ]
    ],
    [
      [ "bottle_glass", 4 ],
      [ "bottle_plastic", 6 ]
    ]
  ]
},{
        "type" : "recipe",
  "result": "launcher_simple",
  "category": "CC_WEAPON",
  "subcategory": "CSC_WEAPON_RANGED",
  "skill_used": "mechanics",
  "skills_required": [ "launcher", 3 ],
  "difficulty": 6,
  "time": 6000,
  "reversible": true,
  "autolearn": true,
  "tools": [
    [
      [ "hacksaw", -1 ],
      [ "toolset", -1 ]
    ]
  ],
  "components": [
    [
      [ "pipe", 1 ]
    ],
    [
      [ "2x4", 1 ],
      [ "stick", 2 ]
    ],
    [
      [ "nail", 1 ]
    ]
  ]
},{
        "type" : "recipe",
  "result": "pipe_launcher40mm",
  "category": "CC_WEAPON",
  "subcategory": "CSC_WEAPON_RANGED",
  "skill_used": "mechanics",
  "skills_required": [ "launcher", 3 ],
  "difficulty": 6,
  "time": 8000,
  "reversible": false,
  "autolearn": true,
  "tools": [
    [
      [ "hacksaw", -1 ],
      [ "toolset", -1 ]
    ]
  ],
  "components": [
    [
      [ "pipe", 1 ]
    ],
    [
      [ "duct_tape", 50 ]
    ],
    [
      [ "nail", 1 ]
    ]
  ]
},{
        "type" : "recipe",
  "result": "u_shotgun",
  "category": "CC_WEAPON",
  "subcategory": "CSC_WEAPON_RANGED",
  "skill_used": "mechanics",
  "skills_required": [ "shotgun", 3 ],
  "difficulty": 6,
  "time": 8000,
  "reversible": false,
  "autolearn": true,
  "tools": [
    [
      [ "hacksaw", -1 ],
      [ "toolset", -1 ]
    ]
  ],
  "components": [
    [
      [ "pipe", 2 ]
    ],
    [
      [ "duct_tape", 75 ]
    ],
    [
      [ "nail", 2 ]
    ]
  ]
},{
        "type" : "recipe",
  "result": "aux_flamer",
  "category": "CC_WEAPON",
  "subcategory": "CSC_WEAPON_MODS",
  "skill_used": "mechanics",
  "skills_required": [ "fabrication", 3 ],
  "difficulty": 6,
  "time": 18000,
  "reversible": true,
  "autolearn": true,
  "tools": [
    [
      [ "hacksaw", -1 ],
      [ "toolset", -1 ]
    ],
    [
      [ "screwdriver", -1 ],
      [ "toolset", -1 ]
    ]
  ],
  "components": [
    [
      [ "duct_tape", 50 ]
    ],
    [
      [ "pilot_light", 1 ]
    ],
    [
      [ "pipe", 1 ]
    ],
    [
      [ "hose", 2 ]
    ],
    [
      [ "metal_tank", 1 ]
    ]
  ]
},{
        "type" : "recipe",
  "result": "shot_he",
  "category": "CC_AMMO",
  "subcategory": "CSC_AMMO_BULLETS",
  "skill_used": "fabrication",
  "skills_required": [ "gun", 3 ],
  "difficulty": 4,
  "time": 2000,
  "reversible": false,
  "autolearn": true,
  "tools": [
    [
      [ "screwdriver", -1 ],
      [ "toolset", -1 ]
    ]
  ],
  "components": [
    [
      [ "superglue", 1 ]
    ],
    [
      [ "shot_slug", 5 ]
    ],
    [
      [ "gasoline", 200 ]
    ]
  ]
},{
        "type" : "recipe",
  "result": "acidbomb",
  "category": "CC_WEAPON",
  "subcategory": "CSC_WEAPON_EXPLOSIVE",
  "skill_used": "cooking",
  "difficulty": 1,
  "time": 10000,
  "reversible": false,
  "autolearn": true,
  "tools": [
    [
      [ "hotplate", 5 ],
      [ "toolset", 1 ]
    ]
  ],
  "components": [
    [
      [ "bottle_glass", 1 ],
      [ "flask_glass", 1 ]
    ],
    [
      [ "acid", 4 ]
    ]
  ]
},{
        "type" : "recipe",
  "result": "40mm_acidbomb",
  "category": "CC_AMMO",
  "subcategory": "CSC_AMMO_BULLETS",
  "skill_used": "fabrication",
  "difficulty": 3,
  "time": 100,
  "reversible": false,
  "autolearn": true,
  "tools": [
    [
      [ "screwdriver", -1 ],
      [ "toolset", -1 ]
    ]
  ],
  "components": [
    [
      [ "acidbomb", 1 ]
    ],
    [
      [ "40mm_casing", 1 ]
    ]
  ]
},{
        "type" : "recipe",
  "result": "grenade",
  "category": "CC_WEAPON",
  "subcategory": "CSC_WEAPON_EXPLOSIVE",
  "skill_used": "fabrication",
  "skills_required": [ "mechanics", 1 ],
  "difficulty": 2,
  "time": 5000,
  "reversible": false,
  "autolearn": true,
  "tools": [
    [
      [ "screwdriver", -1 ],
      [ "toolset", -1 ]
    ]
  ],
  "components": [
    [
      [ "pilot_light", 1 ]
    ],
    [
      [ "superglue", 1 ],
      [ "string_36", 1 ]
    ],
    [
      [ "can_food", 1 ],
      [ "can_drink", 1 ],
      [ "canister_empty", 1 ]
    ],
    [
      [ "nail", 30 ],
      [ "bb", 100 ]
    ],
    [
      [ "shot_bird", 6 ],
      [ "shot_00", 3 ],
      [ "shot_slug", 2 ],
      [ "gasoline", 200 ],
      [ "gunpowder", 72 ]
    ]
  ]
},{
  "type" : "recipe",
  "result": "mininuke_mod",
  "category": "CC_AMMO",
  "subcategory": "CSC_AMMO_BULLETS",
  "skill_used": "fabrication",
  "skills_required": ["electronics",  7],
  "difficulty": 8,
  "time": 95000,
  "reversible": false,
  "autolearn": false,
  "book_learn": [[ "recipe_lab_elec", 8 ]],
  "tools": [
    [
      ["screwdriver", -1],
      ["toolset", -1]
    ],
    [
      [ "wrench", -1 ],
      [ "toolset", -1 ]
    ],
    [
      [ "hacksaw", -1 ],
      [ "toolset", -1 ]
    ],
    [
      [ "boltcutters", -1 ],
      [ "toolset", -1 ]
    ]
  ],
  "components": [
    [
      ["mininuke", 1]
    ],
    [
      [ "cable", 2 ]
    ],
    [
      [ "circuit", 1 ]
    ],
    [
      [ "transponder", 1 ]
    ]
  ]
},{
        "type" : "recipe",
  "result": "chainsaw_off",
  "category": "CC_OTHER",
  "subcategory": "CSC_OTHER_TOOLS",
  "skill_used": "mechanics",
  "difficulty": 4,
  "time": 20000,
  "reversible": true,
  "autolearn": true,
  "tools": [
    [
      [ "screwdriver", -1 ],
      [ "toolset", -1 ]
    ],
    [
      [ "rock", -1 ],
      [ "primitive_hammer", -1 ],
      [ "hammer", -1 ],
      [ "hatchet", -1 ],
      [ "toolset", -1 ]
    ],
    [
      [ "goggles_welding", -1 ]
    ],
    [
      [ "wrench", -1 ],
      [ "toolset", -1 ]
    ],
    [
      ["welder", 100],
      ["welder_crude", 150],
      ["toolset", 4]
    ]
  ],
  "components": [
    [
      [ "1cyl_combustion", 1 ]
    ],
    [
      [ "metal_tank", 1 ]
    ],
    [
      [ "chain", 1 ]
    ],
    [
      [ "scrap", 3 ]
    ]
  ]
},{
        "type" : "recipe",
  "result": "carver_off",
  "category": "CC_OTHER",
  "subcategory": "CSC_OTHER_TOOLS",
  "skill_used": "fabrication",
  "skills_required" : [ "electronics", 3 ],
  "difficulty": 4,
  "time": 20000,
  "reversible": true,
  "autolearn": true,
  "tools" : [
     [ ["mold_plastic", -1] ],
     [
      ["hotplate", 10],
      ["toolset", 1],
      ["fire", -1]
     ],
     [
      [ "screwdriver", -1 ],
      [ "toolset", -1 ]
     ],
     [
      [ "soldering_iron", 10 ],
      [ "toolset", 1 ]
     ]
  ],
  "components" : [
     [
      ["plastic_chunk", 6]
     ],
     [
      ["blade", 2]
     ],
     [
      ["motor", 1]
     ],
     [
      ["power_supply", 1]
     ],
     [
      [ "scrap", 1 ]
     ],
     [
      [ "cable", 5 ]
     ]
    ]
},{
        "type" : "recipe",
  "result": "trimmer_off",
  "category": "CC_OTHER",
  "subcategory": "CSC_OTHER_TOOLS",
  "skill_used": "fabrication",
  "skills_required" : [ "electronics", 3 ],
  "difficulty": 5,
  "time": 20000,
  "reversible": true,
  "autolearn": true,
  "tools" : [
     [ ["mold_plastic", -1] ],
     [
      ["hotplate", 12],
      ["toolset", 1],
      ["fire", -1]
     ],
     [
      [ "screwdriver", -1 ],
      [ "toolset", -1 ]
     ],
     [
      [ "soldering_iron", 12 ],
      [ "toolset", 1 ]
     ]
  ],
  "components" : [
     [
      ["plastic_chunk", 6]
     ],
     [
      ["chain", 1]
     ],
     [
      ["motor", 1]
     ],
     [
      ["power_supply", 1]
     ],
     [
      [ "scrap", 1 ]
     ],
     [
      [ "cable", 5 ]
     ]
    ]
},{
        "type" : "recipe",
  "result": "circsaw_off",
  "category": "CC_OTHER",
  "subcategory": "CSC_OTHER_TOOLS",
  "skill_used": "fabrication",
  "skills_required" : [ "electronics", 3 ],
  "difficulty": 5,
  "time": 20000,
  "reversible": true,
  "autolearn": true,
  "tools" : [
     [ ["mold_plastic", -1] ],
     [
      ["hotplate", 10],
      ["toolset", 1],
      ["fire", -1]
     ],
     [
      [ "screwdriver", -1 ],
      [ "toolset", -1 ]
     ],
     [
      [ "soldering_iron", 10 ],
      [ "toolset", 1 ]
     ]
  ],
  "components" : [
     [
      ["plastic_chunk", 6]
     ],
     [
      ["circsaw_blade", 1]
     ],
     [
      ["motor", 1]
     ],
     [
      ["power_supply", 1]
     ],
     [
      [ "scrap", 1 ]
     ],
     [
      [ "cable", 5 ]
     ]
    ]
},{
        "type" : "recipe",
  "result": "combatsaw_off",
  "category": "CC_WEAPON",
  "subcategory": "CSC_WEAPON_CUTTING",
  "skill_used": "mechanics",
  "skills_required": ["melee",  2],
  "difficulty": 6,
  "time": 30000,
  "reversible": false,
  "autolearn": true,
  "tools": [
    [
      [ "hacksaw", -1 ],
      [ "toolset", -1 ]
    ],
    [
      [ "goggles_welding", -1 ]
    ],
    [
      [ "screwdriver", -1 ],
      [ "toolset", -1 ]
    ],
    [
      [ "rock", -1 ],
      [ "primitive_hammer", -1 ],
      [ "hammer", -1 ],
      [ "hatchet", -1 ],
      [ "toolset", -1 ]
    ],
    [
      [ "goggles_welding", -1 ]
    ],
    [
      [ "wrench", -1 ],
      [ "toolset", -1 ]
    ],
    [
      ["welder", 100],
      ["welder_crude", 150],
      ["toolset", 4]
    ]
  ],
  "components": [
    [
      [ "chainsaw_off", 1 ]
    ],
    [
      [ "metal_tank", 1 ]
    ],
    [
      [ "steel_chunk", 3 ],
      [ "scrap", 9 ]
    ]
  ]
},{
        "type" : "recipe",
  "result": "smokebomb",
  "category": "CC_WEAPON",
  "subcategory": "CSC_WEAPON_EXPLOSIVE",
  "skill_used": "cooking",
  "skills_required": [ "mechanics", 1 ],
  "difficulty": 3,
  "time": 7500,
  "reversible": false,
  "autolearn": true,
  "tools": [
    [
      [ "screwdriver", -1 ],
      [ "wrench", -1 ],
      [ "toolset", -1 ]
    ]
  ],
  "components": [
    [
      [ "water", 1 ],
      [ "water_clean", 1 ],
      [ "salt_water", 1 ]
    ],
    [
      [ "candy", 1 ],
      [ "cola", 1 ]
    ],
    [
      [ "vitamins", 10 ],
      [ "aspirin", 8 ]
    ],
    [
      [ "canister_empty", 1 ],
      [ "can_food", 1 ],
      [ "can_drink", 1 ]
    ],
    [
      [ "superglue", 1 ]
    ]
  ]
},{
        "type" : "recipe",
  "result": "gasbomb",
  "category": "CC_WEAPON",
  "subcategory": "CSC_WEAPON_EXPLOSIVE",
  "skill_used": "cooking",
  "skills_required": [ "mechanics", 1 ],
  "difficulty": 4,
  "time": 8000,
  "reversible": false,
  "autolearn": true,
  "tools": [
    [
      [ "screwdriver", -1 ],
      [ "wrench", -1 ],
      [ "toolset", -1 ]
    ]
  ],
  "components": [
    [
      [ "bleach", 2 ],
      [ "oxy_powder", 200 ]
    ],
    [
      [ "ammonia", 2 ],
      [ "lye_powder", 200 ]
    ],
    [
      [ "canister_empty", 1 ],
      [ "can_food", 1 ],
      [ "can_drink", 1 ]
    ],
    [
      [ "superglue", 1 ]
    ]
  ]
},{
        "type" : "recipe",
  "result": "nx17",
  "category": "CC_WEAPON",
  "subcategory": "CSC_WEAPON_RANGED",
  "skill_used": "electronics",
  "skills_required": [ "mechanics", 5 ],
  "difficulty": 8,
  "time": 40000,
  "reversible": true,
  "autolearn": false,
  "book_learn": [[ "recipe_lab_elec", 5 ]],
  "tools": [
    [
      [ "screwdriver", -1 ],
      [ "toolset", -1 ]
    ],
    [
      [ "soldering_iron", 6 ],
      [ "toolset", 1 ]
    ]
  ],
  "components": [
    [
      [ "vacutainer", 1 ]
    ],
    [
      [ "power_supply", 8 ]
    ],
    [
      [ "amplifier", 8 ]
    ]
  ]
},{
        "type" : "recipe",
  "result": "mininuke",
  "category": "CC_WEAPON",
  "subcategory": "CSC_WEAPON_EXPLOSIVE",
  "skill_used": "mechanics",
  "skills_required": [ "electronics", 5 ],
  "difficulty": 10,
  "time": 40000,
  "reversible": true,
  "autolearn": false,
  "book_learn": [[ "recipe_lab_elec", 5 ]],
  "tools": [
    [
      [ "screwdriver", -1 ],
      [ "toolset", -1 ]
    ],
    [
      [ "wrench", -1 ],
      [ "toolset", -1 ]
    ]
  ],
  "components": [
    [
      [ "can_food", 2 ],
      [ "steel_chunk", 2 ],
      [ "scrap", 6 ],
      [ "canister_empty", 1 ],
      [ "can_drink", 2 ]
    ],
    [
      [ "grenade", 1 ],
      [ "40mm_frag", 2 ],
      [ "40mm_concussive", 2 ]
    ],
    [
      [ "plut_cell", 6 ]
    ],
    [
      [ "battery", 2 ]
    ],
    [
      [ "power_supply", 1 ]
    ]
  ]
},{
        "type" : "recipe",
  "result": "dart",
  "category": "CC_AMMO",
  "subcategory": "CSC_AMMO_ARROWS",
  "skill_used": "fabrication",
  "difficulty": 0,
  "time": 1000,
  "reversible": false,
  "autolearn": true,
  "qualities":[
    {"id":"CUT","level":1,"amount":1}
  ],
  "components": [
    [
      [ "stick", 1 ],
      [ "2x4", 1 ]
    ]
  ]
},{
        "type" : "recipe",
  "result": "pebble",
  "category": "CC_AMMO",
  "subcategory": "CSC_AMMO_OTHER",
  "skill_used": "fabrication",
  "difficulty": 0,
  "time": 1000,
  "reversible": false,
  "autolearn": true,
  "tools": [
    [
      [ "rock", -1 ],
      [ "primitive_hammer", -1 ],
      [ "hammer", -1 ],
      [ "hatchet", -1 ],
      [ "toolset", -1 ]
        ]
  ],
  "components": [
    [
      [ "rock", 1 ]
    ]
  ]
},
  {
    "type" : "recipe",
    "result": "bearing",
    "category": "CC_AMMO",
  "subcategory": "CSC_AMMO_OTHER",
    "skill_used": "fabrication",
    "skills_required": [ "gun", 4 ],
    "difficulty": 2,
    "time": 45000,
    "reversible": false,
    "autolearn": true,
    "tools": [
    [
      [ "press", -1 ]
    ],
    [
      ["crucible", -1]
    ],
    [
      ["forge", 100], ["char_forge", 20]
    ]
    ],
    "components": [
      [
        [ "scrap", 5 ],
        [ "lead", 50 ],
        [ "gold_small", 50 ]
      ]
    ]
  },{
        "type" : "recipe",
  "result" : "shaft_wood",
  "category" : "CC_AMMO",
  "subcategory": "CSC_AMMO_COMPONENTS",
  "skill_used" : "fabrication",
  "difficulty" : 0,
  "time" : 1000,
  "reversible" : false,
  "autolearn" : true,
  "qualities":[
    {"id":"CUT","level":1,"amount":1}
  ],
  "components" : [
    [
      [ "stick", 1 ],
      [ "broom", 1 ],
      [ "mop", 1 ],
      [ "2x4", 1 ],
      [ "bee_sting", 1 ]
    ]
  ]
},{
        "type" : "recipe",
  "result" : "shaft_wood_heavy",
  "category" : "CC_AMMO",
  "subcategory": "CSC_AMMO_COMPONENTS",
  "skill_used" : "fabrication",
  "skills_required": [ "archery", 1 ],
  "difficulty" : 3,
  "time" : 5000,
  "reversible" : false,
  "autolearn" : true,
  "qualities":[
    {"id":"CUT","level":1,"amount":1}
  ],
  "components" : [
    [
      [ "stick", 2 ],
      [ "broom", 2 ],
      [ "mop", 2 ],
      [ "2x4", 1 ],
      [ "bee_sting", 2 ]
    ]
  ]
},{
        "type" : "recipe",
  "result" : "shaft_metal",
  "category" : "CC_AMMO",
  "subcategory": "CSC_AMMO_COMPONENTS",
  "skill_used" : "fabrication",
  "skills_required": [ "archery", 1 ],
  "difficulty" : 3,
  "time" : 5000,
  "reversible" : false,
  "autolearn" : true,
  "tools" : [
    [
      [ "hacksaw", -1 ],
      [ "toolset", -1 ]
    ],
    [
      [ "rock", -1 ],
      [ "primitive_hammer", -1 ],
      [ "hammer", -1 ],
      [ "hatchet", -1 ],
      [ "toolset", -1 ]
    ]
  ],
  "components" : [
    [
      [ "scrap", 6 ],
      [ "steel_chunk", 2 ]
    ]
  ]
},{
        "type" : "recipe",
  "result" : "arrowhead",
  "category" : "CC_AMMO",
  "subcategory": "CSC_AMMO_COMPONENTS",
  "skill_used" : "fabrication",
  "skills_required": [ "archery", 1 ],
  "difficulty" : 3,
  "time" : 5000,
  "reversible" : false,
  "autolearn" : true,
  "tools" : [
    [
      [ "rock", -1 ],
      [ "primitive_hammer", -1 ],
      [ "hammer", -1 ],
      [ "hatchet", -1 ],
      [ "toolset", -1 ]
    ]
  ],
  "components" : [
    [
      [ "steel_chunk", 1 ],
      [ "scrap", 3 ]
    ]
  ]
},{
        "type" : "recipe",
  "result" : "fletching",
  "category" : "CC_AMMO",
  "subcategory": "CSC_AMMO_COMPONENTS",
  "skill_used" : "fabrication",
  "skills_required": [ "archery", 1 ],
  "difficulty" : 3,
  "time" : 5000,
  "reversible" : false,
  "autolearn" : true,
  "qualities":[
    {"id":"CUT","level":1,"amount":1}
  ],
  "components" : [
    [
      [ "feather", 10 ],
      [ "duct_tape", 40 ],
      [ "bag_plastic", 1 ],
      [ "bottle_plastic", 1 ],
      [ "box_small", 1 ],
      [ "plastic_chunk", 1 ]
    ]
  ]
},{
        "type" : "recipe",
  "result" : "arrow_fire_hardened",
  "category" : "CC_AMMO",
  "subcategory": "CSC_AMMO_ARROWS",
  "skill_used" : "fabrication",
  "skills_required": [ "archery", 1 ],
  "difficulty" : 0,
  "time" : 5000,
  "reversible" : false,
  "autolearn" : true,
  "qualities":[
    {"id":"CUT","level":1,"amount":1}
  ],
  "tools" : [
    [
      [ "fire", -1 ]
    ]
  ],
  "components" : [
    [
      [ "shaft_wood", 10 ]
    ]
  ]
},{
        "type" : "recipe",
  "result" : "arrow_field_point",
  "category" : "CC_AMMO",
  "subcategory": "CSC_AMMO_ARROWS",
  "skill_used" : "fabrication",
  "skills_required": [ "archery", 1 ],
  "difficulty" : 1,
  "time" : 2000,
  "reversible" : false,
  "autolearn" : true,
  "qualities":[
    {"id":"CUT","level":1,"amount":1}
  ],
  "tools" : [
    [
      [ "rock", -1 ],
      [ "primitive_hammer", -1 ],
      [ "hammer", -1 ],
      [ "hatchet", -1 ],
      [ "toolset", -1 ]
    ]
  ],
  "components" : [
    [
      [ "shaft_wood", 10 ]
    ],
    [
      [ "bone", 5 ],
      [ "rock", 1 ],
      [ "scrap", 2 ],
      [ "nail", 10 ]
    ]
  ]
},{
        "type" : "recipe",
  "result" : "arrow_small_game",
  "category" : "CC_AMMO",
  "subcategory": "CSC_AMMO_ARROWS",
  "skill_used" : "fabrication",
  "skills_required": [ "archery", 1 ],
  "difficulty" : 2,
  "time" : 2000,
  "reversible" : false,
  "autolearn" : true,
  "qualities":[
    {"id":"CUT","level":1,"amount":1}
  ],
  "components" : [
    [
      [ "shaft_wood", 10 ]
    ],
    [
      [ "bone", 3 ],
      [ "rock", 1 ],
      [ "scrap", 2 ],
      [ "nail", 10 ]
    ]
  ]
},{
        "type" : "recipe",
  "result" : "arrow_fire_hardened_fletched",
  "category" : "CC_AMMO",
  "subcategory": "CSC_AMMO_ARROWS",
  "skill_used" : "fabrication",
  "skills_required": [ "archery", 3 ],
  "difficulty" : 3,
  "time" : 3000,
  "reversible" : false,
  "autolearn" : true,
  "qualities":[
    {"id":"CUT","level":1,"amount":1}
  ],
  "components" : [
    [
      [ "arrow_fire_hardened", 10 ]
    ],
    [
      [ "fletching", 10 ]
    ]
  ]
},{
        "type" : "recipe",
  "result" : "arrow_field_point_fletched",
  "category" : "CC_AMMO",
  "subcategory": "CSC_AMMO_ARROWS",
  "skill_used" : "fabrication",
  "skills_required": [ "archery", 3 ],
  "difficulty" : 3,
  "time" : 3000,
  "reversible" : false,
  "autolearn" : true,
  "qualities":[
    {"id":"CUT","level":1,"amount":1}
  ],
  "components" : [
    [
      [ "arrow_field_point", 10 ]
    ],
    [
      [ "fletching", 10 ]
    ]
  ]
},{
        "type" : "recipe",
  "result" : "flamable_arrow",
  "category" : "CC_AMMO",
  "subcategory": "CSC_AMMO_ARROWS",
  "skill_used" : "fabrication",
  "skills_required": [ "archery", 3 ],
  "difficulty" : 3,
  "time" : 5000,
  "reversible" : false,
  "autolearn" : true,
  "qualities":[
    {"id":"CUT","level":1,"amount":1}
  ],
  "components" : [
    [
      [ "arrow_field_point_fletched", 5 ],
      [ "arrow_fire_hardened_fletched", 5 ],
      [ "arrow_wood", 5 ],
      [ "arrow_heavy_fire_hardened_fletched", 5 ],
      [ "arrow_heavy_field_point_fletched", 5 ],
      [ "arrow_wood_heavy", 5 ],
      [ "arrow_metal", 5 ]
    ],
    [
      [ "rag", 1 ]
    ],
    [
      [ "whiskey", 5 ],
      [ "single_malt_whiskey", 5 ],
      [ "vodka", 5 ],
      [ "rum", 5 ],
      [ "tequila", 5 ],
      [ "gin", 5 ],
      [ "triple_sec", 5 ],
      [ "gasoline", 200 ]
    ]
  ]
},{
        "type" : "recipe",
  "result" : "arrow_wood",
  "category" : "CC_AMMO",
  "subcategory": "CSC_AMMO_ARROWS",
  "skill_used" : "fabrication",
  "skills_required": [ "archery", 3 ],
  "difficulty" : 5,
  "time" : 3000,
  "reversible" : false,
  "autolearn" : true,
  "qualities":[
    {"id":"CUT","level":1,"amount":1}
  ],
  "components" : [
    [
      [ "arrowhead", 10 ]
    ],
    [
      [ "shaft_wood", 10 ]
    ],
    [
      [ "fletching", 10 ]
    ]
  ]
},{
        "type" : "recipe",
  "result" : "arrow_metal_sharpened",
  "category" : "CC_AMMO",
  "subcategory": "CSC_AMMO_ARROWS",
  "skill_used" : "fabrication",
  "skills_required": [ "archery", 3 ],
  "difficulty" : 5,
  "time" : 5000,
  "reversible" : false,
  "autolearn" : true,
  "tools" : [
    [
      [ "hacksaw", -1 ],
      [ "toolset", -1 ]
    ],
    [
      [ "rock", -1 ],
      [ "primitive_hammer", -1 ],
      [ "hammer", -1 ],
      [ "hatchet", -1 ],
      [ "toolset", -1 ]
        ]
  ],
  "components" : [
    [
      [ "shaft_metal", 10 ]
    ]
  ]
},{
        "type" : "recipe",
  "result" : "arrow_heavy_fire_hardened_fletched",
  "category" : "CC_AMMO",
  "subcategory": "CSC_AMMO_ARROWS",
  "skill_used" : "fabrication",
  "skills_required": [ "archery", 3 ],
  "difficulty" : 5,
  "time" : 5000,
  "reversible" : false,
  "autolearn" : true,
  "qualities":[
    {"id":"CUT","level":1,"amount":1}
  ],
  "tools" : [
    [
      [ "fire", -1 ]
    ]
  ],
  "components" : [
    [
      [ "shaft_wood_heavy", 10 ]
    ],
    [
      [ "fletching", 10 ]
    ]
  ]
},{
        "type" : "recipe",
  "result" : "arrow_heavy_field_point_fletched",
  "category" : "CC_AMMO",
  "subcategory": "CSC_AMMO_ARROWS",
  "skill_used" : "fabrication",
  "skills_required": [ "archery", 3 ],
  "difficulty" : 5,
  "time" : 5000,
  "reversible" : false,
  "autolearn" : true,
  "qualities" : [
    {"id":"CUT","level":1,"amount":1}
  ],
  "components" : [
    [
      [ "shaft_wood_heavy", 10 ]
    ],
    [
      [ "fletching", 10 ]
    ],
    [
      [ "bone", 5 ],
      [ "rock", 1 ],
      [ "scrap", 2 ],
      [ "nail", 10 ]
    ]
  ]
},{
        "type" : "recipe",
  "result" : "arrow_wood_heavy",
  "category" : "CC_AMMO",
  "subcategory": "CSC_AMMO_ARROWS",
  "skill_used" : "fabrication",
  "skills_required": [ "archery", 5 ],
  "difficulty" : 5,
  "time" : 3000,
  "reversible" : false,
  "autolearn" : true,
  "qualities" : [
    {"id":"CUT","level":1,"amount":1}
  ],
  "components" : [
    [
      [ "arrowhead", 10 ]
    ],
    [
      [ "shaft_wood_heavy", 10 ]
    ],
    [
      [ "fletching", 10 ]
    ]
  ]
},{
        "type" : "recipe",
  "result" : "arrow_metal",
  "category" : "CC_AMMO",
  "subcategory": "CSC_AMMO_ARROWS",
  "skill_used" : "fabrication",
  "skills_required": [ "archery", 5 ],
  "difficulty" : 5,
  "time" : 5000,
  "reversible" : false,
  "autolearn" : true,
  "qualities" : [
    {"id":"CUT","level":1,"amount":1}
  ],
  "tools" : [
    [
      [ "hacksaw", -1 ],
      [ "toolset", -1 ]
    ],
    [
      [ "rock", -1 ],
      [ "primitive_hammer", -1 ],
      [ "hammer", -1 ],
      [ "hatchet", -1 ],
      [ "toolset", -1 ]
        ]
  ],
  "components" : [
    [
      [ "shaft_metal", 10 ]
    ],
    [
      [ "arrowhead", 10 ]
    ],
    [
      [ "fletching", 10 ]
    ]
  ]
},{
        "type" : "recipe",
  "result" : "arrow_exploding",
  "category" : "CC_AMMO",
  "subcategory": "CSC_AMMO_ARROWS",
  "skill_used" : "fabrication",
  "skills_required": [[ "archery", 5 ], [ "mechanics", 3 ]],
  "difficulty" : 7,
  "time" : 7000,
  "reversible" : false,
  "autolearn" : true,
  "tools" : [
    [
      [ "screwdriver", -1 ],
      [ "toolset", -1 ]
    ],
    [
      [ "hacksaw", -1 ],
      [ "toolset", -1 ]
        ]
  ],
  "components" : [
    [
      [ "exploding_arrow_warhead", 5 ]
    ],
    [
      [ "arrow_field_point_fletched", 5 ],
      [ "arrow_fire_hardened_fletched", 5 ],
      [ "arrow_wood", 5 ],
      [ "arrow_heavy_fire_hardened_fletched", 5 ],
      [ "arrow_heavy_field_point_fletched", 5 ],
      [ "arrow_wood_heavy", 5 ],
      [ "arrow_metal", 5 ]
    ]
  ]
},{
        "type" : "recipe",
  "result" : "exploding_arrow_warhead",
  "category" : "CC_AMMO",
  "subcategory": "CSC_AMMO_COMPONENTS",
  "skill_used" : "fabrication",
  "skills_required": [[ "archery", 5 ], [ "mechanics", 3 ]],
  "difficulty" : 7,
  "time" : 5000,
  "reversible" : false,
  "autolearn" : true,
  "tools" : [
    [
      [ "soldering_iron", 10 ],
      [ "toolset", 1 ]
    ],
    [
      [ "rock", -1 ],
      [ "primitive_hammer", -1 ],
      [ "hammer", -1 ],
      [ "hatchet", -1 ],
      [ "toolset", -1 ]
    ],
    [
      [ "screwdriver", -1 ],
      [ "toolset", -1 ]
        ]
  ],
  "components" : [
    [
      [ "scrap", 2 ]
    ],
    [
      [ "superglue", 1 ],
      [ "string_36", 1 ]
    ],
    [
      [ "can_food", 1 ],
      [ "can_drink", 1 ],
      [ "canister_empty", 1 ]
    ],
    [
      [ "nail", 20 ],
      [ "bb", 40 ]
    ],
    [
      [ "gunpowder", 60 ]
    ]
  ]
},{
        "type" : "recipe",
  "result": "quiver",
  "category": "CC_ARMOR",
  "subcategory": "CSC_ARMOR_STORAGE",
  "skill_used": "tailor",
  "skills_required": [ "archery", 1 ],
  "difficulty": 2,
  "time": 10000,
  "reversible": true,
  "autolearn": true,
  "tools": [
    [
      [ "needle_bone", 2 ],
      [ "sewing_kit", 2 ]
    ]
  ],
  "components": [
    [
      [ "leather", 2 ]
    ]
  ]
},{
        "type" : "recipe",
  "result": "modularvestsuper",
  "category": "CC_ARMOR",
  "subcategory": "CSC_ARMOR_TORSO",
  "skill_used": "tailor",
  "difficulty": 0,
  "time": 5000,
  "reversible": false,
  "autolearn": true,
  "components": [
    [
      [ "modularvest", 1 ],
      [ "modularvestsuper", 1]
    ],
    [
      [ "alloy_plate", 1 ]
    ]
  ]
},{
        "type" : "recipe",
  "result": "modularveststeel",
  "category": "CC_ARMOR",
  "subcategory": "CSC_ARMOR_TORSO",
  "skill_used": "tailor",
  "difficulty": 0,
  "time": 5000,
  "reversible": false,
  "autolearn": true,
  "components": [
    [
      [ "modularvest", 1 ],
      [ "modularveststeel", 1]
    ],
    [
      [ "steel_plate", 1 ]
    ]
  ]
},{
        "type" : "recipe",
  "result": "modularvestceramic",
  "category": "CC_ARMOR",
  "subcategory": "CSC_ARMOR_TORSO",
  "skill_used": "tailor",
  "difficulty": 0,
  "time": 5000,
  "reversible": false,
  "autolearn": true,
  "components": [
    [
      [ "modularvest", 1 ],
      [ "modularvestceramic", 1]
    ],
    [
      [ "ceramic_armor", 4 ]
    ]
  ]
},{
        "type" : "recipe",
  "result": "modularvestkevlar",
  "category": "CC_ARMOR",
  "subcategory": "CSC_ARMOR_TORSO",
  "skill_used": "tailor",
  "difficulty": 0,
  "time": 5000,
  "reversible": false,
  "autolearn": true,
  "components": [
    [
      [ "modularvest", 1 ],
      [ "modularvestkevlar", 1]
    ],
    [
      [ "kevlar_plate", 8 ]
    ]
  ]
},{
        "type" : "recipe",
  "result": "modularvesthard",
  "category": "CC_ARMOR",
  "subcategory": "CSC_ARMOR_TORSO",
  "skill_used": "tailor",
  "difficulty": 0,
  "time": 5000,
  "reversible": false,
  "autolearn": true,
  "components": [
    [
      [ "modularvest", 1 ],
      [ "modularvesthard", 1]
    ],
    [
      [ "hard_plate", 1 ]
    ]
  ]
},{
        "type" : "recipe",
  "result": "quiver_large",
  "category": "CC_ARMOR",
  "subcategory": "CSC_ARMOR_STORAGE",
  "skill_used": "tailor",
  "skills_required": [ "archery", 2 ],
  "difficulty": 3,
  "time": 20000,
  "reversible": true,
  "autolearn": true,
  "tools": [
    [
      [ "needle_bone", 8 ],
      [ "sewing_kit", 8 ]
    ],
    [
      [ "rock", -1 ],
      [ "primitive_hammer", -1 ],
      [ "hammer", -1 ],
      [ "hatchet", -1 ],
      [ "toolset", -1 ]
    ]
  ],
  "components": [
    [
      [ "leather", 8 ]
    ],
    [
      [ "scrap", 3 ],
      [ "steel_chunk", 1]
    ]
  ]
},{
        "type" : "recipe",
  "result": "bolt_wood",
  "category": "CC_AMMO",
  "subcategory": "CSC_AMMO_ARROWS",
  "skill_used": "fabrication",
  "skills_required": [ "archery", 1 ],
  "difficulty": 1,
  "time": 5000,
  "reversible": false,
  "autolearn": true,
  "qualities" : [
    {"id":"CUT","level":1,"amount":1}
  ],
  "components": [
    [
      [ "stick", 1 ],
      [ "broom", 1 ],
      [ "mop", 1 ],
      [ "2x4", 1 ],
      [ "bee_sting", 1 ]
    ]
  ]
},{
         "type" : "recipe",
  "result": "bolt_metal",
  "category": "CC_AMMO",
  "subcategory": "CSC_AMMO_ARROWS",
  "skill_used": "fabrication",
  "skills_required": ["archery", 3],
  "difficulty": 3,
  "time": 10000,
  "reversible": false,
  "autolearn": true,
  "tools": [
    [
        ["hacksaw", -1],
        ["toolset", -1]
    ],
    [
      ["rock", -1],
      ["primitive_hammer", -1],
      ["hammer", -1],
      ["hatchet", -1],
      ["toolset", -1]
    ]
  ],
  "components": [
      [
        ["scrap", 6],
        ["steel_chunk", 2]
      ]
  ]
},{
         "type" : "recipe",
  "result": "bolt_explosive",
  "category": "CC_AMMO",
  "subcategory": "CSC_AMMO_ARROWS",
  "skill_used": "fabrication",
  "skills_required": ["archery", 3],
  "difficulty": 4,
  "time": 10000,
  "reversible": false,
  "autolearn": true,
  "tools": [
    [
        ["hacksaw", -1],
        ["toolset", -1]
    ]
  ],
  "components": [
    [
        ["bolt_metal", 1],
        ["bolt_steel", 1]
    ],
    [
      [ "superglue", 1 ]
    ],
    [
        ["smpistol_primer", 1 ],
        ["lgpistol_primer", 1],
        ["smrifle_primer", 1],
        ["lgrifle_primer", 1],
        ["shotgun_primer", 1]
    ],
    [
      [ "gunpowder", 20 ]
    ]
  ]
},{
         "type" : "recipe",
  "result": "9mm",
  "category": "CC_AMMO",
  "subcategory": "CSC_AMMO_BULLETS",
  "skill_used": "fabrication",
  "skills_required": [ "gun", 1 ],
  "difficulty": 3,
  "time": 25000,
  "reversible": false,
  "autolearn": true,
  "tools": [
    [
      [ "press", -1 ]
    ],
    [
      [ "fire", -1 ],
      [ "toolset", 1 ],
      [ "press", 2 ]
    ]
  ],
  "components": [
    [
      [ "9mm_casing", 50 ]
    ],
    [
      [ "smpistol_primer", 50 ]
    ],
    [
      [ "gunpowder", 200 ]
    ],
    [
      [ "lead", 200 ],
      [ "gold_small", 200 ],
      [ "silver_small", 200 ],
      [ "tin", 200 ],
      [ "bismuth", 200 ],
      [ "solder_wire", 200 ]
    ]
  ]
},{
        "type" : "recipe",
  "result": "9mmP",
  "category": "CC_AMMO",
  "subcategory": "CSC_AMMO_BULLETS",
  "skill_used": "fabrication",
  "skills_required": [ "gun", 3 ],
  "difficulty": 4,
  "time": 12500,
  "reversible": false,
  "autolearn": true,
  "tools": [
    [
      [ "press", -1 ]
    ],
    [
      [ "fire", -1 ],
      [ "toolset", 1 ],
      [ "press", 2 ]
    ]
  ],
  "components": [
    [
      [ "9mm_casing", 25 ]
    ],
    [
      [ "smpistol_primer", 25 ]
    ],
    [
      [ "gunpowder", 125 ]
    ],
    [
      [ "lead", 100 ],
      [ "gold_small", 100 ],
      [ "silver_small", 100 ],
      [ "tin", 100 ],
      [ "bismuth", 100 ],
      [ "solder_wire", 100 ]

    ]
  ]
},{
        "type" : "recipe",
  "result": "9mmP2",
  "category": "CC_AMMO",
  "subcategory": "CSC_AMMO_BULLETS",
  "skill_used": "fabrication",
  "skills_required": [ "gun", 5 ],
  "difficulty": 5,
  "time": 5000,
  "reversible": false,
  "autolearn": true,
  "tools": [
    [
      [ "press", -1 ]
    ],
    [
      [ "fire", -1 ],
      [ "toolset", 1 ],
      [ "press", 2 ]
    ]
  ],
  "components": [
    [
      [ "9mm_casing", 10 ]
    ],
    [
      [ "smpistol_primer", 10 ]
    ],
    [
      [ "gunpowder", 60 ]
    ],
    [
      [ "lead", 40 ],
      [ "gold_small", 40 ],
      [ "silver_small", 40 ],
      [ "tin", 40 ],
      [ "bismuth", 40 ],
      [ "solder_wire", 40 ]

    ]
  ]
},{
        "type" : "recipe",
  "result": "38_special",
  "category": "CC_AMMO",
  "subcategory": "CSC_AMMO_BULLETS",
  "skill_used": "fabrication",
  "skills_required": [ "gun", 1 ],
  "difficulty": 3,
  "time": 25000,
  "reversible": false,
  "autolearn": true,
  "tools": [
    [
      [ "press", -1 ]
    ],
    [
      [ "fire", -1 ],
      [ "toolset", 1 ],
      [ "press", 2 ]
    ]
  ],
  "components": [
    [
      [ "38_casing", 50 ]
    ],
    [
      [ "smpistol_primer", 50 ]
    ],
    [
      [ "gunpowder", 250 ]
    ],
    [
      [ "lead", 250 ],
      [ "gold_small", 250 ],
      [ "silver_small", 250 ],
      [ "tin", 250 ],
      [ "bismuth", 250 ],
      [ "solder_wire", 250 ]

    ]
  ]
},{
        "type" : "recipe",
  "result": "38_super",
  "category": "CC_AMMO",
  "subcategory": "CSC_AMMO_BULLETS",
  "skill_used": "fabrication",
  "skills_required": [ "gun", 3 ],
  "difficulty": 4,
  "time": 12500,
  "reversible": false,
  "autolearn": true,
  "tools": [
    [
      [ "press", -1 ]
    ],
    [
      [ "fire", -1 ],
      [ "toolset", 1 ],
      [ "press", 2 ]
    ]
  ],
  "components": [
    [
      [ "38_casing", 25 ]
    ],
    [
      [ "smpistol_primer", 25 ]
    ],
    [
      [ "gunpowder", 175 ]
    ],
    [
      [ "lead", 125 ],
      [ "gold_small", 125 ],
      [ "silver_small", 125 ],
      [ "tin", 125 ],
      [ "bismuth", 125 ],
      [ "solder_wire", 125 ]

    ]
  ]
},{
        "type" : "recipe",
  "result": "40sw",
  "category": "CC_AMMO",
  "subcategory": "CSC_AMMO_BULLETS",
  "skill_used": "fabrication",
  "skills_required": [ "gun", 1 ],
  "difficulty": 3,
  "time": 30000,
  "reversible": false,
  "autolearn": true,
  "tools": [
    [
      [ "press", -1 ]
    ],
    [
      [ "fire", -1 ],
      [ "toolset", 1 ],
      [ "press", 2 ]
    ]
  ],
  "components": [
    [
      [ "40_casing", 50 ]
    ],
    [
      [ "smpistol_primer", 50 ]
    ],
    [
      [ "gunpowder", 300 ]
    ],
    [
      [ "lead", 300 ],
      [ "gold_small", 300 ],
      [ "silver_small", 300 ],
      [ "tin", 300 ],
      [ "bismuth", 300 ],
      [ "solder_wire", 300 ]

    ]
  ]
},{
        "type" : "recipe",
  "result": "10mm",
  "category": "CC_AMMO",
  "subcategory": "CSC_AMMO_BULLETS",
  "skill_used": "fabrication",
  "skills_required": [ "gun", 5 ],
  "difficulty": 5,
  "time": 25000,
  "reversible": false,
  "autolearn": true,
  "tools": [
    [
      [ "press", -1 ]
    ],
    [
      [ "fire", -1 ],
      [ "toolset", 1 ],
      [ "press", 2 ]
    ]
  ],
  "components": [
    [
      [ "40_casing", 50 ]
    ],
    [
      [ "lgpistol_primer", 50 ]
    ],
    [
      [ "gunpowder", 400 ]
    ],
    [
      [ "lead", 400 ],
      [ "gold_small", 400 ],
      [ "silver_small", 400 ],
      [ "tin", 400 ],
      [ "bismuth", 400 ],
      [ "solder_wire", 400 ]

    ]
  ]
},{
        "type" : "recipe",
  "result": "44magnum",
  "category": "CC_AMMO",
  "subcategory": "CSC_AMMO_BULLETS",
  "skill_used": "fabrication",
  "skills_required": [ "gun", 3 ],
  "difficulty": 4,
  "time": 25000,
  "reversible": false,
  "autolearn": true,
  "tools": [
    [
      [ "press", -1 ]
    ],
    [
      [ "fire", -1 ],
      [ "toolset", 1 ],
      [ "press", 2 ]
    ]
  ],
  "components": [
    [
      [ "44_casing", 50 ]
    ],
    [
      [ "lgpistol_primer", 50 ]
    ],
    [
      [ "gunpowder", 500 ]
    ],
    [
      [ "lead", 500 ],
      [ "gold_small", 500 ],
      [ "silver_small", 500 ],
      [ "tin", 500 ],
      [ "bismuth", 500 ]

    ]
  ]
},{
  "type" : "recipe",
  "result": "45_acp",
  "category": "CC_AMMO",
  "subcategory": "CSC_AMMO_BULLETS",
  "skill_used": "fabrication",
  "skills_required": [ "gun", 1 ],
  "difficulty": 3,
  "time": 25000,
  "reversible": false,
  "autolearn": true,
  "tools": [
    [
      [ "press", -1 ]
    ],
    [
      [ "fire", -1 ],
      [ "toolset", 1 ],
      [ "press", 2 ]
    ]
  ],
  "components": [
    [
      [ "45_casing", 50 ]
    ],
    [
      [ "lgpistol_primer", 50 ]
    ],
    [
      [ "gunpowder", 500 ]
    ],
    [
      [ "lead", 400 ],
      [ "gold_small", 400 ],
      [ "silver_small", 400 ],
      [ "tin", 400 ],
      [ "bismuth", 400 ],
      [ "solder_wire", 400 ]

    ]
  ]
},{
  "type" : "recipe",
  "result": "45_super",
  "category": "CC_AMMO",
  "subcategory": "CSC_AMMO_BULLETS",
  "skill_used": "fabrication",
  "skills_required": [ "gun", 5 ],
  "difficulty": 5,
  "time": 5000,
  "reversible": false,
  "autolearn": true,
  "tools": [
    [
      [ "press", -1 ]
    ],
    [
      [ "fire", -1 ],
      [ "toolset", 1 ],
      [ "press", 2 ]
    ]
  ],
  "components": [
    [
      [ "45_casing", 10 ]
    ],
    [
      [ "lgpistol_primer", 10 ]
    ],
    [
      [ "gunpowder", 120 ]
    ],
    [
      [ "lead", 100 ],
      [ "gold_small", 100 ],
      [ "silver_small", 100 ],
      [ "tin", 100 ],
      [ "bismuth", 100 ],
      [ "solder_wire", 100 ]

    ]
  ]
},{
  "type" : "recipe",
  "result": "45_jhp",
  "category": "CC_AMMO",
  "subcategory": "CSC_AMMO_BULLETS",
  "skill_used": "fabrication",
  "skills_required": [ "gun", 5 ],
  "difficulty": 5,
  "time": 25000,
  "reversible": false,
  "autolearn": true,
  "tools": [
    [
      [ "press", -1 ]
    ],
    [
      [ "fire", -1 ],
      [ "toolset", 1 ],
      [ "press", 2 ]
    ]
  ],
  "components": [
    [
      [ "45_casing", 25 ]
    ],
    [
      [ "lgpistol_primer", 25 ]
    ],
    [
      [ "gunpowder", 250 ]
    ],
    [
      [ "lead", 400 ],
      [ "gold_small", 400],
      [ "silver_small", 400 ],
      [ "tin", 400 ],
      [ "bismuth", 400 ],
      [ "solder_wire", 400 ]

    ],
    [
      [ "cu_pipe", 3]
    ]
  ]
},{
        "type" : "recipe",
  "result": "454_Casull",
  "category": "CC_AMMO",
  "subcategory": "CSC_AMMO_BULLETS",
  "skill_used": "fabrication",
  "skills_required": [ "gun", 7 ],
  "difficulty": 7,
  "time": 10000,
  "reversible": false,
  "autolearn": true,
  "tools": [
    [
      [ "press", -1 ]
    ],
    [
      [ "fire", -1 ],
      [ "toolset", 1 ],
      [ "press", 2 ]
    ]
  ],
  "components": [
    [
      [ "454_casing", 10 ]
    ],
    [
      [ "smrifle_primer", 10 ]
    ],
    [
      [ "gunpowder", 200 ]
    ],
    [
      [ "lead", 400 ],
      [ "gold_small", 400 ],
      [ "silver_small", 400 ],
      [ "tin", 400 ],
      [ "bismuth", 400 ],
      [ "solder_wire", 400 ]

    ],
    [
      [ "cu_pipe", 2 ]
    ]
  ]
},{
        "type" : "recipe",
  "result": "500_Magnum",
  "category": "CC_AMMO",
  "subcategory": "CSC_AMMO_BULLETS",
  "skill_used": "fabrication",
  "skills_required": [ "gun", 7 ],
  "difficulty": 9,
  "time": 10000,
  "reversible": false,
  "autolearn": true,
  "tools": [
    [
      [ "press", -1 ]
    ],
    [
      [ "fire", -1 ],
      [ "toolset", 1 ],
      [ "press", 2 ]
    ]
  ],
  "components": [
    [
      [ "500_casing", 10 ]
    ],
    [
      [ "lgrifle_primer", 10 ]
    ],
    [
      [ "gunpowder", 240 ]
    ],
    [
      [ "lead", 450 ],
      [ "gold_small", 450],
      [ "silver_small", 450 ],
      [ "tin", 450 ],
      [ "bismuth", 450 ],
      [ "solder_wire", 450 ]

    ],
    [
      [ "cu_pipe", 2 ]
    ]
  ]
},{
        "type" : "recipe",
  "result": "57mm",
  "category": "CC_AMMO",
  "subcategory": "CSC_AMMO_BULLETS",
  "skill_used": "fabrication",
  "skills_required": [ "gun", 3 ],
  "difficulty": 4,
  "time": 50000,
  "reversible": false,
  "autolearn": true,
  "tools": [
    [
      [ "press", -1 ]
    ],
    [
      [ "fire", -1 ],
      [ "toolset", 1 ],
      [ "press", 2 ]
    ]
  ],
  "components": [
    [
      [ "57mm_casing", 100 ]
    ],
    [
      [ "smrifle_primer", 100 ]
    ],
    [
      [ "gunpowder", 400 ]
    ],
    [
      [ "lead", 200 ],
      [ "gold_small", 200 ],
      [ "silver_small", 200 ],
      [ "tin", 200 ],
      [ "bismuth", 200 ],
      [ "solder_wire", 200 ]

    ]
  ]
},{
        "type" : "recipe",
  "result": "46mm",
  "category": "CC_AMMO",
  "subcategory": "CSC_AMMO_BULLETS",
  "skill_used": "fabrication",
  "skills_required": [ "gun", 3 ],
  "difficulty": 4,
  "time": 50000,
  "reversible": false,
  "autolearn": true,
  "tools": [
    [
      [ "press", -1 ]
    ],
    [
      [ "fire", -1 ],
      [ "toolset", 1 ],
      [ "press", 2 ]
    ]
  ],
  "components": [
    [
      [ "46mm_casing", 100 ]
    ],
    [
      [ "smpistol_primer", 100 ]
    ],
    [
      [ "gunpowder", 400 ]
    ],
    [
      [ "lead", 200 ],
      [ "gold_small", 200 ],
      [ "silver_small", 200 ],
      [ "tin", 200 ],
      [ "bismuth", 200 ],
      [ "solder_wire", 200 ]

    ]
  ]
},{
        "type" : "recipe",
  "result": "762_m43",
  "category": "CC_AMMO",
  "subcategory": "CSC_AMMO_BULLETS",
  "skill_used": "fabrication",
  "skills_required": [ "gun", 1 ],
  "difficulty": 3,
  "time": 40000,
  "reversible": false,
  "autolearn": true,
  "tools": [
    [
      [ "press", -1 ]
    ],
    [
      [ "fire", -1 ],
      [ "toolset", 1 ],
      [ "press", 2 ]
    ]
  ],
  "components": [
    [
      [ "762_casing", 80 ]
    ],
    [
      [ "lgrifle_primer", 80 ]
    ],
    [
      [ "gunpowder", 560 ]
    ],
    [
      [ "lead", 400 ],
      [ "gold_small", 400 ] ,
      [ "silver_small", 400 ],
      [ "tin", 400 ],
      [ "bismuth", 400 ],
      [ "solder_wire", 400 ]

    ],
    [
      [ "cu_pipe", 4 ]
    ]
  ]
},{
        "type" : "recipe",
  "result": "762_m87",
  "category": "CC_AMMO",
  "subcategory": "CSC_AMMO_BULLETS",
  "skill_used": "fabrication",
  "skills_required": [ "gun", 5 ],
  "difficulty": 5,
  "time": 40000,
  "reversible": false,
  "autolearn": true,
  "tools": [
    [
      [ "press", -1 ]
    ],
    [
      [ "fire", -1 ],
      [ "toolset", 1 ],
      [ "press", 2 ]
    ]
  ],
  "components": [
    [
      [ "762_casing", 80 ]
    ],
    [
      [ "lgrifle_primer", 80 ]
    ],
    [
      [ "gunpowder", 640 ]
    ],
    [
      [ "lead", 400 ],
      [ "gold_small", 400 ],
      [ "silver_small", 400 ],
      [ "tin", 400 ],
      [ "bismuth", 400 ],
      [ "solder_wire", 400 ]

    ],
    [
      [ "cu_pipe", 4 ]
    ]
  ]
},{
        "type" : "recipe",
  "result": "223",
  "category": "CC_AMMO",
  "subcategory": "CSC_AMMO_BULLETS",
  "skill_used": "fabrication",
  "skills_required": [ "gun", 1 ],
  "difficulty": 3,
  "time": 20000,
  "reversible": false,
  "autolearn": true,
  "tools": [
    [
      [ "press", -1 ]
    ],
    [
      [ "fire", -1 ],
      [ "toolset", 1 ],
      [ "press", 2 ]
    ]
  ],
  "components": [
    [
      [ "223_casing", 40 ]
    ],
    [
      [ "smrifle_primer", 40 ]
    ],
    [
      [ "gunpowder", 160 ]
    ],
    [
      ["22_casing", 40 ],
      ["cu_pipe", 2]
    ],
    [
      [ "lead", 80 ],
      [ "gold_small", 80 ] ,
      [ "silver_small", 80 ],
      [ "tin", 80 ],
      [ "bismuth", 80 ],
      [ "solder_wire", 80 ]

    ]
  ]
},{
        "type" : "recipe",
  "result": "556",
  "category": "CC_AMMO",
  "subcategory": "CSC_AMMO_BULLETS",
  "skill_used": "fabrication",
  "skills_required": [ "gun", 5 ],
  "difficulty": 5,
  "time": 20000,
  "reversible": false,
  "autolearn": true,
  "tools": [
    [
      [ "press", -1 ]
    ],
    [
      [ "fire", -1 ],
      [ "toolset", 1 ],
      [ "press", 2 ]
    ]
  ],
  "components": [
    [
      [ "223_casing", 40 ]
    ],
    [
      [ "smrifle_primer", 40 ]
    ],
    [
      [ "gunpowder", 240 ]
    ],
    [
      [ "22_casing", 40 ],
      [ "cu_pipe", 4]
    ],
    [
      [ "lead", 80 ],
      [ "gold_small", 80 ] ,
      [ "silver_small", 80 ],
      [ "tin", 80 ],
      [ "bismuth", 80 ],
      [ "solder_wire", 80 ]

    ]
  ]
},{
        "type" : "recipe",
  "result": "556_incendiary",
  "category": "CC_AMMO",
  "subcategory": "CSC_AMMO_BULLETS",
  "skill_used": "fabrication",
  "skills_required": [ "gun", 5 ],
  "difficulty": 6,
  "time": 15000,
  "reversible": false,
  "autolearn": true,
  "tools": [
    [
      [ "press", -1 ]
    ],
    [
      [ "fire", -1 ],
      [ "toolset", 1 ],
      [ "press", 2 ]
    ]
  ],
  "components": [
    [
      [ "223_casing", 30 ]
    ],
    [
      [ "smrifle_primer", 30 ]
    ],
    [
      [ "gunpowder", 180 ]
    ],
    [
      [ "22_casing", 30 ],
      [ "cu_pipe", 3]
    ],
    [
      [ "incendiary", 60 ]
    ]
  ]
},{
        "type" : "recipe",
  "result": "270",
  "category": "CC_AMMO",
  "subcategory": "CSC_AMMO_BULLETS",
  "skill_used": "fabrication",
  "skills_required": [ "gun", 1 ],
  "difficulty": 3,
  "time": 10000,
  "reversible": false,
  "autolearn": true,
  "tools": [
    [
      [ "press", -1 ]
    ],
    [
      [ "fire", -1 ],
      [ "toolset", 1 ],
      [ "press", 2 ]
    ]
  ],
  "components": [
    [
      [ "3006_casing", 20 ]
    ],
    [
      [ "lgrifle_primer", 20 ]
    ],
    [
      [ "gunpowder", 200 ]
    ],
    [
      [ "lead", 100 ],
      [ "gold_small", 100 ],
      [ "silver_small", 100 ],
      [ "tin", 100 ],
      [ "bismuth", 100 ],
      [ "solder_wire", 100 ]
    ],
    [
      [ "cu_pipe", 3 ]
    ]
  ]
},{
        "type" : "recipe",
  "result": "3006",
  "category": "CC_AMMO",
  "subcategory": "CSC_AMMO_BULLETS",
  "skill_used": "fabrication",
  "skills_required": [ "gun", 5 ],
  "difficulty": 5,
  "time": 5000,
  "reversible": false,
  "autolearn": true,
  "tools": [
    [
      [ "press", -1 ]
    ],
    [
      [ "fire", -1 ],
      [ "toolset", 1 ],
      [ "press", 2 ]
    ]
  ],
  "components": [
    [
      [ "3006_casing", 10 ]
    ],
    [
      [ "lgrifle_primer", 10 ]
    ],
    [
      [ "gunpowder", 120 ]
    ],
    [
      [ "lead", 80 ],
      [ "gold_small", 80 ] ,
      [ "silver_small", 80 ],
      [ "tin", 80 ],
      [ "bismuth", 80 ],
      [ "solder_wire", 80 ]

    ],
    [
      [ "cu_pipe", 3 ]
    ]
  ]
},{
        "type" : "recipe",
  "result": "50_incendiary",
  "category": "CC_AMMO",
  "subcategory": "CSC_AMMO_BULLETS",
  "skill_used": "fabrication",
  "skills_required": [ "gun", 7 ],
  "difficulty": 8,
  "time": 9000,
  "reversible": false,
  "autolearn": true,
  "tools": [
    [
      [ "press", -1 ]
    ],
    [
      [ "fire", -1 ],
      [ "toolset", 1 ],
      [ "press", 2 ]
        ]
  ],
  "components": [
    [
      [ "50_casing", 10 ]
    ],
    [
      [ "incendiary", 300 ]
    ],
   [
      [ "lgrifle_primer", 20 ]
    ],
    [
      [ "gunpowder", 1000 ]
    ],
    [
      [ "lead", 200 ],
      [ "gold_small", 200 ],
      [ "silver_small", 200 ],
      [ "tin", 200 ],
      [ "bismuth", 200 ],
      [ "solder_wire", 200 ]

    ],
    [
      [ "cu_pipe", 3 ]
    ]
  ]
 },{
        "type" : "recipe",
  "result": "50ss",
  "category": "CC_AMMO",
  "subcategory": "CSC_AMMO_BULLETS",
  "skill_used": "fabrication",
  "skills_required": [ "gun", 7 ],
  "difficulty": 8,
  "time": 5000,
  "reversible": false,
  "autolearn": true,
  "tools": [
    [
      [ "press", -1 ]
    ],
    [
      [ "fire", -1 ],
      [ "toolset", 1 ],
      [ "press", 2 ]
        ]
  ],
  "components": [
    [
      [ "50_casing", 10 ]
    ],
    [
      [ "lgrifle_primer", 20 ]
    ],
    [
      [ "gunpowder", 1000 ]
    ],
    [
      [ "scrap", 3 ]
    ],
    [
      [ "cu_pipe", 3 ]
    ]
]
  },{
        "type" : "recipe",
  "result": "50bmg",
  "category": "CC_AMMO",
  "subcategory": "CSC_AMMO_BULLETS",
  "skill_used": "fabrication",
  "skills_required": [ "gun", 7 ],
  "difficulty": 8,
  "time": 5000,
  "reversible": false,
  "autolearn": true,
  "tools": [
    [
      [ "press", -1 ]
    ],
    [
      [ "fire", -1 ],
      [ "toolset", 1 ],
      [ "press", 2 ]
        ]
  ],
  "components": [
    [
      [ "50_casing", 10 ]
    ],
    [
      [ "lgrifle_primer", 20 ]
    ],
    [
      [ "gunpowder", 1000 ]
    ],
    [
      [ "lead", 380 ],
      [ "gold_small", 380 ],
      [ "silver_small", 380 ],
      [ "tin", 380 ],
      [ "bismuth", 380 ],
      [ "solder_wire", 380 ]
    ],
    [
      [ "cu_pipe", 3 ]
    ]
  ]
},{
        "type" : "recipe",
  "result": "3006_incendiary",
  "category": "CC_AMMO",
  "subcategory": "CSC_AMMO_BULLETS",
  "skill_used": "fabrication",
  "skills_required": [ "gun", 7 ],
  "difficulty": 7,
  "time": 2500,
  "reversible": false,
  "autolearn": true,
  "tools": [
    [
      [ "press", -1 ]
    ],
    [
      [ "fire", -1 ],
      [ "toolset", 1 ],
      [ "press", 2 ]
    ]
  ],
  "components": [
    [
      [ "3006_casing", 5 ]
    ],
    [
      [ "lgrifle_primer", 5 ]
    ],
    [
      [ "gunpowder", 60 ]
    ],
    [
      [ "incendiary", 40 ]
    ],
    [
      [ "cu_pipe", 3 ]
    ]
  ]
},{
        "type" : "recipe",
  "result": "308",
  "category": "CC_AMMO",
  "subcategory": "CSC_AMMO_BULLETS",
  "skill_used": "fabrication",
  "skills_required": [ "gun", 1 ],
  "difficulty": 3,
  "time": 10000,
  "reversible": false,
  "autolearn": true,
  "tools": [
    [
      [ "press", -1 ]
    ],
    [
      [ "fire", -1 ],
      [ "toolset", 1 ],
      [ "press", 2 ]
    ]
  ],
  "components": [
    [
      [ "308_casing", 20 ]
    ],
    [
      [ "lgrifle_primer", 20 ]
    ],
    [
      [ "gunpowder", 160 ]
    ],
    [
      [ "lead", 120 ],
      [ "gold_small", 120 ],
      [ "silver_small", 120 ],
      [ "tin", 120 ],
      [ "bismuth", 120 ],
      [ "solder_wire", 120 ]

    ],
    [
      [ "cu_pipe", 3 ]
    ]
  ]
},{
        "type" : "recipe",
  "result": "762_51",
  "category": "CC_AMMO",
  "subcategory": "CSC_AMMO_BULLETS",
  "skill_used": "fabrication",
  "skills_required": [ "gun", 5 ],
  "difficulty": 5,
  "time": 10000,
  "reversible": false,
  "autolearn": true,
  "tools": [
    [
      [ "press", -1 ]
    ],
    [
      [ "fire", -1 ],
      [ "toolset", 1 ],
      [ "press", 2 ]
    ]
  ],
  "components": [
    [
      [ "308_casing", 20 ]
    ],
    [
      [ "lgrifle_primer", 20 ]
    ],
    [
      [ "gunpowder", 200 ]
    ],
    [
      [ "lead", 120 ],
      [ "gold_small", 120 ],
      [ "silver_small", 120 ],
      [ "tin", 120 ],
      [ "bismuth", 120 ],
      [ "solder_wire", 120 ]

    ],
    [
      [ "cu_pipe", 3 ]
    ]
  ]
},{
        "type" : "recipe",
  "result": "762_51_incendiary",
  "category": "CC_AMMO",
  "subcategory": "CSC_AMMO_BULLETS",
  "skill_used": "fabrication",
  "skills_required": [ "gun", 5 ],
  "difficulty": 6,
  "time": 5000,
  "reversible": false,
  "autolearn": true,
  "tools": [
    [
      [ "press", -1 ]
    ],
    [
      [ "fire", -1 ],
      [ "toolset", 1 ],
      [ "press", 2 ]
    ]
  ],
  "components": [
    [
      [ "308_casing", 10 ]
    ],
    [
      [ "lgrifle_primer", 10 ]
    ],
    [
      [ "gunpowder", 100 ]
    ],
    [
      [ "incendiary", 60 ]
    ],
    [
      [ "cu_pipe", 1 ]
    ]
  ]
},{
        "type" : "recipe",
  "result": "signal_flare",
  "category": "CC_AMMO",
  "subcategory": "CSC_AMMO_BULLETS",
  "skill_used": "fabrication",
  "requires_skills": [ "gun", 1 ],
  "difficulty": 3,
  "time": 12000,
  "reversible": false,
  "autolearn": true,
  "tools": [
    [
      [ "press", -1 ]
    ],
    [
      [ "fire", -1 ],
      [ "toolset", 1 ],
      [ "press", 2 ]
    ]
  ],
  "components": [
    [
      [ "shot_hull", 4 ]
    ],
    [
      [ "shotgun_primer", 4 ]
    ],
    [
      [ "gunpowder", 80 ]
    ],
    [
      [ "incendiary", 80 ]
    ],
    [
      [ "plastic_chunk", 1 ]
    ]
  ]
},{
        "type" : "recipe",
  "result": "shot_bird",
  "category": "CC_AMMO",
  "subcategory": "CSC_AMMO_BULLETS",
  "skill_used": "fabrication",
  "skills_required": [ "gun", 1 ],
  "difficulty": 2,
  "time": 12500,
  "reversible": false,
  "autolearn": true,
  "tools": [
    [
      [ "press", -1 ]
    ],
    [
      [ "fire", -1 ],
      [ "toolset", 1 ],
      [ "press", 2 ]
    ]
  ],
  "components": [
    [
      [ "shot_hull", 25 ]
    ],
    [
      [ "shotgun_primer", 25 ]
    ],
    [
    [ "gunpowder", 300 ]
    ],
    [
      [ "lead", 400 ],
      [ "gold_small", 400 ],
      [ "silver_small", 400 ],
      [ "tin", 400 ],
      [ "bismuth", 400 ],
      [ "solder_wire", 400 ]

    ]
  ]
},{
        "type" : "recipe",
  "result": "shot_00",
  "category": "CC_AMMO",
  "subcategory": "CSC_AMMO_BULLETS",
  "skill_used": "fabrication",
  "skills_required": [ "gun", 1 ],
  "difficulty": 3,
  "time": 12500,
  "reversible": false,
  "autolearn": true,
  "tools": [
    [
      [ "press", -1 ]
    ],
    [
      [ "fire", -1 ],
      [ "toolset", 1 ],
      [ "press", 2 ]
    ]
  ],
  "components": [
    [
      [ "shot_hull", 25 ]
    ],
    [
      [ "shotgun_primer", 25 ]
    ],
    [
      [ "gunpowder", 600 ]
    ],
    [
      [ "lead", 400 ],
      [ "gold_small", 400 ],
      [ "silver_small", 400 ],
      [ "tin", 400 ],
      [ "bismuth", 400 ],
      [ "solder_wire", 400 ]

    ]
  ]
},{
        "type" : "recipe",
  "result": "shot_slug",
  "category": "CC_AMMO",
  "subcategory": "CSC_AMMO_BULLETS",
  "skill_used": "fabrication",
  "skills_required": [ "gun", 1 ],
  "difficulty": 3,
  "time": 12500,
  "reversible": false,
  "autolearn": true,
  "tools": [
    [
      [ "press", -1 ]
    ],
    [
      [ "fire", -1 ],
      [ "toolset", 1 ],
      [ "press", 2 ]
    ]
  ],
  "components": [
    [
      [ "shot_hull", 25 ]
    ],
    [
      [ "shotgun_primer", 25 ]
    ],
    [
      [ "gunpowder", 600 ]
    ],
    [
      [ "lead", 400 ],
      [ "gold_small", 400 ],
      [ "silver_small", 400 ],
      [ "tin", 400 ],
      [ "bismuth", 400 ],
      [ "solder_wire", 400 ]
    ]
  ]
},{
        "type" : "recipe",
  "result": "shot_flechette",
  "category": "CC_AMMO",
  "subcategory": "CSC_AMMO_BULLETS",
  "skill_used": "fabrication",
  "skills_required": [ "gun", 2 ],
  "difficulty": 3,
  "time": 12500,
  "reversible": false,
  "autolearn": true,
  "tools": [
    [
      [ "press", -1 ]
    ],
    [
      [ "boltcutters", -1 ]
    ],
    [
      [ "fire", -1 ],
      [ "toolset", 1 ],
      [ "press", 2 ]
    ]
  ],
  "components": [
    [
      [ "shot_hull", 10 ]
    ],
    [
      [ "shotgun_primer", 10 ]
    ],
    [
      [ "gunpowder", 120 ]
    ],
    [
      [ "nail", 160 ]
     ]
   ]
},{
        "type" : "recipe",
  "result": "water_clean",
  "category": "CC_FOOD",
  "subcategory": "CSC_FOOD_DRINKS",
  "skill_used": "cooking",
  "difficulty": 0,
  "time": 1000,
  "reversible": false,
  "autolearn": true,
  "tools": [
    [
      [ "hotplate", 3 ],
      [ "char_smoker", 1 ],
      [ "toolset", 1 ],
      [ "fire", -1 ]
    ],
    [
      [ "pan", -1 ],
      [ "pot", -1 ],
      [ "rock_pot", -1 ]
    ]
  ],
  "components": [
    [
      [ "water", 1 ]
    ]
  ]
},{
        "type" : "recipe",
  "result": "salt_water",
  "category": "CC_FOOD",
  "subcategory": "CSC_FOOD_DRINKS",
  "skill_used": "cooking",
  "difficulty": 0,
  "time": 1000,
  "reversible": false,
  "autolearn": true,
  "components": [
    [
      [ "water_clean", 1 ],
      [ "water", 1 ]
    ],
    [
      [ "salt", 1 ]
    ]
  ]
},{
        "type" : "recipe",
  "result": "acid",
  "category": "CC_CHEM",
  "subcategory": "CSC_CHEM_CHEMICALS",
  "skill_used": "cooking",
  "difficulty": 4,
  "time": 10000,
  "reversible": false,
  "autolearn": true,
  "tools": [
    [
      [ "hotplate", 3 ],
      [ "toolset", 1 ],
      [ "fire", -1 ]
    ],
    [
      [ "pan", -1 ],
      [ "pot", -1 ],
      [ "rock_pot", -1 ]
        ]
  ],
  "components": [
    [
      [ "water_acid", 1 ],
      [ "water_acid_weak", 2 ]
    ]
  ]
},{
        "type" : "recipe",
  "result": "acid",
  "id_suffix": "from batteries",
  "category": "CC_CHEM",
  "subcategory": "CSC_CHEM_CHEMICALS",
  "skill_used": "electronics",
  "skills_required": [ "mechanics", 1 ],
  "difficulty": 2,
  "time": 5000,
  "reversible": false,
  "autolearn": true,
  "tools": [
    [
      [ "screwdriver", -1 ],
      [ "toolset", -1 ]
        ]
  ],
  "components": [
    [
      [ "battery", 125 ]
    ]
  ]
},{
        "type" : "recipe",
  "result": "water_acid",
  "id_suffix": "from electrolysis",
  "category": "CC_CHEM",
  "subcategory": "CSC_CHEM_CHEMICALS",
  "skill_used": "cooking",
  "skills_required": [ "electronics", 1 ],
  "difficulty": 2,
  "time": 10000,
  "reversible": false,
  "autolearn": true,
  "tools": [
    [
      [ "chemistry_set", 5 ]
    ]
  ],
  "components": [
    [
      [ "water", 1 ],
      [ "water_clean", 1 ]
    ]
  ]
},{
        "type" : "recipe",
  "result": "meat_cooked",
  "category": "CC_FOOD",
  "subcategory": "CSC_FOOD_MEAT",
  "skill_used": "cooking",
  "difficulty": 0,
  "time": 5000,
  "reversible": false,
  "autolearn": true,
  "tools": [
    [
      [ "hotplate", 7 ],
      [ "char_smoker", 1 ],
      [ "toolset", 1 ],
      [ "fire", -1 ]
    ],
    [
      [ "pan", -1 ],
      [ "pot", -1 ],
      [ "rock_pot", -1 ],
      [ "spear_wood", -1 ],
      [ "spear_steel", -1 ],
      [ "pointy_stick", -1 ],
      [ "skewer", -1 ],
      [ "javelin", -1 ],
      [ "javelin_iron", -1 ],
      [ "spear_knife", -1 ],
      [ "tongs", -1 ]
        ]
  ],
  "components": [
    [
      [ "meat", 1 ]
    ]
  ]
},{
        "type" : "recipe",
  "result": "rehydrated_meat",
  "category": "CC_FOOD",
  "subcategory": "CSC_FOOD_MEAT",
  "skill_used": "cooking",
  "difficulty": 0,
  "time": 3000,
  "reversible": false,
  "autolearn": true,
  "tools": [
    [
      [ "pan", -1 ],
      [ "pot", -1 ],
      [ "rock_pot", -1 ],
      [ "ceramic_cup", -1],
      [ "ceramic_bowl", -1],
      [ "glass", -1],
      [ "glass_bowl", -1],
      [ "jar_glass", -1],
      [ "can_food", -1 ],
      [ "canister_empty", -1 ]
        ]
  ],
  "components": [
    [
      [ "dry_meat", 2 ]
    ],
    [
      [ "water_clean", 1 ]
    ]
  ]
},{
        "type" : "recipe",
  "result": "rehydrated_hflesh",
  "category": "CC_FOOD",
  "subcategory": "CSC_FOOD_MEAT",
  "skill_used": "cooking",
  "difficulty": 0,
  "time": 3000,
  "reversible": false,
  "autolearn": false,
  "book_learn": [[ "cookbook_human", 0 ]],
  "tools": [
    [
      [ "pan", -1 ],
      [ "pot", -1 ],
      [ "rock_pot", -1 ],
      [ "ceramic_cup", -1],
      [ "ceramic_bowl", -1],
      [ "glass", -1],
      [ "glass_bowl", -1],
      [ "jar_glass", -1],
      [ "can_food", -1 ],
      [ "canister_empty", -1 ]
        ]
  ],
  "components": [
    [
      [ "dry_hflesh", 2 ]
    ],
    [
      [ "water_clean", 1 ]
    ]
  ]
},{
        "type" : "recipe",
  "result": "rehydrated_veggy",
  "category": "CC_FOOD",
  "subcategory": "CSC_FOOD_VEGGI",
  "skill_used": "cooking",
  "difficulty": 0,
  "time": 3000,
  "reversible": false,
  "autolearn": true,
  "tools": [
    [
      [ "pan", -1 ],
      [ "pot", -1 ],
      [ "rock_pot", -1 ],
      [ "ceramic_cup", -1],
      [ "ceramic_bowl", -1],
      [ "glass", -1],
      [ "glass_bowl", -1],
      [ "jar_glass", -1],
      [ "can_food", -1 ],
      [ "canister_empty", -1 ]
        ]
  ],
  "components": [
    [
      [ "dry_veggy", 2 ]
    ],
    [
      [ "water_clean", 1 ]
    ]
  ]
},{
        "type" : "recipe",
  "result": "rehydrated_fruit",
  "category": "CC_FOOD",
  "subcategory": "CSC_FOOD_VEGGI",
  "skill_used": "cooking",
  "difficulty": 0,
  "time": 3000,
  "reversible": false,
  "autolearn": true,
  "tools": [
    [
      [ "pan", -1 ],
      [ "pot", -1 ],
      [ "rock_pot", -1 ],
      [ "ceramic_cup", -1],
      [ "ceramic_bowl", -1],
      [ "glass", -1],
      [ "glass_bowl", -1],
      [ "jar_glass", -1],
      [ "can_food", -1 ],
      [ "canister_empty", -1 ]
        ]
  ],
  "components": [
    [
      [ "dry_fruit", 2 ]
    ],
    [
      [ "water_clean", 1 ]
    ]
  ]
},{
        "type" : "recipe",
  "result": "meat_smoked",
  "category": "CC_FOOD",
  "subcategory": "CSC_FOOD_MEAT",
  "skill_used": "cooking",
  "difficulty": 3,
  "time": 12000,
  "reversible": false,
  "autolearn": true,
  "tools": [
    [
      [ "char_smoker", 2 ]
    ],
    [
      [ "tongs", -1 ]
        ]
  ],
  "components": [
    [
      [ "meat", 3 ]
    ],
    [
      [ "skewer", 3 ]
    ]
  ]
},{
        "type" : "recipe",
  "result": "dry_meat",
  "category": "CC_FOOD",
  "subcategory": "CSC_FOOD_MEAT",
  "skill_used": "cooking",
  "difficulty": 2,
  "time": 18000,
  "reversible": false,
  "autolearn": true,
  "qualities" : [
    {"id":"CUT","level":1,"amount":1}
  ],
  "tools": [
    [
      [ "dehydrator", 50 ]
    ]
  ],
  "components": [
    [
      [ "meat", 2 ]
    ]
  ]
},{
        "type" : "recipe",
  "result": "dry_hflesh",
  "category": "CC_FOOD",
  "subcategory": "CSC_FOOD_MEAT",
  "skill_used": "cooking",
  "difficulty": 2,
  "time": 18000,
  "reversible": false,
  "autolearn": false,
  "book_learn": [[ "cookbook_human", 2 ]],
  "qualities" : [
    {"id":"CUT","level":1,"amount":1}
  ],
  "tools": [
    [
      [ "dehydrator", 50 ]
    ]
  ],
  "components": [
    [
      [ "human_flesh", 2 ]
    ]
  ]
},{
        "type" : "recipe",
  "result": "protein_powder",
  "category": "CC_FOOD",
  "subcategory": "CSC_FOOD_OTHER",
  "skill_used": "cooking",
  "difficulty": 4,
  "time": 12000,
  "reversible": false,
  "autolearn": true,
  "tools": [
    [
      [ "chemistry_set", 25 ],
      [ "hotplate", 25 ],
      [ "toolset", 2 ],
      [ "fire", -1 ]
    ],
    [
      [ "chemistry_set", -1 ]
    ]
  ],
  "components": [
    [
      [ "dry_meat", 2 ]
    ]
  ]
},{
        "type" : "recipe",
  "result": "protein_drink",
  "category": "CC_FOOD",
  "subcategory": "CSC_FOOD_DRINKS",
  "skill_used": "cooking",
  "difficulty": 0,
  "time": 4000,
  "reversible": false,
  "autolearn": true,
  "tools": [
    [
      [ "hotplate", 2 ],
      [ "char_smoker", 1 ],
      [ "toolset", 1 ],
      [ "fire", -1 ]
    ],
    [
      [ "pot", -1 ],
      [ "rock_pot", -1 ]
    ]
  ],
  "components": [
    [
      [ "protein_powder", 1 ]
    ],
    [
      [ "water", 1 ],
      [ "water_clean", 1 ]
    ]
  ]
},{
        "type" : "recipe",
  "result": "protein_shake",
  "category": "CC_FOOD",
  "subcategory": "CSC_FOOD_DRINKS",
  "skill_used": "cooking",
  "difficulty": 0,
  "time": 4000,
  "reversible": false,
  "autolearn": true,
  "tools": [
    [
      [ "hotplate", 2 ],
      [ "char_smoker", 1 ],
      [ "toolset", 1 ],
      [ "fire", -1 ]
    ],
    [
      [ "pot", -1 ],
      [ "rock_pot", -1 ]
    ]
  ],
  "components": [
    [
      [ "protein_powder", 1 ]
    ],
    [
      [ "water", 1 ],
      [ "water_clean", 1 ]
    ],
    [
      [ "strawberries", 1 ],
      [ "blueberries", 1 ],
      [ "irradiated_orange", 1 ],
      [ "orange", 1 ],
      [ "irradiated_lemon", 1 ],
      [ "lemon", 1 ],
      [ "irradiated_banana", 1 ],
      [ "banana", 1 ],
      [ "irradiated_apple", 1 ],
      [ "apple", 1 ],
      [ "rehydrated_fruit", 1 ],
      [ "dry_fruit", 1 ]
    ]
  ]
},{
        "type" : "recipe",
  "result": "dry_veggy",
  "category": "CC_FOOD",
  "subcategory": "CSC_FOOD_VEGGI",
  "skill_used": "cooking",
  "difficulty": 2,
  "time": 18000,
  "reversible": false,
  "autolearn": true,
  "qualities" : [
    {"id":"CUT","level":1,"amount":1}
  ],
  "tools": [
    [
      [ "dehydrator", 50 ]
    ]
  ],
  "components": [
    [
      [ "broccoli", 2 ],
      [ "tomato", 2 ],
      [ "zucchini", 2 ],
      [ "potato_raw", 2 ],
      [ "onion", 2 ],
      [ "carrot", 2 ],
      [ "veggy", 2 ],
      [ "veggy_wild", 2 ],
      [ "plant_sac", 6 ]
    ]
  ]
},{
        "type" : "recipe",
  "result": "dry_fruit",
  "category": "CC_FOOD",
  "subcategory": "CSC_FOOD_VEGGI",
  "skill_used": "cooking",
  "difficulty": 2,
  "time": 18000,
  "reversible": false,
  "autolearn": true,
  "qualities" : [
    {"id":"CUT","level":1,"amount":1}
  ],
  "tools": [
    [
      [ "dehydrator", 50 ]
    ]
  ],
  "components": [
    [
      [ "strawberries", 2 ],
      [ "blueberries", 2 ],
      [ "orange", 2 ],
      [ "lemon", 2 ],
      [ "banana", 2 ],
      [ "apple", 2 ]
    ]
  ]
},{
        "type" : "recipe",
  "result": "sausage",
  "category": "CC_FOOD",
  "subcategory": "CSC_FOOD_MEAT",
  "skill_used": "cooking",
  "difficulty": 4,
  "time": 18000,
  "reversible": false,
  "autolearn": true,
  "qualities" : [
    {"id":"CUT","level":1,"amount":1}
  ],
  "tools" : [
    [
      [ "char_smoker", 2 ]
    ],
    [
      [ "tongs", -1 ]
    ]
  ],
  "components": [
    [
      [ "meat", 6 ]
    ],
    [
      [ "salt", 1 ],
      [ "seasoning_italian", 10 ],
      [ "seasoning_salt", 10 ],
      [ "pepper", 10 ]
    ]
  ]
},{
        "type" : "recipe",
  "result": "bologna",
  "category": "CC_FOOD",
  "subcategory": "CSC_FOOD_MEAT",
  "skill_used": "cooking",
  "difficulty": 4,
  "time": 20000,
  "reversible": false,
  "autolearn": true,
  "qualities" : [
    {"id":"CUT","level":1,"amount":1}
  ],
  "tools" : [
    [
      [ "char_smoker", 2 ]
    ],
    [
      [ "tongs", -1 ]
    ]
  ],
  "components": [
    [
      [ "meat", 8 ]
    ],
    [
      [ "salt", 1 ],
      [ "seasoning_italian", 10 ],
      [ "seasoning_salt", 10 ]
    ]
  ]
},{
        "type" : "recipe",
  "result": "hfleshbologna",
  "category": "CC_FOOD",
  "subcategory": "CSC_FOOD_MEAT",
  "skill_used": "cooking",
  "difficulty": 4,
  "time": 18000,
  "reversible": false,
  "autolearn": false,
  "book_learn": [[ "cookbook_human", 4 ]],
  "qualities" : [
    {"id":"CUT","level":1,"amount":1}
  ],
  "tools" : [
    [
      [ "char_smoker", 2 ]
    ],
    [
      [ "tongs", -1 ]
    ]
  ],
  "components": [
    [
      [ "human_flesh", 8 ]
    ],
    [
      [ "salt", 1 ],
      [ "seasoning_italian", 10 ],
      [ "seasoning_salt", 10 ]
    ]
  ]
},{
        "type" : "recipe",
  "result": "human_cooked",
  "category": "CC_FOOD",
  "subcategory": "CSC_FOOD_MEAT",
  "skill_used": "cooking",
  "difficulty": 0,
  "time": 5000,
  "reversible": false,
  "autolearn": false,
  "book_learn": [[ "cookbook_human", 0 ]],
  "tools": [
    [
      [ "hotplate", 7 ],
      [ "char_smoker", 1 ],
      [ "toolset", 1 ],
      [ "fire", -1 ]
    ],
    [
      [ "pan", -1 ],
      [ "pot", -1 ],
      [ "rock_pot", -1 ],
      [ "spear_wood", -1 ],
      [ "spear_steel", -1 ],
      [ "pointy_stick", -1 ],
      [ "skewer", -1 ],
      [ "javelin", -1 ],
      [ "javelin_iron", -1 ],
      [ "spear_knife", -1 ],
      [ "tongs", -1 ]
        ]
  ],
  "components": [
    [
      [ "human_flesh", 1 ]
    ]
  ]
},{
        "type" : "recipe",
  "result": "human_smoked",
  "category": "CC_FOOD",
  "subcategory": "CSC_FOOD_MEAT",
  "skill_used": "cooking",
  "difficulty": 3,
  "time": 12000,
  "reversible": false,
  "autolearn": false,
  "book_learn": [[ "cookbook_human", 3 ]],
  "tools": [
    [
      [ "char_smoker", 2 ]
    ],
    [
      [ "tongs", -1 ]
        ]
  ],
  "components": [
    [
      [ "human_flesh", 3 ]
    ],
    [
      [ "skewer", 3 ]
    ]
  ]
},{
        "type" : "recipe",
  "result": "mannwurst",
  "category": "CC_FOOD",
  "subcategory": "CSC_FOOS_MEAT",
  "skill_used": "cooking",
  "difficulty": 4,
  "time": 18000,
  "reversible": false,
  "autolearn": false,
  "book_learn": [[ "cookbook_human", 4 ]],
  "qualities" : [
    {"id":"CUT","level":1,"amount":1}
  ],
  "tools" : [
    [
      [ "char_smoker", 2 ]
    ],
    [
      [ "tongs", -1 ]
    ]
  ],
  "components": [
    [
      [ "human_flesh", 6 ]
    ],
    [
      [ "salt", 1 ],
      [ "seasoning_italian", 10 ],
      [ "seasoning_salt", 10 ],
      [ "pepper", 10 ]
    ]
  ]
},{
        "type" : "recipe",
  "result": "dogfood",
  "category": "CC_FOOD",
  "subcategory": "CSC_FOOD_OTHER",
  "skill_used": "cooking",
  "difficulty": 4,
  "time": 10000,
  "reversible": false,
  "autolearn": true,
  "tools": [
    [
      [ "hotplate", 6 ],
      [ "char_smoker", 1 ],
      [ "toolset", 1 ],
      [ "fire", -1 ]
    ],
    [
      [ "pot", -1 ],
      [ "rock_pot", -1 ]
    ]
  ],
  "components": [
    [
      [ "meat", 1 ]
    ],
    [
      [ "veggy", 1 ],
      [ "veggy_wild", 1 ]
    ],
    [
      [ "water", 1 ],
      [ "water_clean", 1 ]
    ]
  ]
},{
        "type" : "recipe",
  "result": "catfood",
  "category": "CC_FOOD",
  "subcategory": "CSC_FOOD_OTHER",
  "skill_used": "cooking",
  "difficulty": 4,
  "time": 10000,
  "reversible": false,
  "autolearn": true,
   "qualities" : [
     {"id":"CUT","level":1,"amount":1}
   ],
  "tools": [
    [
      [ "hotplate", 6 ],
      [ "char_smoker", 1 ],
      [ "toolset", 1 ],
      [ "fire", -1 ]
    ],
    [
      [ "pot", -1 ],
      [ "rock_pot", -1 ]
    ]
  ],
  "components": [
    [
      [ "meat", 2 ]
    ],
    [
      [ "water", 1 ],
      [ "water_clean", 1 ]
    ]
  ]
},{
        "type" : "recipe",
  "result": "veggy_cooked",
  "category": "CC_FOOD",
  "subcategory": "CSC_FOOD_VEGGI",
  "skill_used": "cooking",
  "difficulty": 0,
  "time": 4000,
  "reversible": false,
  "autolearn": true,
  "tools": [
    [
      [ "hotplate", 5 ],
      [ "char_smoker", 1 ],
      [ "toolset", 1 ],
      [ "fire", -1 ]
    ],
    [
      [ "pan", -1 ],
      [ "pot", -1 ],
      [ "rock_pot", -1 ],
      [ "spear_wood", -1 ],
      [ "spear_steel", -1 ],
      [ "pointy_stick", -1 ],
      [ "skewer", -1 ],
      [ "javelin", -1 ],
      [ "javelin_iron", -1 ],
      [ "spear_knife", -1 ],
      [ "tongs", -1 ]
    ]
  ],
  "components": [
    [
      [ "veggy", 1 ]
    ]
  ]
},{
        "type" : "recipe",
  "result": "veggy_wild_cooked",
  "category": "CC_FOOD",
  "subcategory": "CSC_FOOD_VEGGI",
  "skill_used": "cooking",
  "difficulty": 0,
  "time": 4000,
  "reversible": false,
  "autolearn": true,
  "tools": [
    [
      [ "hotplate", 5 ],
      [ "char_smoker", 1 ],
      [ "toolset", 1 ],
      [ "fire", -1 ]
    ],
    [
      [ "pan", -1 ],
      [ "pot", -1 ],
      [ "rock_pot", -1 ]
    ]
  ],
  "components": [
    [
      [ "veggy_wild", 1 ]
    ]
  ]
},{
        "type" : "recipe",
  "result": "spaghetti_cooked",
  "category": "CC_FOOD",
  "subcategory": "CSC_FOOD_PASTA",
  "skill_used": "cooking",
  "difficulty": 0,
  "time": 10000,
  "reversible": false,
  "autolearn": true,
  "tools": [
    [
      [ "hotplate", 4 ],
      [ "char_smoker", 1 ],
      [ "toolset", 1 ],
      [ "fire", -1 ]
    ],
    [
      [ "pot", -1 ],
      [ "rock_pot", -1 ]
    ]
  ],
  "components": [
    [
      [ "spaghetti_raw", 1 ],
      [ "macaroni_raw", 1],
      [ "noodles_fast", 3]
    ],
    [
      [ "water", 1 ],
      [ "water_clean", 1 ]
    ]
  ]
},{
        "type" : "recipe",
  "result": "cooked_burrito",
  "category": "CC_FOOD",
  "subcategory": "CSC_FOOD_OTHER",
  "skill_used": "cooking",
  "difficulty": 0,
  "time": 2500,
  "reversible": false,
  "autolearn": true,
  "tools": [
    [
      [ "hotplate", 3 ],
      [ "char_smoker", 1 ],
      [ "toolset", 1 ],
      [ "fire", -1 ]
    ]
  ],
  "components": [
    [
      [ "frozen_burrito", 1 ]
    ]
  ]
},{
        "type" : "recipe",
  "result": "cooked_dinner",
  "category": "CC_FOOD",
  "subcategory": "CSC_FOOD_OTHER",
  "skill_used": "cooking",
  "difficulty": 0,
  "time": 5000,
  "reversible": false,
  "autolearn": true,
  "tools": [
    [
      [ "hotplate", 3 ],
      [ "char_smoker", 1 ],
      [ "toolset", 1 ],
      [ "fire", -1 ]
    ]
  ],
  "components": [
    [
      [ "frozen_dinner", 1 ]
    ]
  ]
},{
        "type" : "recipe",
  "result": "macaroni_cooked",
  "category": "CC_FOOD",
  "subcategory": "CSC_FOOD_PASTA",
  "skill_used": "cooking",
  "difficulty": 1,
  "time": 10000,
  "reversible": false,
  "autolearn": true,
  "tools": [
    [
      [ "hotplate", 4 ],
      [ "char_smoker", 1 ],
      [ "toolset", 1 ],
      [ "fire", -1 ]
    ],
    [
      [ "pot", -1 ],
      [ "rock_pot", -1 ]
    ]
  ],
  "components": [
    [
      [ "spaghetti_raw", 1 ],
      [ "macaroni_raw", 1],
      [ "noodles_fast", 3]
    ],
    [
      [ "cheese", 1 ],
      [ "can_cheese", 1 ]
    ],
    [
      [ "water", 1 ],
      [ "water_clean", 1 ]
    ]
  ]
},{
        "type" : "recipe",
  "result": "macaroni_helper",
  "category": "CC_FOOD",
  "subcategory": "CSC_FOOD_VEGGI",
  "skill_used": "cooking",
  "difficulty": 1,
  "time": 10000,
  "reversible": false,
  "autolearn": true,
  "tools": [
    [
      [ "hotplate", 4 ],
      [ "char_smoker", 1 ],
      [ "toolset", 1 ],
      [ "fire", -1 ]
    ],
    [
      [ "pot", -1 ],
      [ "rock_pot", -1 ]
    ]
  ],
  "components": [
    [
      [ "spaghetti_raw", 1 ],
      [ "macaroni_raw", 1],
      [ "noodles_fast", 3]
    ],
    [
      [ "meat", 1 ],
      [ "dry_meat", 2],
      [ "rehydrated_meat", 2]
    ],
    [
      [ "cheese", 1 ],
      [ "can_cheese", 1 ]
    ],
    [
      [ "water", 1 ],
      [ "water_clean", 1 ]
    ]
  ]
},{
        "type" : "recipe",
  "result": "hobo_helper",
  "category": "CC_FOOD",
  "subcategory": "CSC_FOOD_MEAT",
  "skill_used": "cooking",
  "difficulty": 1,
  "time": 10000,
  "reversible": false,
  "autolearn": false,
  "book_learn": [[ "cookbook_human", 1 ]],
  "tools": [
    [
      [ "hotplate", 4 ],
      [ "char_smoker", 1 ],
      [ "toolset", 1 ],
      [ "fire", -1 ]
    ],
    [
      [ "pot", -1 ],
      [ "rock_pot", -1 ]
    ]
  ],
  "components": [
    [
      [ "spaghetti_raw", 1 ],
      [ "macaroni_raw", 1],
      [ "noodles_fast", 3]
    ],
    [
      [ "human_flesh", 1 ],
      [ "dry_hflesh", 2],
      [ "rehydrated_hflesh", 2]
    ],
    [
      [ "cheese", 1 ],
      [ "can_cheese", 1 ]
    ],
    [
      [ "water", 1 ],
      [ "water_clean", 1 ]
    ]
  ]
},{
        "type" : "recipe",
  "result": "potato_baked",
  "category": "CC_FOOD",
  "subcategory": "CSC_FOOD_VEGGI",
  "skill_used": "cooking",
  "difficulty": 1,
  "time": 15000,
  "reversible": false,
  "autolearn": true,
  "tools": [
    [
      [ "hotplate", 3 ],
      [ "char_smoker", 1 ],
      [ "toolset", 1 ],
      [ "fire", -1 ]
    ],
    [
      [ "pan", -1 ],
      [ "pot", -1 ],
      [ "rock_pot", -1 ]
    ]
  ],
  "components": [
    [
      [ "potato_raw", 1 ]
    ]
  ]
},{
        "type" : "recipe",
   "result": "chips",
   "category": "CC_FOOD",
   "subcategory": "CSC_FOOD_SNACK",
   "skill_used": "cooking",
   "difficulty": 1,
   "time": 20000,
   "reversible": false,
   "autolearn": true,
   "qualities" : [
     {"id":"CUT","level":1,"amount":1}
   ],
   "tools": [
    [
      [ "hotplate", 3 ],
      [ "char_smoker", 1 ],
      [ "toolset", 1 ],
      [ "fire", -1 ]
    ],
    [
      [ "pan", -1 ],
      [ "pot", -1 ],
      [ "rock_pot", -1 ]
    ]
  ],
  "components": [
    [
      [ "potato_raw", 1 ],
      [ "potato_irradiated", 1]
    ],
    [
      [ "salt", 1 ],
      [ "seasoning_salt", 10 ]
    ]
  ]
},{
        "type" : "recipe",
   "result": "nachos",
   "category": "CC_FOOD",
  "subcategory": "CSC_FOOD_SNACK",
   "skill_used": "cooking",
   "difficulty": 1,
   "time": 20000,
   "reversible": false,
   "autolearn": true,
   "qualities" : [
     {"id":"CUT","level":1,"amount":1}
   ],
   "tools": [
    [
      [ "hotplate", 3 ],
      [ "char_smoker", 1 ],
      [ "toolset", 1 ],
      [ "fire", -1 ]
    ],
    [
      [ "pan", -1 ],
      [ "pot", -1 ],
      [ "rock_pot", -1 ]
    ]
  ],
  "components": [
    [
      [ "potato_raw", 1 ],
      [ "potato_irradiated", 1]
    ],
    [
      [ "salt", 2 ]
    ]
  ]
},{
        "type" : "recipe",
   "result": "nachosc",
   "category": "CC_FOOD",
  "subcategory": "CSC_FOOD_SNACK",
   "skill_used": "cooking",
   "difficulty": 0,
   "time": 20000,
   "reversible": false,
   "autolearn": true,
   "qualities" : [
     {"id":"CUT","level":1,"amount":1}
   ],
   "tools": [
    [
      [ "hotplate", 3 ],
      [ "char_smoker", 1 ],
      [ "toolset", 1 ],
      [ "fire", -1 ]
    ],
    [
      [ "pan", -1 ],
      [ "pot", -1 ],
      [ "rock_pot", -1 ]
    ]
  ],
  "components": [
    [
      [ "cheese", 1 ],
      [ "can_cheese", 1]
    ],
    [
      [ "nachos", 3 ]
    ]
  ]
},{
        "type" : "recipe",
   "result": "nachosm",
   "category": "CC_FOOD",
  "subcategory": "CSC_FOOD_SNACK",
   "skill_used": "cooking",
   "difficulty": 0,
   "time": 20000,
   "reversible": false,
   "autolearn": true,
   "qualities" : [
     {"id":"CUT","level":1,"amount":1}
   ],
   "tools": [
    [
      [ "hotplate", 3 ],
      [ "char_smoker", 1 ],
      [ "toolset", 1 ],
      [ "fire", -1 ]
    ],
    [
      [ "pan", -1 ],
      [ "pot", -1 ],
      [ "rock_pot", -1 ]
    ]
  ],
  "components": [
    [
      [ "meat", 1 ],
      [ "dry_meat", 2],
      [ "rehydrated_meat", 2]
    ],
    [
      [ "nachos", 3 ]
    ]
  ]
},{
        "type" : "recipe",
   "result": "nachosmc",
   "category": "CC_FOOD",
  "subcategory": "CSC_FOOD_SNACK",
   "skill_used": "cooking",
   "difficulty": 0,
   "time": 20000,
   "reversible": false,
   "autolearn": true,
   "qualities" : [
     {"id":"CUT","level":1,"amount":1}
   ],
   "tools": [
    [
      [ "hotplate", 3 ],
      [ "char_smoker", 1 ],
      [ "toolset", 1 ],
      [ "fire", -1 ]
    ],
    [
      [ "pan", -1 ],
      [ "pot", -1 ],
      [ "rock_pot", -1 ]
    ]
  ],
  "components": [
    [
      [ "meat", 1 ],
      [ "dry_meat", 2],
      [ "rehydrated_meat", 2]
    ],
    [
      [ "cheese", 1 ],
      [ "can_cheese", 1]
    ],
    [
      [ "nachos", 3 ]
    ]
  ]
},{
        "type" : "recipe",
   "result": "nachoshf",
   "category": "CC_FOOD",
  "subcategory": "CSC_FOOD_SNACK",
   "skill_used": "cooking",
   "difficulty": 0,
   "time": 20000,
   "reversible": false,
   "autolearn": false,
  "book_learn": [[ "cookbook_human", 0 ]],
   "qualities" : [
     {"id":"CUT","level":1,"amount":1}
   ],
   "tools": [
    [
      [ "hotplate", 3 ],
      [ "char_smoker", 1 ],
      [ "toolset", 1 ],
      [ "fire", -1 ]
    ],
    [
      [ "pan", -1 ],
      [ "pot", -1 ],
      [ "rock_pot", -1 ]
    ]
  ],
  "components": [
    [
      [ "human_flesh", 1 ],
      [ "dry_hflesh", 2],
      [ "rehydrated_hflesh", 2]
    ],
    [
      [ "nachos", 3 ]
    ]
  ]
},{
        "type" : "recipe",
   "result": "nachoshc",
   "category": "CC_FOOD",
  "subcategory": "CSC_FOOD_SNACK",
   "skill_used": "cooking",
   "difficulty": 0,
   "time": 20000,
   "reversible": false,
   "autolearn": false,
  "book_learn": [[ "cookbook_human", 0 ]],
   "qualities" : [
     {"id":"CUT","level":1,"amount":1}
   ],
   "tools": [
    [
      [ "hotplate", 3 ],
      [ "char_smoker", 1 ],
      [ "toolset", 1 ],
      [ "fire", -1 ]
    ],
    [
      [ "pan", -1 ],
      [ "pot", -1 ],
      [ "rock_pot", -1 ]
    ]
  ],
  "components": [
    [
      [ "human_flesh", 1 ],
      [ "dry_hflesh", 2],
      [ "rehydrated_hflesh", 2]
    ],
    [
      [ "cheese", 1 ],
      [ "can_cheese", 1]
    ],
    [
      [ "nachos", 3 ]
    ]
  ]
},{
        "type" : "recipe",
   "result": "cheese_fries",
   "category": "CC_FOOD",
  "subcategory": "CSC_FOOD_SNACK",
   "skill_used": "cooking",
   "difficulty": 0,
   "time": 10000,
   "reversible": false,
   "autolearn": true,
   "qualities" : [
     {"id":"CUT","level":1,"amount":1}
   ],
   "tools": [
    [
      [ "hotplate", 3 ],
      [ "char_smoker", 1 ],
      [ "toolset", 1 ],
      [ "fire", -1 ]
    ]
  ],
  "components": [
    [
      [ "cheese", 1 ],
      [ "can_cheese", 1]
    ],
    [
      [ "fries", 3 ]
    ]
  ]
},{
        "type" : "recipe",
  "result": "popcorn",
  "category": "CC_FOOD",
  "subcategory": "CSC_FOOD_SNACK",
  "skill_used": "cooking",
  "difficulty": 0,
  "time": 3000,
  "reversible": false,
  "autolearn": true,
  "tools": [
      [
        [ "hotplate", 2 ],
        [ "char_smoker", 1 ],
        [ "toolset", 1 ],
        [ "fire", -1 ]
      ],
      [
        [ "pan", -1 ],
        [ "pot", -1 ],
        [ "rock_pot", -1 ]
      ]
    ],
  "components": [
      [
        [ "kernels", 1 ]
      ]
  ]
},{
        "type" : "recipe",
  "result": "popcorn2",
  "category": "CC_FOOD",
  "subcategory": "CSC_FOOD_SNACK",
  "skill_used": "cooking",
  "difficulty": 0,
  "time": 300,
  "reversible": false,
  "autolearn": true,
  "tools": [],
  "components": [
      [
          [ "popcorn", 1 ]
      ],
      [
          [ "salt", 1 ],
          [ "seasoning_salt", 10 ]
      ]
  ]
},{
        "type" : "recipe",
  "result": "tea",
  "category": "CC_FOOD",
  "subcategory": "CSC_FOOD_DRINKS",
  "skill_used": "cooking",
  "difficulty": 0,
  "time": 4000,
  "reversible": false,
  "autolearn": true,
  "tools": [
    [
      [ "hotplate", 2 ],
      [ "char_smoker", 1 ],
      [ "toolset", 1 ],
      [ "atomic_coffeepot", -1 ],
      [ "fire", -1 ]
    ],
    [
      [ "teapot", -1 ],
      [ "pot", -1 ],
      [ "rock_pot", -1 ],
      [ "atomic_coffeepot", -1 ]
    ]
  ],
  "components": [
    [
      [ "tea_raw", 1 ]
    ],
    [
      [ "water", 1 ],
      [ "water_clean", 1 ]
    ]
  ]
},{
        "type" : "recipe",
  "result": "kompot",
  "category": "CC_FOOD",
  "subcategory": "CSC_FOOD_DRINKS",
  "skill_used": "cooking",
  "difficulty": 3,
  "time": 30000,
  "reversible": false,
  "autolearn": true,
  "tools": [
    [
      [ "hotplate", 2 ],
      [ "char_smoker", 1 ],
      [ "toolset", 1 ],
      [ "fire", -1 ]
    ],
    [
      [ "pot", -1 ],
      [ "rock_pot", -1 ]
    ]
  ],
  "components": [
    [
      [ "blueberries", 4 ],
      [ "irradiated_apple", 4 ],
      [ "apple", 4 ],
      [ "apple_canned", 4 ],
      [ "apple_vac", 4 ],
      [ "strawberries", 4 ],
      [ "irradiated_orange", 4 ],
      [ "orange", 4 ],
      [ "irradiated_lemon", 4 ],
      [ "lemon", 4 ],
      [ "irradiated_pear", 4 ],
      [ "pear", 4 ],
      [ "irradiated_grapefruit", 4 ],
      [ "grapefruit", 4 ],
      [ "cherries", 4 ],
      [ "irradiated_plums", 4 ],
      [ "plums", 4 ],
      [ "grapes", 4 ],
      [ "irradiated_pineapple", 4 ],
      [ "pineapple", 4],
      [ "irradiated_peach", 4 ],
      [ "peach", 4 ],
      [ "cranberries", 4 ],
      [ "irradiated_melon", 4 ],
      [ "melon", 4 ],
      [ "raspberries", 4 ],
      [ "blackberries", 4 ],
      [ "irradiated_pomegranate", 4 ],
      [ "pomegranate", 4 ],
      [ "irradiated_mango", 4 ],
      [ "mango", 4 ],
      [ "irradiated_rhubarb", 4 ],
      [ "rhubarb", 4 ],
      [ "irradiated_apricot", 4 ],
      [ "apricot", 4 ]
    ],
    [
      [ "sugar", 1 ]
    ],
    [
      [ "water", 12 ],
      [ "water_clean", 12 ]
    ]
  ]
},{
        "type" : "recipe",
  "result": "strawberries_cooked",
  "category": "CC_FOOD",
  "subcategory": "CSC_FOOD_VEGGI",
  "skill_used": "cooking",
  "difficulty": 0,
  "time": 5000,
  "reversible": false,
  "autolearn": true,
  "tools": [
    [
      ["hotplate", 2],
      [ "char_smoker", 1 ],
      ["toolset", 1],
      ["fire", -1]
    ],
    [
      ["pot", -1],
      ["rock_pot", -1],
      ["pan", -1]
    ]
  ],
  "components": [
    [
      ["strawberries", 1]
    ]
  ]
},{
        "type" : "recipe",
  "result": "blueberries_cooked",
  "category": "CC_FOOD",
  "subcategory": "CSC_FOOD_VEGGI",
  "skill_used": "cooking",
  "difficulty": 0,
  "time": 5000,
  "reversible": false,
  "autolearn": true,
  "tools": [
    [
      ["hotplate", 2],
      [ "char_smoker", 1 ],
      ["toolset", 1],
      ["fire", -1]
    ],
    [
      ["pot", -1],
      ["rock_pot", -1],
      ["pan", -1]
    ]
  ],
  "components": [
    [
       ["blueberries", 1]
    ]
  ]
},{
        "type" : "recipe",
  "result": "jam_strawberries",
  "category": "CC_FOOD",
  "subcategory": "CSC_FOOD_VEGGI",
  "skill_used": "cooking",
  "difficulty": 2,
  "time": 30000,
  "reversible": false,
  "autolearn": true,
  "tools": [
    [
      ["hotplate", 2],
      [ "char_smoker", 1 ],
      ["toolset", 1],
      ["fire", -1]
    ],
    [
      ["pot", -1],
      ["rock_pot", -1],
      ["pan", -1]
    ]
  ],
  "components": [
    [
      ["strawberries", 1]
    ],
    [
      ["sugar", 1]
    ]
  ]
},{
        "type" : "recipe",
  "result": "jam_blueberries",
  "category": "CC_FOOD",
  "subcategory": "CSC_FOOD_VEGGI",
  "skill_used": "cooking",
  "difficulty": 2,
  "time": 30000,
  "reversible": false,
  "autolearn": true,
  "tools": [
    [
      ["hotplate", 2],
      [ "char_smoker", 1 ],
      ["toolset", 1],
      ["fire", -1]
    ],
    [
      ["pot", -1],
      ["rock_pot", -1],
      ["pan", -1]
    ]
  ],
  "components": [
    [
      ["blueberries", 1]
    ],
    [
      ["sugar", 1]
    ]
  ]
},{
        "type" : "recipe",
  "result": "coffee",
  "category": "CC_FOOD",
  "subcategory": "CSC_FOOD_DRINKS",
  "skill_used": "cooking",
  "difficulty": 0,
  "time": 4000,
  "reversible": false,
  "autolearn": true,
  "tools": [
    [
      [ "hotplate", 2 ],
      [ "char_smoker", 1 ],
      [ "toolset", 1 ],
      [ "atomic_coffeepot", -1 ],
      [ "fire", -1 ]
    ],
    [
      [ "teapot", -1 ],
      [ "pot", -1 ],
      [ "rock_pot", -1 ],
      [ "atomic_coffeepot", -1 ]
    ]
  ],
  "components": [
    [
      [ "coffee_raw", 1 ],
      [ "coffee_syrup", 1 ]
    ],
    [
      [ "water", 1 ],
      [ "water_clean", 1 ]
    ]
  ]
},{
        "type" : "recipe",
  "result": "atomic_coffee",
  "category": "CC_FOOD",
  "subcategory": "CSC_FOOD_DRINKS",
  "skill_used": "cooking",
  "difficulty": 0,
  "time": 4000,
  "reversible": false,
  "autolearn": true,
  "tools": [
    [
      [ "atomic_coffeepot", -1 ]
    ]
  ],
  "components": [
    [
      [ "coffee_raw", 1 ]
    ],
    [
      [ "water", 1 ],
      [ "water_clean", 1 ]
    ]
  ]
},{
        "type" : "recipe",
  "result": "milk",
  "id_suffix": "from powder",
  "category": "CC_FOOD",
  "subcategory": "CSC_FOOD_DRINKS",
  "skill_used": "cooking",
  "difficulty": 0,
  "time": 1000,
  "reversible": false,
  "autolearn": true,
  "tools": [
    [
      [ "pot", -1 ],
      [ "rock_pot", -1 ]
    ]
  ],
  "components": [
    [
      [ "milk_powder", 1 ]
    ],
    [
      [ "water_clean", 1 ]
    ]
  ]
},{
        "type" : "recipe",
  "result": "coffee_syrup",
  "category": "CC_FOOD",
  "subcategory": "CSC_FOOD_DRINKS",
  "skill_used": "cooking",
  "difficulty": 1,
  "time": 12000,
  "reversible": false,
  "autolearn": true,
  "tools": [
    [
      [ "hotplate", 2 ],
      [ "char_smoker", 1 ],
      [ "toolset", 1 ],
      [ "fire", -1 ]
    ],
    [
      [ "pot", -1 ],
      [ "rock_pot", -1 ]
    ]
  ],
  "components": [
    [
      [ "coffee_raw", 1 ]
    ],
    [
      [ "sugar", 1 ],
      [ "honeycomb", 1 ]
    ],
    [
      [ "water", 1 ],
      [ "water_clean", 1 ]
    ]
  ]
},{
        "type" : "recipe",
  "result": "oj",
  "category": "CC_FOOD",
  "subcategory": "CSC_FOOD_DRINKS",
  "skill_used": "cooking",
  "difficulty": 1,
  "time": 5000,
  "reversible": false,
  "autolearn": true,
  "tools": [
    [
      [ "rock", -1 ],
      [ "toolset", -1 ]
    ]
  ],
  "components": [
    [
      [ "irradiated_orange", 2 ],
      [ "orange", 2 ]
    ],
    [
      [ "water", 1 ],
      [ "water_clean", 1 ]
    ]
  ]
},{
        "type" : "recipe",
  "result": "apple_cider",
  "category": "CC_FOOD",
  "subcategory": "CSC_FOOD_DRINKS",
  "skill_used": "cooking",
  "difficulty": 2,
  "time": 7000,
  "reversible": false,
  "autolearn": true,
  "tools": [
    [
      [ "rock", -1 ],
      [ "toolset", 1 ]
    ]
  ],
  "components": [
    [
      [ "irradiated_apple", 3 ],
      [ "apple", 3 ]
    ]
  ]
},{
        "type" : "recipe",
  "result": "lemonade",
  "category": "CC_FOOD",
  "subcategory": "CSC_FOOD_DRINKS",
  "skill_used": "cooking",
  "difficulty": 1,
  "time": 5000,
  "reversible": false,
  "autolearn": true,
  "tools": [
    [
      [ "rock", -1 ],
      [ "toolset", 1 ]
    ]
  ],
  "components": [
    [
      [ "irradiated_lemon", 2 ],
      [ "lemon", 2 ]
    ],
    [
      [ "sugar", 1 ]
    ],
    [
      [ "water", 1 ],
      [ "water_clean", 1 ]
    ]
  ]
},{
        "type" : "recipe",
  "result": "irish_coffee",
  "category": "CC_FOOD",
  "subcategory": "CSC_FOOD_DRINKS",
  "skill_used": "cooking",
  "difficulty": 1,
  "time": 7000,
  "reversible": false,
  "autolearn": true,
  "components": [
    [
      [ "whiskey", 1 ],
      [ "single_malt_whiskey", 1 ]
    ],
    [
      [ "coffee_syrup", 1 ]
    ]
  ]
},{
        "type" : "recipe",
  "result": "long_island",
  "category": "CC_FOOD",
  "subcategory": "CSC_FOOD_DRINKS",
  "skill_used": "cooking",
  "difficulty": 1,
  "time": 7000,
  "reversible": false,
  "autolearn": true,
  "components": [
    [
      [ "cola", 1 ]
    ],
    [
      [ "vodka", 1 ]
    ],
    [
      [ "gin", 1 ]
    ],
    [
      [ "rum", 1 ]
    ],
    [
      [ "tequila", 1 ]
    ],
    [
      [ "triple_sec", 1 ]
    ]
  ]
},{
        "type" : "recipe",
  "result": "drink_screwdriver",
  "category": "CC_FOOD",
  "subcategory": "CSC_FOOD_DRINKS",
  "skill_used": "cooking",
  "difficulty": 1,
  "time": 7000,
  "reversible": false,
  "autolearn": true,
  "components": [
    [
      [ "oj", 1 ]
    ],
    [
      [ "vodka", 1 ]
    ]
  ]
},{
        "type" : "recipe",
  "result": "drink_wild_apple",
  "category": "CC_FOOD",
  "subcategory": "CSC_FOOD_DRINKS",
  "skill_used": "cooking",
  "difficulty": 1,
  "time": 7000,
  "reversible": false,
  "autolearn": true,
  "components": [
    [
      [ "apple_cider", 1 ]
    ],
    [
      [ "vodka", 1 ]
    ]
  ]
},{
        "type" : "recipe",
  "result": "drink_rumcola",
  "category": "CC_FOOD",
  "subcategory": "CSC_FOOD_DRINKS",
  "skill_used": "cooking",
  "difficulty": 1,
  "time": 7000,
  "reversible": false,
  "autolearn": true,
  "components": [
    [
      [ "rum", 1 ]
    ],
    [
      [ "cola", 1 ]
    ]
  ]
},{
        "type" : "recipe",
  "result": "jerky",
  "category": "CC_FOOD",
  "subcategory": "CSC_FOOD_MEAT",
  "skill_used": "cooking",
  "difficulty": 3,
  "time": 30000,
  "reversible": false,
  "autolearn": true,
  "tools": [
    [
      [ "hotplate", 10 ],
      [ "char_smoker", 1 ],
      [ "toolset", 1 ],
      [ "fire", -1 ]
    ]
  ],
  "components": [
    [
      [ "salt_water", 1 ],
      [ "salt", 1 ],
      [ "seasoning_salt", 5 ],
      [ "pepper", 10 ]
    ],
    [
      [ "meat", 1 ]
    ]
  ]
},{
        "type" : "recipe",
  "result": "jerky_human",
  "category": "CC_FOOD",
  "subcategory": "CSC_FOOD_MEAT",
  "skill_used": "cooking",
  "difficulty": 3,
  "time": 30000,
  "reversible": false,
  "autolearn": false,
  "book_learn": [[ "cookbook_human", 3 ]],
  "tools": [
    [
      [ "hotplate", 10 ],
      [ "char_smoker", 1 ],
      [ "toolset", 1 ],
      [ "fire", -1 ]
    ]
  ],
  "components": [
    [
      [ "salt_water", 1 ],
      [ "salt", 1 ],
      [ "seasoning_salt", 5 ],
      [ "pepper", 10 ]
    ],
    [
      [ "human_flesh", 1 ]
    ]
  ]
},{
        "type" : "recipe",
  "result": "V8",
  "category": "CC_FOOD",
  "subcategory": "CSC_FOOD_DRINKS",
  "skill_used": "cooking",
  "difficulty": 2,
  "time": 5000,
  "reversible": false,
  "autolearn": true,
  "components": [
    [
      [ "irradiated_tomato", 1 ],
      [ "tomato", 1 ]
    ],
    [
      [ "irradiated_broccoli", 1 ],
      [ "broccoli", 1 ]
    ],
    [
      [ "irradiated_zucchini", 1 ],
      [ "zucchini", 1 ]
    ]
  ]
},{
        "type" : "recipe",
  "result": "broth",
  "category": "CC_FOOD",
  "subcategory": "CSC_FOOD_VEGGI",
  "skill_used": "cooking",
  "difficulty": 2,
  "time": 10000,
  "reversible": false,
  "autolearn": true,
  "tools": [
    [
      [ "hotplate", 5 ],
      [ "char_smoker", 1 ],
      [ "toolset", 1 ],
      [ "fire", -1 ]
    ],
    [
      [ "pot", -1 ],
      [ "rock_pot", -1 ]
    ]
  ],
  "components": [
    [
      [ "water", 1 ],
      [ "water_clean", 1 ]
    ],
    [
      [ "irradiated_broccoli", 1 ],
      [ "broccoli", 1 ],
      [ "irradiated_tomato", 1 ],
      [ "tomato", 1 ],
      [ "irradiated_zucchini", 1 ],
      [ "zucchini", 1 ],
      [ "veggy", 1 ],
      [ "veggy_wild", 1 ],
      [ "seasoning_italian", 15 ],
      [ "seasoning_salt", 15 ],
      [ "pepper", 20 ],
      [ "powder_eggs", 5 ]
    ]
  ]
},{
        "type" : "recipe",
  "result": "broth_bone",
  "category": "CC_FOOD",
  "subcategory": "CSC_FOOD_VEGGI",
  "skill_used": "cooking",
  "difficulty": 1,
  "time": 60000,
  "reversible": false,
  "autolearn": true,
  "tools": [
    [
      [ "hotplate", 6 ],
      [ "char_smoker", 1 ],
      [ "toolset", 1 ],
      [ "fire", -1 ]
    ],
    [
      [ "pot", -1 ],
      [ "rock_pot", -1 ]
    ]
  ],
  "components": [
    [
      [ "bone", 10 ]
    ],
    [
      [ "water", 1 ],
      [ "water_clean", 1 ]
    ]
  ]
},{
        "type" : "recipe",
  "result": "soup_veggy",
  "category": "CC_FOOD",
  "subcategory": "CSC_FOOD_VEGGI",
  "skill_used": "cooking",
  "difficulty": 2,
  "time": 10000,
  "reversible": false,
  "autolearn": true,
  "tools": [
    [
      [ "hotplate", 5 ],
      [ "char_smoker", 1 ],
      [ "toolset", 1 ],
      [ "fire", -1 ]
    ],
    [
      [ "pot", -1 ],
      [ "rock_pot", -1 ]
    ]
  ],
  "components": [
    [
      [ "broth", 2 ]
    ],
    [
      [ "spaghetti_raw", 1 ],
      [ "macaroni_raw", 1],
      [ "noodles_fast", 3],
      [ "potato_irradiated", 1],
      [ "potato_raw", 1 ],
      [ "powder_eggs", 5 ]
    ],
    [
      [ "irradiated_tomato", 2 ],
      [ "tomato", 2 ],
      [ "irradiated_broccoli", 2 ],
      [ "broccoli", 2 ],
      [ "irradiated_zucchini", 2 ],
      [ "zucchini", 2 ],
      [ "veggy", 2 ],
      [ "veggy_wild", 2 ]
    ]
  ]
},{
        "type" : "recipe",
  "result": "soup_meat",
  "category": "CC_FOOD",
  "subcategory": "CSC_FOOD_MEAT",
  "skill_used": "cooking",
  "difficulty": 2,
  "time": 10000,
  "reversible": false,
  "autolearn": true,
  "tools": [
    [
      [ "hotplate", 5 ],
      [ "char_smoker", 1 ],
      [ "toolset", 1 ],
      [ "fire", -1 ]
    ],
    [
      [ "pot", -1 ],
      [ "rock_pot", -1 ]
    ]
  ],
  "components": [
    [
      [ "broth", 2 ]
    ],
    [
      [ "spaghetti_raw", 1 ],
      [ "macaroni_raw", 1],
      [ "noodles_fast", 3],
      [ "potato_irradiated", 1],
      [ "potato_raw", 1 ],
      [ "powder_eggs", 5 ]
    ],
    [
      [ "meat", 2 ],
      [ "dry_meat", 2]
    ]
  ]
},{
        "type" : "recipe",
  "result": "soup_woods",
  "category": "CC_FOOD",
  "subcategory": "CSC_FOOD_MEAT",
  "skill_used": "cooking",
  "difficulty": 3,
  "time": 10000,
  "reversible": false,
  "autolearn": true,
  "tools": [
    [
      [ "hotplate", 5 ],
      [ "char_smoker", 1 ],
      [ "toolset", 1 ],
      [ "fire", -1 ]
    ],
    [
      [ "pot", -1 ],
      [ "rock_pot", -1 ]
    ]
  ],
  "components": [
    [
      [ "broth", 1 ],
      [ "broth_bone", 1 ]
    ],
    [
      [ "meat", 1 ],
      [ "meat_smoked", 1 ],
      [ "dry_meat", 1 ],
      [ "rehydrated_meat", 1 ],
      [ "sausage", 1 ],
      [ "bacon", 1 ],
      [ "powder_eggs", 10 ]
    ],
    [
      [ "veggy_wild", 1 ],
      [ "veggy", 1 ],
      [ "rehydrated_veggy", 1 ],
      [ "dry_veggy", 1 ]
    ]
  ]
},{
        "type" : "recipe",
  "result": "soup_human",
  "category": "CC_FOOD",
  "subcategory": "CSC_FOOD_MEAT",
  "skill_used": "cooking",
  "difficulty": 2,
  "time": 10000,
  "reversible": false,
  "autolearn": false,
  "book_learn": [[ "cookbook_human", 2 ]],
  "tools": [
    [
      [ "hotplate", 5 ],
      [ "char_smoker", 1 ],
      [ "toolset", 1 ],
      [ "fire", -1 ]
    ],
    [
      [ "pot", -1 ],
      [ "rock_pot", -1 ]
    ]
  ],
  "components": [
    [
      [ "broth", 2 ]
    ],
    [
      [ "spaghetti_raw", 1 ],
      [ "macaroni_raw", 1],
      [ "noodles_fast", 3],
      [ "potato_irradiated", 1 ],
      [ "potato_raw", 1 ]
    ],
    [
      [ "human_flesh", 2 ]
    ]
  ]
},{
        "type" : "recipe",
  "result": "can_chowder",
  "category": "CC_FOOD",
  "subcategory": "CSC_FOOD_MEAT",
  "skill_used": "cooking",
  "difficulty": 3,
  "time": 10000,
  "reversible": false,
  "autolearn": true,
  "tools": [
    [
      [ "hotplate", 5 ],
      [ "char_smoker", 1 ],
      [ "toolset", 1 ],
      [ "fire", -1 ]
    ],
    [
      [ "pot", -1 ],
      [ "rock_pot", -1 ]
    ]
  ],
  "components": [
    [
      [ "can_clams", 1 ]
    ],
    [
      [ "potato_irradiated", 1 ],
      [ "potato_raw", 1 ],
      [ "meat_smoked", 1 ],
      [ "dry_meat", 1 ],
      [ "rehydrated_meat", 1 ],
      [ "sausage", 1 ],
      [ "bacon", 1 ],
      [ "irradiated_onion", 1 ],
      [ "onion", 1 ]
    ],
    [
      [ "milk", 1 ],
      [ "con_milk", 1 ]
    ]
  ]
},{
        "type" : "recipe",
  "result": "bread",
  "category": "CC_FOOD",
  "subcategory": "CSC_FOOD_BREAD",
  "skill_used": "cooking",
  "difficulty": 2,
  "time": 20000,
  "reversible": false,
  "autolearn": true,
  "tools": [
    [
      [ "hotplate", 8 ],
      [ "char_smoker", 1 ],
      [ "toolset", 1 ],
      [ "fire", -1 ]
    ],
    [
      [ "pot", -1 ],
      [ "rock_pot", -1 ]
    ]
  ],
  "components": [
    [
      [ "flour", 3 ]
    ],
    [
      [ "water", 2 ],
      [ "water_clean", 2 ]
    ]
  ]
},{
        "type" : "recipe",
  "result": "cornbread",
  "category": "CC_FOOD",
  "subcategory": "CSC_FOOD_BREAD",
  "skill_used": "cooking",
  "difficulty": 1,
  "time": 18000,
  "reversible": false,
  "autolearn": true,
  "tools": [
    [
      [ "hotplate", 8 ],
      [ "char_smoker", 1 ],
      [ "toolset", 1 ],
      [ "fire", -1 ]
    ],
    [
      [ "pot", -1 ],
      [ "rock_pot", -1 ]
    ]
  ],
  "components": [
    [
      [ "cornmeal", 3 ]
    ],
    [
      [ "water", 2 ],
      [ "water_clean", 2 ]
    ]
  ]
},{
        "type" : "recipe",
  "result": "hardtack",
  "category": "CC_FOOD",
  "subcategory": "CSC_FOOD_BREAD",
  "skill_used": "cooking",
  "difficulty": 3,
  "time": 90000,
  "reversible": false,
  "autolearn": true,
  "tools": [
    [
      [ "hotplate", 16 ],
      [ "char_smoker", 1 ],
      [ "toolset", 2 ],
      [ "fire", -1 ]
    ],
    [
      [ "pot", -1 ],
      [ "rock_pot", -1 ]
    ]
  ],
  "components": [
    [
      [ "flour", 2 ]
    ],
    [
      [ "salt", 1 ],
      [ "seasoning_salt", 10 ]
    ],
    [
      [ "water", 2 ],
      [ "water_clean", 2 ]
    ]
  ]
},{
        "type" : "recipe",
  "result": "biscuit",
  "category": "CC_FOOD",
  "subcategory": "CSC_FOOD_BREAD",
  "skill_used": "cooking",
  "difficulty": 1,
  "time": 20000,
  "reversible": false,
  "autolearn": true,
  "tools": [
    [
      [ "hotplate", 8 ],
      [ "char_smoker", 1 ],
      [ "toolset", 1 ],
      [ "fire", -1 ]
    ],
    [
      [ "pot", -1 ],
      [ "rock_pot", -1 ]
    ]
  ],
  "components": [
    [
      [ "flour", 2 ]
    ],
    [
      [ "milk", 1 ],
      [ "con_milk", 1 ],
      [ "can_coconut", 1 ],
      [ "cooking_oil", 1 ]
    ]
  ]
},{
        "type" : "recipe",
  "result": "johnnycake",
  "category": "CC_FOOD",
  "subcategory": "CSC_FOOD_BREAD",
  "skill_used": "cooking",
  "difficulty": 2,
  "time": 14000,
  "reversible": false,
  "autolearn": true,
  "tools": [
    [
      [ "hotplate", 8 ],
      [ "char_smoker", 1 ],
      [ "toolset", 1 ],
      [ "fire", -1 ]
    ],
    [
      [ "pan", -1 ]
    ]
  ],
  "components": [
    [
      [ "cooking_oil", 1 ]
    ],
    [
      [ "cornmeal", 2 ],
      [ "flour", 2 ]
    ]
  ]
},{
        "type" : "recipe",
  "result": "oatmeal_cooked",
  "category": "CC_FOOD",
  "subcategory": "CSC_FOOD_OTHER",
  "skill_used": "cooking",
  "difficulty": 0,
  "time": 6000,
  "reversible": false,
  "autolearn": true,
  "tools": [
    [
      [ "hotplate", 2 ],
      [ "char_smoker", 1 ],
      [ "toolset", 1 ],
      [ "fire", -1 ]
    ],
    [
      [ "pot", -1 ],
      [ "rock_pot", -1 ],
      [ "pan", -1 ]
    ]
  ],
  "components": [
    [
      [ "oatmeal", 1 ]
    ],
    [
      [ "water", 1 ],
      [ "water_clean", 1 ]
    ]
  ]
},{
        "type" : "recipe",
  "result": "oatmeal_deluxe",
  "category": "CC_FOOD",
  "subcategory": "CSC_FOOD_OTHER",
  "skill_used": "cooking",
  "difficulty": 0,
  "time": 6000,
  "reversible": false,
  "autolearn": true,
  "tools": [
    [
      [ "hotplate", 2 ],
      [ "char_smoker", 1 ],
      [ "toolset", 1 ],
      [ "fire", -1 ]
    ],
    [
      [ "pot", -1 ],
      [ "rock_pot", -1 ],
      [ "pan", -1 ]
    ]
  ],
  "components": [
    [
      [ "oatmeal", 1 ]
    ],
    [
      [ "sugar", 1 ],
      [ "syrup", 1 ],
      [ "coffee_syrup", 1 ],
      [ "con_milk", 1 ],
      [ "honeycomb", 1 ],
      [ "jam_strawberries", 1 ],
      [ "jam_blueberries", 1 ],
      [ "jam_fruit", 1 ],
      [ "strawberries", 1 ],
      [ "blueberries", 1 ],
      [ "cherries", 1 ],
      [ "irradiated_plums", 1],
      [ "plums", 1 ],
      [ "grapes", 1 ],
      [ "cranberries", 1 ],
      [ "raspberries", 1 ],
      [ "blackberries", 1 ],
      [ "irradiated_pomegranate", 1],
      [ "pomegranate", 1 ],
      [ "dry_fruit", 1 ]
    ],
    [
      [ "water", 1 ],
      [ "water_clean", 1 ]
    ]
  ]
},{
        "type" : "recipe",
  "result": "scrambled_eggs",
  "category": "CC_FOOD",
  "subcategory": "CSC_FOOD_OTHER",
  "skill_used": "cooking",
  "difficulty": 1,
  "time": 6000,
  "reversible": false,
  "autolearn": true,
  "tools": [
    [
      [ "hotplate", 2 ],
      [ "char_smoker", 1 ],
      [ "toolset", 1 ],
      [ "fire", -1 ]
    ],
    [
      [ "pot", -1 ],
      [ "rock_pot", -1 ],
      [ "pan", -1 ]
    ]
  ],
  "components": [
    [
      [ "powder_eggs", 10 ]
    ],
    [
      [ "water", 1 ],
      [ "water_clean", 1 ]
    ]
  ]
},{
        "type" : "recipe",
  "result": "deluxe_eggs",
  "category": "CC_FOOD",
  "subcategory": "CSC_FOOD_OTHER",
  "skill_used": "cooking",
  "difficulty": 1,
  "time": 6000,
  "reversible": false,
  "autolearn": true,
  "tools": [
    [
      [ "hotplate", 2 ],
      [ "char_smoker", 1 ],
      [ "toolset", 1 ],
      [ "fire", -1 ]
    ],
    [
      [ "pot", -1 ],
      [ "rock_pot", -1 ],
      [ "pan", -1 ]
    ]
  ],
  "components": [
    [
      [ "powder_eggs", 10 ]
    ],
    [
      [ "bacon", 1 ],
      [ "meat_cooked", 1 ],
      [ "meat_smoked", 1 ],
      [ "dry_meat", 2 ],
      [ "rehydrated_meat", 2 ],
      [ "sausage", 1 ],
      [ "jerky", 3 ],
      [ "meat_pickled", 1 ],
      [ "meat_vac", 1 ],
      [ "meat_canned", 1 ],
      [ "can_sardine", 1 ],
      [ "can_tuna", 1 ],
      [ "can_salmon", 1 ],
      [ "can_herring", 1 ]
    ],
    [
      [ "water", 1 ],
      [ "water_clean", 1 ]
    ]
  ]
},{
        "type" : "recipe",
  "result": "pancakes",
  "category": "CC_FOOD",
  "subcategory": "CSC_FOOD_BREAD",
  "skill_used": "cooking",
  "difficulty": 3,
  "time": 12000,
  "reversible": false,
  "autolearn": true,
  "tools": [
    [
      [ "hotplate", 8 ],
      [ "char_smoker", 1 ],
      [ "toolset", 1 ],
      [ "fire", -1 ]
    ],
    [
      [ "pan", -1 ]
    ]
  ],
  "components": [
    [
      [ "flour", 1 ]
    ],
    [
      [ "milk", 1 ],
      [ "con_milk", 1 ],
      [ "can_coconut", 1 ],
      [ "powder_eggs", 5 ]
    ],
    [
      [ "syrup", 1 ]
    ],
    [
      [ "cooking_oil", 1 ]
    ],
    [
      [ "water", 1 ],
      [ "water_clean", 1 ]
    ]
  ]
},{
        "type" : "recipe",
  "result": "fruit_pancakes",
  "category": "CC_FOOD",
  "subcategory": "CSC_FOOD_BREAD",
  "skill_used": "cooking",
  "difficulty": 3,
  "time": 12000,
  "reversible": false,
  "autolearn": true,
  "tools": [
    [
      [ "hotplate", 8 ],
      [ "char_smoker", 1 ],
      [ "toolset", 1 ],
      [ "fire", -1 ]
    ],
    [
      [ "pan", -1 ]
    ]
  ],
  "components": [
    [
      [ "flour", 1 ]
    ],
    [
      [ "milk", 1 ],
      [ "con_milk", 1 ],
      [ "can_coconut", 1 ],
      [ "powder_eggs", 5 ]
    ],
    [
      [ "syrup", 1 ]
    ],
    [
      [ "cooking_oil", 1 ]
    ],
    [
      [ "water", 1 ],
      [ "water_clean", 1 ]
    ],
    [
      [ "jam_strawberries", 1 ],
      [ "jam_blueberries", 1 ],
      [ "jam_fruit", 1 ],
      [ "strawberries", 1 ],
      [ "blueberries", 1 ],
      [ "cherries", 1 ],
      [ "irradiated_plums", 1],
      [ "plums", 1 ],
      [ "grapes", 1 ],
      [ "cranberries", 1 ],
      [ "raspberries", 1 ],
      [ "blackberries", 1 ],
      [ "rehydrated_fruit", 1 ],
      [ "dry_fruit", 1 ]
    ]
  ]
},{
        "type" : "recipe",
  "result": "choc_pancakes",
  "category": "CC_FOOD",
  "subcategory": "CSC_FOOD_BREAD",
  "skill_used": "cooking",
  "difficulty": 3,
  "time": 12000,
  "reversible": false,
  "autolearn": true,
  "tools": [
    [
      [ "hotplate", 8 ],
      [ "char_smoker", 1 ],
      [ "toolset", 1 ],
      [ "fire", -1 ]
    ],
    [
      [ "pan", -1 ]
    ]
  ],
  "components": [
    [
      [ "flour", 1 ]
    ],
    [
      [ "milk", 1 ],
      [ "con_milk", 1 ],
      [ "can_coconut", 1 ],
      [ "powder_eggs", 5 ]
    ],
    [
      [ "syrup", 1 ]
    ],
    [
      [ "cooking_oil", 1 ]
    ],
    [
      [ "water", 1 ],
      [ "water_clean", 1 ]
    ],
    [
      [ "chocolate", 1 ],
      [ "choc_drink", 2]
    ]
  ]
},{
        "type" : "recipe",
  "result": "waffles",
  "category": "CC_FOOD",
  "subcategory": "CSC_FOOD_BREAD",
  "skill_used": "cooking",
  "difficulty": 3,
  "time": 12000,
  "reversible": false,
  "autolearn": true,
  "tools": [
    [
      [ "hotplate", 8 ],
      [ "toolset", 1 ],
      [ "fire", -1 ]
    ],
    [
      [ "waffleiron", -1 ]
    ]
  ],
  "components": [
    [
      [ "flour", 1 ]
    ],
    [
      [ "milk", 1 ],
      [ "con_milk", 1 ],
      [ "can_coconut", 1 ],
      [ "powder_eggs", 2 ]
    ],
    [
      [ "syrup", 1 ]
    ],
    [
      [ "sugar", 1 ]
    ],
    [
      [ "cooking_oil", 1 ]
    ],
    [
      [ "water", 1 ],
      [ "water_clean", 1 ]
    ]
  ]
},{
        "type" : "recipe",
  "result": "fruit_waffles",
  "category": "CC_FOOD",
  "subcategory": "CSC_FOOD_BREAD",
  "skill_used": "cooking",
  "difficulty": 3,
  "time": 12000,
  "reversible": false,
  "autolearn": true,
  "tools": [
    [
      [ "hotplate", 8 ],
      [ "char_smoker", 1 ],
      [ "toolset", 1 ],
      [ "fire", -1 ]
    ],
    [
      [ "waffleiron", -1 ]
    ]
  ],
  "components": [
    [
      [ "flour", 1 ]
    ],
    [
      [ "milk", 1 ],
      [ "con_milk", 1 ],
      [ "can_coconut", 1 ],
      [ "powder_eggs", 2 ]
    ],
    [
      [ "syrup", 1 ]
    ],
    [
      [ "sugar", 1 ]
    ],
    [
      [ "cooking_oil", 1 ]
    ],
    [
      [ "water", 1 ],
      [ "water_clean", 1 ]
    ],
    [
      [ "jam_strawberries", 1 ],
      [ "jam_blueberries", 1 ],
      [ "jam_fruit", 1 ],
      [ "strawberries", 1 ],
      [ "blueberries", 1 ],
      [ "cherries", 1 ],
      [ "irradiated_plums", 1],
      [ "plums", 1 ],
      [ "grapes", 1 ],
      [ "cranberries", 1 ],
      [ "raspberries", 1 ],
      [ "blackberries", 1 ],
      [ "rehydrated_fruit", 1 ],
      [ "dry_fruit", 1 ]
    ]
  ]
},{
        "type" : "recipe",
  "result": "choc_waffles",
  "category": "CC_FOOD",
  "subcategory": "CSC_FOOD_BREAD",
  "skill_used": "cooking",
  "difficulty": 3,
  "time": 12000,
  "reversible": false,
  "autolearn": true,
  "tools": [
    [
      [ "hotplate", 8 ],
      [ "char_smoker", 1 ],
      [ "toolset", 1 ],
      [ "fire", -1 ]
    ],
    [
      [ "pan", -1 ]
    ]
  ],
  "components": [
    [
      [ "flour", 1 ]
    ],
    [
      [ "milk", 1 ],
      [ "con_milk", 1 ],
      [ "can_coconut", 1 ],
      [ "powder_eggs", 2 ]
    ],
    [
      [ "syrup", 1 ]
    ],
    [
      [ "cooking_oil", 1 ]
    ],
    [
      [ "sugar", 1 ]
    ],
    [
      [ "water", 1 ],
      [ "water_clean", 1 ]
    ],
    [
      [ "chocolate", 1 ],
      [ "choc_drink", 2]
    ]
  ]
},{
        "type" : "recipe",
  "result": "fruit_leather",
  "category": "CC_FOOD",
  "subcategory": "CSC_FOOD_VEGGI",
  "skill_used": "cooking",
  "difficulty": 1,
  "time": 18000,
  "reversible": false,
  "autolearn": true,
  "qualities" : [
    {"id":"CUT","level":1,"amount":1}
  ],
  "tools" : [
    [
      [ "hotplate", 8 ],
      [ "char_smoker", 1 ],
      [ "toolset", 1 ],
      [ "fire", -1 ]
    ],
    [
      [ "pan", -1 ]
    ]
  ],
  "components": [
    [
      [ "strawberries", 1 ],
      [ "blueberries", 1 ],
      [ "irradiated_orange", 1],
      [ "orange", 1 ],
      [ "irradiated_lemon", 1 ],
      [ "lemon", 1 ],
      [ "irradiated_banana", 1],
      [ "banana", 1 ],
      [ "irradiated_apple", 1 ],
      [ "apple", 1 ],
      [ "irradiated_pear", 1 ],
      [ "pear", 1 ],
      [ "irradiated_grapefruit", 1 ],
      [ "grapefruit", 1 ],
      [ "cherries", 1 ],
      [ "irradiated_plums", 1],
      [ "plums", 1 ],
      [ "grapes", 1 ],
      [ "irradiated_pineapple", 1],
      [ "pineapple", 1],
      [ "irradiated_peach", 1],
      [ "peach", 1 ],
      [ "cranberries", 1 ],
      [ "irradiated_watermelon", 1 ],
      [ "watermelon", 1 ],
      [ "irradiated_melon", 1],
      [ "melon", 1 ],
      [ "raspberries", 1 ],
      [ "blackberries", 1 ],
      [ "irradiated_pomegranate", 1],
      [ "pomegranate", 1 ],
      [ "irradiated_mango", 1],
      [ "mango", 1 ],
      [ "irradiated_mango", 1],
      [ "papaya", 1 ],
      [ "irradiated_apricot", 1 ],
      [ "apricot", 1 ],
      [ "irradiated_kiwi", 1],
      [ "kiwi", 1 ]
    ],
    [
      [ "sugar", 1 ],
      [ "honeycomb", 1 ],
      [ "syrup", 1 ]
    ]
  ]
},{
        "type" : "recipe",
  "result": "cookies",
  "category": "CC_FOOD",
  "subcategory": "CSC_FOOD_SNACK",
  "skill_used": "cooking",
  "difficulty": 4,
  "time": 12000,
  "reversible": false,
  "autolearn": true,
  "tools": [
    [
      [ "hotplate", 8 ],
      [ "char_smoker", 1 ],
      [ "toolset", 1 ],
      [ "fire", -1 ]
    ],
    [
      [ "pot", -1 ],
      [ "rock_pot", -1 ],
      [ "pan", -1 ]
    ]
  ],
  "components": [
    [
      [ "flour", 1 ],
      [ "oatmeal", 1 ]
    ],
    [
      [ "sugar", 1 ],
      [ "syrup", 1 ],
      [ "coffee_syrup", 1 ],
      [ "con_milk", 1 ],
      [ "can_coconut", 1 ],
      [ "honeycomb", 1 ]
    ],
    [
      [ "water", 1 ],
      [ "water_clean", 1 ]
    ],
    [
      [ "candy", 3 ],
      [ "chocolate", 1 ],
      [ "jam_strawberries", 1 ],
      [ "jam_blueberries", 1 ],
      [ "jam_fruit", 1 ],
      [ "strawberries", 1 ],
      [ "blueberries", 1 ],
      [ "cherries", 1 ],
      [ "irradiated_plums", 1],
      [ "plums", 1 ],
      [ "grapes", 1 ],
      [ "raspberries", 1 ],
      [ "blackberries", 1 ],
      [ "irradiated_apple", 1],
      [ "apple", 1 ],
      [ "irradiated_banana", 1],
      [ "banana", 1 ],
      [ "irradiated_orange", 1],
      [ "orange", 1 ],
      [ "irradiated_lemon", 1],
      [ "lemon", 1 ],
      [ "irradiated_pear", 1],
      [ "pear", 1 ],
      [ "irradiated_grapefruit", 1],
      [ "grapefruit", 1 ],
      [ "irradiated_pineapple", 1],
      [ "pineapple", 1],
      [ "irradiated_peach", 1],
      [ "peach", 1 ],
      [ "irradiated_melon",1 ],
      [ "melon", 1 ],
      [ "irradiated_pomegranate", 1],
      [ "pomegranate", 1 ],
      [ "irradiated_mango", 1],
      [ "mango", 1 ],
      [ "irradiated_apricot", 1],
      [ "apricot", 1 ],
      [ "rehydrated_fruit", 1 ],
      [ "dry_fruit", 1 ]
    ]
  ]
},{
        "type" : "recipe",
  "result": "seasoning_salt",
  "category": "CC_FOOD",
  "subcategory": "CSC_FOOD_OTHER",
  "skill_used": "cooking",
  "difficulty": 4,
  "time": 8000,
  "reversible": false,
  "autolearn": true,
  "tools": [
    [
      [ "hotplate", 2 ],
      [ "char_smoker", 1 ],
      [ "toolset", 1 ],
      [ "fire", -1 ]
    ],
    [
      [ "pot", -1 ],
      [ "rock_pot", -1 ],
      [ "pan", -1 ]
    ]
  ],
  "components": [
    [
      [ "salt", 2 ]
    ],
    [
      [ "sugar", 1 ],
      [ "honeycomb", 1 ],
      [ "rehydrated_fruit", 1 ],
      [ "dry_fruit", 1 ]
    ],
    [
      [ "seasoning_italian", 20 ],
      [ "pepper", 20 ],
      [ "rehydrated_veggy", 1 ],
      [ "dry_veggy", 1 ]
    ]
  ]
},{
        "type" : "recipe",
  "result": "pie",
  "category": "CC_FOOD",
  "subcategory": "CSC_FOOD_SNACK",
  "skill_used": "cooking",
  "difficulty": 3,
  "time": 25000,
  "reversible": false,
  "autolearn": true,
  "tools": [
    [
      [ "hotplate", 6 ],
      [ "char_smoker", 1 ],
      [ "toolset", 1 ],
      [ "fire", -1 ]
    ],
    [
      [ "pan", -1 ]
    ]
  ],
  "components": [
    [
      [ "flour", 2 ]
    ],
    [
      [ "strawberries", 2 ],
      [ "apple", 2 ],
      [ "blueberries", 2 ],
      [ "apple_canned", 1 ],
      [ "apple_vac", 1 ],
      [ "orange", 2 ],
      [ "lemon", 2 ],
      [ "banana", 2 ],
      [ "pear", 2 ],
      [ "grapefruit", 2 ],
      [ "cherries", 2 ],
      [ "plums", 2 ],
      [ "grapes", 2 ],
      [ "pineapple", 2],
      [ "peach", 2 ],
      [ "cranberries", 2 ],
      [ "watermelon", 2 ],
      [ "melon", 2 ],
      [ "raspberries", 2 ],
      [ "blackberries", 2 ],
      [ "pomegranate", 2 ],
      [ "mango", 2 ],
      [ "rhubarb", 2 ],
      [ "papaya", 2 ],
      [ "apricot", 2 ],
      [ "kiwi", 2 ],
      [ "irradiated_apple", 2 ],
      [ "irradiated_orange", 2 ],
      [ "irradiated_lemon", 2 ],
      [ "irradiated_banana", 2 ],
      [ "irradiated_pear", 2 ],
      [ "irradiated_grapefruit", 2 ],
      [ "irradiated_plums", 2 ],
      [ "irradiated_pineapple", 2],
      [ "irradiated_peach", 2 ],
      [ "irradiated_watermelon", 2 ],
      [ "irradiated_melon", 2 ],
      [ "irradiated_pomegranate", 2 ],
      [ "irradiated_mango", 2 ],
      [ "irradiated_rhubarb", 2 ],
      [ "irradiated_papaya", 2 ],
      [ "irradiated_apricot", 2 ],
      [ "irradiated_kiwi", 2 ]
    ],
    [
      [ "sugar", 2 ]
    ],
    [
      [ "water", 1 ],
      [ "water_clean", 1 ]
    ]
  ]
},{
        "type" : "recipe",
  "result": "pie_meat",
  "category": "CC_FOOD",
  "subcategory": "CSC_FOOD_SNACK",
  "skill_used": "cooking",
  "difficulty": 3,
  "time": 25000,
  "reversible": false,
  "autolearn": true,
  "tools": [
    [
      [ "hotplate", 6 ],
      [ "char_smoker", 1 ],
      [ "toolset", 1 ],
      [ "fire", -1 ]
    ],
    [
      [ "pan", -1 ]
    ]
  ],
  "components": [
    [
      [ "flour", 2 ]
    ],
    [
      [ "meat", 1],
      [ "rehydrated_meat", 2 ],
      [ "dry_meat", 2 ]
    ],
    [
      [ "water", 1 ],
      [ "water_clean", 1 ]
    ]
  ]
},{
        "type" : "recipe",
  "result": "pie_human",
  "category": "CC_FOOD",
  "subcategory": "CSC_FOOD_SNACK",
  "skill_used": "cooking",
  "difficulty": 3,
  "time": 25000,
  "reversible": false,
  "autolearn": false,
  "book_learn": [[ "cookbook_human", 3 ]],
  "tools": [
    [
      [ "hotplate", 6 ],
      [ "char_smoker", 1 ],
      [ "toolset", 1 ],
      [ "fire", -1 ]
    ],
    [
      [ "pan", -1 ]
    ]
  ],
  "components": [
    [
      [ "flour", 2 ]
    ],
    [
      [ "human_flesh", 1],
      [ "rehydrated_hflesh", 2 ],
      [ "dry_hflesh", 2 ]
    ],
    [
      [ "water", 1 ],
      [ "water_clean", 1 ]
    ]
  ]
},{
        "type" : "recipe",
  "result": "chili",
  "category": "CC_FOOD",
  "subcategory": "CSC_FOOD_MEAT",
  "skill_used": "cooking",
  "difficulty": 2,
  "time": 20000,
  "reversible": false,
  "autolearn": false,
  "book_learn": [[ "cookbook_italian", 2 ]],
  "tools": [
    [
      [ "hotplate", 8 ],
      [ "toolset", 1 ],
      [ "fire", -1 ]
    ],
    [
      [ "pot", -1 ]
    ]
  ],
  "components": [
    [
      [ "veggy", 2 ],
      [ "veggy_wild", 2 ],
      [ "veggy_vac", 2 ],
      [ "rehydrated_veggy", 2 ],
      [ "dry_veggy", 2 ]
    ],
    [
      [ "tomato", 1 ]
    ],
    [
      [ "meat", 1]
    ],
    [
      [ "can_beans", 1]
    ],
    [
      [ "sauce_red", 1 ]
    ]
  ]
},{
        "type" : "recipe",
  "result": "chili_human",
  "category": "CC_FOOD",
  "subcategory": "CSC_FOOD_MEAT",
  "skill_used": "cooking",
  "difficulty": 2,
  "time": 20000,
  "reversible": false,
  "autolearn": false,
  "book_learn": [[ "cookbook_human", 2 ]],
  "tools": [
    [
      [ "hotplate", 8 ],
      [ "toolset", 1 ],
      [ "fire", -1 ]
    ],
    [
      [ "pot", -1 ]
    ]
  ],
  "components": [
    [
      [ "veggy", 2 ],
      [ "veggy_wild", 2 ],
      [ "veggy_vac", 2 ],
      [ "rehydrated_veggy", 2 ],
      [ "dry_veggy", 2 ]
    ],
    [
      [ "human_flesh", 1]
    ],
    [
      [ "tomato", 1 ]
    ],
    [
      [ "can_beans", 1]
    ],
    [
      [ "sauce_red", 1 ]
    ]
  ]
},{
        "type" : "recipe",
  "result": "pizza_veggy",
  "category": "CC_FOOD",
  "subcategory": "CSC_FOOD_VEGGI",
  "skill_used": "cooking",
  "difficulty": 3,
  "time": 20000,
  "reversible": false,
  "autolearn": false,
  "book_learn": [[ "cookbook_italian", 2 ]],
  "tools": [
    [
      [ "hotplate", 8 ],
      [ "char_smoker", 1 ],
      [ "toolset", 1 ],
      [ "fire", -1 ]
    ],
    [
      [ "pan", -1 ]
    ]
  ],
  "components": [
    [
      [ "flour", 2 ]
    ],
    [
      [ "veggy", 2 ],
      [ "veggy_wild", 2 ],
      [ "veggy_vac", 2 ],
      [ "tomato", 2 ],
      [ "broccoli", 1 ],
      [ "irradiated_tomato", 2 ],
      [ "irradiated_broccoli", 1 ],
      [ "rehydrated_veggy", 2 ],
      [ "dry_veggy", 2 ]
    ],
    [
      [ "sauce_pesto", 1 ],
      [ "sauce_red", 1 ],
      [ "seasoning_italian", 5 ]
    ],
    [
      [ "water", 1 ],
      [ "water_clean", 1 ]
    ]
  ]
},{
        "type" : "recipe",
  "result": "smores",
  "category": "CC_FOOD",
  "subcategory": "CSC_FOOD_SNACK",
  "skill_used": "cooking",
  "difficulty": 1,
  "time": 8000,
  "reversible": false,
  "autolearn": true,
  "tools": [
    [
      [ "hotplate", 8],
      [ "char_smoker", 1],
      [ "toolset", 1],
      [ "fire", -1]
    ],
    [
      [ "spear_wood", -1 ],
      [ "spear_steel", -1 ],
      [ "pointy_stick", -1 ],
      [ "skewer", -1 ],
      [ "javelin", -1 ],
      [ "javelin_iron", -1 ],
      [ "spear_knife", -1 ],
      [ "tongs", -1 ]
    ]
  ],
  "components": [
    [
      [ "grahmcrackers", 8 ]
    ],
    [
      [ "marshmallow", 8 ]
    ],
    [
      [ "chocolate", 1 ]
    ]
  ]
},{
        "type" : "recipe",
  "result": "pizza_meat",
  "category": "CC_FOOD",
  "subcategory": "CSC_FOOD_MEAT",
  "skill_used": "cooking",
  "difficulty": 3,
  "time": 20000,
  "reversible": false,
  "autolearn": false,
  "book_learn": [[ "cookbook_italian", 2 ]],
  "tools": [
    [
      [ "hotplate", 8 ],
      [ "char_smoker", 1 ],
      [ "toolset", 1 ],
      [ "fire", -1 ]
    ],
    [
      [ "pan", -1 ]
    ]
  ],
  "components": [
    [
      [ "flour", 2 ]
    ],
    [
      [ "meat", 2 ],
      [ "meat_canned", 1 ],
      [ "meat_vac", 2 ],
      [ "rehydrated_meat", 2 ],
      [ "dry_meat", 2 ]
    ],
    [
      [ "sauce_red", 1 ],
      [ "seasoning_italian", 5 ]
    ],
    [
      [ "water", 1 ],
      [ "water_clean", 1 ]
    ]
  ]
},{
        "type" : "recipe",
  "result": "pizza_human",
  "category": "CC_FOOD",
  "subcategory": "CSC_FOOD_MEAT",
  "skill_used": "cooking",
  "difficulty": 3,
  "time": 20000,
  "reversible": false,
  "autolearn": false,
  "book_learn": [[ "cookbook_human", 3 ]],
  "tools": [
    [
      [ "hotplate", 8 ],
      [ "char_smoker", 1 ],
      [ "toolset", 1 ],
      [ "fire", -1 ]
    ],
    [
      [ "pan", -1 ]
    ]
  ],
  "components": [
    [
      [ "flour", 2 ]
    ],
    [
      [ "human_flesh", 2 ],
      [ "human_canned", 1 ],
      [ "hflesh_vac", 2 ],
      [ "rehydrated_hflesh", 2 ],
      [ "dry_hflesh", 2 ]
    ],
    [
      [ "sauce_red", 1 ],
      [ "seasoning_italian", 5 ]
    ],
    [
      [ "water", 1 ],
      [ "water_clean", 1 ]
    ]
  ]
},{
        "type" : "recipe",
  "result": "spaghetti_bolognese",
  "category": "CC_FOOD",
  "subcategory": "CSC_FOOD_PASTA",
  "skill_used": "cooking",
  "difficulty": 4,
  "time": 20000,
  "reversible": false,
  "autolearn": false,
  "book_learn": [[ "cookbook_italian", 3 ]],
  "qualities" : [
    {"id":"CUT","level":1,"amount":1}
  ],
  "tools": [
    [
      [ "hotplate", 6 ],
      [ "char_smoker", 1 ],
      [ "toolset", 1 ],
      [ "fire", -1 ]
    ],
    [
      [ "pot", -1 ],
      [ "rock_pot", -1 ]
    ]
  ],
  "components": [
    [
      [ "spaghetti_raw", 1 ]
    ],
    [
      [ "water", 1 ],
      [ "water_clean", 1 ]
    ],
    [
      [ "seasoning_italian", 5 ],
      [ "sauce_red", 1 ],
      [ "tomato", 2 ]
    ],
    [
      [ "meat", 2 ],
      [ "meat_canned", 1 ],
      [ "rehydrated_meat", 2 ],
      [ "dry_meat", 2 ]
    ]
  ]
},{
        "type" : "recipe",
  "result": "spaghetti_human",
  "category": "CC_FOOD",
  "subcategory": "CSC_FOOD_PASTA",
  "skill_used": "cooking",
  "difficulty": 4,
  "time": 20000,
  "reversible": false,
  "autolearn": false,
  "book_learn": [[ "cookbook_human", 4 ]],
  "qualities" : [
    {"id":"CUT","level":1,"amount":1}
  ],
  "tools": [
    [
      [ "hotplate", 6 ],
      [ "char_smoker", 1 ],
      [ "toolset", 1 ],
      [ "fire", -1 ]
    ],
    [
      [ "pot", -1 ],
      [ "rock_pot", -1 ]
    ]
  ],
  "components": [
    [
      [ "spaghetti_raw", 1 ]
    ],
    [
      [ "water", 1 ],
      [ "water_clean", 1 ]
    ],
    [
      [ "seasoning_italian", 5 ],
      [ "sauce_red", 1 ],
      [ "tomato", 2 ]
    ],
    [
      [ "human_flesh", 2 ],
      [ "human_canned", 1 ],
      [ "rehydrated_hflesh", 2 ],
      [ "dry_hflesh", 2 ]
    ]
  ]
},{
        "type" : "recipe",
  "result": "spaghetti_pesto",
  "category": "CC_FOOD",
  "subcategory": "CSC_FOOD_PASTA",
  "skill_used": "cooking",
  "difficulty": 4,
  "time": 20000,
  "reversible": false,
  "autolearn": false,
  "book_learn": [[ "cookbook_italian", 3 ]],
  "tools": [
    [
      [ "hotplate", 4 ],
      [ "char_smoker", 1 ],
      [ "toolset", 1 ],
      [ "fire", -1 ]
    ],
    [
      [ "rock", -1 ],
      [ "primitive_hammer", -1 ],
      [ "hammer", -1 ],
      [ "hatchet", -1 ],
      [ "toolset", -1 ]
    ],
    [
      [ "pot", -1 ],
      [ "rock_pot", -1 ]
    ]
  ],
  "components": [
    [
      [ "spaghetti_raw", 1 ]
    ],
    [
      [ "water", 1 ],
      [ "water_clean", 1 ]
    ],
    [
      [ "seasoning_italian", 5 ],
      [ "sauce_pesto", 1 ]
    ],
    [
      [ "veggy", 2 ],
      [ "veggy_wild", 2 ],
      [ "rehydrated_veggy", 2 ],
      [ "dry_veggy", 2 ]
    ]
  ]
},{
        "type" : "recipe",
  "result": "meth",
  "category": "CC_CHEM",
  "subcategory": "CSC_CHEM_DRUGS",
  "skill_used": "cooking",
  "difficulty": 5,
  "time": 20000,
  "reversible": false,
  "autolearn": true,
  "tools": [
    [
      [ "hotplate", 15 ],
      [ "chemistry_set", 15 ],
      [ "toolset", 1 ],
      [ "fire", -1 ]
    ],
    [
      [ "chemistry_set", -1 ],
      [ "bottle_glass", 2 ],
      [ "hose", -1 ]
    ]
  ],
  "components": [
    [
      [ "dayquil", 2 ],
      [ "royal_jelly", 1 ]
    ],
    [
      [ "aspirin", 40 ]
    ],
    [
      [ "caffeine", 20 ],
      [ "adderall", 5 ],
      [ "energy_drink", 2 ]
    ]
  ]
},{
        "type" : "recipe",
  "result": "crack",
  "category": "CC_CHEM",
  "subcategory": "CSC_CHEM_DRUGS",
  "skill_used": "cooking",
  "difficulty": 4,
  "time": 30000,
  "reversible": false,
  "autolearn": true,
  "tools": [
    [
      [ "chemistry_set", -1 ],
      [ "pot", -1 ],
      [ "rock_pot", -1 ]
    ],
    [
      [ "fire", -1 ],
      [ "hotplate", 8 ],
      [ "chemistry_set", 8 ],
      [ "toolset", 1 ]
    ]
  ],
  "components": [
    [
      [ "water", 1 ],
      [ "water_clean", 1 ]
    ],
    [
      [ "coke", 12 ]
    ],
    [
      [ "ammonia", 1 ]
    ]
  ]
},{
        "type" : "recipe",
  "result": "poppy_sleep",
  "category": "CC_CHEM",
  "subcategory": "CSC_CHEM_DRUGS",
  "skill_used": "cooking",
  "skills_required": [ "survival", 1 ],
  "difficulty": 2,
  "time": 5000,
  "reversible": false,
  "autolearn": true,
  "tools": [
    [
      [ "chemistry_set", -1 ],
      [ "pot", -1 ],
      [ "rock_pot", -1 ]
    ],
    [
      [ "fire", -1 ],
      [ "toolset", 1 ],
      [ "hotplate", 2 ],
      [ "chemistry_set", 2 ]
    ]
  ],
  "components": [
    [
      [ "poppy_bud", 2 ]
    ],
    [
      [ "poppy_flower", 1 ]
    ]
  ]
},{
        "type" : "recipe",
  "result": "poppy_pain",
  "category": "CC_CHEM",
  "subcategory": "CSC_CHEM_DRUGS",
  "skill_used": "cooking",
  "skills_required": [ "survival", 1 ],
  "difficulty": 2,
  "time": 5000,
  "reversible": false,
  "autolearn": true,
  "tools": [
    [
      [ "chemistry_set", -1 ],
      [ "pot", -1 ],
      [ "rock_pot", -1 ]
    ],
    [
      [ "fire", -1 ],
      [ "toolset", 1 ],
      [ "hotplate", 2 ],
      [ "chemistry_set", 2 ]
    ]
  ],
  "components": [
    [
      [ "poppy_bud", 2 ]
    ],
    [
      [ "poppy_flower", 2 ]
    ]
  ]
},{
        "type" : "recipe",
  "result": "fungicide",
  "category": "CC_CHEM",
  "subcategory": "CSC_CHEM_CHEMICALS",
  "skill_used": "cooking",
  "skills_required": [ "survival", 1 ],
  "difficulty": 2,
  "time": 5000,
  "reversible": false,
  "autolearn": true,
  "tools": [
    [
      [ "chemistry_set", -1 ],
      [ "pot", -1 ],
      [ "rock_pot", -1 ]
    ],
    [
      [ "fire", -1 ],
      [ "toolset", 1 ],
      [ "hotplate", 2 ],
      [ "chemistry_set", 2 ]
    ]
  ],
  "qualities" : [
    {"id":"CUT","level":1,"amount":1}
  ],
  "components": [
    [
      [ "fighter_sting", 1 ]
    ],
    [
      [ "water_clean", 2 ]
    ]
  ]
},{
        "type" : "recipe",
  "result": "royal_jelly",
  "category": "CC_FOOD",
  "subcategory": "CSC_FOOD_VEGGI",
  "skill_used": "cooking",
  "difficulty": 5,
  "time": 5000,
  "reversible": false,
  "autolearn": true,
  "tools": [
    [
      [ "chemistry_set", -1 ]
    ]
  ],
  "components": [
    [
      [ "honeycomb", 1 ]
    ],
    [
      [ "bleach", 2 ],
      [ "oxy_powder", 200 ],
      [ "purifier", 1 ]
    ]
  ]
},{
        "type" : "recipe",
  "result": "heroin",
  "category": "CC_CHEM",
  "subcategory": "CSC_CHEM_DRUGS",
  "skill_used": "cooking",
  "difficulty": 6,
  "time": 2000,
  "reversible": false,
  "autolearn": true,
  "tools": [
    [
      [ "hotplate", 3 ],
      [ "chemistry_set", 3 ],
      [ "toolset", 1 ],
      [ "fire", -1 ]
    ],
    [
      [ "chemistry_set", -1 ],
      [ "pan", -1 ],
      [ "pot", -1 ],
      [ "rock_pot", -1 ]
    ]
  ],
  "components": [
    [
      [ "salt_water", 1 ],
      [ "salt", 1 ]
    ],
    [
      [ "oxycodone", 40 ]
    ]
  ]
},{
        "type" : "recipe",
  "result": "mutagen",
  "category": "CC_CHEM",
  "subcategory": "CSC_CHEM_MUTAGEN",
  "skill_used": "cooking",
  "skills_required": [ "firstaid", 1 ],
  "difficulty": 8,
  "time": 10000,
  "reversible": false,
  "autolearn": true,
  "tools": [
    [
      [ "chemistry_set", 25 ],
      [ "hotplate", 25 ],
      [ "toolset", 2 ],
      [ "fire", -1 ]
    ],
    [
      [ "chemistry_set", -1 ]
    ]
  ],
  "components": [
    [
      [ "meat_tainted", 3 ],
      [ "veggy_tainted", 5 ],
      [ "slime_scrap", 5 ],
      [ "fetus", 1 ],
      [ "arm", 2 ],
      [ "leg", 2 ]
    ],
    [
      [ "bleach", 2 ],
      [ "oxy_powder", 200 ]
    ],
    [
      [ "ammonia", 1 ],
      [ "lye_powder", 100 ]
    ]
  ]
},{
        "type" : "recipe",
  "result": "iv_mutagen",
  "category": "CC_CHEM",
  "subcategory": "CSC_CHEM_MUTAGIN",
  "skill_used": "cooking",
  "skills_required": [ "firstaid", 3 ],
  "difficulty": 9,
  "time": 15000,
  "reversible": false,
  "autolearn": false,
  "book_learn": [[ "recipe_serum", 8 ]],
  "tools": [
    [
      [ "chemistry_set", 37 ],
      [ "hotplate", 37 ],
      [ "toolset", 4 ],
      [ "fire", -1 ]
    ],
    [
      [ "chemistry_set", -1 ]
    ]
  ],
  "components": [
    [
      [ "mutagen", 2 ]
    ]
  ]
},{
        "type" : "recipe",
  "result": "mutagen_plant",
  "category": "CC_CHEM",
  "subcategory": "CSC_CHEM_MUTAGEN",
  "skill_used": "cooking",
  "skills_required": [ "firstaid", 1 ],
  "difficulty": 9,
  "time": 10000,
  "reversible": false,
  "autolearn": false,
  "book_learn": [[ "recipe_creepy", 8 ]],
  "tools": [
    [
      [ "chemistry_set", 25 ],
      [ "hotplate", 25 ],
      [ "toolset", 2 ],
      [ "fire", -1 ]
    ],
    [
      [ "chemistry_set", -1 ]
    ]
  ],
  "components": [
    [
      [ "mutagen", 1 ]
    ],
    [
      [ "veggy_tainted", 3 ],
	  [ "biollante_bud", 1 ]
    ],
    [
      [ "ammonia", 1 ],
      [ "lye_powder", 100 ]
    ]
  ]
},{
        "type" : "recipe",
  "result": "iv_mutagen_plant",
  "category": "CC_CHEM",
  "subcategory": "CSC_CHEM_MUTAGEN",
  "skill_used": "cooking",
  "skills_required": [ "firstaid", 3 ],
  "difficulty": 10,
  "time": 15000,
  "reversible": false,
  "autolearn": false,
  "book_learn": [[ "recipe_serum", 8 ]],
  "tools": [
    [
      [ "chemistry_set", 37 ],
      [ "hotplate", 37 ],
      [ "toolset", 4 ],
      [ "fire", -1 ]
    ],
    [
      [ "chemistry_set", -1 ]
    ]
  ],
  "components": [
    [
      [ "mutagen_plant", 2 ]
    ]
  ]
},{
        "type" : "recipe",
  "result": "mutagen_insect",
  "category": "CC_CHEM",
  "subcategory": "CSC_CHEM_MUTAGEN",
  "skill_used": "cooking",
  "skills_required": [ "firstaid", 1 ],
  "difficulty": 9,
  "time": 10000,
  "reversible": false,
  "autolearn": false,
  "book_learn": [[ "recipe_maiar", 8 ]],
  "tools": [
    [
      [ "chemistry_set", 25 ],
      [ "hotplate", 25 ],
      [ "toolset", 2 ],
      [ "fire", -1 ]
    ],
    [
      [ "chemistry_set", -1 ]
    ]
  ],
  "components": [
    [
      [ "mutagen", 1 ]
    ],
    [
      [ "honeycomb", 3 ],
      [ "bee_sting", 3 ],
      [ "wasp_sting", 3 ]
    ],
    [
      [ "ammonia", 1 ],
      [ "lye_powder", 100 ]
    ]
  ]
},{
        "type" : "recipe",
  "result": "iv_mutagen_insect",
  "category": "CC_CHEM",
  "subcategory": "CSC_CHEM_MUTAGEN",
  "skill_used": "cooking",
  "skills_required": [ "firstaid", 3 ],
  "difficulty": 10,
  "time": 15000,
  "reversible": false,
  "autolearn": false,
  "book_learn": [[ "recipe_serum", 8 ]],
  "tools": [
    [
      [ "chemistry_set", 37 ],
      [ "hotplate", 37 ],
      [ "toolset", 4 ],
      [ "fire", -1 ]
    ],
    [
      [ "chemistry_set", -1 ]
    ]
  ],
  "components": [
    [
      [ "mutagen_insect", 2 ]
    ]
  ]
},{
        "type" : "recipe",
  "result": "mutagen_spider",
  "category": "CC_CHEM",
  "subcategory": "CSC_CHEM_MUTAGEN",
  "skill_used": "cooking",
  "skills_required": [ "firstaid", 1 ],
  "difficulty": 9,
  "time": 10000,
  "reversible": false,
  "autolearn": false,
  "book_learn": [[ "recipe_maiar", 8 ]],
  "tools": [
    [
      [ "chemistry_set", 25 ],
      [ "hotplate", 25 ],
      [ "toolset", 2 ],
      [ "fire", -1 ]
    ],
    [
      [ "chemistry_set", -1 ]
    ]
  ],
  "components": [
    [
      [ "mutagen", 1 ]
    ],
    [
      [ "chitin_piece", 3 ]
    ],
    [
      [ "ammonia", 1 ],
      [ "lye_powder", 100 ]
    ]
  ]
},{
        "type" : "recipe",
  "result": "iv_mutagen_spider",
  "category": "CC_CHEM",
  "subcategory": "CSC_CHEM_MUTAGEN",
  "skill_used": "cooking",
  "skills_required": [ "firstaid", 3 ],
  "difficulty": 10,
  "time": 15000,
  "reversible": false,
  "autolearn": false,
  "book_learn": [[ "recipe_serum", 8 ]],
  "tools": [
    [
      [ "chemistry_set", 37 ],
      [ "hotplate", 37 ],
      [ "toolset", 4 ],
      [ "fire", -1 ]
    ],
    [
      [ "chemistry_set", -1 ]
    ]
  ],
  "components": [
    [
      [ "mutagen_spider", 2 ]
    ]
  ]
},{
        "type" : "recipe",
  "result": "mutagen_slime",
  "category": "CC_CHEM",
  "subcategory": "CSC_CHEM_MUTAGEN",
  "skill_used": "cooking",
  "skills_required": [ "firstaid", 1 ],
  "difficulty": 9,
  "time": 10000,
  "reversible": false,
  "autolearn": false,
  "book_learn": [[ "recipe_maiar", 8 ]],
  "tools": [
    [
      [ "chemistry_set", 25 ],
      [ "hotplate", 25 ],
      [ "toolset", 2 ],
      [ "fire", -1 ]
    ],
    [
      [ "chemistry_set", -1 ]
    ]
  ],
  "components": [
    [
      [ "mutagen", 1 ]
    ],
    [
      [ "sewage", 3 ],
      [ "slime_scrap", 3 ]
    ],
    [
      [ "ammonia", 1 ],
      [ "lye_powder", 100 ]
    ]
  ]
},{
        "type" : "recipe",
  "result": "iv_mutagen_slime",
  "category": "CC_CHEM",
  "subcategory": "CSC_CHEM_MUTAGEN",
  "skill_used": "cooking",
  "skills_required": [ "firstaid", 3 ],
  "difficulty": 9,
  "time": 15000,
  "reversible": false,
  "autolearn": false,
  "book_learn": [[ "recipe_serum", 8 ]],
  "tools": [
    [
      [ "chemistry_set", 37 ],
      [ "hotplate", 37 ],
      [ "toolset", 4 ],
      [ "fire", -1 ]
    ],
    [
      [ "chemistry_set", -1 ]
    ]
  ],
  "components": [
    [
      [ "mutagen_slime", 2 ]
    ]
  ]
},{
        "type" : "recipe",
  "result": "mutagen_fish",
  "category": "CC_CHEM",
  "subcategory": "CSC_CHEM_MUTAGEN",
  "skill_used": "cooking",
  "skills_required": [ "firstaid", 1 ],
  "difficulty": 9,
  "time": 10000,
  "reversible": false,
  "autolearn": false,
  "book_learn": [[ "recipe_animal", 8 ]],
  "tools": [
    [
      [ "chemistry_set", 25 ],
      [ "hotplate", 25 ],
      [ "toolset", 2 ],
      [ "fire", -1 ]
    ],
    [
      [ "chemistry_set", -1 ]
    ]
  ],
  "components": [
    [
      [ "mutagen", 1 ]
    ],
    [
      [ "can_sardine", 1 ],
      [ "can_tuna", 1 ],
      [ "can_salmon", 1 ],
      [ "can_herring", 1 ]
    ],
    [
      [ "ammonia", 1 ],
      [ "lye_powder", 100 ]
    ]
  ]
},{
        "type" : "recipe",
  "result": "iv_mutagen_fish",
  "category": "CC_CHEM",
  "subcategory": "CSC_CHEM_MUTAGEN",
  "skill_used": "cooking",
  "skills_required": [ "firstaid", 3 ],
  "difficulty": 9,
  "time": 15000,
  "reversible": false,
  "autolearn": false,
  "book_learn": [[ "recipe_serum", 8 ]],
  "tools": [
    [
      [ "chemistry_set", 37 ],
      [ "hotplate", 37 ],
      [ "toolset", 4 ],
      [ "fire", -1 ]
    ],
    [
      [ "chemistry_set", -1 ]
    ]
  ],
  "components": [
    [
      [ "mutagen_fish", 2 ]
    ]
  ]
},{
        "type" : "recipe",
  "result": "mutagen_rat",
  "category": "CC_CHEM",
  "subcategory": "CSC_CHEM_MUTAGEN",
  "skill_used": "cooking",
  "skills_required": [ "firstaid", 1 ],
  "difficulty": 9,
  "time": 10000,
  "reversible": false,
  "autolearn": false,
  "book_learn": [[ "recipe_creepy", 8 ]],
  "tools": [
    [
      [ "chemistry_set", 25 ],
      [ "hotplate", 25 ],
      [ "toolset", 2 ],
      [ "fire", -1 ]
    ],
    [
      [ "chemistry_set", -1 ]
    ]
  ],
  "components": [
    [
      [ "mutagen", 1 ]
    ],
    [
      [ "meat_tainted", 3 ]
    ],
    [
      [ "ammonia", 1 ],
      [ "lye_powder", 100 ]
    ]
  ]
},{
        "type" : "recipe",
  "result": "iv_mutagen_rat",
  "category": "CC_CHEM",
  "subcategory": "CSC_CHEM_MUTAGEN",
  "skill_used": "cooking",
  "skills_required": [ "firstaid", 3 ],
  "difficulty": 9,
  "time": 15000,
  "reversible": false,
  "autolearn": false,
  "book_learn": [[ "recipe_serum", 8 ]],
  "tools": [
    [
      [ "chemistry_set", 37 ],
      [ "hotplate", 37 ],
      [ "toolset", 4 ],
      [ "fire", -1 ]
    ],
    [
      [ "chemistry_set", -1 ]
    ]
  ],
  "components": [
    [
      [ "mutagen_rat", 2 ]
    ]
  ]
},{
        "type" : "recipe",
  "result": "mutagen_beast",
  "category": "CC_CHEM",
  "subcategory": "CSC_CHEM_MUTAGEN",
  "skill_used": "cooking",
  "skills_required": [ "firstaid", 1 ],
  "difficulty": 9,
  "time": 10000,
  "reversible": false,
  "autolearn": false,
  "book_learn": [[ "recipe_animal", 8 ]],
  "tools": [
    [
      [ "chemistry_set", 25 ],
      [ "hotplate", 25 ],
      [ "toolset", 2 ],
      [ "fire", -1 ]
    ],
    [
      [ "chemistry_set", -1 ]
    ]
  ],
  "components": [
    [
      [ "mutagen", 1 ]
    ],
    [
      [ "meat", 3 ]
    ],
    [
      [ "ammonia", 1 ],
      [ "lye_powder", 100 ]
    ]
  ]
},{
    "type" : "recipe",
  "result": "mutagen_ursine",
  "category": "CC_CHEM",
  "subcategory": "CSC_CHEM_MUTAGEN",
  "skill_used": "cooking",
  "skills_required": [ "firstaid", 1 ],
  "difficulty": 9,
  "time": 10000,
  "reversible": false,
  "autolearn": false,
  "book_learn": [[ "recipe_animal", 8 ]],
  "tools": [
    [
      [ "chemistry_set", 25 ],
      [ "hotplate", 25 ],
      [ "toolset", 2 ],
      [ "fire", -1 ]
    ],
    [
      [ "chemistry_set", -1 ]
    ]
  ],
  "components": [
    [
      [ "mutagen", 1 ]
    ],
    [
      [ "meat", 3 ]
    ],
    [
      [ "ammonia", 1 ],
      [ "lye_powder", 100 ]
    ]
  ]
},{
    "type" : "recipe",
  "result": "iv_mutagen_ursine",
  "category": "CC_CHEM",
  "subcategory": "CSC_CHEM_MUTAGEN",
  "skill_used": "cooking",
  "skills_required": [ "firstaid", 3 ],
  "difficulty": 9,
  "time": 15000,
  "reversible": false,
  "autolearn": false,
  "book_learn": [[ "recipe_serum", 8 ]],
  "tools": [
    [
      [ "chemistry_set", 37 ],
      [ "hotplate", 37 ],
      [ "toolset", 4 ],
      [ "fire", -1 ]
    ],
    [
      [ "chemistry_set", -1 ]
    ]
  ],
  "components": [
    [
      [ "mutagen_ursine", 2 ]
    ]
  ]
},{
        "type" : "recipe",
  "result": "iv_mutagen_beast",
  "category": "CC_CHEM",
  "subcategory": "CSC_CHEM_MUTAGEN",
  "skill_used": "cooking",
  "skills_required": [ "firstaid", 3 ],
  "difficulty": 9,
  "time": 15000,
  "reversible": false,
  "autolearn": false,
  "book_learn": [[ "recipe_serum", 8 ]],
  "tools": [
    [
      [ "chemistry_set", 37 ],
      [ "hotplate", 37 ],
      [ "toolset", 4 ],
      [ "fire", -1 ]
    ],
    [
      [ "chemistry_set", -1 ]
    ]
  ],
  "components": [
    [
      [ "mutagen_beast", 2 ]
    ]
  ]
},{
        "type" : "recipe",
  "result": "mutagen_cattle",
  "category": "CC_CHEM",
  "subcategory": "CSC_CHEM_MUTAGEN",
  "skill_used": "cooking",
  "skills_required": [ "firstaid", 1 ],
  "difficulty": 9,
  "time": 10000,
  "reversible": false,
  "autolearn": false,
  "book_learn": [[ "recipe_animal", 8 ]],
  "tools": [
    [
      [ "chemistry_set", 25 ],
      [ "hotplate", 25 ],
      [ "toolset", 2 ],
      [ "fire", -1 ]
    ],
    [
      [ "chemistry_set", -1 ]
    ]
  ],
  "components": [
    [
      [ "mutagen", 1 ]
    ],
    [
      [ "meat", 3 ]
    ],
    [
      [ "ammonia", 1 ],
      [ "lye_powder", 100 ]
    ]
  ]
},{
        "type" : "recipe",
  "result": "iv_mutagen_cattle",
  "category": "CC_CHEM",
  "subcategory": "CSC_CHEM_MUTAGEN",
  "skill_used": "cooking",
  "skills_required": [ "firstaid", 3 ],
  "difficulty": 9,
  "time": 15000,
  "reversible": false,
  "autolearn": false,
  "book_learn": [[ "recipe_serum", 8 ]],
  "tools": [
    [
      [ "chemistry_set", 37 ],
      [ "hotplate", 37 ],
      [ "toolset", 4 ],
      [ "fire", -1 ]
    ],
    [
      [ "chemistry_set", -1 ]
    ]
  ],
  "components": [
    [
      [ "mutagen_cattle", 2 ]
    ]
  ]
},{
        "type" : "recipe",
  "result": "mutagen_cephalopod",
  "category": "CC_CHEM",
  "subcategory": "CSC_CHEM_MUTAGEN",
  "skill_used": "cooking",
  "skills_required": [ "firstaid", 1 ],
  "difficulty": 9,
  "time": 10000,
  "reversible": false,
  "autolearn": false,
  "book_learn": [[ "recipe_creepy", 8 ]],
  "tools": [
    [
      [ "chemistry_set", 25 ],
      [ "hotplate", 25 ],
      [ "toolset", 2 ],
      [ "fire", -1 ]
    ],
    [
      [ "chemistry_set", -1 ]
    ]
  ],
  "components": [
    [
      [ "mutagen", 1 ]
    ],
    [
      [ "meat_tainted", 3 ],
      [ "can_chowder", 1 ]
    ],
    [
      [ "ammonia", 1 ],
      [ "lye_powder", 100 ]
    ]
  ]
},{
        "type" : "recipe",
  "result": "iv_mutagen_cephalopod",
  "category": "CC_CHEM",
  "subcategory": "CSC_CHEM_MUTAGEN",
  "skill_used": "cooking",
  "skills_required": [ "firstaid", 3 ],
  "difficulty": 9,
  "time": 15000,
  "reversible": false,
  "autolearn": false,
  "book_learn": [[ "recipe_serum", 8 ]],
  "tools": [
    [
      [ "chemistry_set", 37 ],
      [ "hotplate", 37 ],
      [ "toolset", 4 ],
      [ "fire", -1 ]
    ],
    [
      [ "chemistry_set", -1 ]
    ]
  ],
  "components": [
    [
      [ "mutagen_cephalopod", 2 ]
    ]
  ]
},{
        "type" : "recipe",
  "result": "mutagen_bird",
  "category": "CC_CHEM",
  "subcategory": "CSC_CHEM_MUTAGEN",
  "skill_used": "cooking",
  "skills_required": [ "firstaid", 1 ],
  "difficulty": 9,
  "time": 10000,
  "reversible": false,
  "autolearn": false,
  "book_learn": [[ "recipe_animal", 8 ]],
  "tools": [
    [
      [ "chemistry_set", 25 ],
      [ "hotplate", 25 ],
      [ "toolset", 2 ],
      [ "fire", -1 ]
    ],
    [
      [ "chemistry_set", -1 ]
    ]
  ],
  "components": [
    [
      [ "mutagen", 1 ]
    ],
    [
      [ "meat", 3 ]
    ],
    [
      [ "ammonia", 1 ],
      [ "lye_powder", 100 ]
    ]
  ]
},{
        "type" : "recipe",
  "result": "iv_mutagen_bird",
  "category": "CC_CHEM",
  "subcategory": "CSC_CHEM_MUTAGEN",
  "skill_used": "cooking",
  "skills_required": [ "firstaid", 3 ],
  "difficulty": 9,
  "time": 15000,
  "reversible": false,
  "autolearn": false,
  "book_learn": [[ "recipe_serum", 8 ]],
  "tools": [
    [
      [ "chemistry_set", 37 ],
      [ "hotplate", 37 ],
      [ "toolset", 4 ],
      [ "fire", -1 ]
    ],
    [
      [ "chemistry_set", -1 ]
    ]
  ],
  "components": [
    [
      [ "mutagen_bird", 2 ]
    ]
  ]
},{
        "type" : "recipe",
  "result": "mutagen_lizard",
  "category": "CC_CHEM",
  "subcategory": "CSC_CHEM_MUTAGEN",
  "skill_used": "cooking",
  "skills_required": [ "firstaid", 1 ],
  "difficulty": 9,
  "time": 10000,
  "reversible": false,
  "autolearn": false,
  "book_learn": [[ "recipe_animal", 8 ]],
  "tools": [
    [
      [ "chemistry_set", 25 ],
      [ "hotplate", 25 ],
      [ "toolset", 2 ],
      [ "fire", -1 ]
    ],
    [
      [ "chemistry_set", -1 ]
    ]
  ],
  "components": [
    [
      [ "mutagen", 1 ]
    ],
    [
      [ "meat", 3 ]
    ],
    [
      [ "ammonia", 1 ],
      [ "lye_powder", 100 ]
    ]
  ]
},{
        "type" : "recipe",
  "result": "iv_mutagen_lizard",
  "category": "CC_CHEM",
  "subcategory": "CSC_CHEM_MUTAGEN",
  "skill_used": "cooking",
  "skills_required": [ "firstaid", 3 ],
  "difficulty": 9,
  "time": 15000,
  "reversible": false,
  "autolearn": false,
  "book_learn": [[ "recipe_serum", 8 ]],
  "tools": [
    [
      [ "chemistry_set", 37 ],
      [ "hotplate", 37 ],
      [ "toolset", 4 ],
      [ "fire", -1 ]
    ],
    [
      [ "chemistry_set", -1 ]
    ]
  ],
  "components": [
    [
      [ "mutagen_lizard", 2 ]
    ]
  ]
},{
        "type" : "recipe",
  "result": "mutagen_troglobite",
  "category": "CC_CHEM",
  "subcategory": "CSC_CHEM_MUTAGEN",
  "skill_used": "cooking",
  "skills_required": [ "firstaid", 1 ],
  "difficulty": 9,
  "time": 10000,
  "reversible": false,
  "autolearn": false,
  "book_learn": [[ "recipe_maiar", 8 ]],
  "tools": [
    [
      [ "chemistry_set", 25 ],
      [ "hotplate", 25 ],
      [ "toolset", 2 ],
      [ "fire", -1 ]
    ],
    [
      [ "chemistry_set", -1 ]
    ]
  ],
  "components": [
    [
      [ "mutagen", 1 ]
    ],
    [
      [ "meat", 3 ]
    ],
    [
      [ "ammonia", 1 ],
      [ "lye_powder", 100 ]
    ]
  ]
},{
        "type" : "recipe",
  "result": "iv_mutagen_troglobite",
  "category": "CC_CHEM",
  "subcategory": "CSC_CHEM_MUTAGEN",
  "skill_used": "cooking",
  "skills_required": [ "firstaid", 3 ],
  "difficulty": 9,
  "time": 15000,
  "reversible": false,
  "autolearn": false,
  "book_learn": [[ "recipe_serum", 8 ]],
  "tools": [
    [
      [ "chemistry_set", 37 ],
      [ "hotplate", 37 ],
      [ "toolset", 4 ],
      [ "fire", -1 ]
    ],
    [
      [ "chemistry_set", -1 ]
    ]
  ],
  "components": [
    [
      [ "mutagen_troglobite", 2 ]
    ]
  ]
},{
        "type" : "recipe",
  "result": "mutagen_medical",
  "category": "CC_CHEM",
  "subcategory": "CSC_CHEM_MUTAGEN",
  "skill_used": "cooking",
  "requires_skills": [ "firstaid", 1 ],
  "difficulty": 9,
  "time": 10000,
  "reversible": false,
  "book_learn": [[ "recipe_medicalmut", 9 ]],
  "autolearn": false,
  "tools": [
    [
      [ "chemistry_set", 25 ],
      [ "hotplate", 25 ],
      [ "toolset", 2 ],
      [ "fire", -1 ]
    ],
    [
      [ "chemistry_set", -1 ]
    ]
  ],
  "components": [
    [
      [ "mutagen", 1 ]
    ],
    [
      [ "blood", 1 ]
    ],
    [
      [ "vitamins", 10 ]
    ],
    [
      [ "iodine", 10 ]
    ]
  ]
},{
        "type" : "recipe",
  "result": "iv_mutagen_medical",
  "category": "CC_CHEM",
  "subcategory": "CSC_CHEM_MUTAGEN",
  "skill_used": "cooking",
  "skills_required": [ "firstaid", 3 ],
  "difficulty": 10,
  "time": 15000,
  "reversible": false,
  "autolearn": false,
  "book_learn": [[ "recipe_medicalmut", 9 ]],
  "tools": [
    [
      [ "chemistry_set", 37 ],
      [ "hotplate", 37 ],
      [ "toolset", 4 ],
      [ "fire", -1 ]
    ],
    [
      [ "chemistry_set", -1 ]
    ]
  ],
  "components": [
    [
      [ "mutagen_medical", 2 ]
    ]
  ]
},{
        "type" : "recipe",
  "result": "canister_goo",
  "category": "CC_CHEM",
  "subcategory": "CSC_CHEM_CHEMICALS",
  "skill_used": "fabrication",
  "difficulty": 2,
  "time": 5000,
  "reversible": false,
  "autolearn": true,
  "tools": [
    [
      ["screwdriver", -1],
      ["toolset", -1]
    ]
  ],
  "components": [
    [
      [ "canister_empty", 1 ]
    ],
    [
      [ "slime_scrap", 10 ]
    ]
  ]
},{
        "type" : "recipe",
  "result": "purifier",
  "category": "CC_CHEM",
  "subcategory": "CSC_CHEM_MUTAGEN",
  "skill_used": "cooking",
  "skills_required": [ "firstaid", 1 ],
  "difficulty": 9,
  "time": 10000,
  "reversible": false,
  "autolearn": true,
  "tools": [
    [
      [ "chemistry_set", 25 ],
      [ "hotplate", 25 ],
      [ "toolset", 2 ],
      [ "fire", -1 ]
    ],
    [
      [ "chemistry_set", -1 ]
    ]
  ],
  "components": [
    [
      [ "royal_jelly", 4 ],
      [ "mutagen", 2 ]
    ],
    [
      [ "bleach", 3 ],
      [ "oxy_powder", 300 ]
    ],
    [
      [ "ammonia", 2 ],
      [ "lye_powder", 200 ]
    ]
  ]
},{
        "type" : "recipe",
  "result": "iv_purifier",
  "category": "CC_CHEM",
  "subcategory": "CSC_CHEM_MUTAGEN",
  "skill_used": "cooking",
  "skills_required": [ "firstaid", 3 ],
  "difficulty": 10,
  "time": 15000,
  "reversible": false,
  "autolearn": false,
  "book_learn": [[ "recipe_serum", 9]],
  "tools": [
    [
      [ "chemistry_set", 37 ],
      [ "hotplate", 37 ],
      [ "toolset", 4 ],
      [ "fire", -1 ]
    ],
    [
      [ "chemistry_set", -1 ]
    ]
  ],
  "components": [
    [
      [ "mutagen_alpha", 2 ]
    ]
  ]
},{
  "type" : "recipe",
  "result": "mutagen_alpha",
  "category": "CC_CHEM",
  "subcategory": "CSC_CHEM_MUTAGEN",
  "skill_used": "cooking",
  "requires_skills": [ "firstaid", 1 ],
  "difficulty": 10,
  "time": 15000,
  "reversible": false,
  "autolearn": false,
  "book_learn": [[ "recipe_alpha", 9 ]],
  "tools": [
    [
      [ "chemistry_set", 37 ],
      [ "hotplate", 37 ],
      [ "toolset", 3 ],
      [ "fire", -1 ]
    ],
    [
      [ "chemistry_set", -1 ]
    ]
  ],
  "components": [
    [
      [ "mutagen_slime", 1 ]
    ],
    [
      [ "mutagen_plant", 1 ]
    ],
    [
      [ "mutagen_bird", 1 ]
    ],
    [
      [ "purifier", 3 ]
    ]
  ]
},{
        "type" : "recipe",
  "result": "iv_mutagen_alpha",
  "category": "CC_CHEM",
  "subcategory": "CSC_CHEM_MUTAGEN",
  "skill_used": "cooking",
  "skills_required": [ "firstaid", 3 ],
  "difficulty": 10,
  "time": 15000,
  "reversible": false,
  "autolearn": false,
  "book_learn": [[ "recipe_alpha", 9 ]],
  "tools": [
    [
      [ "chemistry_set", 37 ],
      [ "hotplate", 37 ],
      [ "toolset", 4 ],
      [ "fire", -1 ]
    ],
    [
      [ "chemistry_set", -1 ]
    ]
  ],
  "components": [
    [
      [ "mutagen_alpha", 2 ]
    ]
  ]
},{
  "type" : "recipe",
  "result": "mutagen_elfa",
  "category": "CC_CHEM",
  "subcategory": "CSC_CHEM_MUTAGEN",
  "skill_used": "cooking",
  "requires_skills": [ "firstaid", 1 ],
  "difficulty": 10,
  "time": 12500,
  "reversible": false,
  "autolearn": false,
  "book_learn": [[ "recipe_elfa", 10 ]],
  "tools": [
    [
      [ "chemistry_set", 31 ],
      [ "hotplate", 31 ],
      [ "toolset", 2 ],
      [ "fire", -1 ]
    ],
    [
      [ "chemistry_set", -1 ]
    ]
  ],
  "components": [
    [
	  [ "mutagen_slime", 2 ]
	],
    [
      [ "mutagen_plant", 1 ]
    ],
    [
	  [ "mutagen_bird", 1 ]
    ]
  ]
},{
        "type" : "recipe",
  "result": "iv_mutagen_elfa",
  "category": "CC_CHEM",
  "subcategory": "CSC_CHEM_MUTAGEN",
  "skill_used": "cooking",
  "skills_required": [ "firstaid", 3 ],
  "difficulty": 10,
  "time": 15000,
  "reversible": false,
  "autolearn": false,
  "book_learn": [[ "recipe_elfa", 10 ]],
  "tools": [
    [
      [ "chemistry_set", 37 ],
      [ "hotplate", 37 ],
      [ "toolset", 4 ],
      [ "fire", -1 ]
    ],
    [
      [ "chemistry_set", -1 ]
    ]
  ],
  "components": [
    [
      [ "mutagen_elfa", 2 ]
    ]
  ]
},{
  "type" : "recipe",
  "result": "mutagen_chimera",
  "category": "CC_CHEM",
  "subcategory": "CSC_CHEM_MUTAGEN",
  "skill_used": "cooking",
  "requires_skills": [ "firstaid", 1 ],
  "difficulty": 10,
  "time": 15000,
  "reversible": false,
  "autolearn": false,
  "book_learn": [[ "recipe_chimera", 9]],
  "tools": [
    [
      [ "chemistry_set", 37 ],
      [ "hotplate", 37 ],
      [ "toolset", 3 ],
      [ "fire", -1 ]
    ],
    [
      [ "chemistry_set", -1 ]
    ]
  ],
  "components": [
    [
      [ "mutagen_lizard", 1 ]
    ],
    [
      [ "mutagen_bird", 1 ]
    ],
    [
      [ "mutagen_beast", 1 ]
    ],
    [
      [ "mutagen_cattle", 1 ]
    ]
  ]
},{
        "type" : "recipe",
  "result": "iv_mutagen_chimera",
  "category": "CC_CHEM",
  "subcategory": "CSC_CHEM_MUTAGEN",
  "skill_used": "cooking",
  "skills_required": [ "firstaid", 3 ],
  "difficulty": 10,
  "time": 15000,
  "reversible": false,
  "autolearn": false,
  "book_learn": [[ "recipe_chimera", 8 ]],
  "tools": [
    [
      [ "chemistry_set", 37 ],
      [ "hotplate", 37 ],
      [ "toolset", 4 ],
      [ "fire", -1 ]
    ],
    [
      [ "chemistry_set", -1 ]
    ]
  ],
  "components": [
    [
      [ "mutagen_chimera", 2 ]
    ]
  ]
},{
  "type" : "recipe",
  "result": "mutagen_raptor",
  "category": "CC_CHEM",
  "subcategory": "CSC_CHEM_MUTAGEN",
  "skill_used": "cooking",
  "requires_skills": [ "firstaid", 1 ],
  "difficulty": 10,
  "time": 12500,
  "reversible": false,
  "autolearn": false,
  "book_learn": [[ "recipe_raptor", 9 ]],
  "tools": [
    [
      [ "chemistry_set", 31 ],
      [ "hotplate", 31 ],
      [ "toolset", 2 ],
      [ "fire", -1 ]
    ],
    [
      [ "chemistry_set", -1 ]
    ]
  ],
  "components": [
    [
	  [ "mutagen_lizard", 1 ]
	],
    [
	  [ "mutagen_bird", 1 ]
    ],
    [
      [ "purifier", 1 ]
    ]
  ]
},{
        "type" : "recipe",
  "result": "iv_mutagen_raptor",
  "category": "CC_CHEM",
  "subcategory": "CSC_CHEM_MUTAGEN",
  "skill_used": "cooking",
  "skills_required": [ "firstaid", 3 ],
  "difficulty": 10,
  "time": 15000,
  "reversible": false,
  "autolearn": false,
  "book_learn": [[ "recipe_raptor", 10 ]],
  "tools": [
    [
      [ "chemistry_set", 37 ],
      [ "hotplate", 37 ],
      [ "toolset", 4 ],
      [ "fire", -1 ]
    ],
    [
      [ "chemistry_set", -1 ]
    ]
  ],
  "components": [
    [
      [ "mutagen_raptor", 2 ]
    ]
  ]
},{
  "type" : "recipe",
  "result": "disinfectant",
  "category": "CC_OTHER",
  "subcategory": "CSC_OTHER_MEDICAL",
  "skill_used": "cooking",
  "skills_required": [ "firstaid", 2 ],
  "difficulty": 4,
  "time": 24000,
  "reversible": false,
  "autolearn": true,
  "tools": [
    [
      [ "chemistry_set", 25 ],
      [ "hotplate", 25 ],
      [ "toolset", 2 ],
      [ "fire", -1 ]
    ],
    [
      [ "chemistry_set", -1 ]
    ]
  ],
  "components": [
    [
      [ "whiskey", 7 ],
      [ "single_malt_whiskey", 7 ],
      [ "vodka", 7 ],
      [ "rum", 7 ],
      [ "tequila", 7 ],
      [ "gin", 7 ],
      [ "triple_sec", 7 ],
      [ "bleach", 1 ]
    ],
    [
      [ "water_clean", 1 ]
    ],
    [
      [ "oxy_powder", 10 ]
    ]
  ]
},{
        "type" : "recipe",
  "result": "iodine",
  "category": "CC_CHEM",
  "subcategory": "CSC_CHEM_CHEMICALS",
  "skill_used": "cooking",
  "skills_required": [ "firstaid", 1 ],
  "difficulty": 6,
  "time": 24000,
  "reversible": false,
  "autolearn": true,
  "tools": [
    [
      [ "chemistry_set", 25 ],
      [ "hotplate", 25 ],
      [ "toolset", 2 ],
      [ "fire", -1 ]
    ],
    [
      [ "chemistry_set", -1 ]
    ]
  ],
  "components": [
    [
      [ "disinfectant", 2 ],
      [ "salt", 5 ]
    ],
    [
      [ "aspirin", 10 ]
    ]
  ]
},{
        "type" : "recipe",
  "result": "pur_tablets",
  "category": "CC_CHEM",
  "subcategory": "CSC_CHEM_OTHER",
  "skill_used": "cooking",
  "difficulty": 6,
  "time": 24000,
  "reversible": false,
  "autolearn": true,
  "tools": [
    [
      [ "chemistry_set", 25 ],
      [ "hotplate", 25 ],
      [ "toolset", 2 ],
      [ "fire", -1 ]
    ],
    [
      [ "chemistry_set", -1 ]
    ]
  ],
  "components": [
    [
      [ "iodine", 10 ]
    ],
    [
      [ "aspirin", 10 ]
    ],
    [
      [ "bleach", 1 ],
      [ "oxy_powder", 50 ]
    ]
  ]
},{
        "type" : "recipe",
  "result": "bleach",
  "category": "CC_CHEM",
  "subcategory": "CSC_CHEM_CHEMICALS",
  "skill_used": "cooking",
  "difficulty": 6,
  "time": 24000,
  "reversible": false,
  "autolearn": true,
  "tools": [
    [
      [ "chemistry_set", 50 ]
    ]
  ],
  "components": [
    [
      [ "salt_water", 2 ]
    ]
  ]
},{
        "type" : "recipe",
  "result": "ammonia",
  "category": "CC_CHEM",
  "subcategory": "CSC_CHEM_CHEMICALS",
  "skill_used": "cooking",
  "difficulty": 6,
  "time": 36000,
  "reversible": false,
  "autolearn": true,
  "tools": [
    [
      [ "chemistry_set", 50 ]
    ]
  ],
  "components": [
    [
      [ "water_clean", 1 ],
      [ "water", 1 ]
    ],
    [
      [ "scrap", 1 ]
    ],
    [
      [ "charcoal", 1 ],
      [ "lye_powder", 20 ]
    ]
  ]
},{
        "type" : "recipe",
  "result": "oxy_powder",
  "category": "CC_CHEM",
  "subcategory": "CSC_CHEM_CHEMICALS",
  "skill_used": "cooking",
  "difficulty": 8,
  "time": 12000,
  "reversible": false,
  "autolearn": true,
  "tools": [
    [
      [ "chemistry_set", 25 ],
      [ "hotplate", 25 ],
      [ "toolset", 2 ]
    ],
    [
      [ "chemistry_set", -1 ]
    ]
  ],
  "components": [
    [
      [ "bleach", 1 ]
    ],
    [
      [ "water_clean", 1 ],
      [ "water", 1 ]
    ]
  ]
},{
        "type" : "recipe",
  "result": "salt",
  "category": "CC_FOOD",
  "subcategory": "CSC_FOOD_OTHER",
  "skill_used": "cooking",
  "difficulty": 6,
  "time": 48000,
  "reversible": false,
  "autolearn": true,
  "tools": [
    [
      [ "chemistry_set", 50 ]
    ]
  ],
  "components": [
    [
      [ "lye_powder", 100 ],
      [ "bleach", 2 ]
    ],
    [
      [ "water_clean", 1 ],
      [ "water", 1 ]
    ]
  ]
},{
        "type" : "recipe",
  "result": "sugar",
  "category": "CC_FOOD",
  "subcategory": "CSC_FOOD_OTHER",
  "skill_used": "cooking",
  "difficulty": 4,
  "time": 24000,
  "reversible": false,
  "autolearn": true,
  "tools": [
    [
      [ "chemistry_set", 50 ],
      [ "hotplate", 50 ],
      [ "toolset", 2 ]
    ],
    [
      [ "chemistry_set", -1 ]
    ]
  ],
  "components": [
    [
      [ "strawberries", 2 ],
      [ "blueberries", 2 ],
      [ "raspberries", 2 ],
      [ "grapes", 2 ],
      [ "apple", 2 ],
      [ "pear", 2 ],
      [ "pineapple", 2 ],
      [ "watermelon", 2 ],
      [ "melon", 2 ],
      [ "corn", 3 ],
      [ "irradiated_apple", 2 ],
      [ "irradiated_pear", 2 ],
      [ "irradiated_pineapple", 2 ],
      [ "irradiated_watermelon", 2 ],
      [ "irradiated_melon", 2 ],
      [ "irradiated_corn", 3 ],
      [ "honeycomb", 1 ],
      [ "cola", 6 ],
      [ "rootbeer", 6 ],
      [ "purple_drink", 6 ],
      [ "syrup", 4 ],
      [ "coffee_syrup", 5 ],
      [ "bum_wine", 14 ],
      [ "con_milk", 1 ]
    ],
    [
      [ "lye_powder", 50 ]
    ],
    [
      [ "water_clean", 1 ],
      [ "water", 1 ]
    ]
  ]
},{
        "type" : "recipe",
  "result": "lye_powder",
  "category": "CC_CHEM",
  "subcategory": "CSC_CHEM_CHEMICALS",
  "skill_used": "cooking",
  "difficulty": 4,
  "time": 36000,
  "reversible": false,
  "autolearn": true,
  "tools": [
    [
      [ "chemistry_set", 25 ],
      [ "hotplate", 25 ],
      [ "toolset", 2 ]
    ],
    [
      [ "chemistry_set", -1 ]
    ]
  ],
  "components": [
    [
      [ "charcoal", 10 ]
    ],
    [
      [ "water_clean", 2 ],
      [ "water", 2 ]
    ]
  ]
},{
        "type" : "recipe",
  "result": "heatpack",
  "category": "CC_CHEM",
  "subcategory": "CSC_CHEM_OTHER",
  "skill_used": "cooking",
  "difficulty": 3,
  "time": 6000,
  "reversible": false,
  "autolearn": true,
  "tools": [
    [
      [ "chemistry_set", 2 ],
      [ "hotplate", 2 ],
      [ "toolset", 1 ],
      [ "fire", -1 ]
    ],
    [
      [ "chemistry_set", -1 ]
    ],
    [
      [ "needle_bone", 1 ],
      [ "sewing_kit", 1 ]
    ]
  ],
  "components": [
    [
      [ "rag", 1 ],
      [ "bag_plastic", 1 ]
    ],
    [
      [ "oxy_powder", 5 ]
    ],
    [
      [ "scrap", 1 ]
    ]
  ]
},{
        "type" : "recipe",
  "result": "gunpowder",
  "category": "CC_AMMO",
  "subcategory": "CSC_AMMO_COMPONENTS",
  "skill_used": "fabrication",
  "skills_required": [ "cooking", 1 ],
  "difficulty": 4,
  "time": 8000,
  "reversible": false,
  "autolearn": true,
  "tools": [
    [
      [ "chemistry_set", 50 ],
      [ "hotplate", 50 ],
      [ "toolset", 4 ]
    ],
    [
      [ "chemistry_set", -1 ]
    ]
  ],
  "components": [
    [
      [ "oxy_powder", 200 ]
    ],
    [
      [ "ammonia", 2 ],
      [ "lye_powder", 200 ]
    ],
    [
      [ "charcoal", 5 ]
    ]
  ]
},{
        "type" : "recipe",
  "result": "incendiary",
  "category": "CC_AMMO",
  "subcategory": "CSC_AMMO_COMPONENTS",
  "skill_used": "fabrication",
  "skills_required": [ "cooking", 1 ],
  "difficulty": 6,
  "time": 8000,
  "reversible": false,
  "autolearn": true,
  "tools": [
    [
      [ "chemistry_set", 50 ],
      [ "hotplate", 50 ],
      [ "toolset", 4 ]
    ],
    [
      [ "chemistry_set", -1 ]
    ]
  ],
  "components": [
    [
      [ "oxy_powder", 200 ]
    ],
    [
      [ "plastic_chunk", 4 ]
    ],
    [
      [ "sugar", 1 ]
    ]
  ]
},{
        "type" : "recipe",
  "result": "8mm_bootleg",
  "category": "CC_AMMO",
  "subcategory": "CSC_AMMO_BULLETS",
  "skill_used": "fabrication",
  "skills_required": [ "cooking", 2 ],
  "difficulty": 7,
  "time": 45000,
  "reversible": false,
  "autolearn": true,
  "tools": [
    [
      [ "chemistry_set", 50 ],
      [ "press", 50 ],
      [ "hotplate", 50 ],
      [ "toolset", 4 ]
    ],
    [
      [ "chemistry_set", -1 ]
    ],
    [
      [ "press", -1 ]
    ]
  ],
  "components": [
    [
      [ "acid", 1 ]
    ],
    [
      [ "plastic_chunk", 5 ]
    ],
    [
      [ "oxy_powder", 100 ]
    ],
    [
      [ "incendiary", 100 ]
    ],
    [
      [ "lead", 75 ],
      [ "gold_small", 75 ]
    ]
  ]
},{
        "type" : "recipe",
  "result": "8mm_bootleg_jsp",
  "category": "CC_AMMO",
  "subcategory": "CSC_AMMO_BULLETS",
  "skill_used": "fabrication",
  "skills_required": [ "cooking", 2 ],
  "difficulty": 8,
  "time": 45000,
  "reversible": false,
  "autolearn": true,
  "tools": [
    [
      [ "chemistry_set", 50 ],
      [ "press", 50 ],
      [ "hotplate", 50 ],
      [ "toolset", 4 ]
    ],
    [
      [ "chemistry_set", -1 ]
    ],
    [
      [ "press", -1 ]
    ]
  ],
  "components": [
    [
      [ "acid", 1 ]
    ],
    [
      [ "plastic_chunk", 5 ]
    ],
    [
      [ "oxy_powder", 100 ]
    ],
    [
      [ "incendiary", 100 ]
    ],
    [
      [ "lead", 75 ],
      [ "gold_small", 75 ]
    ],
    [
      [ "cu_pipe", 5]
    ]
  ]
},{
        "type" : "recipe",
  "result": "20x66_bootleg_shot",
  "category": "CC_AMMO",
  "subcategory": "CSC_AMMO_BULLETS",
  "skill_used": "fabrication",
  "skills_required": [ "cooking", 2 ],
  "difficulty": 8,
  "time": 45000,
  "reversible": false,
  "autolearn": true,
  "tools": [
    [
      [ "chemistry_set", 50 ],
      [ "press", 50 ],
      [ "hotplate", 50 ],
      [ "toolset", 4 ]
    ],
    [
      [ "chemistry_set", -1 ]
    ],
    [
      [ "press", -1 ]
    ]
  ],
  "components": [
    [
      [ "acid", 1 ]
    ],
    [
      [ "plastic_chunk", 4 ]
    ],
    [
      [ "oxy_powder", 120 ]
    ],
    [
      [ "incendiary", 120 ]
    ],
    [
      [ "lead", 160 ],
      [ "gold_small", 160 ]
    ]
  ]
},{
        "type" : "recipe",
  "result": "20x66_bootleg_flechette",
  "category": "CC_AMMO",
  "subcategory": "CSC_AMMO_BULLETS",
  "skill_used": "fabrication",
  "skills_required": [ "cooking", 2 ],
  "difficulty": 8,
  "time": 45000,
  "reversible": false,
  "autolearn": true,
  "tools": [
    [
      [ "chemistry_set", 50 ],
      [ "press", 50 ],
      [ "hotplate", 50 ],
      [ "toolset", 4 ]
    ],
    [
      [ "chemistry_set", -1 ]
    ],
    [
      [ "boltcutters", -1 ]
    ],
    [
      [ "press", -1 ]
    ]
  ],
  "components": [
    [
      [ "acid", 1 ]
    ],
    [
      [ "plastic_chunk", 4 ]
    ],
    [
      [ "oxy_powder", 120 ]
    ],
    [
      [ "incendiary", 120 ]
    ],
    [
      [ "nail", 240 ]
    ]
  ]
},{
        "type" : "recipe",
  "result": "20x66_bootleg_slug",
  "category": "CC_AMMO",
  "subcategory": "CSC_AMMO_BULLETS",
  "skill_used": "fabrication",
  "skills_required": [ "cooking", 2 ],
  "difficulty": 8,
  "time": 45000,
  "reversible": false,
  "autolearn": true,
  "tools": [
    [
      [ "chemistry_set", 50 ],
      [ "press", 50 ],
      [ "hotplate", 50 ],
      [ "toolset", 4 ]
    ],
    [
      [ "chemistry_set", -1 ]
    ],
    [
      [ "press", -1 ]
    ]
  ],
  "components": [
    [
      [ "acid", 1 ]
    ],
    [
      [ "plastic_chunk", 4 ]
    ],
    [
      [ "oxy_powder", 160 ]
    ],
    [
      [ "incendiary", 160 ]
    ],
    [
      [ "lead", 240 ],
      [ "gold_small", 240 ]
    ]
  ]
},
  {
    "type" : "recipe",
    "result": "smpistol_primer",
    "category": "CC_AMMO",
    "subcategory": "CSC_AMMO_COMPONENTS",
    "skill_used": "fabrication",
    "skills_required": [ "gun", 3 ],
    "difficulty": 4,
    "time": 45000,
    "reversible": false,
    "autolearn": true,
    "tools": [ [ ["hammer", -1], ["toolset", -1]  ],
     [
      ["tongs", -1]
     ],
     [
      ["swage", -1]
     ],
     [
      ["anvil", -1]
     ],
     [
      ["press", -1]
     ],
     [
      ["forge", 50], ["char_forge", 10]
     ]
    ],
    "components": [
      [
        [ "scrap", 4 ]
      ],
      [
        [ "oxy_powder", 100 ],
        [ "matches", 10 ]
      ]
    ]
  },
  {
    "type" : "recipe",
    "result": "lgpistol_primer",
    "category": "CC_AMMO",
    "subcategory": "CSC_AMMO_COMPONENTS",
    "skill_used": "fabrication",
    "skills_required": [ "gun", 3 ],
    "difficulty": 4,
    "time": 45000,
    "reversible": false,
    "autolearn": true,
    "tools": [ [ ["hammer", -1], ["toolset", -1]  ],
     [
      ["tongs", -1]
     ],
     [
      ["swage", -1]
     ],
     [
      ["anvil", -1]
     ],
     [
      ["press", -1]
     ],
     [
      ["forge", 50], ["char_forge", 10]
     ]
    ],
    "components": [
      [
        [ "scrap", 4 ]
      ],
      [
        [ "oxy_powder", 100 ],
        [ "matches", 10 ]
      ]
    ]
  },
  {
    "type" : "recipe",
    "result": "smrifle_primer",
    "category": "CC_AMMO",
    "subcategory": "CSC_AMMO_COMPONENTS",
    "skill_used": "fabrication",
    "skills_required": [ "gun", 3 ],
    "difficulty": 4,
    "time": 45000,
    "reversible": false,
    "autolearn": true,
  "tools": [ [ ["hammer", -1], ["toolset", -1]  ],
     [
      ["tongs", -1]
     ],
     [
      ["swage", -1]
     ],
     [
      ["anvil", -1]
     ],
     [
      ["press", -1]
     ],
     [
      ["forge", 50], ["char_forge", 10]
     ]
    ],
    "components": [
      [
        [ "scrap", 4 ]
      ],
      [
        [ "oxy_powder", 100 ],
        [ "matches", 10 ]
      ]
    ]
  },
  {
    "type" : "recipe",
    "result": "lgrifle_primer",
    "category": "CC_AMMO",
    "subcategory": "CSC_AMMO_COMPONENTS",
    "skill_used": "fabrication",
    "skills_required": [ "gun", 3 ],
    "difficulty": 4,
    "time": 45000,
    "reversible": false,
    "autolearn": true,
  "tools": [ [ ["hammer", -1], ["toolset", -1]  ],
     [
      ["tongs", -1]
     ],
     [
      ["swage", -1]
     ],
     [
      ["anvil", -1]
     ],
     [
      ["press", -1]
     ],
     [
      ["forge", 50], ["char_forge", 10]
     ]
    ],
    "components": [
      [
        [ "scrap", 4 ]
      ],
      [
        [ "oxy_powder", 100 ],
        [ "matches", 10 ]
      ]
    ]
  },
  {
    "type" : "recipe",
    "result": "shotgun_primer",
    "category": "CC_AMMO",
    "subcategory": "CSC_AMMO_COMPONENTS",
    "skill_used": "fabrication",
    "skills_required": [ "gun", 3 ],
    "difficulty": 4,
    "time": 45000,
    "reversible": false,
    "autolearn": true,
  "tools": [ [ ["hammer", -1], ["toolset", -1]  ],
     [
      ["tongs", -1]
     ],
     [
      ["swage", -1]
     ],
     [
      ["anvil", -1]
     ],
     [
      ["press", -1]
     ],
     [
      ["forge", 50], ["char_forge", 10]
     ]
    ],
    "components": [
      [
        [ "scrap", 4 ]
      ],
      [
        [ "oxy_powder", 100 ],
        [ "matches", 10 ]
      ]
    ]
  },
  {
    "type": "recipe",
    "result": "lead",
    "category": "CC_AMMO",
    "subcategory": "CSC_AMMO_COMPONENTS",
    "skill_used": "fabrication",
    "skills_required": [ "gun", 1 ],
    "difficulty": 2,
    "time": 30000,
    "reversible": false,
    "autolearn": true,
    "tools": [
     [
      [ "press", -1 ]
     ],
     [
      ["crucible", -1]
     ],
     [
      ["forge", 50], ["char_forge", 10]
     ]
    ],
    "components": [
      [
        [ "steel_chunk", 7 ],
        [ "scrap", 21 ]
      ]
    ]
  },{
  "type" : "recipe",
  "result": "antenna",
  "category": "CC_ELECTRONIC",
  "subcategory": "CSC_ELECTRONIC_COMPONENTS",
  "difficulty": 0,
  "time": 3000,
  "reversible": false,
  "autolearn": true,
  "tools": [
    [
      [ "hacksaw", -1 ],
      [ "toolset", -1 ]
    ]
  ],
  "components": [
    [
      [ "knife_butter", 2 ]
    ]
  ]
},{
  "type" : "recipe",
  "result": "directional_antenna",
  "category": "CC_ELECTRONIC",
  "subcategory": "CSC_ELECTRONIC_COMPONENTS",
  "skill_used": "electronics",
  "difficulty": 4,
  "time": 5000,
  "reversible": true,
  "autolearn": true,
  "tools": [
    [
      [ "hacksaw", -1 ], [ "toolset", -1 ]
    ],
    [
      [ "rock", -1 ],
      [ "primitive_hammer", -1 ],
      [ "hammer", -1 ],
      [ "hatchet", -1 ],
      [ "toolset", -1 ]
    ]
  ],
  "components": [
    [
      [ "amplifier", 1 ]
    ],
    [
      [ "wire", 6 ]
    ],
    [
      [ "2x4", 2 ]
    ],
    [
      [ "nail", 12 ]
    ]
  ]
},{
  "type" : "recipe",
  "result": "amplifier",
  "category": "CC_ELECTRONIC",
  "subcategory": "CSC_ELECTRONIC_COMPONENTS",
  "skill_used": "electronics",
  "difficulty": 1,
  "time": 4000,
  "reversible": true,
  "autolearn": true,
  "tools": [
    [
      [ "screwdriver", -1 ],
      [ "toolset", -1 ]
    ],
    [
      [ "soldering_iron", 4 ],
      [ "toolset", 1 ]
    ]
  ],
  "components": [
    [
      [ "circuit", 1 ]
    ],
    [
      [ "e_scrap", 3 ]
    ],
    [
      [ "cable", 1 ]
    ]
  ]
},{
  "type" : "recipe",
  "result": "power_supply",
  "category": "CC_ELECTRONIC",
  "subcategory": "CSC_ELECTRONIC_COMPONENTS",
  "skill_used": "electronics",
  "difficulty": 1,
  "time": 6500,
  "reversible": false,
  "autolearn": true,
  "tools": [
    [
      [ "screwdriver", -1 ],
      [ "toolset", -1 ]
    ],
    [
      [ "soldering_iron", 3 ],
      [ "toolset", 1 ]
    ]
  ],
  "components": [
    [
      [ "amplifier", 2 ]
    ],
    [
      [ "cable", 20 ]
    ]
  ]
},{
        "type" : "recipe",
  "result": "receiver",
  "category": "CC_ELECTRONIC",
  "subcategory": "CSC_ELECTRONIC_COMPONENTS",
  "skill_used": "electronics",
  "difficulty": 2,
  "time": 12000,
  "reversible": true,
  "autolearn": true,
  "tools": [
    [
      [ "screwdriver", -1 ],
      [ "toolset", -1 ]
    ],
    [
      [ "soldering_iron", 4 ],
      [ "toolset", 1 ]
    ]
  ],
  "components": [
    [
      [ "circuit", 2 ]
    ],
    [
      [ "e_scrap", 5 ]
    ],
    [
      [ "cable", 2 ]
    ]
  ]
},{
        "type" : "recipe",
  "result": "transponder",
  "category": "CC_ELECTRONIC",
  "subcategory": "CSC_ELECTRONIC_COMPONENTS",
  "skill_used": "electronics",
  "difficulty": 3,
  "time": 14000,
  "reversible": true,
  "autolearn": true,
  "tools": [
    [
      [ "screwdriver", -1 ],
      [ "toolset", -1 ]
    ],
    [
      [ "soldering_iron", 7 ],
      [ "toolset", 1 ]
    ]
  ],
  "components": [
    [
      [ "circuit", 3 ]
    ],
    [
      [ "e_scrap", 7 ]
    ],
    [
      [ "cable", 3 ]
    ]
  ]
},{
        "type" : "recipe",
  "result": "lightstrip_inactive",
  "category": "CC_ELECTRONIC",
  "subcategory": "CSC_ELECTRONIC_LIGHTING",
  "skill_used": "electronics",
  "difficulty": 0,
  "time": 10000,
  "reversible": false,
  "autolearn": true,
  "components": [
    [
      [ "amplifier", 1 ]
    ],
    [
      [ "cable", 5 ]
    ],
    [
      [ "battery", 15 ]
    ]
  ]
},{
        "type" : "recipe",
  "result": "flashlight",
  "category": "CC_ELECTRONIC",
  "subcategory": "CSC_ELECTRONIC_LIGHTING",
  "skill_used": "electronics",
  "difficulty": 1,
  "time": 10000,
  "reversible": true,
  "decomp_learn": 0,
  "autolearn": true,
  "components": [
    [
      [ "amplifier", 1 ]
    ],
    [
      [ "scrap", 4 ],
      [ "can_drink", 1 ],
      [ "can_food", 1 ],
      [ "bottle_glass", 1 ],
      [ "bottle_plastic", 1 ]
    ],
    [
      [ "cable", 10 ]
    ]
  ]
},{
        "type" : "recipe",
  "result": "floodlight",
  "category": "CC_OTHER",
  "subcategory": "CSC_OTHER_PARTS",
  "skill_used": "mechanics",
  "skills_required": [ "electronics", 1 ],
  "difficulty": 2,
  "time": 15000,
  "reversible": true,
  "decomp_learn": 0,
  "autolearn": true,
  "components": [
    [
      [ "amplifier", 4 ]
    ],
    [
      [ "steel_chunk", 2 ],
      [ "scrap", 6 ]
    ],
    [
      [ "cable", 10 ]
    ]
  ]
},{
        "type" : "recipe",
  "result": "soldering_iron",
  "category": "CC_OTHER",
  "subcategory": "CSC_OTHER_TOOLS",
  "skill_used": "electronics",
  "difficulty": 1,
  "time": 20000,
  "reversible": true,
  "decomp_learn": 0,
  "autolearn": true,
  "components": [
    [
      [ "antenna", 1 ],
      [ "screwdriver", 1 ],
      [ "xacto", 1 ],
      [ "knife_butter", 1 ]
    ],
    [
      [ "power_supply", 1 ]
    ],
    [
      [ "element", 1 ]
    ],
    [
      [ "scrap", 2 ]
    ]
  ]
},{
        "type" : "recipe",
  "result": "battery",
  "category": "CC_ELECTRONIC",
  "subcategory": "CSC_ELECTRONIC_COMPONENTS",
  "skill_used": "fabrication",
  "skills_required": [ "electronics", 1 ],
  "difficulty": 2,
  "time": 5000,
  "reversible": false,
  "autolearn": true,
  "tools": [
    [
      [ "screwdriver", -1 ],
      [ "toolset", -1 ]
    ]
  ],
  "components": [
    [
      [ "lemon", 2 ],
      [ "acid", 1 ],
      [ "vinegar", 2 ]
    ],
    [
      [ "steel_chunk", 1 ],
      [ "knife_butter", 1 ],
      [ "knife_steak", 1 ],
      [ "bolt_steel", 1 ],
      [ "scrap", 1 ]
    ],
    [
      [ "can_drink", 1 ],
      [ "can_food", 1 ],
      [ "canister_empty", 1 ]
    ]
  ]
},{
        "type" : "recipe",
  "result": "battery_compartment",
  "category": "CC_ELECTRONIC",
  "subcategory": "CSC_ELECTRONIC_COMPONENTS",
  "skill_used": "fabrication",
  "skills_required": [ "electronics", 3 ],
  "difficulty": 3,
  "time": 15000,
  "reversible": true,
  "autolearn": false,
  "decomp_learn": 3,
  "book_learn": [[ "manual_electronics", 3 ], [ "textbook_electronics", 3 ]],
  "tools": [
    [
      [ "screwdriver", -1 ],
      [ "toolset", -1 ]
    ],
    [
      [ "soldering_iron", 5 ],
      [ "toolset", 1 ]
    ]
  ],
  "components": [
    [
      [ "scrap", 4 ]
    ],
    [
      [ "cable", 5 ]
    ]
  ]
},{
        "type" : "recipe",
  "result": "coilgun",
  "category": "CC_WEAPON",
  "subcategory": "CSC_WEAPON_RANGED",
  "skill_used": "electronics",
  "skills_required": [ "gun", 1 ],
  "difficulty": 3,
  "time": 25000,
  "reversible": true,
  "autolearn": true,
  "tools": [
    [
      [ "screwdriver", -1 ],
      [ "toolset", -1 ]
    ],
    [
      [ "soldering_iron", 10 ],
      [ "toolset", 1 ]
    ]
  ],
  "components": [
    [
      [ "pipe", 1 ]
    ],
    [
      [ "power_supply", 1 ]
    ],
    [
      [ "amplifier", 1 ]
    ],
    [
      [ "scrap", 6 ]
    ],
    [
      [ "cable", 20 ]
    ]
  ]
},{
        "type" : "recipe",
  "result": "noise_emitter",
  "id_suffix": "radio-mod",
  "category": "CC_ELECTRONIC",
  "subcategory": "CSC_ELECTRONIC_OTHER",
  "skill_used": "electronics",
  "difficulty": 1,
  "time": 15000,
  "reversible": false,
  "autolearn": true,
  "tools": [
    [
      [ "screwdriver", -1 ],
      [ "toolset", -1 ]
    ],
    [
      [ "soldering_iron", 5 ],
      [ "toolset", 1 ]
    ]
  ],
  "components": [
    [
      [ "radio", 1 ]
    ],
    [
      [ "amplifier", 2 ]
    ]
  ]
},{
        "type" : "recipe",
  "result": "noise_emitter",
  "id_suffix": "from-scratch",
  "category": "CC_ELECTRONIC",
  "subcategory": "CSC_ELECTRONIC_OTHER",
  "skill_used": "electronics",
  "difficulty": 2,
  "time": 30000,
  "reversible": true,
  "autolearn": true,
  "tools": [
    [
      [ "screwdriver", -1 ],
      [ "toolset", -1 ]
    ],
    [
      [ "soldering_iron", 10 ],
      [ "toolset", 1 ]
    ]
  ],
  "components": [
    [
      [ "amplifier", 2 ]
    ],
    [
      [ "antenna", 1 ]
    ],
    [
      [ "scrap", 5 ]
    ],
    [
      [ "cable", 7 ]
    ]
  ]
},{
        "type" : "recipe",
  "result": "radio",
  "category": "CC_ELECTRONIC",
  "subcategory": "CSC_ELECTRONIC_OTHER",
  "skill_used": "electronics",
  "difficulty": 2,
  "time": 25000,
  "reversible": true,
  "autolearn": true,
  "tools": [
    [
      [ "screwdriver", -1 ],
      [ "toolset", -1 ]
    ],
    [
      [ "soldering_iron", 10 ],
      [ "toolset", 1 ]
    ]
  ],
  "components": [
    [
      [ "receiver", 1 ]
    ],
    [
      [ "antenna", 1 ]
    ],
    [
      [ "scrap", 5 ]
    ],
    [
      [ "cable", 7 ]
    ]
  ]
},{
        "type" : "recipe",
  "result": "water_purifier",
  "category": "CC_OTHER",
  "subcategory": "CSC_OTHER_TOOLS",
  "skill_used": "mechanics",
  "skills_required": [ "electronics", 1 ],
  "difficulty": 3,
  "time": 25000,
  "reversible": true,
  "autolearn": true,
  "tools": [
    [
      [ "screwdriver", -1 ],
      [ "toolset", -1 ]
    ]
  ],
  "components": [
    [
      [ "element", 8 ]
    ],
    [
      [ "bottle_glass", 2 ],
      [ "bottle_plastic", 5 ]
    ],
    [
      [ "hose", 1 ]
    ],
    [
      [ "scrap", 3 ]
    ],
    [
      [ "cable", 5 ]
    ]
  ]
},{
        "type" : "recipe",
  "result": "hotplate",
  "category": "CC_OTHER",
  "subcategory": "CSC_OTHER_TOOLS",
  "skill_used": "electronics",
  "difficulty": 3,
  "time": 30000,
  "reversible": true,
  "autolearn": true,
  "tools": [
    [
      [ "screwdriver", -1 ],
      [ "toolset", -1 ]
    ]
  ],
  "components": [
    [
      [ "element", 4 ]
    ],
    [
      [ "amplifier", 1 ]
    ],
    [
      [ "scrap", 2 ],
      [ "pan", 1 ],
      [ "pot", 1 ],
      [ "knife_butcher", 2 ],
      [ "knife_steak", 6 ],
      [ "knife_butter", 6 ],
      [ "muffler", 1 ]
    ],
    [
      [ "cable", 10 ]
    ]
  ]
},{
        "type" : "recipe",
  "result": "tazer",
  "category": "CC_ELECTRONIC",
  "subcategory": "CSC_ELECTRONIC_OTHER",
  "skill_used": "electronics",
  "difficulty": 3,
  "time": 25000,
  "reversible": true,
  "autolearn": true,
  "tools": [
    [
      [ "screwdriver", -1 ],
      [ "toolset", -1 ]
    ],
    [
      [ "soldering_iron", 10 ],
      [ "toolset", 1 ]
    ]
  ],
  "components": [
    [
      [ "amplifier", 1 ]
    ],
    [
      [ "power_supply", 1 ]
    ],
    [
      [ "scrap", 2 ]
    ]
  ]
},{
        "type" : "recipe",
  "result": "veh_tracker",
  "category": "CC_OTHER",
  "subcategory": "CSC_OTHER_PARTS",
  "skill_used": "electronics",
  "difficulty": 4,
  "time": 30000,
  "reversible": true,
  "autolearn": true,
  "tools": [
    [
      [ "screwdriver", -1 ],
      [ "toolset", -1 ]
    ],
    [
      [ "soldering_iron", 14 ],
      [ "toolset", 1 ]
    ]
  ],
  "components": [
    [
      [ "amplifier", 1 ]
    ],
    [
      [ "transponder", 1 ]
    ],
    [
      [ "scrap", 5 ]
    ],
    [
      [ "cable", 10 ]
    ]
  ]
},{
        "type" : "recipe",
  "result": "two_way_radio",
  "category": "CC_ELECTRONIC",
  "subcategory": "CSC_ELECTRONIC_OTHER",
  "skill_used": "electronics",
  "difficulty": 4,
  "time": 30000,
  "reversible": true,
  "autolearn": false,
  "tools": [
    [
      [ "screwdriver", -1 ],
      [ "toolset", -1 ]
    ],
    [
      [ "soldering_iron", 14 ],
      [ "toolset", 1 ]
    ]
  ],
  "components": [
    [
      [ "amplifier", 1 ]
    ],
    [
      [ "transponder", 1 ]
    ],
    [
      [ "receiver", 1 ]
    ],
    [
      [ "antenna", 1 ]
    ],
    [
      [ "scrap", 5 ]
    ],
    [
      [ "cable", 10 ]
    ]
  ]
},{
        "type" : "recipe",
  "result": "electrohack",
  "category": "CC_ELECTRONIC",
  "subcategory": "CSC_ELECTRONIC_OTHER",
  "skill_used": "electronics",
  "skills_required": [ "computer", 1 ],
  "difficulty": 4,
  "time": 35000,
  "reversible": true,
  "autolearn": true,
  "tools": [
    [
      [ "screwdriver", -1 ],
      [ "toolset", -1 ]
    ],
    [
      [ "soldering_iron", 10 ],
      [ "toolset", 1 ]
    ]
  ],
  "components": [
    [
      [ "processor", 1 ]
    ],
    [
      [ "RAM", 1 ]
    ],
    [
      [ "scrap", 4 ]
    ],
    [
      [ "cable", 10 ]
    ]
  ]
},{
        "type" : "recipe",
  "result": "EMPbomb",
  "category": "CC_WEAPON",
  "subcategory": "CSC_WEAPON_EXPLOSIVE",
  "skill_used": "electronics",
  "difficulty": 4,
  "time": 32000,
  "reversible": false,
  "autolearn": true,
  "tools": [
    [
      [ "screwdriver", -1 ],
      [ "toolset", -1 ]
    ],
    [
      [ "soldering_iron", 6 ],
      [ "toolset", 1 ]
    ]
  ],
  "components": [
    [
      [ "superglue", 1 ],
      [ "string_36", 1 ]
    ],
    [
      [ "scrap", 3 ],
      [ "can_food", 1 ],
      [ "can_drink", 1 ],
      [ "canister_empty", 1 ]
    ],
    [
      [ "power_supply", 1 ],
      [ "amplifier", 1 ]
    ],
    [
      [ "cable", 5 ]
    ]
  ]
},{
        "type" : "recipe",
  "result": "mp3",
  "category": "CC_ELECTRONIC",
  "subcategory": "CSC_ELECTRONIC_OTHER",
  "skill_used": "electronics",
  "skills_required": [ "computer", 1 ],
  "difficulty": 5,
  "time": 40000,
  "reversible": true,
  "autolearn": true,
  "tools": [
    [
      [ "screwdriver", -1 ],
      [ "toolset", -1 ]
    ],
    [
      [ "soldering_iron", 5 ],
      [ "toolset", 1 ]
    ]
  ],
  "components": [
    [
      [ "superglue", 1 ]
    ],
    [
      [ "antenna", 1 ]
    ],
    [
      [ "amplifier", 1 ]
    ],
    [
      [ "cable", 2 ]
    ]
  ]
},{
        "type" : "recipe",
  "result": "portable_game",
  "category": "CC_ELECTRONIC",
  "subcategory": "CSC_ELECTRONIC_OTHER",
  "skill_used": "electronics",
  "skills_required": ["computer",  5],
  "difficulty": 8,
  "time": 60000,
  "reversible": true,
  "autolearn": true,
  "tools": [
    [
      ["screwdriver", -1],
      ["toolset", -1]
    ],
    [
      ["soldering_iron", 10],
      ["toolset", 2]
    ]
  ],
  "components": [
    [
        ["superglue", 1]
    ],
    [
      ["processor", 1]
    ],
    [
      ["RAM", 2]
    ],
    [
      ["amplifier", 1]
    ],
    [
      ["cable", 2]
    ],
    [
      ["plastic_chunk", 2]
    ],
    [
      ["small_lcd_screen", 1]
    ]
  ]
},{
        "type" : "recipe",
  "result": "geiger_off",
  "category": "CC_OTHER",
  "subcategory": "CSC_OTHER_TOOLS",
  "skill_used": "electronics",
  "difficulty": 5,
  "time": 35000,
  "reversible": true,
  "autolearn": true,
  "tools": [
    [
      [ "screwdriver", -1 ],
      [ "toolset", -1 ]
    ],
    [
      [ "soldering_iron", 14 ],
      [ "toolset", 1 ]
    ]
  ],
  "components": [
    [
      [ "power_supply", 1 ]
    ],
    [
      [ "amplifier", 2 ]
    ],
    [
      [ "scrap", 6 ]
    ],
    [
      [ "cable", 10 ]
    ]
  ]
},{
        "type" : "recipe",
  "result": "UPS_off",
  "category": "CC_ELECTRONIC",
  "subcategory": "CSC_ELECTRONIC_COMPONENTS",
  "skill_used": "electronics",
  "difficulty": 5,
  "time": 45000,
  "reversible": true,
  "decomp_learn": 4,
  "autolearn": true,
  "book_learn": [[ "recipe_lab_elec", 4 ]],
  "tools": [
    [
      [ "screwdriver", -1 ],
      [ "toolset", -1 ]
    ],
    [
      [ "soldering_iron", 24 ],
      [ "toolset", 2 ]
    ]
  ],
  "components": [
    [
      [ "power_supply", 4 ]
    ],
    [
      [ "amplifier", 3 ]
    ],
    [
      [ "scrap", 4 ]
    ],
    [
      [ "cable", 10 ]
    ]
  ]
},{
        "type" : "recipe",
  "result" : "adv_UPS_off",
  "category" : "CC_ELECTRONIC",
  "subcategory": "CSC_ELECTRONIC_COMPONENTS",
  "skill_used" : "electronics",
  "skills_required": [ "mechanics", 1 ],
  "difficulty" : 9,
  "time" : 85000,
  "reversible" : true,
  "decomp_learn" : 4,
  "autolearn" : false,
  "book_learn": [[ "recipe_lab_elec", 7 ]],
  "tools" : [
    [
      [ "screwdriver", -1 ],
      [ "toolset", -1 ]
    ],
    [
      [ "soldering_iron", 24 ],
      [ "toolset", 2 ]
    ]
  ],
  "components" : [
    [
      [ "power_supply", 6 ]
    ],
    [
      [ "amplifier", 5 ]
    ],
    [
      [ "scrap", 4 ]
    ],
    [
      [ "cable", 14 ]
    ],
    [
      [ "plut_cell", 2 ]
    ]
  ]
},{
        "type" : "recipe",
  "result": "bio_power_storage",
  "category": "CC_ELECTRONIC",
  "subcategory": "CSC_ELECTRONIC_CBMS",
  "skill_used": "electronics",
  "skills_required": [ "firstaid", 5 ],
  "difficulty": 6,
  "time": 50000,
  "reversible": true,
  "autolearn": false,
  "book_learn": [[ "recipe_lab_elec", 6 ]],
  "tools": [
    [
      [ "screwdriver", -1 ],
      [ "toolset", -1 ]
    ],
    [
      [ "soldering_iron", 20 ],
      [ "toolset", 2 ]
    ]
  ],
  "components": [
    [
      [ "power_supply", 6 ],
      [ "UPS_off", 1 ]
    ],
    [
      [ "amplifier", 4 ]
    ],
    [
      [ "plut_cell", 1 ]
    ],
    [
      [ "burnt_out_bionic", 1 ],
      [ "processor", 2 ]
    ]
  ]
},{
        "type" : "recipe",
  "result": "bio_power_storage_mkII",
  "category": "CC_ELECTRONIC",
  "subcategory": "CSC_ELECTRONIC_CBMS",
  "skill_used": "electronics",
  "skills_required": [ "firstaid", 5 ],
  "difficulty": 12,
  "time": 70000,
  "reversible": true,
  "autolearn": false,
  "book_learn": [[ "recipe_lab_elec", 8 ]],
  "tools": [
    [
      [ "screwdriver", -1 ],
      [ "toolset", -1 ]
    ],
    [
      [ "soldering_iron", 32 ],
      [ "toolset", 2 ]
    ]
  ],
  "components": [
    [
      [ "power_supply", 10 ],
      [ "UPS_off", 2 ],
      [ "adv_UPS_off", 1 ]
    ],
    [
      [ "amplifier", 6 ]
    ],
    [
      [ "plut_cell", 2 ]
    ],
    [
      [ "burnt_out_bionic", 1 ],
      [ "processor", 2 ]
    ]
  ]
},{
        "type" : "recipe",
  "result": "bio_solar",
  "category": "CC_ELECTRONIC",
  "subcategory": "CSC_ELECTRONIC_CBMS",
  "skill_used": "electronics",
  "skills_required": [ "firstaid", 5 ],
  "difficulty": 7,
  "time": 50000,
  "reversible": true,
  "autolearn": false,
  "book_learn": [[ "recipe_lab_elec", 7 ]],
  "tools": [
    [
      [ "screwdriver", -1 ],
      [ "toolset", -1 ]
    ],
    [
      [ "soldering_iron", 20 ],
      [ "toolset", 2 ]
    ]
  ],
  "components": [
    [
      [ "power_supply", 4 ]
    ],
    [
      [ "amplifier", 2 ]
    ],
    [
      [ "solar_cell", 4 ]
    ],
    [
      [ "burnt_out_bionic", 1 ],
      [ "processor", 2 ]
    ]
  ]
},{
        "type" : "recipe",
  "result": "bio_batteries",
  "category": "CC_ELECTRONIC",
  "subcategory": "CSC_ELECTRONIC_CBMS",
  "skill_used": "electronics",
  "skills_required": [ "firstaid", 5 ],
  "difficulty": 7,
  "time": 50000,
  "reversible": true,
  "autolearn": false,
  "book_learn": [[ "recipe_lab_elec", 7 ]],
  "tools": [
    [
      [ "screwdriver", -1 ],
      [ "toolset", -1 ]
    ],
    [
      [ "soldering_iron", 20 ],
      [ "toolset", 2 ]
    ]
  ],
  "components": [
    [
      [ "power_supply", 2 ]
    ],
    [
      [ "amplifier", 2 ]
    ],
    [
      [ "burnt_out_bionic", 1 ],
      [ "processor", 2 ]
    ]
  ]
},{
        "type" : "recipe",
  "result": "bio_power_armor_interface",
  "category": "CC_ELECTRONIC",
  "subcategory": "CSC_ELECTRONIC_CBMS",
  "skill_used": "electronics",
  "skills_required": [ "firstaid", 5 ],
  "difficulty": 6,
  "time": 50000,
  "reversible": true,
  "autolearn": false,
  "book_learn": [[ "recipe_lab_elec", 7 ]],
  "tools": [
    [
      [ "screwdriver", -1 ],
      [ "toolset", -1 ]
    ],
    [
      [ "soldering_iron", 20 ],
      [ "toolset", 2 ]
    ]
  ],
  "components": [
    [
      [ "power_supply", 2 ]
    ],
    [
      [ "amplifier", 2 ]
    ],
    [
      [ "burnt_out_bionic", 1 ],
      [ "processor", 2 ]
    ]
  ]
},{
        "type" : "recipe",
  "result": "bio_power_armor_interface_mkII",
  "category": "CC_ELECTRONIC",
  "subcategory": "CSC_ELECTRONIC_CBMS",
  "skill_used": "electronics",
  "skills_required": [ "firstaid", 5 ],
  "difficulty": 9,
  "time": 50000,
  "reversible": true,
  "autolearn": false,
  "book_learn": [[ "recipe_lab_elec", 8 ]],
  "tools": [
    [
      [ "screwdriver", -1 ],
      [ "toolset", -1 ]
    ],
    [
      [ "soldering_iron", 20 ],
      [ "toolset", 2 ]
    ]
  ],
  "components": [
    [
      [ "power_supply", 5 ]
    ],
    [
      [ "amplifier", 3 ]
    ],
    [
      [ "plut_cell", 5 ]
    ],
    [
      [ "burnt_out_bionic", 1 ],
      [ "processor", 2 ]
    ]
  ]
},{
        "type" : "recipe",
  "result": "bio_evap",
  "category": "CC_ELECTRONIC",
  "subcategory": "CSC_ELECTRONIC_CBMS",
  "skill_used": "electronics",
  "skills_required": [ "firstaid", 5 ],
  "difficulty": 7,
  "time": 50000,
  "reversible": true,
  "autolearn": false,
  "decomp_learn": 5,
  "book_learn": [[ "recipe_lab_elec", 7 ]],
  "tools": [
    [
      [ "screwdriver", -1 ],
      [ "toolset", -1 ]
    ],
    [
      [ "soldering_iron", 20 ],
      [ "toolset", 2 ]
    ]
  ],
  "components": [
    [
      [ "power_supply", 2 ]
    ],
    [
      [ "hose", 1 ]
    ],
    [
      [ "burnt_out_bionic", 1 ],
      [ "processor", 2 ]
    ]
  ]
},{
        "type" : "recipe",
  "result": "bio_laser",
  "category": "CC_ELECTRONIC",
  "subcategory": "CSC_ELECTRONIC_CBMS",
  "skill_used": "electronics",
  "skills_required": [ "firstaid", 5 ],
  "difficulty": 9,
  "time": 50000,
  "reversible": true,
  "autolearn": false,
  "decomp_learn": 7,
  "book_learn": [[ "recipe_lab_elec", 7 ]],
  "tools": [
    [
      [ "screwdriver", -1 ],
      [ "toolset", -1 ]
    ],
    [
      [ "soldering_iron", 20 ],
      [ "toolset", 2 ]
    ]
  ],
  "components": [
    [
      [ "power_supply", 2 ]
    ],
    [
      [ "amplifier", 2 ]
    ],
    [
      [ "lens", 2 ]
    ],
    [
      [ "burnt_out_bionic", 1 ],
      [ "processor", 2 ]
    ]
  ]
},{
        "type" : "recipe",
  "result": "bio_flashlight",
  "category": "CC_ELECTRONIC",
  "subcategory": "CSC_ELECTRONIC_CBMS",
  "skill_used": "electronics",
  "skills_required": [ "firstaid", 5 ],
  "difficulty": 6,
  "time": 50000,
  "reversible": true,
  "autolearn": false,
  "decomp_learn": 5,
  "book_learn": [[ "recipe_lab_elec", 5 ]],
  "tools": [
    [
      [ "screwdriver", -1 ],
      [ "toolset", -1 ]
    ],
    [
      [ "soldering_iron", 20 ],
      [ "toolset", 2 ]
    ]
  ],
  "components": [
    [
      [ "power_supply", 1 ]
    ],
    [
      [ "amplifier", 1 ]
    ],
    [
      [ "lens", 2 ]
    ],
    [
      [ "burnt_out_bionic", 1 ],
      [ "processor", 2 ]
    ]
  ]
},{
        "type" : "recipe",
  "result": "bio_water_extractor",
  "category": "CC_ELECTRONIC",
  "subcategory": "CSC_ELECTRONIC_CBMS",
  "skill_used": "electronics",
  "skills_required": [ "firstaid", 5 ],
  "difficulty": 7,
  "time": 50000,
  "reversible": true,
  "autolearn": false,
  "decomp_learn": 5,
  "book_learn": [[ "recipe_lab_elec", 6 ]],
  "tools": [
    [
      [ "screwdriver", -1 ],
      [ "toolset", -1 ]
    ],
    [
      [ "soldering_iron", 20 ],
      [ "toolset", 2 ]
    ]
  ],
  "components": [
    [
      [ "power_supply", 2 ]
    ],
    [
      [ "element", 1 ]
    ],
    [
      [ "hose", 1 ]
    ],
    [
      [ "burnt_out_bionic", 1 ],
      [ "processor", 2 ]
    ]
  ]
},{
        "type" : "recipe",
  "result": "bio_armor_head",
  "category": "CC_ELECTRONIC",
  "subcategory": "CSC_ELECTRONIC_CBMS",
  "skill_used": "electronics",
  "skills_required": [ "firstaid", 5 ],
  "difficulty": 6,
  "time": 50000,
  "reversible": true,
  "autolearn": false,
  "decomp_learn": 5,
  "book_learn": [[ "recipe_lab_elec", 6 ]],
  "tools": [
    [
      [ "screwdriver", -1 ],
      [ "toolset", -1 ]
    ],
    [
      [ "wrench", -1 ],
      [ "toolset", -1 ]
    ],
    [
      [ "hammer", -1 ],
      [ "hatchet", -1 ],
      [ "toolset", -1 ]
    ],
    [
      [ "soldering_iron", 20 ],
      [ "toolset", 2 ]
    ]
  ],
  "components": [
    [
      [ "alloy_sheet", 4 ],
      [ "alloy_plate", 1 ]
    ],
    [
      [ "burnt_out_bionic", 1 ]
    ]
  ]
},{
        "type" : "recipe",
  "result": "bio_armor_arms",
  "category": "CC_ELECTRONIC",
  "subcategory": "CSC_ELECTRONIC_CBMS",
  "skill_used": "electronics",
  "skills_required": [ "firstaid", 5 ],
  "difficulty": 6,
  "time": 50000,
  "reversible": true,
  "autolearn": false,
  "decomp_learn": 5,
  "book_learn": [[ "recipe_lab_elec", 6 ]],
  "tools": [
    [
      [ "screwdriver", -1 ],
      [ "toolset", -1 ]
    ],
    [
      [ "wrench", -1 ],
      [ "toolset", -1 ]
    ],
    [
      [ "hammer", -1 ],
      [ "hatchet", -1 ],
      [ "toolset", -1 ]
    ],
    [
      [ "soldering_iron", 20 ],
      [ "toolset", 2 ]
    ]
  ],
  "components": [
    [
      [ "alloy_sheet", 4 ],
      [ "alloy_plate", 1 ]
    ],
    [
      [ "burnt_out_bionic", 1 ]
    ]
  ]
},{
        "type" : "recipe",
  "result": "bio_armor_torso",
  "category": "CC_ELECTRONIC",
  "subcategory": "CSC_ELECTRONIC_CBMS",
  "skill_used": "electronics",
  "skills_required": [ "firstaid", 5 ],
  "difficulty": 6,
  "time": 50000,
  "reversible": true,
  "autolearn": false,
  "decomp_learn": 5,
  "book_learn": [[ "recipe_lab_elec", 6 ]],
  "tools": [
    [
      [ "screwdriver", -1 ],
      [ "toolset", -1 ]
    ],
    [
      [ "wrench", -1 ],
      [ "toolset", -1 ]
    ],
    [
      [ "hammer", -1 ],
      [ "hatchet", -1 ],
      [ "toolset", -1 ]
    ],
    [
      [ "soldering_iron", 20 ],
      [ "toolset", 2 ]
    ]
  ],
  "components": [
    [
      [ "alloy_sheet", 4 ],
      [ "alloy_plate", 1 ]
    ],
    [
      [ "burnt_out_bionic", 1 ]
    ]
  ]
},{
        "type" : "recipe",
  "result": "bio_armor_legs",
  "category": "CC_ELECTRONIC",
  "subcategory": "CSC_ELECTRONIC_CBMS",
  "skill_used": "electronics",
  "skills_required": [ "firstaid", 5 ],
  "difficulty": 6,
  "time": 50000,
  "reversible": true,
  "autolearn": false,
  "decomp_learn": 5,
  "book_learn": [[ "recipe_lab_elec", 6 ]],
  "tools": [
    [
      [ "screwdriver", -1 ],
      [ "toolset", -1 ]
    ],
    [
      [ "wrench", -1 ],
      [ "toolset", -1 ]
    ],
    [
      [ "hammer", -1 ],
      [ "hatchet", -1 ],
      [ "toolset", -1 ]
    ],
    [
      [ "soldering_iron", 20 ],
      [ "toolset", 2 ]
    ]
  ],
  "components": [
    [
      [ "alloy_sheet", 4 ],
      [ "alloy_plate", 1 ]
    ],
    [
      [ "burnt_out_bionic", 1 ]
    ]
  ]
},{
        "type" : "recipe",
  "result": "bio_recycler",
  "id_suffix": "uncraft",
  "category": "CC_NONCRAFT",
  "subcategory": "CSC_NONCRAFT",
  "skill_used": "electronics",
  "skills_required": [ "firstaid", 5 ],
  "difficulty": 7,
  "time": 50000,
  "reversible": true,
  "autolearn": false,
  "tools": [
    [
      [ "screwdriver", -1 ],
      [ "toolset", -1 ]
    ],
    [
      [ "soldering_iron", 20 ],
      [ "toolset", 2 ]
    ]
  ],
  "components": [
    [
      [ "burnt_out_bionic", 1 ]
    ]
  ]
},{
        "type" : "recipe",
  "result": "bio_digestion",
  "id_suffix": "uncraft",
  "category": "CC_NONCRAFT",
  "subcategory": "CSC_NONCRAFT",
  "skill_used": "electronics",
  "skills_required": [ "firstaid", 5 ],
  "difficulty": 7,
  "time": 50000,
  "reversible": true,
  "autolearn": false,
  "tools": [
    [
      [ "screwdriver", -1 ],
      [ "toolset", -1 ]
    ],
    [
      [ "soldering_iron", 20 ],
      [ "toolset", 2 ]
    ]
  ],
  "components": [
    [
      [ "burnt_out_bionic", 1 ]
    ]
  ]
},{
        "type" : "recipe",
  "result": "bio_face_mask",
  "id_suffix": "uncraft",
  "category": "CC_NONCRAFT",
  "subcategory": "CSC_NONCRAFT",
  "skill_used": "electronics",
  "skills_required": [ "firstaid", 5 ],
  "difficulty": 7,
  "time": 50000,
  "reversible": true,
  "autolearn": false,
  "tools": [
    [
      [ "screwdriver", -1 ],
      [ "toolset", -1 ]
    ],
    [
      [ "soldering_iron", 20 ],
      [ "toolset", 2 ]
    ]
  ],
  "components": [
    [
      [ "burnt_out_bionic", 1 ]
    ]
  ]
},{
        "type" : "recipe",
  "result": "bio_nanobots",
  "id_suffix": "uncraft",
  "category": "CC_NONCRAFT",
  "subcategory": "CSC_NONCRAFT",
  "skill_used": "electronics",
  "skills_required": [ "firstaid", 5 ],
  "difficulty": 7,
  "time": 50000,
  "reversible": true,
  "autolearn": false,
  "tools": [
    [
      [ "screwdriver", -1 ],
      [ "toolset", -1 ]
    ],
    [
      [ "soldering_iron", 20 ],
      [ "toolset", 2 ]
    ]
  ],
  "components": [
    [
      [ "burnt_out_bionic", 1 ]
    ]
  ]
},{
        "type" : "recipe",
  "result": "bio_ground_sonar",
  "id_suffix": "uncraft",
  "category": "CC_NONCRAFT",
  "subcategory": "CSC_NONCRAFT",
  "skill_used": "electronics",
  "skills_required": [ "firstaid", 5 ],
  "difficulty": 7,
  "time": 50000,
  "reversible": true,
  "autolearn": false,
  "tools": [
    [
      [ "screwdriver", -1 ],
      [ "toolset", -1 ]
    ],
    [
      [ "soldering_iron", 20 ],
      [ "toolset", 2 ]
    ]
  ],
  "components": [
    [
      [ "burnt_out_bionic", 1 ]
    ]
  ]
},{
        "type" : "recipe",
  "result": "bio_metabolics",
  "id_suffix": "uncraft",
  "category": "CC_NONCRAFT",
  "subcategory": "CSC_NONCRAFT",
  "skill_used": "electronics",
  "skills_required": [ "firstaid", 5 ],
  "difficulty": 7,
  "time": 50000,
  "reversible": true,
  "autolearn": false,
  "tools": [
    [
      [ "screwdriver", -1 ],
      [ "toolset", -1 ]
    ],
    [
      [ "soldering_iron", 20 ],
      [ "toolset", 2 ]
    ]
  ],
  "components": [
    [
      [ "burnt_out_bionic", 1 ]
    ]
  ]
},{
        "type" : "recipe",
  "result": "bio_blood_filter",
  "id_suffix": "uncraft",
  "category": "CC_NONCRAFT",
  "subcategory": "CSC_NONCRAFT",
  "skill_used": "electronics",
  "skills_required": [ "firstaid", 5 ],
  "difficulty": 7,
  "time": 50000,
  "reversible": true,
  "autolearn": false,
  "tools": [
    [
      [ "screwdriver", -1 ],
      [ "toolset", -1 ]
    ],
    [
      [ "soldering_iron", 20 ],
      [ "toolset", 2 ]
    ]
  ],
  "components": [
    [
      [ "burnt_out_bionic", 1 ]
    ]
  ]
},{
        "type" : "recipe",
  "result": "solar_panel",
  "category": "CC_OTHER",
  "subcategory": "CSC_OTHER_PARTS",
  "skill_used": "electronics",
  "difficulty": 8,
  "time": 50000,
  "reversible": true,
  "autolearn": true,
  "tools": [
    [
      [ "screwdriver", -1 ],
      [ "toolset", -1 ]
    ],
    [
      [ "soldering_iron", 35 ],
      [ "toolset", 2 ]
    ]
  ],
  "components": [
    [
      [ "power_supply", 2 ]
    ],
    [
      [ "amplifier", 2 ]
    ],
    [
      [ "solar_cell", 12 ]
    ],
    [
      [ "cable", 20 ]
    ]
  ]
},{
        "type" : "recipe",
  "result": "reinforced_glass_pane",
  "category": "CC_OTHER",
  "subcategory": "CSC_OTHER_MATERIALS",
  "skill_used": "fabrication",
  "difficulty": 2,
  "time": 20000,
  "reversible": false,
  "autolearn": true,
  "tools": [
    [
      [ "hacksaw", -1 ],
      [ "toolset", -1 ]
    ],
    [
      [ "goggles_welding", -1 ]
    ],
    [
      [ "welder", 35 ],
      [ "welder_crude", 52 ],
      [ "toolset", 2 ]
    ]
  ],
  "components": [
    [
      [ "glass_sheet", 1 ]
    ],
    [
      [ "wire", 8 ]
    ],
    [
      [ "superglue", 1 ]
    ]
  ]
},{
        "type" : "recipe",
  "result": "reinforced_solar_panel",
  "category": "CC_OTHER",
  "subcategory": "CSC_OTHER_PARTS",
  "skill_used": "fabrication",
  "difficulty": 2,
  "time": 20000,
  "reversible": true,
  "autolearn": true,
  "tools": [
    [
      [ "hacksaw", -1 ],
      [ "toolset", -1 ]
    ],
    [
      [ "goggles_welding", -1 ]
    ],
    [
      [ "welder", 35 ],
      [ "welder_crude", 52 ],
      [ "toolset", 2 ]
    ]
  ],
  "components": [
    [
      [ "solar_panel", 1 ]
    ],
    [
      [ "reinforced_glass_pane", 1 ]
    ],
    [
      [ "scrap", 1 ]
    ]
  ]
},{
        "type" : "recipe",
  "result": "teleporter",
  "category": "CC_ELECTRONIC",
  "subcategory": "CSC_ELECTRONIC_OTHER",
  "skill_used": "electronics",
  "difficulty": 8,
  "time": 50000,
  "reversible": true,
  "autolearn": false,
  "book_learn": [[ "recipe_lab_elec", 8 ]],
  "decomp_learn": 9,
  "tools": [
    [
      [ "screwdriver", -1 ],
      [ "toolset", -1 ]
    ],
    [
      [ "wrench", -1 ],
      [ "toolset", -1 ]
    ],
    [
      [ "soldering_iron", 16 ],
      [ "toolset", 2 ]
    ]
  ],
  "components": [
    [
      [ "power_supply", 3 ],
      [ "plut_cell", 5 ]
    ],
    [
      [ "amplifier", 3 ]
    ],
    [
      [ "transponder", 3 ]
    ],
    [
      [ "scrap", 10 ]
    ],
    [
      [ "cable", 20 ]
    ]
  ]
},{
        "type" : "recipe",
  "result": "socks",
  "category": "CC_ARMOR",
  "subcategory": "CSC_ARMOR_FEET",
  "skill_used": "tailor",
  "difficulty": 0,
  "time": 10000,
  "reversible": false,
  "autolearn": true,
  "tools": [
    [
      [ "needle_bone", 4 ],
      [ "sewing_kit", 4 ]
    ]
  ],
  "components": [
    [
      [ "rag", 2 ]
    ]
  ]
},{
        "type" : "recipe",
  "result": "mocassins",
  "category": "CC_ARMOR",
  "subcategory": "CSC_ARMOR_FEET",
  "skill_used": "tailor",
  "difficulty": 1,
  "time": 30000,
  "reversible": false,
  "autolearn": true,
  "tools": [
    [
      [ "needle_bone", 5 ],
      [ "sewing_kit", 5 ]
    ]
  ],
  "components": [
    [
      [ "fur", 2 ]
    ]
  ]
},{
        "type" : "recipe",
  "result": "boots",
  "category": "CC_ARMOR",
  "subcategory": "CSC_ARMOR_FEET",
  "skill_used": "tailor",
  "difficulty": 2,
  "time": 35000,
  "reversible": false,
  "autolearn": true,
  "tools": [
    [
      [ "needle_bone", 10 ],
      [ "sewing_kit", 10 ]
    ]
  ],
  "components": [
    [
      [ "leather", 7 ]
    ]
  ]
},{
        "type" : "recipe",
  "result": "boots_fur",
  "category": "CC_ARMOR",
  "subcategory": "CSC_ARMOR_FEET",
  "skill_used": "tailor",
  "skills_required": [ "survival", 1 ],
  "difficulty": 2,
  "time": 40000,
  "reversible": false,
  "autolearn": true,
  "tools": [
    [
      [ "needle_bone", 13 ],
      [ "sewing_kit", 13 ]
    ]
  ],
  "components": [
    [
      [ "leather", 7 ]
    ],
    [
      [ "fur", 7 ]
    ]
  ]
},{
        "type" : "recipe",
  "result": "boots_chitin",
  "category": "CC_ARMOR",
  "subcategory": "CSC_ARMOR_FEET",
  "skill_used": "tailor",
  "difficulty": 3,
  "time": 30000,
  "reversible": false,
  "autolearn": true,
  "components": [
    [
      [ "string_36", 1 ],
      [ "string_6", 4 ]
    ],
    [
      [ "chitin_piece", 4 ]
    ],
    [
      [ "leather", 2 ],
      [ "fur", 2 ],
      [ "rag", 2 ]
    ]
  ]
},{
        "type" : "recipe",
  "result": "boots_bone",
  "category": "CC_ARMOR",
  "subcategory": "CSC_ARMOR_FEET",
  "skill_used": "tailor",
  "difficulty": 3,
  "time": 30000,
  "reversible": false,
  "autolearn": true,
  "qualities" : [
    {"id":"CUT","level":1,"amount":1}
  ],
  "tools": [
    [
      [ "needle_bone", 18 ],
      [ "sewing_kit", 18 ]
    ]
  ],
  "components": [
    [
      [ "bone", 18 ]
    ],
    [
      [ "leather", 2 ],
      [ "fur", 2 ]
    ]
  ]
},{
        "type" : "recipe",
  "result": "boots_larmor",
  "category": "CC_ARMOR",
  "subcategory": "CSC_ARMOR_FEET",
  "skill_used": "tailor",
  "difficulty": 2,
  "time": 30000,
  "reversible": false,
  "autolearn": true,
  "qualities" : [
    {"id":"CUT","level":1,"amount":1}
  ],
  "tools": [
    [
      [ "needle_bone", 24 ],
      [ "sewing_kit", 24 ]
    ]
  ],
  "components": [
    [
      [ "leather", 18 ],
      [ "fur", 18 ]
    ]
  ]
},{
        "type" : "recipe",
  "result": "boots_western",
  "category": "CC_ARMOR",
  "subcategory": "CSC_ARMOR_FEET",
  "skill_used": "tailor",
  "difficulty": 5,
  "time": 35000,
  "reversible": false,
  "autolearn": true,
  "qualities" : [
    {"id":"CUT","level":1,"amount":1}
  ],
  "tools": [
    [
      [ "needle_bone", 100 ],
      [ "sewing_kit", 100 ]
    ]
  ],
  "components": [
    [
      [ "leather", 9 ]
    ]
  ]
},{
        "type" : "recipe",
  "result": "helmet_larmor",
  "category": "CC_ARMOR",
  "subcategory": "CSC_ARMOR_HEAD",
  "skill_used": "tailor",
  "difficulty": 2,
  "time": 30000,
  "reversible": false,
  "autolearn": true,
  "qualities" : [
    {"id":"CUT","level":1,"amount":1}
  ],
  "tools": [
    [
      [ "needle_bone", 18 ],
      [ "sewing_kit", 18 ]
    ]
  ],
  "components": [
    [
      [ "leather", 16 ],
      [ "fur", 16 ]
    ]
  ]
},{
        "type" : "recipe",
  "result": "shorts",
  "category": "CC_ARMOR",
  "subcategory": "CSC_ARMOR_LEGS",
  "skill_used": "tailor",
  "difficulty": 1,
  "time": 25000,
  "reversible": false,
  "autolearn": true,
  "tools": [
    [
      [ "needle_bone", 10 ],
      [ "sewing_kit", 10 ]
    ]
  ],
  "components": [
    [
      [ "rag", 5 ]
    ]
  ]
},{
        "type" : "recipe",
  "result": "boxer_shorts",
  "category": "CC_ARMOR",
  "subcategory": "CSC_ARMOR_LEGS",
  "skill_used": "tailor",
  "difficulty": 2,
  "time": 25000,
  "reversible": false,
  "autolearn": true,
  "tools": [
    [
      [ "needle_bone", 10 ],
      [ "sewing_kit", 10 ]
    ]
  ],
  "components": [
    [
      [ "rag", 5 ]
    ]
  ]
},{
        "type" : "recipe",
  "result": "shorts_cargo",
  "category": "CC_ARMOR",
  "subcategory": "CSC_ARMOR_LEGS",
  "skill_used": "tailor",
  "difficulty": 2,
  "time": 30000,
  "reversible": false,
  "autolearn": true,
  "tools": [
    [
      [ "needle_bone", 12 ],
      [ "sewing_kit", 12 ]
    ]
  ],
  "components": [
    [
      [ "rag", 6 ]
    ]
  ]
},{
        "type" : "recipe",
  "result": "jeans",
  "category": "CC_ARMOR",
  "subcategory": "CSC_ARMOR_LEGS",
  "skill_used": "tailor",
  "difficulty": 2,
  "time": 45000,
  "reversible": false,
  "autolearn": true,
  "tools": [
    [
      [ "needle_bone", 10 ],
      [ "sewing_kit", 10 ]
    ]
  ],
  "components": [
    [
      [ "rag", 6 ]
    ]
  ]
},{
        "type" : "recipe",
  "result": "long_undertop",
  "category": "CC_ARMOR",
  "subcategory": "CSC_ARMOR_LEGS",
  "skill_used": "tailor",
  "difficulty": 2,
  "time": 35000,
  "reversible": false,
  "autolearn": true,
  "tools": [
    [
      [ "needle_bone", 15 ],
      [ "sewing_kit", 15 ]
    ]
  ],
  "components": [
    [
      [ "rag", 10 ]
    ]
  ]
},{
        "type" : "recipe",
  "result": "long_underpants",
  "category": "CC_ARMOR",
  "subcategory": "CSC_ARMOR_LEGS",
  "skill_used": "tailor",
  "difficulty": 2,
  "time": 35000,
  "reversible": false,
  "autolearn": true,
  "tools": [
    [
      [ "needle_bone", 15 ],
      [ "sewing_kit", 15 ]
    ]
  ],
  "components": [
    [
      [ "rag", 10 ]
    ]
  ]
},{
        "type" : "recipe",
  "result": "bra",
  "category": "CC_ARMOR",
  "subcategory": "CSC_ARMOR_TORSO",
  "skill_used": "tailor",
  "difficulty": 2,
  "time": 35000,
  "reversible": false,
  "autolearn": true,
  "tools": [
    [
      [ "needle_bone", 15 ],
      [ "sewing_kit", 15 ]
    ]
  ],
  "components": [
    [
      [ "rag", 2 ]
    ],
    [
      [ "wire", 1 ]
    ]
  ]
},{
        "type" : "recipe",
  "result": "undershirt",
  "category": "CC_ARMOR",
  "subcategory": "CSC_ARMOR_TORSO",
  "skill_used": "tailor",
  "difficulty": 2,
  "time": 35000,
  "reversible": false,
  "autolearn": true,
  "tools": [
    [
      [ "needle_bone", 15 ],
      [ "sewing_kit", 15 ]
    ]
  ],
  "components": [
    [
      [ "rag", 4 ]
    ]
  ]
},{
        "type" : "recipe",
  "result": "panties",
  "category": "CC_ARMOR",
  "subcategory": "CSC_ARMOR_LEGS",
  "skill_used": "tailor",
  "difficulty": 2,
  "time": 35000,
  "reversible": false,
  "autolearn": true,
  "tools": [
    [
      [ "needle_bone", 15 ],
      [ "sewing_kit", 15 ]
    ]
  ],
  "components": [
    [
      [ "rag", 2 ]
    ]
  ]
},{
        "type" : "recipe",
  "result": "briefs",
  "category": "CC_ARMOR",
  "subcategory": "CSC_ARMOR_LEGS",
  "skill_used": "tailor",
  "difficulty": 2,
  "time": 35000,
  "reversible": false,
  "autolearn": true,
  "tools": [
    [
      [ "needle_bone", 15 ],
      [ "sewing_kit", 15 ]
    ]
  ],
  "components": [
    [
      [ "rag", 2 ]
    ]
  ]
},{
        "type" : "recipe",
  "result": "union_suit",
  "category": "CC_ARMOR",
  "subcategory": "CSC_ARMOR_SUIT",
  "skill_used": "tailor",
  "difficulty": 0,
  "time": 3000,
  "reversible": false,
  "autolearn": true,
  "tools": [
    [
      [ "needle_bone", 10 ],
      [ "sewing_kit", 10 ]
    ]
  ],
  "components": [
    [
      [ "long_undertop", 1 ]
    ],
    [
      [ "long_underpants", 1 ]
    ]
  ]
},{
        "type" : "recipe",
  "result": "arm_warmers",
  "category": "CC_ARMOR",
  "subcategory": "CSC_ARMOR_ARMS",
  "skill_used": "tailor",
  "difficulty": 1,
  "time": 5000,
  "reversible": false,
  "autolearn": true,
  "tools": [
    [
      [ "needle_bone", 10 ],
      [ "sewing_kit", 10 ]
    ]
  ],
  "components": [
    [
      [ "rag", 4 ]
    ]
  ]
},{
        "type" : "recipe",
  "result": "leg_warmers",
  "category": "CC_ARMOR",
  "subcategory": "CSC_ARMOR_LEGS",
  "skill_used": "tailor",
  "difficulty": 1,
  "time": 5000,
  "reversible": false,
  "autolearn": true,
  "tools": [
    [
      [ "needle_bone", 10 ],
      [ "sewing_kit", 10 ]
    ]
  ],
  "components": [
    [
      [ "rag", 6 ]
    ]
  ]
},{
        "type" : "recipe",
  "result": "towel",
  "category": "CC_ARMOR",
  "subcategory": "CSC_ARMOR_OTHER",
  "skill_used": "tailor",
  "difficulty": 0,
  "time": 5000,
  "reversible": false,
  "autolearn": true,
  "tools": [
    [
      [ "needle_bone", 5 ],
      [ "sewing_kit", 5 ]
    ]
  ],
  "components": [
    [
      [ "rag", 2 ]
    ]
  ]
},{
        "type" : "recipe",
  "result": "pants_cargo",
  "category": "CC_ARMOR",
  "subcategory": "CSC_ARMOR_LEGS",
  "skill_used": "tailor",
  "difficulty": 3,
  "time": 48000,
  "reversible": false,
  "autolearn": true,
  "tools": [
    [
      [ "needle_bone", 16 ],
      [ "sewing_kit", 16 ]
    ]
  ],
  "components": [
    [
      [ "rag", 8 ]
    ]
  ]
},{
        "type" : "recipe",
  "result": "pants_leather",
  "category": "CC_ARMOR",
  "subcategory": "CSC_ARMOR_LEGS",
  "skill_used": "tailor",
  "difficulty": 4,
  "time": 50000,
  "reversible": false,
  "autolearn": true,
  "tools": [
    [
      [ "needle_bone", 10 ],
      [ "sewing_kit", 10 ]
    ]
  ],
  "components": [
    [
      [ "leather", 10 ]
    ]
  ]
},{
        "type" : "recipe",
  "result": "pants_fur",
  "category": "CC_ARMOR",
  "subcategory": "CSC_ARMOR_LEGS",
  "skill_used": "tailor",
  "skills_required": [ "survival", 1 ],
  "difficulty": 4,
  "time": 40000,
  "reversible": false,
  "autolearn": true,
  "tools": [
    [
      [ "needle_bone", 18 ],
      [ "sewing_kit", 18 ]
    ]
  ],
  "components": [
    [
      [ "rag", 10 ]
    ],
    [
      [ "fur", 6 ]
    ]
  ]
},{
        "type" : "recipe",
  "result": "bikini_top",
  "category": "CC_ARMOR",
  "subcategory": "CSC_ARMOR_TORSO",
  "skill_used": "tailor",
  "difficulty": 2,
  "time": 38000,
  "reversible": false,
  "autolearn": true,
  "tools": [
    [
      [ "needle_bone", 4 ],
      [ "sewing_kit", 4 ]
    ]
  ],
  "components": [
    [
      [ "rag", 4 ]
    ]
  ]
},{
        "type" : "recipe",
  "result": "tank_top",
  "category": "CC_ARMOR",
  "subcategory": "CSC_ARMOR_TORSO",
  "skill_used": "tailor",
  "difficulty": 2,
  "time": 38000,
  "reversible": false,
  "autolearn": true,
  "tools": [
    [
      [ "needle_bone", 4 ],
      [ "sewing_kit", 4 ]
    ]
  ],
  "components": [
    [
      [ "rag", 4 ]
    ]
  ]
},{
        "type" : "recipe",
  "result": "tshirt",
  "category": "CC_ARMOR",
  "subcategory": "CSC_ARMOR_TORSO",
  "skill_used": "tailor",
  "difficulty": 2,
  "time": 38000,
  "reversible": true,
  "autolearn": true,
  "tools": [
    [
      [ "needle_bone", 4 ],
      [ "sewing_kit", 4 ]
    ]
  ],
  "components": [
    [
      [ "rag", 5 ]
    ]
  ]
},{
        "type" : "recipe",
  "result": "longshirt",
  "category": "CC_ARMOR",
  "subcategory": "CSC_ARMOR_TORSO",
  "skill_used": "tailor",
  "difficulty": 2,
  "time": 42000,
  "reversible": false,
  "autolearn": true,
  "tools": [
    [
      [ "needle_bone", 8 ],
      [ "sewing_kit", 8 ]
    ]
  ],
  "components": [
    [
      [ "rag", 7 ]
    ]
  ]
},{
        "type" : "recipe",
  "result": "bikini_top_leather",
  "category": "CC_ARMOR",
  "subcategory": "CSC_ARMOR_TORSO",
  "skill_used": "tailor",
  "difficulty": 2,
  "time": 38000,
  "reversible": false,
  "autolearn": true,
  "tools": [
    [
      [ "needle_bone", 12 ],
      [ "sewing_kit", 12 ]
    ]
  ],
  "components": [
    [
      [ "leather", 3 ]
    ]
  ]
},{
        "type" : "recipe",
  "result": "hot_pants_leather",
  "category": "CC_ARMOR",
  "subcategory": "CSC_ARMOR_LEGS",
  "skill_used": "tailor",
  "difficulty": 2,
  "time": 38000,
  "reversible": false,
  "autolearn": true,
  "tools": [
    [
      [ "needle_bone", 15 ],
      [ "sewing_kit", 15 ]
    ]
  ],
  "components": [
    [
      [ "leather", 4 ]
    ]
  ]
},{
        "type" : "recipe",
  "result": "hot_pants_fur",
  "category": "CC_ARMOR",
  "subcategory": "CSC_ARMOR_LEGS",
  "skill_used": "tailor",
  "difficulty": 2,
  "time": 38000,
  "reversible": false,
  "autolearn": true,
  "tools": [
    [
      [ "needle_bone", 15 ],
      [ "sewing_kit", 15 ]
    ]
  ],
  "components": [
    [
      [ "fur", 4 ]
    ]
  ]
},{
        "type" : "recipe",
  "result": "hoodie",
  "category": "CC_ARMOR",
  "subcategory": "CSC_ARMOR_TORSO",
  "skill_used": "tailor",
  "difficulty": 3,
  "time": 40000,
  "reversible": false,
  "autolearn": true,
  "tools": [
    [
      [ "needle_bone", 14 ],
      [ "sewing_kit", 14 ]
    ]
  ],
  "components": [
    [
      [ "rag", 12 ]
    ]
  ]
},{
        "type" : "recipe",
  "result": "bikini_top_fur",
  "category": "CC_ARMOR",
  "subcategory": "CSC_ARMOR_TORSO",
  "skill_used": "tailor",
  "difficulty": 2,
  "time": 38000,
  "reversible": false,
  "autolearn": true,
  "tools": [
    [
      [ "needle_bone", 12 ],
      [ "sewing_kit", 12 ]
    ]
  ],
  "components": [
    [
      [ "fur", 3 ]
    ]
  ]
},{
        "type" : "recipe",
  "result": "hot_pants",
  "category": "CC_ARMOR",
  "subcategory": "CSC_ARMOR_LEGS",
  "skill_used": "tailor",
  "difficulty": 2,
  "time": 38000,
  "reversible": false,
  "autolearn": true,
  "tools": [
    [
      [ "needle_bone", 15 ],
      [ "sewing_kit", 15 ]
    ]
  ],
  "components": [
    [
      [ "rag", 4 ]
    ]
  ]
},{
        "type" : "recipe",
  "result": "loincloth",
  "category": "CC_ARMOR",
  "subcategory": "CSC_ARMOR_LEGS",
  "skill_used": "tailor",
  "difficulty": 0,
  "time": 3000,
  "reversible": false,
  "autolearn": true,
  "tools": [
    [
      [ "needle_bone", 12 ],
      [ "sewing_kit", 12 ]
    ]
  ],
  "components": [
    [
      [ "rag", 4 ]
    ]
  ]
},{
        "type" : "recipe",
  "result": "loincloth_fur",
  "category": "CC_ARMOR",
  "subcategory": "CSC_ARMOR_LEGS",
  "skill_used": "tailor",
  "difficulty": 0,
  "time": 1000,
  "reversible": false,
  "autolearn": true,
  "components": [
    [
      [ "fur", 1 ]
    ]
  ]
},{
        "type" : "recipe",
  "result": "loincloth_leather",
  "category": "CC_ARMOR",
  "subcategory": "CSC_ARMOR_LEGS",
  "skill_used": "tailor",
  "difficulty": 0,
  "time": 3000,
  "reversible": false,
  "autolearn": true,
  "tools": [
    [
      [ "needle_bone", 12 ],
      [ "sewing_kit", 12 ]
    ]
  ],
  "components": [
    [
      [ "leather", 2 ]
    ]
  ]
},{
        "type" : "recipe",
  "result": "trenchcoat",
  "category": "CC_ARMOR",
  "subcategory": "CSC_ARMOR_TORSO",
  "skill_used": "tailor",
  "difficulty": 3,
  "time": 42000,
  "reversible": false,
  "autolearn": true,
  "tools": [
    [
      [ "needle_bone", 24 ],
      [ "sewing_kit", 24 ]
    ]
  ],
  "components": [
    [
      [ "rag", 11 ]
    ]
  ]
},{
        "type" : "recipe",
  "result": "coat_rain",
  "category": "CC_ARMOR",
  "subcategory": "CSC_ARMOR_TORSO",
  "skill_used": "tailor",
  "difficulty": 1,
  "time": 30000,
  "reversible": false,
  "autolearn": true,
  "tools": [ ],
  "components": [
    [
      [ "duct_tape", 50 ]
    ],
    [
      [ "bag_plastic", 10 ]
    ],
    [
      [ "rag", 10 ]
    ]
  ]
},{
        "type" : "recipe",
  "result": "hood_rain",
  "category": "CC_ARMOR",
  "subcategory": "CSC_ARMOR_HEAD",
  "skill_used": "tailor",
  "difficulty": 1,
  "time": 12000,
  "reversible": false,
  "autolearn": true,
  "tools": [ ],
  "components": [
    [
      [ "duct_tape", 20 ]
    ],
    [
      [ "bag_plastic", 2 ]
    ],
    [
      [ "rag", 2 ]
    ]
  ]
},{
        "type" : "recipe",
  "result": "trenchcoat_fur",
  "category": "CC_ARMOR",
  "subcategory": "CSC_ARMOR_TORSO",
  "skill_used": "tailor",
  "skills_required": [ "survival", 1 ],
  "difficulty": 3,
  "time": 200000,
  "reversible": false,
  "autolearn": true,
  "tools": [
    [
      [ "needle_bone", 45 ],
      [ "sewing_kit", 45 ]
    ]
  ],
  "components": [
    [
      [ "fur", 11 ]
    ]
  ]
},{
        "type" : "recipe",
  "result": "trenchcoat_leather",
  "category": "CC_ARMOR",
  "subcategory": "CSC_ARMOR_TORSO",
  "skill_used": "tailor",
  "difficulty": 6,
  "time": 200000,
  "reversible": false,
  "autolearn": true,
  "tools": [
    [
      [ "needle_bone", 45 ],
      [ "sewing_kit", 45 ]
    ]
  ],
  "components": [
    [
      [ "leather", 22 ]
    ]
  ]
},{
        "type" : "recipe",
  "result": "coat_fur",
  "category": "CC_ARMOR",
  "subcategory": "CSC_ARMOR_TORSO",
  "skill_used": "tailor",
  "skills_required": [ "survival", 1 ],
  "difficulty": 4,
  "time": 100000,
  "reversible": false,
  "autolearn": true,
  "tools": [
    [
      [ "needle_bone", 20 ],
      [ "sewing_kit", 20 ]
    ]
  ],
  "components": [
    [
      [ "fur", 10 ]
    ]
  ]
},{
        "type" : "recipe",
  "result": "jacket_leather",
  "category": "CC_ARMOR",
  "subcategory": "CSC_ARMOR_TORSO",
  "skill_used": "tailor",
  "difficulty": 5,
  "time": 150000,
  "reversible": false,
  "autolearn": true,
  "tools": [
    [
      [ "needle_bone", 30 ],
      [ "sewing_kit", 30 ]
    ]
  ],
  "components": [
    [
      [ "leather", 16 ]
    ]
  ]
},{
        "type" : "recipe",
  "result": "vest_leather",
  "category": "CC_ARMOR",
  "subcategory": "CSC_ARMOR_TORSO",
  "skill_used": "tailor",
  "difficulty": 0,
  "time": 20000,
  "reversible": false,
  "autolearn": true,
  "qualities" : [
    {"id":"CUT","level":1,"amount":1}
  ],
  "components": [
    [
      [ "jacket_leather", 1 ]
    ]
  ]
},{
        "type" : "recipe",
  "result": "shorts_denim",
  "category": "CC_ARMOR",
  "subcategory": "CSC_ARMOR_LEGS",
  "skill_used": "tailor",
  "difficulty": 0,
  "time": 20000,
  "reversible": false,
  "autolearn": true,
  "qualities" : [
    {"id":"CUT","level":1,"amount":1}
  ],
  "tools":[
    [
      [ "needle_bone", 10 ],
      [ "sewing_kit", 10 ]
    ]
    ],
  "components": [
    [
      [ "jeans", 1 ]
    ]
  ]
},{
        "type" : "recipe",
  "result": "gloves_liner",
  "category": "CC_ARMOR",
  "subcategory": "CSC_ARMOR_HANDS",
  "skill_used": "tailor",
  "difficulty": 1,
  "time": 10000,
  "reversible": false,
  "autolearn": true,
  "tools": [
    [
      [ "needle_bone", 2 ],
      [ "sewing_kit", 2 ]
    ]
  ],
  "components": [
    [
      [ "rag", 2 ]
    ]
  ]
},{
        "type" : "recipe",
  "result": "gloves_light",
  "category": "CC_ARMOR",
  "subcategory": "CSC_ARMOR_HANDS",
  "skill_used": "tailor",
  "difficulty": 1,
  "time": 10000,
  "reversible": false,
  "autolearn": true,
  "tools": [
    [
      [ "needle_bone", 4 ],
      [ "sewing_kit", 4 ]
    ]
  ],
  "components": [
    [
      [ "rag", 4 ]
    ]
  ]
},{
        "type" : "recipe",
  "result": "nomex_suit",
  "category": "CC_ARMOR",
  "subcategory": "CSC_ARMOR_SUIT",
  "skill_used": "tailor",
  "difficulty": 6,
  "time": 24000,
  "reversible": false,
  "autolearn": false,
  "book_learn": [[ "textbook_fireman", 6 ]],
  "tools": [
    [
      [ "needle_bone", 40 ],
      [ "sewing_kit", 40 ]
    ]
  ],
  "components": [
    [
      [ "nomex", 18 ]
    ]
  ]
},{
        "type" : "recipe",
  "result": "nomex_hood",
  "category": "CC_ARMOR",
  "subcategory": "CSC_ARMOR_HEAD",
  "skill_used": "tailor",
  "difficulty": 6,
  "time": 24000,
  "reversible": false,
  "autolearn": false,
  "book_learn": [[ "textbook_fireman", 6 ]],
  "tools": [
    [
      [ "needle_bone", 8 ],
      [ "sewing_kit", 8 ]
    ]
  ],
  "components": [
    [
      [ "nomex", 6 ]
    ]
  ]
},{
        "type" : "recipe",
  "result": "nomex_gloves",
  "category": "CC_ARMOR",
  "subcategory": "CSC_ARMOR_HANDS",
  "skill_used": "tailor",
  "difficulty": 6,
  "time": 24000,
  "reversible": false,
  "autolearn": false,
  "book_learn": [[ "textbook_fireman", 6 ]],
  "tools": [
    [
      [ "needle_bone", 12 ],
      [ "sewing_kit", 12 ]
    ]
  ],
  "components": [
    [
      [ "nomex", 6 ]
    ]
  ]
},{
        "type" : "recipe",
  "result": "nomex_socks",
  "category": "CC_ARMOR",
  "subcategory": "CSC_ARMOR_FEET",
  "skill_used": "tailor",
  "difficulty": 6,
  "time": 24000,
  "reversible": false,
  "autolearn": false,
  "book_learn": [[ "textbook_fireman", 6 ]],
  "tools": [
    [
      [ "needle_bone", 12 ],
      [ "sewing_kit", 12 ]
    ]
  ],
  "components": [
    [
      [ "nomex", 9 ]
    ]
  ]
},{
        "type" : "recipe",
  "result": "entry_suit",
  "category": "CC_ARMOR",
  "subcategory": "CSC_ARMOR_SUIT",
  "skill_used": "fabrication",
  "skills_required" : ["tailor", 6],
  "difficulty": 6,
  "time": 160000,
  "reversible": false,
  "autolearn": false,
  "book_learn": [[ "textbook_fireman", 8 ]],
  "qualities" : [
    {"id":"CUT","level":1,"amount":1}
  ],
  "tools": [
     [
      [ "welder", 28 ],
      [ "soldering_iron", 28 ],
      [ "toolset", 2 ]
     ],
     [
      [ "needle_bone", 200 ],
      [ "sewing_kit", 200 ]
    ]
  ],
  "components": [
     [
     [ "nomex", 40 ]
     ],
     [
      [ "kevlar_plate", 8 ]
     ],
     [
      [ "mask_bunker", 1 ]
     ],
     [
      [ "duct_tape", 200 ],
      [ "superglue", 5 ]
     ],
     [
      [ "kevlar", 1 ],
      [ "modularvest", 1 ],
      [ "swat_armor", 1 ],
      [ "kevlar_plate", 24 ]
     ]
  ]
},{
        "type" : "recipe",
  "result": "gloves_fingerless",
  "category": "CC_ARMOR",
  "subcategory": "CSC_ARMOR_HANDS",
  "skill_used": "tailor",
  "difficulty": 0,
  "time": 16000,
  "reversible": false,
  "autolearn": true,
  "qualities" : [
    {"id":"CUT","level":1,"amount":1}
  ],
  "components": [
    [
      [ "gloves_leather", 1 ]
    ]
  ]
},{
        "type" : "recipe",
  "result": "gloves_fingerless_mod",
  "category": "CC_ARMOR",
  "subcategory": "CSC_ARMOR_HANDS",
  "skill_used": "tailor",
  "skills_required": [ "fabrication", 1 ],
  "difficulty": 1,
  "time": 24000,
  "reversible": false,
  "autolearn": true,
  "tools": [
    [
      [ "rock", -1 ],
      [ "primitive_hammer", -1 ],
      [ "hammer", -1 ],
      [ "hatchet", -1 ],
      [ "toolset", -1 ]
    ],
    [
      [ "needle_bone", 10 ],
      [ "sewing_kit", 10 ]
    ]
  ],
  "components": [
    [
      [ "gloves_fingerless", 1 ]
    ],
    [
      [ "scrap", 2 ]
    ]
  ]
},{
        "type" : "recipe",
  "result": "gloves_leather",
  "category": "CC_ARMOR",
  "subcategory": "CSC_ARMOR_HANDS",
  "skill_used": "tailor",
  "difficulty": 2,
  "time": 16000,
  "reversible": false,
  "autolearn": true,
  "tools": [
    [
      [ "needle_bone", 6 ],
      [ "sewing_kit", 6 ]
    ]
  ],
  "components": [
    [
      [ "leather", 2 ]
    ]
  ]
},{
        "type" : "recipe",
  "result": "gloves_fur",
  "category": "CC_ARMOR",
  "subcategory": "CSC_ARMOR_HANDS",
  "skill_used": "tailor",
  "skills_required": [ "survival", 1 ],
  "difficulty": 2,
  "time": 16000,
  "reversible": false,
  "autolearn": true,
  "tools": [
    [
      [ "needle_bone", 6 ],
      [ "sewing_kit", 6 ]
    ]
  ],
  "components": [
    [
      [ "fur", 4 ]
    ]
  ]
},{
        "type" : "recipe",
  "result": "armguard_chitin",
  "category": "CC_ARMOR",
  "subcategory": "CSC_ARMOR_ARMS",
  "skill_used": "tailor",
  "difficulty": 4,
  "time": 30000,
  "reversible": false,
  "autolearn": true,
  "components": [
    [
      [ "string_36", 1 ],
      [ "string_6", 4 ]
    ],
    [
      [ "chitin_piece", 4 ]
    ]
  ]
},{
        "type" : "recipe",
  "result": "armguard_metal",
  "category": "CC_ARMOR",
  "subcategory": "CSC_ARMOR_ARMS",
  "skill_used": "tailor",
  "difficulty": 4,
  "time": 30000,
  "reversible": false,
  "autolearn": true,
  "tools": [
    [
      [ "rock", -1 ],
      [ "primitive_hammer", -1 ],
      [ "hammer", -1 ],
      [ "hatchet", -1 ],
      [ "toolset", -1 ]
    ]
  ],
  "components": [
    [
      [ "string_36", 1 ],
      [ "string_6", 4 ]
    ],
    [
      [ "steel_chunk", 2 ],
      [ "scrap", 6 ]
    ]
  ]
},{
        "type" : "recipe",
  "result": "legguard_metal",
  "category": "CC_ARMOR",
  "subcategory": "CSC_ARMOR_LEGS",
  "skill_used": "tailor",
  "difficulty": 5,
  "time": 45000,
  "reversible": false,
  "autolearn": true,
  "tools": [
    [
      [ "rock", -1 ],
      [ "primitive_hammer", -1 ],
      [ "hammer", -1 ],
      [ "hatchet", -1 ],
      [ "toolset", -1 ]
    ]
  ],
  "components": [
    [
      [ "string_36", 4 ],
      [ "string_6", 16 ]
    ],
    [
      [ "steel_chunk", 4 ],
      [ "scrap", 12 ]
    ]
  ]
},{
        "type" : "recipe",
  "result": "gauntlets_chitin",
  "category": "CC_ARMOR",
  "subcategory": "CSC_ARMOR_HANDS",
  "skill_used": "tailor",
  "difficulty": 3,
  "time": 30000,
  "reversible": false,
  "autolearn": true,
  "components": [
    [
      [ "string_36", 1 ],
      [ "string_6", 4 ]
    ],
    [
      [ "chitin_piece", 4 ]
    ]
  ]
},{
        "type" : "recipe",
  "result": "gauntlets_bone",
  "category": "CC_ARMOR",
  "subcategory": "CSC_ARMOR_HANDS",
  "skill_used": "tailor",
  "difficulty": 3,
  "time": 30000,
  "reversible": false,
  "autolearn": true,
  "qualities" : [
    {"id":"CUT","level":1,"amount":1}
  ],
  "tools": [
    [
      [ "needle_bone", 12 ],
      [ "sewing_kit", 12 ]
    ]
  ],
  "components": [
    [
      [ "string_36", 1 ],
      [ "string_6", 4 ]
    ],
    [
      [ "bone", 12 ]
    ],
    [
      [ "leather", 2 ]
    ]
  ]
},{
        "type" : "recipe",
  "result": "gauntlets_larmor",
  "category": "CC_ARMOR",
  "subcategory": "CSC_ARMOR_HANDS",
  "skill_used": "tailor",
  "difficulty": 2,
  "time": 30000,
  "reversible": false,
  "autolearn": true,
  "qualities" : [
    {"id":"CUT","level":1,"amount":1}
  ],
  "tools": [
    [
      [ "needle_bone", 12 ],
      [ "sewing_kit", 12 ]
    ]
  ],
  "components": [
    [
      [ "leather", 6 ],
      [ "fur", 6 ]
    ]
  ]
},{
        "type" : "recipe",
  "result": "bandana",
  "category": "CC_ARMOR",
  "subcategory": "CSC_ARMOR_HEAD",
  "skill_used": "tailor",
  "difficulty": 0,
  "time": 5000,
  "reversible": true,
  "autolearn": true,
  "tools": [
    [
      [ "needle_bone", 2 ],
      [ "sewing_kit", 2 ]
    ]
  ],
  "components": [
    [
      [ "rag", 2 ]
    ]
  ]
},{
        "type" : "recipe",
  "result": "scarf_fur",
  "category": "CC_ARMOR",
  "subcategory": "CSC_ARMOR_HEAD",
  "skill_used": "tailor",
  "skills_required": [ "survival", 1 ],
  "difficulty": 1,
  "time": 5000,
  "reversible": true,
  "autolearn": true,
  "tools": [
    [
      [ "needle_bone", 3 ],
      [ "sewing_kit", 3 ]
    ]
  ],
  "components": [
    [
      [ "fur", 4 ]
    ]
  ]
},{
        "type" : "recipe",
  "result": "mask_filter",
  "category": "CC_ARMOR",
  "subcategory": "CSC_ARMOR_HEAD",
  "skill_used": "tailor",
  "difficulty": 1,
  "time": 5000,
  "reversible": true,
  "autolearn": true,
  "components": [
    [
      [ "bag_plastic", 2 ],
      [ "bottle_plastic", 1 ]
    ],
    [
      [ "rag", 2 ],
      [ "muffler", 1 ],
      [ "bandana", 2 ],
      [ "wrapper", 4 ]
    ]
  ]
},{
        "type" : "recipe",
  "result": "glasses_safety",
  "category": "CC_ARMOR",
  "subcategory": "CSC_ARMOR_HEAD",
  "skill_used": "tailor",
  "difficulty": 1,
  "time": 8000,
  "reversible": false,
  "autolearn": true,
  "qualities" : [
    {"id":"CUT","level":1,"amount":1}
  ],
  "components": [
    [
      [ "string_36", 1 ],
      [ "string_6", 2 ]
    ],
    [
      [ "bottle_plastic", 1 ]
    ]
  ]
},{
        "type" : "recipe",
  "result": "mask_gas",
  "category": "CC_ARMOR",
  "subcategory": "CSC_ARMOR_HEAD",
  "skill_used": "tailor",
  "difficulty": 3,
  "time": 20000,
  "reversible": true,
  "autolearn": true,
  "tools": [
    [
      [ "wrench", -1 ],
      [ "toolset", -1 ]
    ]
  ],
  "components": [
    [
      [ "goggles_ski", 1 ],
      [ "goggles_swim", 2 ]
    ],
    [
      [ "mask_filter", 3 ],
      [ "muffler", 1 ]
    ],
    [
      [ "hose", 1 ]
    ]
  ]
},{
        "type" : "recipe",
  "result": "mask_survivor",
  "category": "CC_ARMOR",
  "subcategory": "CSC_ARMOR_HEAD",
  "skill_used": "fabrication",
  "difficulty": 5,
  "time": 20000,
  "reversible": true,
  "autolearn": true,
  "qualities" : [
    {"id":"CUT","level":1,"amount":1}
  ],
  "tools": [
      [
      [ "welder", 56 ],
      [ "soldering_iron", 56 ],
      [ "toolset", 4 ]
      ]
  ],
  "components": [
      [
      [ "mask_filter", 2 ],
      [ "mask_gas", 1 ],
      [ "mask_bunker", 1 ]
      ],
      [
      [ "glasses_safety", 2 ],
      [ "glasses_bal", 1 ]
      ],
      [
      [ "duct_tape", 100 ],
      [ "superglue", 1 ]
      ],
      [
      [ "mask_bal", 1 ],
      [ "kevlar_plate", 4 ]
      ]
  ]
},{
        "type" : "recipe",
  "result": "goggles_nv",
  "category": "CC_ARMOR",
  "subcategory": "CSC_ARMOR_HEAD",
  "skill_used": "electronics",
  "skills_required": [ "tailor", 1 ],
  "difficulty": 5,
  "time": 40000,
  "reversible": true,
  "autolearn": true,
  "tools": [
    [
      [ "screwdriver", -1 ],
      [ "toolset", -1 ]
    ]
  ],
  "components": [
    [
      [ "goggles_ski", 1 ],
      [ "goggles_welding", 1 ],
      [ "mask_gas", 1 ]
    ],
    [
      [ "power_supply", 1 ]
    ],
    [
      [ "amplifier", 3 ]
    ],
    [
      [ "scrap", 5 ]
    ]
  ]
},{
        "type" : "recipe",
  "result": "hat_fur",
  "category": "CC_ARMOR",
  "subcategory": "CSC_ARMOR_HEAD",
  "skill_used": "tailor",
  "skills_required": [ "survival", 1 ],
  "difficulty": 2,
  "time": 40000,
  "reversible": false,
  "autolearn": true,
  "tools": [
    [
      [ "needle_bone", 8 ],
      [ "sewing_kit", 8 ]
    ]
  ],
  "components": [
    [
      [ "fur", 3 ]
    ]
  ]
},{
        "type" : "recipe",
  "result": "hat_cotton",
  "category": "CC_ARMOR",
  "subcategory": "CSC_ARMOR_HEAD",
  "skill_used": "tailor",
  "difficulty": 2,
  "time": 40000,
  "reversible": false,
  "autolearn": true,
  "tools": [
    [
      [ "needle_bone", 8 ],
      [ "sewing_kit", 8 ]
    ]
  ],
  "components": [
    [
      [ "rag", 3 ]
    ]
  ]
},{
        "type" : "recipe",
  "result": "hat_noise_cancelling",
  "category": "CC_ARMOR",
  "subcategory": "CSC_ARMOR_HEAD",
  "skill_used": "tailor",
  "difficulty": 1,
  "time": 10000,
  "reversible": true,
  "autolearn": true,
  "tools": [
    [
      [ "needle_bone", 8 ],
      [ "sewing_kit", 8 ]
    ]
  ],
  "components": [
    [
      [ "rag", 4 ]
    ],
    [
      [ "string_36", 2 ]
    ]
  ]
},{
  "type" : "recipe",
  "result": "cowboy_hat",
  "category": "CC_ARMOR",
  "subcategory": "CSC_ARMOR_HEAD",
  "skill_used": "tailor",
  "difficulty": 3,
  "time": 50000,
  "reversible": false,
  "autolearn": true,
  "tools": [
    [
      [ "needle_bone", 16 ],
      [ "sewing_kit", 16 ]
    ]
  ],
  "components": [
    [
      [ "leather", 4 ]
    ]
  ]
},{
        "type" : "recipe",
  "result": "sundress",
  "category": "CC_ARMOR",
  "subcategory": "CSC_ARMOR_TORSO",
  "skill_used": "tailor",
  "difficulty": 3,
  "time": 90000,
  "reversible": false,
  "autolearn": true,
  "tools": [
    [
      [ "needle_bone", 12 ],
      [ "sewing_kit", 12 ]
    ]
  ],
  "components": [
    [
      [ "rag", 6 ]
    ]
  ]
},{
        "type" : "recipe",
  "result": "helmet_chitin",
  "category": "CC_ARMOR",
  "subcategory": "CSC_ARMOR_HEAD",
  "skill_used": "tailor",
  "difficulty": 6,
  "time": 60000,
  "reversible": false,
  "autolearn": true,
  "components": [
    [
      [ "string_36", 1 ],
      [ "string_6", 5 ]
    ],
    [
      [ "chitin_piece", 5 ]
    ]
  ]
},{
        "type" : "recipe",
  "result": "helmet_bone",
  "category": "CC_ARMOR",
  "subcategory": "CSC_ARMOR_HEAD",
  "skill_used": "tailor",
  "difficulty": 6,
  "time": 60000,
  "reversible": false,
  "autolearn": true,
  "qualities" : [
    {"id":"CUT","level":1,"amount":1}
  ],
  "components": [
    [
      [ "bone", 24 ]
    ]
  ]
},{
        "type" : "recipe",
  "result": "armor_chitin",
  "category": "CC_ARMOR",
  "subcategory": "CSC_ARMOR_TORSO",
  "skill_used": "tailor",
  "difficulty": 7,
  "time": 100000,
  "reversible": false,
  "autolearn": true,
  "components": [
    [
      [ "string_36", 2 ],
      [ "string_6", 12 ]
    ],
    [
      [ "chitin_piece", 15 ]
    ]
  ]
},{
        "type" : "recipe",
  "result": "armor_bone",
  "category": "CC_ARMOR",
  "subcategory": "CSC_ARMOR_TORSO",
  "skill_used": "tailor",
  "difficulty": 7,
  "time": 30000,
  "reversible": false,
  "autolearn": true,
  "qualities" : [
    {"id":"CUT","level":1,"amount":1}
  ],
  "tools": [
    [
      [ "needle_bone", 54 ],
      [ "sewing_kit", 54 ]
    ]
  ],
  "components": [
    [
      [ "bone", 50 ]
    ],
    [
      [ "leather", 20 ],
      [ "fur", 20 ]
    ]
  ]
},{
        "type" : "recipe",
  "result": "armor_larmor",
  "category": "CC_ARMOR",
  "subcategory": "CSC_ARMOR_TORSO",
  "skill_used": "tailor",
  "difficulty": 3,
  "time": 28000,
  "reversible": false,
  "autolearn": true,
  "qualities" : [
    {"id":"CUT","level":1,"amount":1}
  ],
  "tools": [
    [
      [ "needle_bone", 68 ],
      [ "sewing_kit", 68 ]
    ]
  ],
  "components": [
    [
      [ "leather", 42 ],
      [ "fur", 42 ]
    ]
  ]
},{
        "type" : "recipe",
  "result": "armor_farmor",
  "category": "CC_ARMOR",
  "subcategory": "CSC_ARMOR_TORSO",
  "skill_used": "tailor",
  "difficulty": 4,
  "time": 28000,
  "reversible": false,
  "autolearn": true,
  "qualities" : [
    {"id":"CUT","level":1,"amount":1}
  ],
  "tools": [
    [
      [ "needle_bone", 68 ],
      [ "sewing_kit", 68 ]
    ]
  ],
  "components": [
    [
      [ "fur", 48 ]
    ]
  ]
},{
        "type" : "recipe",
  "result": "armor_blarmor",
  "category": "CC_ARMOR",
  "subcategory": "CSC_ARMOR_TORSO",
  "skill_used": "cooking",
  "difficulty": 3,
  "skills_required": [ "tailor", 3 ],
  "time": 60000,
  "reversible": false,
  "autolearn": true,
  "tools": [
    [
      [ "pot", -1 ],
      [ "rock_pot", -1 ]
    ],
    [
      [ "hotplate", 20 ],
      [ "toolset", 2 ],
      [ "fire", -1 ]
    ]
  ],
  "components": [
    [
      [ "water", 10 ],
      [ "water_clean", 10 ]
    ],
    [
      [ "wax", 2 ],
      [ "vinegar", 10 ]
    ],
    [
      [ "salt", 5 ]
    ],
    [
      [ "armor_larmor", 1 ]
    ]
  ]
},{
        "type" : "recipe",
  "result": "armor_plarmor",
  "category": "CC_ARMOR",
  "subcategory": "CSC_ARMOR_TORSO",
  "skill_used": "fabrication",
  "difficulty": 2,
  "skills_required": [ "tailor", 3 ],
  "time": 28000,
  "reversible": false,
  "autolearn": true,
  "tools": [
    [
      [ "needle_bone", 22 ],
      [ "sewing_kit", 22 ]
    ]
  ],
  "components": [
    [
      [ "steel_chunk", 6 ],
      [ "scrap", 18 ]
    ],
    [
      [ "armor_larmor", 1 ]
    ]
  ]
},{
        "type" : "recipe",
  "result": "backpack",
  "category": "CC_ARMOR",
  "subcategory": "CSC_ARMOR_STORAGE",
  "skill_used": "tailor",
  "difficulty": 3,
  "time": 50000,
  "reversible": false,
  "autolearn": true,
  "tools": [
    [
      [ "needle_bone", 20 ],
      [ "sewing_kit", 20 ]
    ]
  ],
  "components": [
    [
      [ "rag", 20 ],
      [ "fur", 16 ],
      [ "leather", 12 ]
    ]
  ]
},{
        "type" : "recipe",
  "result": "backpack_leather",
  "category": "CC_ARMOR",
  "subcategory": "CSC_ARMOR_STORAGE",
  "skill_used": "tailor",
  "difficulty": 3,
  "time": 50000,
  "reversible": false,
  "autolearn": true,
  "tools": [
    [
      [ "needle_bone", 20 ],
      [ "sewing_kit", 20 ]
    ]
  ],
  "components": [
    [
      [ "leather", 20 ]
    ],
    [
      [ "scrap", 6 ]
    ]
  ]
},{
        "type" : "recipe",
  "result": "duffelbag",
  "category": "CC_ARMOR",
  "subcategory": "CSC_ARMOR_STORAGE",
  "skill_used": "tailor",
  "difficulty": 2,
  "time": 80000,
  "reversible": false,
  "autolearn": true,
  "tools": [
    [
      [ "needle_bone", 30 ],
      [ "sewing_kit", 30 ]
    ]
  ],
  "components": [
    [
      [ "rag", 40 ],
      [ "fur", 32 ],
      [ "leather", 24 ]
    ]
  ]
},{
        "type" : "recipe",
  "result": "blanket",
  "category": "CC_ARMOR",
  "subcategory": "CSC_ARMOR_OTHER",
  "skill_used": "tailor",
  "difficulty": 0,
  "time": 50000,
  "reversible": true,
  "autolearn": true,
  "tools": [
    [
      [ "needle_bone", 10 ],
      [ "sewing_kit", 10 ]
    ]
  ],
  "components": [
    [
      [ "rag", 20 ]
    ]
  ]
},{
        "type" : "recipe",
  "result": "fur_blanket",
  "category": "CC_ARMOR",
  "subcategory": "CSC_ARMOR_OTHER",
  "skill_used": "tailor",
  "skills_required": [ "survival", 1 ],
  "difficulty": 1,
  "time": 50000,
  "reversible": true,
  "autolearn": true,
  "tools": [
    [
      [ "needle_bone", 12 ],
      [ "sewing_kit", 12 ]
    ]
  ],
  "components": [
    [
      [ "rag", 10 ]
    ],
    [
      [ "fur", 10 ]
    ]
  ]
},{
        "type" : "recipe",
  "result": "house_coat",
  "category": "CC_ARMOR",
  "subcategory": "CSC_ARMOR_TORSO",
  "skill_used": "tailor",
  "difficulty": 1,
  "time": 20000,
  "reversible": true,
  "autolearn": true,
  "tools": [
    [
      [ "needle_bone", 15 ],
      [ "sewing_kit", 15 ]
    ]
  ],
  "components": [
    [
      [ "rag", 15 ]
    ]
  ]
},{
        "type" : "recipe",
  "result": "cloak",
  "category": "CC_ARMOR",
  "subcategory": "CSC_ARMOR_BACK",
  "skill_used": "tailor",
  "difficulty": 2,
  "time": 25000,
  "reversible": true,
  "autolearn": true,
  "tools": [
    [
      [ "needle_bone", 18 ],
      [ "sewing_kit", 18 ]
    ]
  ],
  "components": [
    [
      [ "rag", 20 ]
    ]
  ]
},{
        "type" : "recipe",
  "result": "cloak_fur",
  "category": "CC_ARMOR",
  "subcategory": "CSC_ARMOR_BACK",
  "skill_used": "tailor",
  "skills_required": [ "survival", 1 ],
  "difficulty": 2,
  "time": 25000,
  "reversible": true,
  "autolearn": true,
  "tools": [
    [
      [ "needle_bone", 18 ],
      [ "sewing_kit", 18 ]
    ]
  ],
  "components": [
    [
      [ "fur", 15 ]
    ]
  ]
},{
        "type" : "recipe",
  "result": "cloak_leather",
  "category": "CC_ARMOR",
  "subcategory": "CSC_ARMOR_BACK",
  "skill_used": "tailor",
  "difficulty": 3,
  "time": 25000,
  "reversible": true,
  "autolearn": true,
  "tools": [
    [
      [ "needle_bone", 18 ],
      [ "sewing_kit", 18 ]
    ]
  ],
  "components": [
    [
      [ "leather", 20 ]
    ]
  ]
},{
        "type" : "recipe",
  "result": "sleeping_bag",
  "category": "CC_ARMOR",
  "subcategory": "CSC_ARMOR_OTHER",
  "skill_used": "tailor",
  "skills_required": [ "survival", 1 ],
  "difficulty": 4,
  "time": 75000,
  "reversible": true,
  "autolearn": true,
  "tools": [
    [
      [ "needle_bone", 30 ],
      [ "sewing_kit", 30 ]
    ]
  ],
  "components": [
    [
      [ "rag", 30 ]
    ]
  ]
},{
        "type" : "recipe",
  "result": "sleeping_bag_fur",
  "category": "CC_ARMOR",
  "subcategory": "CSC_ARMOR_OTHER",
  "skill_used": "tailor",
  "skills_required": [ "survival", 1 ],
  "difficulty": 5,
  "time": 75000,
  "reversible": true,
  "autolearn": true,
  "tools": [
    [
      [ "needle_bone", 30 ],
      [ "sewing_kit", 30 ]
    ]
  ],
  "components": [
    [
      [ "rag", 10 ]
    ],
    [
      [ "fur", 20 ]
    ]
  ]
},{
        "type" : "recipe",
  "result": "primitive_hammer",
  "category": "CC_OTHER",
  "subcategory": "CSC_OTHER_TOOLS",
  "skill_used": "survival",
  "difficulty": 0,
  "time": 5000,
  "reversible": false,
  "autolearn": true,
  "tools": [
    [
      [ "rock", -1 ],
      [ "primitive_hammer", -1 ],
      [ "hammer", -1 ],
      [ "hatchet", -1 ],
      [ "toolset", -1 ]
    ]
  ],
  "components": [
    [
      [ "stick", 1 ],
      [ "2x4", 1 ]
    ],
    [
      [ "rock", 1 ]
    ],
    [
      [ "string_6", 2 ],
      [ "sinew", 40 ],
      [ "thread", 40 ],
      [ "plant_fibre", 40 ]
    ]
  ]
},{
        "type" : "recipe",
  "result": "needle_bone",
  "category": "CC_OTHER",
  "subcategory": "CSC_OTHER_TOOLS",
  "skill_used": "survival",
  "difficulty": 1,
  "time": 20000,
  "reversible": false,
  "autolearn": true,
  "qualities" : [
    {"id":"CUT","level":1,"amount":1}
  ],
  "components": [
    [
      [ "bone", 1 ]
    ]
  ]
},{
        "type" : "recipe",
  "result": "primitive_knife",
  "category": "CC_WEAPON",
  "subcategory": "CSC_WEAPON_PIERCING",
  "skill_used": "survival",
  "difficulty": 0,
  "time": 60000,
  "reversible": false,
  "autolearn": true,
  "tools": [
    [
      [ "rock", -1 ],
      [ "primitive_hammer", -1 ],
      [ "hammer", -1 ],
      [ "hatchet", -1 ],
      [ "toolset", -1 ]
    ]
  ],
  "components": [
    [
      [ "stick", 1 ],
      [ "2x4", 1 ],
	  [ "bone", 1 ]
    ],
    [
      [ "rock", 1 ]
    ],
    [
      [ "string_6", 1 ],
      [ "sinew", 20 ],
      [ "thread", 20 ],
      [ "plant_fibre", 20 ]
    ]
  ]
},{
        "type" : "recipe",
  "result": "digging_stick",
  "category": "CC_OTHER",
  "subcategory": "CSC_OTHER_TOOLS",
  "skill_used": "survival",
  "difficulty": 1,
  "time": 20000,
  "reversible": false,
  "autolearn": true,
  "qualities" : [
    {"id":"CUT","level":1,"amount":1}
  ],
  "components": [
    [
      [ "stick", 1 ],
      [ "2x4", 1 ]
    ]
  ]
},{
        "type" : "recipe",
  "result": "ragpouch",
  "category": "CC_ARMOR",
  "subcategory": "CSC_ARMOR_STORAGE",
  "skill_used": "tailor",
  "difficulty": 0,
  "time": 10000,
  "reversible": false,
  "autolearn": true,
  "tools": [
    [
      [ "needle_bone", 20 ],
      [ "sewing_kit", 20 ]
    ]
  ],
  "components": [
    [
      [ "rag", 6 ]
    ],
    [
      [ "string_36", 1 ],
      [ "string_6", 6 ],
      [ "sinew", 20 ],
      [ "thread", 20 ],
      [ "plant_fibre", 20 ]
    ]
  ]
},{
        "type" : "recipe",
  "result": "leather_pouch",
  "category": "CC_ARMOR",
  "subcategory": "CSC_ARMOR_STORAGE",
  "skill_used": "tailor",
  "skills_required": [ "survival", 1 ],
  "difficulty": 2,
  "time": 10000,
  "reversible": false,
  "autolearn": true,
  "tools": [
    [
      [ "needle_bone", 20 ],
      [ "sewing_kit", 20 ]
    ]
  ],
  "components": [
    [
      [ "leather", 6 ]
    ],
    [
      [ "string_36", 1 ],
      [ "string_6", 6 ],
      [ "sinew", 20 ],
      [ "thread", 20 ],
      [ "plant_fibre", 20 ]
    ]
  ]
},{
        "type" : "recipe",
  "result": "rock_pot",
  "category": "CC_OTHER",
  "subcategory": "CSC_OTHER_TOOLS",
  "skill_used": "survival",
  "skills_required": [ "cooking", 1 ],
  "difficulty": 2,
  "time": 20000,
  "reversible": false,
  "autolearn": true,
  "tools": [
    [
      [ "rock", -1 ],
      [ "primitive_hammer", -1 ],
      [ "hammer", -1 ],
      [ "hatchet", -1 ],
      [ "toolset", -1 ]
    ]
  ],
  "components": [
    [
      [ "rock", 3 ]
    ],
    [
      [ "sinew", 80 ],
      [ "thread", 80 ],
      [ "plant_fibre", 80 ],
      [ "string_36", 1 ]
    ]
  ]
},{
        "type" : "recipe",
  "result": "primitive_shovel",
  "category": "CC_OTHER",
  "subcategory": "CSC_OTHER_TOOLS",
  "skill_used": "survival",
  "skills_required": [ "carpentry", 1 ],
  "difficulty": 2,
  "time": 60000,
  "reversible": false,
  "autolearn": true,
  "tools": [
    [
      [ "rock", -1 ],
      [ "primitive_hammer", -1 ],
      [ "hammer", -1 ],
      [ "hatchet", -1 ],
      [ "toolset", -1 ]
    ]
  ],
  "components": [
    [
      [ "stick", 1 ],
      [ "2x4", 1 ]
    ],
    [
      [ "rock", 1 ]
    ],
    [
      [ "string_6", 2 ],
      [ "sinew", 40 ],
      [ "thread", 40 ],
      [ "plant_fibre", 40 ]
    ]
  ]
},{
        "type" : "recipe",
  "result": "primitive_axe",
  "category": "CC_OTHER",
  "subcategory": "CSC_OTHER_TOOLS",
  "skill_used": "survival",
  "skills_required": [ "carpentry", 1 ],
  "difficulty": 3,
  "time": 60000,
  "reversible": false,
  "autolearn": true,
  "tools": [
    [
      [ "rock", -1 ],
      [ "primitive_hammer", -1 ],
      [ "hammer", -1 ],
      [ "hatchet", -1 ],
      [ "toolset", -1 ]
    ]
  ],
  "components": [
    [
      [ "stick", 1 ],
      [ "2x4", 1 ]
    ],
    [
      [ "rock", 1 ]
    ],
    [
      [ "string_6", 2 ],
      [ "sinew", 40 ],
      [ "thread", 40 ],
      [ "plant_fibre", 40 ]
    ]
  ]
},{
        "type" : "recipe",
  "result": "fire_drill",
  "category": "CC_OTHER",
  "subcategory": "CSC_OTHER_TOOLS",
  "skill_used": "survival",
  "difficulty": 2,
  "time": 5000,
  "reversible": false,
  "autolearn": true,
  "components": [
    [
      [ "skewer", 2 ]
    ],
    [
      [ "string_6", 1 ]
    ]
  ]
},{
        "type" : "recipe",
  "result": "waterskin",
  "category": "CC_OTHER",
  "subcategory": "CSC_OTHER_TOOLS",
  "skill_used": "tailor",
  "skills_required": [ "survival", 1 ],
  "difficulty": 2,
  "time": 30000,
  "reversible": false,
  "autolearn": true,
  "tools": [
    [
      [ "sewing_kit", 60 ],
      [ "needle_bone", 60 ]
    ]
  ],
  "components": [
    [
      [ "sinew", 40 ],
      [ "thread", 40 ],
      [ "plant_fibre", 40 ],
      [ "string_36", 1 ]
    ],
    [
      [ "leather", 6 ],
      [ "fur", 6 ]
    ]
  ]
},{
        "type" : "recipe",
  "result": "makeshift_funnel",
  "category": "CC_OTHER",
  "subcategory": "CSC_OTHER_TOOLS",
  "skill_used": "fabrication",
  "difficulty": 1,
  "time": 5000,
  "reversible": false,
  "autolearn": true,
  "qualities" : [
    {"id":"CUT","level":1,"amount":1}
  ],
  "components": [
    [
      [ "jug_plastic", 1 ],
      [ "bottle_plastic", 3 ]
    ]
  ]
},{
        "type" : "recipe",
  "result": "shelter_kit",
  "category": "CC_OTHER",
  "subcategory": "CSC_OTHER_OTHER",
  "skill_used": "survival",
  "skills_required": [ "carpentry", 1 ],
  "difficulty": 2,
  "time": 50000,
  "reversible": false,
  "autolearn": true,
  "tools": [
    [
      [ "sewing_kit", 200 ],
      [ "needle_bone", 200 ]
    ]
  ],
  "components": [
    [
      [ "stick", 10 ],
      [ "2x4", 5 ]
    ],
    [
      [ "leather", 20 ]
    ],
    [
      [ "string_6", 10 ],
      [ "sinew", 500 ],
      [ "thread", 500 ],
      [ "plant_fibre", 500 ]
    ]
  ]
},{
        "type" : "recipe",
  "result": "shelter_kit",
  "id_suffix": "repair",
  "category": "CC_OTHER",
  "subcategory": "CSC_OTHER_OTHER",
  "skill_used": "survival",
  "skills_required": [ "tailor", 1 ],
  "difficulty": 0,
  "time": 20000,
  "reversible": false,
  "autolearn": true,
  "tools": [
    [
      [ "sewing_kit", 50 ],
      [ "needle_bone", 50 ]
    ]
  ],
  "components": [
    [
      [ "stick", 3 ],
      [ "2x4", 2 ]
    ],
    [
      [ "leather", 4 ]
    ],
    [
      [ "sinew", 60 ],
      [ "thread", 60 ],
      [ "plant_fibre", 60 ],
      [ "string_6", 1 ]
    ],
    [
      [ "damaged_shelter_kit", 1 ]
    ]
  ]
},{
        "type" : "recipe",
  "result": "fur_rollmat",
  "category": "CC_OTHER",
  "subcategory": "CSC_OTHER_OTHER",
  "skill_used": "survival",
  "skills_required": [ "tailor", 1 ],
  "difficulty": 1,
  "time": 20000,
  "reversible": true,
  "autolearn": true,
  "qualities" : [
    {"id":"CUT","level":1,"amount":1}
  ],
  "components": [
    [
      [ "fur", 24 ]
    ],
    [
      [ "thread", 360 ],
      [ "sinew", 360 ],
      [ "plant_fibre", 360 ],
      [ "string_6", 6 ],
      [ "string_36", 1 ]
    ]
  ]
},{
        "type" : "recipe",
  "result": "snare_trigger",
  "category": "CC_OTHER",
  "subcategory": "CSC_OTHER_TRAPS",
  "skill_used": "traps",
  "skills_required": [ "survival", 1 ],
  "difficulty": 0,
  "time": 2000,
  "reversible": false,
  "autolearn": true,
  "qualities" : [
    {"id":"CUT","level":1,"amount":1}
  ],
  "components": [
    [
      [ "stick", 1 ],
      [ "2x4", 1 ]
    ]
  ]
},{
        "type" : "recipe",
  "result": "light_snare_kit",
  "category": "CC_OTHER",
  "subcategory": "CSC_OTHER_TRAPS",
  "skill_used": "traps",
  "skills_required": [ "survival", 1 ],
  "difficulty": 1,
  "time": 5000,
  "reversible": true,
  "autolearn": true,
  "components": [
    [
      [ "snare_trigger", 1 ]
    ],
    [
      [ "string_36", 1 ]
    ]
  ]
},{
        "type" : "recipe",
  "result": "heavy_snare_kit",
  "category": "CC_OTHER",
  "subcategory": "CSC_OTHER_TRAPS",
  "skill_used": "traps",
  "skills_required": [ "survival", 1 ],
  "difficulty": 3,
  "time": 8000,
  "reversible": true,
  "autolearn": true,
  "components": [
    [
      [ "snare_trigger", 1 ]
    ],
    [
      [ "rope_6", 1 ]
    ]
  ]
},{
        "type" : "recipe",
  "result": "kitchen_unit",
  "category": "CC_OTHER",
  "subcategory": "CSC_OTHER_PARTS",
  "skill_used": "mechanics",
  "difficulty": 4,
  "time": 60000,
  "reversible": true,
  "autolearn": true,
  "tools": [
    [
      [ "wrench", -1 ],
      [ "toolset", -1 ]
    ],
    [
      [ "rock", -1 ],
      [ "primitive_hammer", -1 ],
      [ "hammer", -1 ],
      [ "hatchet", -1 ],
      [ "toolset", -1 ]
    ],
    [
      [ "goggles_welding", -1 ]
    ],
    [
      [ "welder", 100 ],
      [ "welder_crude", 150 ],
      [ "toolset", 5 ]
    ],
    [
      [ "hacksaw", -1 ],
      [ "toolset", -1 ]
    ]
  ],
  "components": [
    [
      [ "pipe", 2 ]
    ],
    [
      [ "steel_chunk", 16 ],
      [ "steel_plate", 2 ]
    ],
    [
      [ "hotplate", 1 ]
    ],
    [
      [ "pot", 1 ]
    ],
    [
      [ "pan", 1 ]
    ]
  ]
},{
        "type" : "recipe",
  "result": "weldrig",
  "category": "CC_OTHER",
  "subcategory": "CSC_OTHER_PARTS",
  "skill_used": "fabrication",
  "skills_required": ["electronics",4],
  "difficulty": 4,
  "time": 60000,
  "reversible": true,
  "autolearn": true,
  "tools": [
    [
      [ "wrench", -1 ],
      [ "toolset", -1 ]
    ],
    [
      [ "rock", -1 ],
      [ "primitive_hammer", -1 ],
      [ "hammer", -1 ],
      [ "hatchet", -1 ],
      [ "toolset", -1 ]
    ],
    [
      [ "goggles_welding", -1 ]
    ],
    [
      [ "welder", 100 ],
      [ "welder_crude", 150 ],
      [ "toolset", 5 ]
    ],
    [
      [ "hacksaw", -1 ],
      [ "toolset", -1 ]
    ]
  ],
  "components": [
    [
      [ "frame", 1 ]
    ],
    [
      ["soldering_iron", 1]
    ],
    [
      [ "welder", 1 ],
      [ "welder_crude", 2 ]
    ],
    [
      ["cable", 5]
    ]
  ]
},{
  "type" : "recipe",
  "result": "craftrig",
  "category": "CC_OTHER",
  "subcategory": "CSC_OTHER_PARTS",
  "skill_used": "fabrication",
  "skills_required": ["electronics",3],
  "difficulty": 4,
  "time": 60000,
  "reversible": true,
  "autolearn": false,
  "book_learn": [[ "textbook_fabrication", 4 ]],
  "tools": [
    [
      [ "wrench", -1 ],
      [ "toolset", -1 ]
    ],
    [
      [ "rock", -1 ],
      [ "primitive_hammer", -1 ],
      [ "hammer", -1 ],
      [ "hatchet", -1 ],
      [ "toolset", -1 ]
    ],
    [
      [ "goggles_welding", -1 ]
    ],
    [
      [ "welder", 100 ],
      [ "welder_crude", 150 ],
      [ "toolset", 5 ]
    ],
    [
      [ "hacksaw", -1 ],
      [ "toolset", -1 ]
    ]
  ],
  "components": [
    [
      [ "frame", 1 ]
    ],
    [
      ["vac_sealer", 1]
    ],
    [
      [ "dehydrator", 1 ]
    ],
    [
      [ "water_purifier", 1 ]
    ],
    [
      [ "press", 1 ]
    ],
    [
      ["cable", 5]
    ]
  ]
},{
  "type" : "recipe",
  "result": "chemlab",
  "category": "CC_MISC",
  "skill_used": "fabrication",
  "skills_required": ["electronics",3],
  "difficulty": 4,
  "time": 60000,
  "reversible": true,
  "autolearn": true,
  "tools": [
    [
      [ "rock", -1 ],
      [ "primitive_hammer", -1 ],
      [ "hammer", -1 ],
      [ "hatchet", -1 ],
      [ "toolset", -1 ]
    ],
    [
      [ "wrench", -1 ],
      [ "toolset", -1 ]
    ],
    [
      [ "hacksaw", -1 ],
      [ "toolset", -1 ]
    ],
    [
      [ "goggles_welding", -1 ]
    ],
    [
      [ "welder", 100 ],
      [ "welder_crude", 150 ],
      [ "toolset", 5 ]
    ]
  ],
  "components": [
    [
      [ "frame", 1 ]
    ],
    [
      [ "chemistry_set", 1 ]
    ],
    [
      [ "power_supply", 1 ]
    ],
    [
      [ "cable", 5 ]
    ]
  ]
},{
        "type" : "recipe",
  "result": "cargo_rack",
  "category": "CC_MISC",
  "skill_used": "fabrication",
  "skills_required": ["mechanics",1],
  "difficulty": 4,
  "time": 60000,
  "reversible": false,
  "autolearn": true,
  "tools": [
    [
      [ "wrench", -1 ],
      [ "toolset", -1 ]
    ],
    [
      [ "rock", -1 ],
      [ "primitive_hammer", -1 ],
      [ "hammer", -1 ],
      [ "hatchet", -1 ],
      [ "toolset", -1 ]
    ],
    [
      [ "goggles_welding", -1 ]
    ],
    [
      [ "welder", 100 ],
      [ "welder_crude", 150 ],
      [ "toolset", 5 ]
    ],
    [
      [ "hacksaw", -1 ],
      [ "toolset", -1 ]
    ]
  ],
  "components": [
    [
      [ "frame", 4 ]
    ],
    [
      ["rope_30", 4]
    ],
    [
      [ "steel_chunk", 4 ],
      [ "scrap", 12 ]
    ]
  ]
},{
        "type" : "recipe",
  "result": "foot_crank",
  "category": "CC_OTHER",
  "subcategory": "CSC_OTHER_PARTS",
  "skill_used": "mechanics",
  "difficulty": 1,
  "time": 10000,
  "reversible": true,
  "autolearn": true,
  "tools": [
    [
      [ "wrench", -1 ],
      [ "toolset", -1 ]
    ],
    [
      [ "rock", -1 ],
      [ "primitive_hammer", -1 ],
      [ "hammer", -1 ],
      [ "hatchet", -1 ],
      [ "toolset", -1 ]
    ]
  ],
  "components": [
    [
      [ "pipe", 1 ]
    ],
    [
      [ "steel_chunk", 2 ],
      [ "scrap", 6 ]
    ],
    [
      [ "chain", 1 ]
    ]
  ]
},{
        "type" : "recipe",
  "result": "muffler",
  "category": "CC_OTHER",
  "subcategory": "CSC_OTHER_PARTS",
  "skill_used": "mechanics",
  "difficulty": 1,
  "time": 10000,
  "reversible": true,
  "autolearn": true,
  "tools": [
    [
      [ "rock", -1 ],
      [ "primitive_hammer", -1 ],
      [ "hammer", -1 ],
      [ "hatchet", -1 ],
      [ "toolset", -1 ]
    ],
    [
      [ "goggles_welding", -1 ]
    ],
    [
      [ "welder", 50 ],
      [ "welder_crude", 75 ],
      [ "toolset", 2 ]
    ],
    [
      [ "hacksaw", -1 ],
      [ "toolset", -1 ]
    ]
  ],
  "components": [
    [
      [ "pipe", 2 ]
    ],
    [
      [ "sheet_metal", 1 ]
    ]
  ]
},{
        "type" : "recipe",
  "result": "seat",
  "category": "CC_OTHER",
  "subcategory": "CSC_OTHER_PARTS",
  "skill_used": "fabrication",
  "difficulty": 1,
  "time": 10000,
  "reversible": true,
  "autolearn": true,
  "tools": [
    [
      [ "goggles_welding", -1 ]
    ],
    [
      [ "welder", 50 ],
      [ "welder_crude", 75 ],
      [ "toolset", 2 ]
    ],
    [
      [ "sewing_kit", 50 ],
      [ "needle_bone", 50 ]
    ]
  ],
  "components": [
    [
      [ "pipe", 4 ]
    ],
    [
      [ "spring", 2 ]
    ],
    [
      [ "leather", 12 ],
      [ "fur", 12 ],
      [ "rag", 20 ],
      [ "sheet", 1 ]
    ]
  ]
},{
        "type" : "recipe",
  "result": "rag",
  "category": "CC_OTHER",
  "subcategory": "CSC_OTHER_MATERIALS",
  "difficulty": 0,
  "time": 3000,
  "reversible": false,
  "autolearn": true,
  "tools": [
    [
      [ "fire", -1 ],
      [ "hotplate", 3 ],
      [ "char_smoker", 1 ],
      [ "toolset", 1 ]
    ]
  ],
  "components": [
    [
      [ "water", 1 ],
      [ "water_clean", 1 ]
    ],
    [
      [ "rag_bloody", 1 ]
    ]
  ]
},{
        "type" : "recipe",
  "result": "sheet",
  "category": "CC_OTHER",
  "subcategory": "CSC_OTHER_MATERIALS",
  "difficulty": 0,
  "time": 10000,
  "reversible": false,
  "autolearn": true,
  "tools": [
    [
    [ "needle_bone", 50 ],
    [ "sewing_kit", 50 ]
    ]
  ],
  "components": [
    [
      [ "rag", 20 ]
    ]
  ]
},{
        "type" : "recipe",
  "result": "vehicle_controls",
  "category": "CC_OTHER",
  "subcategory": "CSC_OTHER_PARTS",
  "skill_used": "mechanics",
  "difficulty": 3,
  "time": 30000,
  "reversible": true,
  "autolearn": true,
  "tools": [
    [
      [ "wrench", -1 ],
      [ "toolset", -1 ]
    ],
    [
      [ "rock", -1 ],
      [ "primitive_hammer", -1 ],
      [ "hammer", -1 ],
      [ "hatchet", -1 ],
      [ "toolset", -1 ]
    ],
    [
      [ "goggles_welding", -1 ]
    ],
    [
      [ "welder", 50 ],
      [ "welder_crude", 75 ],
      [ "toolset", 2 ]
    ],
    [
      [ "hacksaw", -1 ],
      [ "toolset", -1 ]
    ]
  ],
  "components": [
    [
      [ "pipe", 10 ]
    ],
    [
      [ "steel_chunk", 12 ],
      [ "scrap", 36 ]
    ],
    [
      [ "wire", 3 ]
    ]
  ]
},{
        "type" : "recipe",
  "result": "folding_bicycle",
  "category": "CC_OTHER",
  "subcategory": "CSC_OTHER_OTHER",
  "skill_used": "mechanics",
  "difficulty": 5,
  "time": 120000,
  "reversible": true,
  "autolearn": true,
  "tools": [
    [
      [ "wrench", -1 ],
      [ "toolset", -1 ]
    ],
    [
      [ "goggles_welding", -1 ]
    ],
    [
      [ "welder", 300 ],
      [ "welder_crude", 450 ],
      [ "toolset", 12 ]
    ]
  ],
  "components": [
    [
      [ "frame", 2 ]
    ],
    [
      [ "saddle", 1 ]
    ],
    [
      [ "vehicle_controls", 1 ]
    ],
    [
      [ "foot_crank", 1 ]
    ],
    [
      [ "wheel_bicycle", 2 ]
    ]
  ]
},{
        "type" : "recipe",
  "result": "string_6",
  "category": "CC_OTHER",
  "subcategory": "CSC_OTHER_MATERIALS",
  "difficulty": 0,
  "time": 5000,
  "reversible": true,
  "autolearn": true,
  "components": [
    [
      [ "thread", 50 ],
      [ "sinew", 50 ],
      [ "plant_fibre", 50 ]
    ]
  ]
},{
        "type" : "recipe",
  "result": "string_36",
  "category": "CC_OTHER",
  "subcategory": "CSC_OTHER_MATERIALS",
  "difficulty": 0,
  "time": 5000,
  "reversible": true,
  "autolearn": true,
  "components": [
    [
      [ "string_6", 6 ]
    ]
  ]
},{
        "type" : "recipe",
  "result": "rope_6",
  "category": "CC_OTHER",
  "subcategory": "CSC_OTHER_MATERIALS",
  "skill_used": "tailor",
  "difficulty": 0,
  "time": 5000,
  "reversible": true,
  "autolearn": true,
  "components": [
    [
      [ "string_36", 6 ]
    ]
  ]
},{
        "type" : "recipe",
  "result": "rope_30",
  "category": "CC_OTHER",
  "subcategory": "CSC_OTHER_MATERIALS",
  "skill_used": "tailor",
  "difficulty": 0,
  "time": 5000,
  "reversible": true,
  "autolearn": true,
  "components": [
    [
      [ "rope_6", 5 ]
    ]
  ]
},{
        "type" : "recipe",
  "result": "wire",
  "category": "CC_OTHER",
  "subcategory": "CSC_OTHER_MATERIALS",
  "skill_used": "fabrication",
  "difficulty": 3,
  "time": 30000,
  "reversible": false,
  "autolearn": true,
  "tools": [ [ ["hammer", -1], ["toolset", -1]  ],
     [
      ["tongs", -1]
     ],
     [
      ["chisel", -1]
     ],
     [
      ["anvil", -1]
     ],
     [
      ["crucible", -1]
     ],
     [
      ["forge", 50], ["char_forge", 10]
     ]
    ],
  "components":
    [
     [
     [ "scrap", 1 ]
     ]
    ]
},{
        "type" : "recipe",
  "result": "wire_barbed",
  "category": "CC_OTHER",
  "subcategory": "CSC_OTHER_MATERIALS",
  "skill_used": "fabrication",
  "difficulty": 2,
  "time": 8000,
  "reversible": false,
  "autolearn": true,
  "tools": [
    [
      [ "boltcutters", -1 ],
      [ "toolset", -1 ]
    ],
    [
      [ "hammer", -1 ],
      [ "hatchet", -1 ]
    ]
  ],
  "components": [
    [
      [ "wire", 2 ]
    ]
  ]
},{
        "type" : "recipe",
  "result": "torch",
  "category": "CC_WEAPON",
  "subcategory": "CSC_WEAPON_BASHING",
  "difficulty": 0,
  "time": 2000,
  "reversible": false,
  "autolearn": true,
  "components": [
    [
      [ "stick", 1 ],
      [ "2x4", 1 ],
      [ "splinter", 1 ],
      [ "pool_cue", 1 ],
      [ "torch_done", 1 ]
    ],
    [
      [ "gasoline", 200 ],
      [ "vodka", 7 ],
      [ "rum", 7 ],
      [ "whiskey", 7 ],
      [ "single_malt_whiskey", 7 ],
      [ "tequila", 7 ],
      [ "gin", 7 ],
      [ "triple_sec", 7 ]
    ],
    [
      [ "rag", 1 ]
    ]
  ]
},{
        "type" : "recipe",
  "result": "battletorch",
  "category": "CC_WEAPON",
  "subcategory": "CSC_WEAPON_BASHING",
  "difficulty": 0,
  "time": 2000,
  "reversible": false,
  "autolearn": true,
  "components": [
    [
      [ "bat", 1 ]
    ],
    [
      [ "gasoline", 200 ],
      [ "vodka", 7 ],
      [ "rum", 7 ],
      [ "whiskey", 7 ],
      [ "single_malt_whiskey", 7 ],
      [ "tequila", 7 ],
      [ "gin", 7 ],
      [ "triple_sec", 7 ]
    ],
    [
      [ "rag", 1 ]
    ]
  ]
},{
        "type" : "recipe",
  "result": "candle",
  "category": "CC_OTHER",
  "subcategory": "CSC_OTHER_OTHER",
  "difficulty": 0,
  "time": 5000,
  "reversible": false,
  "autolearn": true,
  "tools": [
    [
      [ "lighter", 5 ],
      [ "ref_lighter", 5 ],
      [ "fire", -1 ],
      [ "toolset", 1 ]
    ]
  ],
  "components": [
    [
      [ "can_food", -1 ]
    ],
    [
      [ "wax", 2 ]
    ],
    [
      [ "string_6", 1 ]
    ]
  ]
},{
        "type" : "recipe",
  "result": "spike",
  "category": "CC_OTHER",
  "subcategory": "CSC_OTHER_MATERIALS",
  "difficulty": 0,
  "time": 3000,
  "reversible": false,
  "autolearn": true,
  "tools": [
    [
      [ "rock", -1 ],
      [ "primitive_hammer", -1 ],
      [ "hammer", -1 ],
      [ "hatchet", -1 ],
      [ "toolset", -1 ]
    ]
  ],
  "components": [
    [
      [ "knife_combat", 1 ],
      [ "steel_chunk", 3 ],
      [ "scrap", 9 ]
    ]
  ]
},{
        "type" : "recipe",
  "result": "blade",
  "category": "CC_OTHER",
  "subcategory": "CSC_OTHER_MATERIALS",
  "difficulty": 0,
  "time": 3000,
  "reversible": false,
  "autolearn": true,
  "tools": [
    [
      [ "rock", -1 ],
      [ "primitive_hammer", -1 ],
      [ "hammer", -1 ],
      [ "hatchet", -1 ],
      [ "toolset", -1 ]
    ]
  ],
  "components": [
    [
      [ "broadsword", 1 ],
      [ "machete", 1 ],
      [ "pike", 1 ]
    ]
  ]
},{
        "type" : "recipe",
  "result": "screwdriver",
  "category": "CC_OTHER",
  "subcategory": "CSC_OTHER_TOOLS",
  "skill_used": "fabrication",
  "difficulty": 0,
  "time": 2000,
  "reversible": false,
  "autolearn": true,
  "tools": [
    [
      [ "rock", -1 ],
      [ "primitive_hammer", -1 ],
      [ "hammer", -1 ],
      [ "hatchet", -1 ],
      [ "toolset", -1 ]
    ]
  ],
  "components": [
    [
      [ "steel_chunk", 2 ],
      [ "scrap", 6 ]
    ],
    [
      [ "duct_tape", 30 ]
    ]
  ]
},{
        "type" : "recipe",
  "result": "superglue",
  "category": "CC_CHEM",
  "subcategory": "CSC_CHEM_OTHER",
  "skill_used": "cooking",
  "difficulty": 2,
  "time": 12000,
  "reversible": false,
  "autolearn": true,
  "tools": [
    [
      [ "pot", -1 ],
      [ "rock_pot", -1 ],
      [ "pan", -1 ]
    ],
    [
      [ "hotplate", 5 ],
      [ "char_smoker", 1 ],
      [ "toolset", 1 ],
      [ "fire", -1 ]
    ]
  ],
  "components": [
    [
      [ "water", 1 ],
      [ "water_clean", 1 ]
    ],
    [
      [ "bleach", 1 ],
      [ "lye_powder", 100 ],
      [ "bone", 20 ],
	  [ "biollante_bud", 1],
      [ "ant_egg", 1 ],
      [ "slime_scrap", 1 ]
    ]
  ]
},{
        "type" : "recipe",
  "result": "duct_tape",
  "category": "CC_OTHER",
  "subcategory": "CSC_OTHER_MATERIALS",
  "skill_used": "fabrication",
  "difficulty": 3,
  "time": 18000,
  "reversible": false,
  "autolearn": true,
  "qualities" : [
    {"id":"CUT","level":1,"amount":1}
  ],
  "tools": [
    [
      [ "pot", -1 ],
      [ "rock_pot", -1 ],
      [ "pan", -1 ]
    ],
    [
      [ "hotplate", 5 ],
      [ "char_smoker", 1 ],
      [ "toolset", 1 ],
      [ "fire", -1 ]
    ]
  ],
  "components": [
    [
      [ "superglue", 1 ]
    ],
    [
      [ "rag", 6 ]
    ],
    [
      [ "plant_fibre", 50 ],
      [ "sinew", 50 ],
      [ "thread", 50 ]
    ],
    [
      [ "plastic_chunk", 1 ]
    ]
  ]
},{
        "type" : "recipe",
  "result": "steel_lump",
  "category": "CC_OTHER",
  "subcategory": "CSC_OTHER_MATERIALS",
  "skill_used": "fabrication",
  "difficulty": 0,
  "time": 5000,
  "reversible": true,
  "autolearn": true,
  "tools": [
    [
      [ "goggles_welding", -1 ],
      [ "crucible", -1 ]
    ],
    [
      [ "welder", 20 ],
      [ "welder_crude", 30 ],
      [ "toolset", 1 ],
      [ "forge", 10],
      [ "char_forge", 2]
    ]
  ],
  "components": [
    [
      [ "steel_chunk", 4 ],
      [ "scrap", 12 ],
      [ "rebar", 2 ]
    ]
  ]
},{
        "type" : "recipe",
  "result": "2x4",
  "category": "CC_OTHER",
  "subcategory": "CSC_OTHER_MATERIALS",
  "difficulty": 0,
  "time": 8000,
  "reversible": false,
  "autolearn": true,
  "tools": [
    [
      [ "saw", -1 ]
    ]
  ],
  "components": [
    [
      [ "stick", 1 ]
    ]
  ]
},{
        "type" : "recipe",
  "result": "frame",
  "category": "CC_OTHER",
  "subcategory": "CSC_OTHER_MATERIALS",
  "skill_used": "fabrication",
  "difficulty": 1,
  "time": 8000,
  "reversible": true,
  "autolearn": true,
  "tools": [
    [
      [ "goggles_welding", -1 ],
      [ "crucible", -1 ]
    ],
    [
      [ "welder", 50 ],
      [ "welder_crude", 75 ],
      [ "toolset", 2 ],
      [ "forge", 50 ],
      [ "char_forge", 10]
    ]
  ],
  "components": [
    [
      [ "steel_lump", 3 ]
    ]
  ]
},{
        "type" : "recipe",
  "result": "sheet_metal",
  "category": "CC_OTHER",
  "subcategory": "CSC_OTHER_MATERIALS",
  "skill_used": "fabrication",
  "difficulty": 2,
  "time": 4000,
  "reversible": true,
  "autolearn": true,
  "tools": [
    [
      [ "goggles_welding", -1 ]
    ],
    [
      [ "welder", 20 ],
      [ "welder_crude", 30 ],
      [ "toolset", 1 ]
    ]
  ],
  "components": [
    [
      [ "scrap", 4 ]
    ]
  ]
},{
        "type" : "recipe",
  "result": "steel_plate",
  "category": "CC_OTHER",
  "subcategory": "CSC_OTHER_MATERIALS",
  "skill_used": "fabrication",
  "difficulty": 4,
  "time": 12000,
  "reversible": true,
  "autolearn": true,
  "tools": [
    [
      [ "goggles_welding", -1 ],
      [ "crucible", -1 ]
    ],
    [
      [ "welder", 100 ],
      [ "welder_crude", 150 ],
      [ "toolset", 5 ],
      [ "forge", 100 ],
      [ "char_forge", 20]
    ]
  ],
  "components": [
    [
      [ "steel_lump", 8 ]
    ]
  ]
},{
        "type" : "recipe",
  "result": "spiked_plate",
  "category": "CC_OTHER",
  "subcategory": "CSC_OTHER_MATERIALS",
  "skill_used": "fabrication",
   "difficulty": 4,
  "time": 12000,
  "reversible": true,
  "autolearn": true,
  "tools": [
    [
      [ "goggles_welding", -1 ]
    ],
    [
      [ "welder", 120 ],
      [ "welder_crude", 180 ],
      [ "toolset", 6 ]
    ]
  ],
  "components": [
    [
      [ "steel_lump", 8 ],
      [ "steel_plate", 1 ]
    ],
    [
      [ "steel_chunk", 4 ],
      [ "scrap", 12 ],
      [ "spike", 4 ]
    ]
  ]
},{
        "type" : "recipe",
  "result": "hard_plate",
  "category": "CC_OTHER",
  "subcategory": "CSC_OTHER_MATERIALS",
  "skill_used": "fabrication",
   "difficulty": 4,
  "time": 12000,
  "reversible": true,
  "autolearn": true,
  "tools": [
    [
      [ "goggles_welding", -1 ]
    ],
    [
      [ "welder", 300 ],
      [ "welder_crude", 450 ],
      [ "toolset", 15 ]
    ]
  ],
  "components": [
    [
      [ "steel_lump", 24 ]
    ]
  ]
},{
        "type" : "recipe",
  "result": "makeshift_crowbar",
  "category": "CC_WEAPON",
  "subcategory": "CSC_WEAPON_BASHING",
  "skill_used": "fabrication",
  "difficulty": 0,
  "time": 1000,
  "reversible": false,
  "autolearn": true,
  "tools": [
    [
      [ "rock", -1 ],
      [ "primitive_hammer", -1 ],
      [ "hammer", -1 ],
      [ "hatchet", -1 ],
      [ "toolset", -1 ]
    ]
  ],
  "components": [
    [
      [ "pipe", 1 ]
    ]
  ]
},{
        "type" : "recipe",
  "result": "crude_picklock",
  "category": "CC_OTHER",
  "subcategory": "CSC_OTHER_TOOLS",
  "skill_used": "fabrication",
  "difficulty": 0,
  "time": 1000,
  "reversible": false,
  "autolearn": true,
  "tools": [
    [
      [ "rock", -1 ],
      [ "primitive_hammer", -1 ],
      [ "hammer", -1 ],
      [ "hatchet", -1 ],
      [ "toolset", -1 ]
    ]
  ],
  "components": [
    [
      [ "scrap", 1 ]
    ]
  ]
},{
        "type" : "recipe",
  "result": "bayonet",
  "category": "CC_WEAPON",
  "subcategory": "CSC_WEAPON_MODS",
  "skill_used": "fabrication",
  "difficulty": 1,
  "time": 500,
  "reversible": true,
  "autolearn": true,
  "components": [
    [
      [ "spike", 1 ]
    ],
    [
      [ "string_36", 1 ]
    ]
  ]
},{
        "type" : "recipe",
  "result": "sword_bayonet",
  "category": "CC_WEAPON",
  "subcategory": "CSC_WEAPON_MODS",
  "skill_used": "fabrication",
  "difficulty": 1,
  "time": 500,
  "reversible": true,
  "autolearn": true,
  "components": [
    [
      [ "makeshift_machete", 1 ]
    ],
    [
      [ "string_36", 1 ]
    ]
  ]
},{
        "type" : "recipe",
  "result": "pistol_bayonet",
  "category": "CC_WEAPON",
  "subcategory": "CSC_WEAPON_MODS",
  "skill_used": "fabrication",
  "difficulty": 1,
  "time": 500,
  "reversible": true,
  "autolearn": true,
  "components": [
    [
      [ "spike", 1 ]
    ],
    [
      [ "string_6", 2 ]
    ]
  ]
},{
        "type" : "recipe",
  "result": "tripwire",
  "category": "CC_OTHER",
  "subcategory": "CSC_OTHER_TRAPS",
  "skill_used": "traps",
  "difficulty": 1,
  "time": 500,
  "reversible": false,
  "autolearn": true,
  "components": [
    [
      [ "string_36", 1 ]
    ],
    [
      [ "superglue", 1 ]

    ]
  ]
},{
        "type" : "recipe",
  "result": "board_trap",
  "category": "CC_OTHER",
  "subcategory": "CSC_OTHER_TRAPS",
  "skill_used": "traps",
  "difficulty": 0,
  "time": 2500,
  "reversible": true,
  "autolearn": true,
  "tools": [
    [
      [ "rock", -1 ],
      [ "primitive_hammer", -1 ],
      [ "hammer", -1 ],
      [ "hatchet", -1 ],
      [ "toolset", -1 ]
    ]
  ],
  "components": [
    [
      [ "2x4", 3 ]
    ],
    [
      [ "nail", 20 ]
    ]
  ]
},{
        "type" : "recipe",
  "result": "beartrap",
  "category": "CC_OTHER",
  "subcategory": "CSC_OTHER_TRAPS",
  "skill_used": "traps",
  "skills_required": [ "mechanics", 3 ],
  "difficulty": 2,
  "time": 3000,
  "reversible": true,
  "autolearn": true,
  "tools": [
    [
      [ "wrench", -1 ],
      [ "toolset", -1 ]
    ]
  ],
  "components": [
    [
      [ "scrap", 3 ]
    ],
    [
      [ "spring", 1 ]
    ]
  ]
},{
        "type" : "recipe",
  "result": "crossbow_trap",
  "category": "CC_OTHER",
  "subcategory": "CSC_OTHER_TRAPS",
  "skill_used": "traps",
  "skills_required": [ "mechanics", 1 ],
  "difficulty": 3,
  "time": 4500,
  "reversible": true,
  "autolearn": true,
  "components": [
    [
      [ "crossbow", 1 ]
    ],
    [
      [ "bolt_steel", 1 ],
      [ "bolt_wood", 4 ]
    ],
    [
      [ "string_6", 2 ],
      [ "string_36", 1 ]
    ]
  ]
},{
        "type" : "recipe",
  "result": "shotgun_trap",
  "category": "CC_OTHER",
  "subcategory": "CSC_OTHER_TRAPS",
  "skill_used": "traps",
  "skills_required": [ "mechanics", 1 ],
  "difficulty": 3,
  "time": 5000,
  "reversible": true,
  "autolearn": true,
  "components": [
    [
      [ "shotgun_sawn", 1 ]
    ],
    [
      [ "shot_00", 2 ]
    ],
    [
      [ "string_36", 1 ],
      [ "string_6", 2 ]
    ]
  ]
},{
        "type" : "recipe",
  "result": "blade_trap",
  "category": "CC_OTHER",
  "subcategory": "CSC_OTHER_TRAPS",
  "skill_used": "traps",
  "skills_required": [ "mechanics", 3 ],
  "difficulty": 4,
  "time": 8000,
  "reversible": true,
  "autolearn": true,
  "tools": [
    [
      [ "wrench", -1 ],
      [ "toolset", -1 ]
    ]
  ],
  "components": [
    [
      [ "motor", 1 ]
    ],
    [
      [ "blade", 1 ]
    ],
    [
      [ "string_36", 1 ]
    ]
  ]
},{
        "type" : "recipe",
  "result": "boobytrap",
  "category": "CC_OTHER",
  "subcategory": "CSC_OTHER_TRAPS",
  "skill_used": "traps",
  "difficulty": 3,
  "time": 5000,
  "reversible": false,
  "autolearn": true,
  "components": [
    [
      [ "grenade", 1 ]
    ],
    [
      [ "string_6", 1 ]
    ],
    [
      [ "can_food", 1 ]
    ]
  ]
},{
        "type" : "recipe",
  "result": "landmine",
  "category": "CC_OTHER",
  "subcategory": "CSC_OTHER_TRAPS",
  "skill_used": "traps",
  "skills_required": [ "mechanics", 3 ],
  "difficulty": 5,
  "time": 10000,
  "reversible": false,
  "autolearn": true,
  "tools": [
    [
      [ "screwdriver", -1 ],
      [ "toolset", -1 ]
    ]
  ],
  "components": [
    [
      [ "superglue", 1 ]
    ],
    [
      [ "can_food", 1 ],
      [ "steel_chunk", 1 ],
      [ "canister_empty", 1 ],
      [ "scrap", 3 ]
    ],
    [
      [ "nail", 100 ],
      [ "bb", 200 ]
    ],
    [
      [ "shot_bird", 30 ],
      [ "shot_00", 15 ],
      [ "shot_slug", 12 ],
      [ "gasoline", 600 ],
      [ "grenade", 1 ],
      [ "gunpowder", 72 ]
    ]
  ]
},{
        "type" : "recipe",
  "result": "brazier",
  "category": "CC_OTHER",
  "subcategory": "CSC_OTHER_TOOLS",
  "skill_used": "fabrication",
  "difficulty": 1,
  "time": 2000,
  "reversible": false,
  "autolearn": true,
  "tools": [
    [
      [ "rock", -1 ],
      [ "primitive_hammer", -1 ],
      [ "hammer", -1 ],
      [ "hatchet", -1 ],
      [ "toolset", -1 ]
    ]
  ],
  "components": [
    [
      [ "sheet_metal", 1 ]
    ]
  ]
},{
        "type" : "recipe",
  "result": "metal_tank",
  "category": "CC_OTHER",
  "subcategory": "CSC_OTHER_MATERIALS",
  "skill_used": "fabrication",
  "difficulty": 1,
  "time": 2000,
  "reversible": false,
  "autolearn": true,
  "tools": [
    [
      [ "rock", -1 ],
      [ "primitive_hammer", -1 ],
      [ "hammer", -1 ],
      [ "hatchet", -1 ],
      [ "toolset", -1 ]
    ],
    [
      [ "goggles_welding", -1 ]
    ],
    [
      [ "welder", 50 ],
      [ "welder_crude", 75 ],
      [ "toolset", 2 ]
    ]
  ],
  "components": [
    [
      [ "sheet_metal", 2 ]
    ]
  ]
},{
        "type" : "recipe",
  "result": "bandages",
  "category": "CC_OTHER",
  "subcategory": "CSC_OTHER_MEDICAL",
  "skill_used": "firstaid",
   "difficulty": 1,
  "time": 500,
  "reversible": false,
  "autolearn": true,
  "components": [
    [
      [ "rag", 3 ],
      [ "medical_gauze", 1 ]
    ],
    [
      [ "superglue", 1 ],
      [ "duct_tape", 5 ],
      [ "medical_tape", 3 ]
    ],
    [
      [ "vodka", 7 ],
      [ "rum", 7 ],
      [ "whiskey", 7 ],
      [ "single_malt_whiskey", 7 ],
      [ "tequila", 7 ],
      [ "gin", 7 ],
      [ "triple_sec", 7 ],
      [ "disinfectant", 1 ]
    ]
  ]
},{
        "type" : "recipe",
  "result": "arm_splint",
  "category": "CC_OTHER",
  "subcategory": "CSC_OTHER_MEDICAL",
  "skill_used": "firstaid",
  "skills_required": [ "survival", 1 ],
  "difficulty": 1,
  "time": 1000,
  "reversible": false,
  "autolearn": true,
  "components": [
    [
      [ "rag", 5 ],
      [ "medical_gauze", 2 ]
    ],
    [
      [ "string_6", 6 ],
      [ "string_36", 1 ],
      [ "duct_tape", 50 ],
      [ "medical_tape", 25 ]
    ],
    [
      [ "stick", 1 ],
      [ "broom", 1 ],
      [ "mop", 1 ],
      [ "2x4", 1 ],
      [ "pool_cue", 1 ]
    ]
  ]
},{
        "type" : "recipe",
  "result": "leg_splint",
  "category": "CC_OTHER",
  "subcategory": "CSC_OTHER_MEDICAL",
  "skill_used": "firstaid",
  "skills_required": [ "survival", 1 ],
  "difficulty": 1,
  "time": 1000,
  "reversible": false,
  "autolearn": true,
  "components": [
    [
      [ "rag", 10 ],
      [ "medical_gauze", 4 ]
    ],
    [
      [ "string_6", 12 ],
      [ "string_36", 2 ],
      [ "duct_tape", 100 ],
      [ "medical_tape", 50 ]
    ],
    [
      [ "stick", 2 ],
      [ "broom", 2 ],
      [ "mop", 2 ],
      [ "2x4", 1 ],
      [ "pool_cue", 2 ]
    ]
  ]
},{
        "type" : "recipe",
  "result": "suppressor",
  "category": "CC_WEAPON",
  "subcategory": "CSC_WEAPON_MODS",
  "skill_used": "mechanics",
  "skills_required": [ "gun", 1 ],
  "difficulty": 1,
  "time": 650,
  "reversible": false,
  "autolearn": true,
  "tools": [
    [
      [ "hacksaw", -1 ],
      [ "toolset", -1 ]
    ]
  ],
  "components": [
    [
      [ "muffler", 1 ],
      [ "rag", 4 ]
    ],
    [
      [ "pipe", 1 ]
    ]
  ]
},{
        "type" : "recipe",
  "result": "brass_catcher",
  "category": "CC_WEAPON",
  "subcategory": "CSC_WEAPON_MODS",
  "skill_used": "tailor",
  "skills_required": [ "gun", 1 ],
  "difficulty": 3,
  "time": 65000,
  "reversible": true,
  "autolearn": true,
  "tools": [
    [
      [ "needle_bone", 4 ],
      [ "sewing_kit", 4 ]
    ]
  ],
  "components": [
    [
      [ "rag", 4 ]
    ]
  ]
},{
        "type" : "recipe",
  "result": "pheromone",
  "category": "CC_CHEM",
  "subcategory": "CSC_CHEM_CHEMICALS",
  "skill_used": "cooking",
  "skills_required": [ "survival", 1 ],
  "difficulty": 3,
  "time": 1200,
  "reversible": false,
  "autolearn": true,
  "tools": [
    [
      [ "chemistry_set", 18 ],
      [ "hotplate", 18 ],
      [ "toolset", 1 ],
      [ "fire", -1 ]
    ]
  ],
  "components": [
    [
      [ "meat_tainted", 1 ]
    ],
    [
      [ "ammonia", 1 ]
    ]
  ]
},{
        "type" : "recipe",
  "result": "laser_pack",
  "category": "CC_AMMO",
  "subcategory": "CSC_AMMO_OTHER",
  "skill_used": "fabrication",
  "skills_required": [ "electronics", 5 ],
  "difficulty": 3,
  "time": 10000,
  "reversible": true,
  "autolearn": false,
  "book_learn": [[ "recipe_lab_elec", 4 ]],
  "tools": [
    [
      [ "screwdriver", -1 ],
      [ "toolset", -1 ]
    ]
  ],
  "components": [
    [
      [ "superglue", 1 ]
    ],
    [
      [ "plut_cell", 1 ]
    ]
  ]
},{
        "type" : "recipe",
  "result": "bot_manhack",
  "category": "CC_OTHER",
  "subcategory": "CSC_OTHER_OTHER",
  "skill_used": "mechanics",
  "skills_required": [[ "electronics", 5 ], [ "computer", 5 ]],
  "difficulty": 6,
  "time": 8000,
  "reversible": true,
  "autolearn": false,
  "book_learn": [[ "recipe_lab_elec", 6 ] , [ "textbook_robots", 7]],
  "tools": [
    [
      [ "screwdriver", -1 ],
      [ "toolset", -1 ]
    ],
    [
      [ "soldering_iron", 10 ],
      [ "toolset", 1 ]
    ]
  ],
  "components": [
    [
      [ "spike", 2 ]
    ],
    [
      [ "processor", 1 ]
    ],
    [
      [ "RAM", 1 ]
    ],
    [
      [ "power_supply", 1 ],
      [ "plut_cell", 1 ]
    ],
    [
      [ "scrap", 2 ]
    ]
  ]
},{
        "type" : "recipe",
  "result": "broken_manhack",
  "category": "CC_NONCRAFT",
  "subcategory": "CSC_NONCRAFT",
  "skill_used": "electronics",
  "difficulty": 4,
  "time": 2000,
  "reversible": true,
  "autolearn": false,
  "tools": [
    [
      [ "screwdriver", -1 ],
      [ "toolset", -1 ]
    ],
    [
      [ "soldering_iron", 5 ],
      [ "toolset", 1 ]
    ]
  ],
  "components": [
    [
      [ "spike", 2 ]
    ],
    [
      [ "processor", 1 ]
    ],
    [
      [ "RAM", 1 ]
    ],
    [
      [ "scrap", 1 ]
    ]
  ]
},{
        "type" : "recipe",
  "result": "bot_turret",
  "category": "CC_OTHER",
  "subcategory": "CSC_OTHER_PARTS",
  "skill_used": "mechanics",
  "skills_required": [[ "electronics", 5 ], [ "computer", 5 ], [ "gun", 3 ]],
  "difficulty": 7,
  "time": 9000,
  "reversible": true,
  "autolearn": false,
  "book_learn": [[ "recipe_lab_elec", 7 ] , [ "textbook_robots", 9 ]],
  "tools": [
    [
      [ "screwdriver", -1 ],
      [ "toolset", -1 ]
    ],
    [
      [ "soldering_iron", 14 ],
      [ "toolset", 1 ]
    ]
  ],
  "components": [
    [
      [ "smg_9mm", 1 ],
      [ "uzi", 1 ],
      [ "tec9", 1 ],
      [ "calico", 1 ],
      [ "hk_mp5", 1 ]
    ],
    [
      [ "processor", 2 ]
    ],
    [
      [ "RAM", 2 ]
    ],
    [
      [ "power_supply", 1 ],
      [ "plut_cell", 1 ]
    ],
    [
      [ "scrap", 10 ]
    ]
  ]
},{
        "type" : "recipe",
  "result": "bot_laserturret",
  "category": "CC_OTHER",
  "subcategory": "CSC_OTHER_PARTS",
  "skill_used": "mechanics",
  "skills_required": [[ "electronics", 8 ], [ "computer", 5 ], [ "gun", 3 ]],
  "difficulty": 8,
  "time": 12000,
  "reversible": true,
  "autolearn": false,
  "book_learn": [[ "recipe_lab_elec", 8 ]],
  "tools": [
    [
      [ "screwdriver", -1 ],
      [ "toolset", -1 ]
    ],
    [
      [ "soldering_iron", 14 ],
      [ "toolset", 1 ]
    ]
  ],
  "components": [
    [
      [ "cerberus_laser", 3 ],
      [ "laser_rifle", 3 ],
      [ "v29_cheap", 3 ],
      [ "v29", 3 ]
    ],
    [
      [ "processor", 2 ]
    ],
    [
      [ "RAM", 2 ]
    ],
    [
      [ "motor", 1 ]
    ],
    [
      [ "solar_cell", 4 ]
    ],
    [
      [ "cable", 10 ]
    ],
    [
      [ "power_supply", 1 ],
      [ "plut_cell", 1 ]
    ],
    [
      [ "scrap", 10 ]
    ]
  ]
},{
        "type" : "recipe",
  "result": "jar_meat_canned",
  "category": "CC_FOOD",
  "subcategory": "CSC_FOOD_MEAT",
  "skill_used": "cooking",
  "difficulty": 4,
  "time": 30000,
  "reversible": false,
  "autolearn": true,
  "qualities" : [
    {"id":"CUT","level":1,"amount":1}
  ],
  "tools": [
    [
      [ "hotplate", 10 ],
      [ "char_smoker", 1 ],
      [ "toolset", 1 ],
      [ "fire", -1 ]
    ],
    [
      [ "pot", -1 ],
      [ "rock_pot", -1 ]
    ]
  ],
  "components": [
    [
      [ "water", 1 ],
      [ "water_clean", 1 ]
    ],
    [
      [ "jar_glass", 1 ]
    ],
    [
      [ "meat", 1 ]
    ]
  ]
},{
        "type" : "recipe",
  "result": "jar_human_canned",
  "category": "CC_FOOD",
  "subcategory": "CSC_FOOD_MEAT",
  "skill_used": "cooking",
  "difficulty": 4,
  "time": 30000,
  "reversible": false,
  "autolearn": false,
  "book_learn": [[ "cookbook_human", 4 ]],
  "qualities" : [
    {"id":"CUT","level":1,"amount":1}
  ],
  "tools": [
    [
      [ "hotplate", 10 ],
      [ "char_smoker", 1 ],
      [ "toolset", 1 ],
      [ "fire", -1 ]
    ],
    [
      [ "pot", -1 ],
      [ "rock_pot", -1 ]
    ]
  ],
  "components": [
    [
      [ "water", 1 ],
      [ "water_clean", 1 ]
    ],
    [
      [ "jar_glass", 1 ]
    ],
    [
      [ "human_flesh", 1 ]
    ]
  ]
},{
        "type" : "recipe",
  "result": "jar_veggy_canned",
  "category": "CC_FOOD",
  "subcategory": "CSC_FOOD_VEGGI",
  "skill_used": "cooking",
  "difficulty": 4,
  "time": 30000,
  "reversible": false,
  "autolearn": true,
  "qualities" : [
    {"id":"CUT","level":1,"amount":1}
  ],
  "tools": [
    [
      [ "hotplate", 10 ],
      [ "char_smoker", 1 ],
      [ "toolset", 1 ],
      [ "fire", -1 ]
    ],
    [
      [ "pot", -1 ],
      [ "rock_pot", -1 ]
    ]
  ],
  "components": [
    [
      [ "water", 1 ],
      [ "water_clean", 1 ]
    ],
    [
      [ "jar_glass", 1 ]
    ],
    [
      [ "veggy", 1 ],
      [ "veggy_wild", 1 ]
    ]
  ]
},{
        "type" : "recipe",
  "result": "jar_apple_canned",
  "category": "CC_FOOD",
  "subcategory": "CSC_FOOD_VEGGI",
  "skill_used": "cooking",
  "difficulty": 4,
  "time": 30000,
  "reversible": false,
  "autolearn": true,
  "qualities" : [
    {"id":"CUT","level":1,"amount":1}
  ],
  "tools": [
    [
      [ "hotplate", 10 ],
      [ "char_smoker", 1 ],
      [ "toolset", 1 ],
      [ "fire", -1 ]
    ],
    [
      [ "pot", -1 ],
      [ "rock_pot", -1 ]
    ]
  ],
  "components": [
    [
      [ "water", 1 ],
      [ "water_clean", 1 ]
    ],
    [
      [ "jar_glass", 1 ]
    ],
    [
      [ "apple", 3 ],
      [ "orange", 3 ],
      [ "lemon", 3 ],
      [ "strawberries", 3 ],
      [ "blueberries", 3 ],
      [ "pear", 3 ],
      [ "grapefruit", 3 ],
      [ "cherries", 3 ],
      [ "plums", 3 ],
      [ "grapes", 3 ],
      [ "pineapple", 3],
      [ "peach", 3 ],
      [ "cranberries", 3 ],
      [ "melon", 3 ],
      [ "raspberries", 3 ],
      [ "blackberries", 3 ],
      [ "mango", 3 ],
      [ "papaya", 3 ],
      [ "apricot", 3 ],
      [ "kiwi", 3 ]
    ]
  ]
},{
        "type" : "recipe",
  "result": "bag_meat_vac",
  "category": "CC_FOOD",
  "subcategory": "CSC_FOOD_MEAT",
  "skill_used": "cooking",
  "difficulty": 4,
  "time": 20000,
  "reversible": false,
  "autolearn": true,
  "qualities" : [
    {"id":"CUT","level":1,"amount":1}
  ],
  "tools": [
    [
      [ "vac_sealer", 10 ]
    ],
    [
      [ "pot", -1 ],
      [ "rock_pot", -1 ]
    ]
  ],
  "components": [
    [
      [ "water", 1 ],
      [ "water_clean", 1 ]
    ],
    [
      [ "bag_plastic", 1 ]
    ],
    [
      [ "meat", 2 ]
    ],
    [
      [ "salt_water", 1 ],
      [ "salt", 1 ]
    ]
  ]
},{
        "type" : "recipe",
  "result": "bag_hflesh_vac",
  "category": "CC_FOOD",
  "subcategory": "CSC_FOOD_MEAT",
  "skill_used": "cooking",
  "difficulty": 4,
  "time": 20000,
  "reversible": false,
  "autolearn": false,
  "book_learn": [[ "cookbook_human", 4 ]],
  "qualities" : [
    {"id":"CUT","level":1,"amount":1}
  ],
  "tools": [
    [
      [ "vac_sealer", 10 ]
    ],
    [
      [ "pot", -1 ],
      [ "rock_pot", -1 ]
    ]
  ],
  "components": [
    [
      [ "water", 1 ],
      [ "water_clean", 1 ]
    ],
    [
      [ "bag_plastic", 1 ]
    ],
    [
      [ "human_flesh", 2 ]
    ],
    [
      [ "salt_water", 1 ],
      [ "salt", 1 ]
    ]
  ]
},{
        "type" : "recipe",
  "result": "bag_veggy_vac",
  "category": "CC_FOOD",
  "subcategory": "CSC_FOOD_VEGGI",
  "skill_used": "cooking",
  "difficulty": 4,
  "time": 20000,
  "reversible": false,
  "autolearn": true,
  "qualities" : [
    {"id":"CUT","level":1,"amount":1}
  ],
  "tools": [
    [
      [ "vac_sealer", 10 ]
    ],
    [
      [ "pot", -1 ],
      [ "rock_pot", -1 ]
    ]
  ],
  "components": [
    [
      [ "water", 1 ],
      [ "water_clean", 1 ]
    ],
    [
      [ "bag_plastic", 1 ]
    ],
    [
      [ "veggy", 2 ],
      [ "veggy_wild", 2 ]
    ],
    [
      [ "salt_water", 1 ],
      [ "salt", 1 ]
    ]
  ]
},{
        "type" : "recipe",
  "result": "bag_bundle_10",
  "category": "CC_OTHER",
  "subcategory": "CSC_OTHER_MATERIALS",
  "difficulty": 0,
  "time": 500,
  "reversible": true,
  "autolearn": true,
  "tools": [ ],
  "components": [
    [
      [ "string_6", 1 ]
    ],
    [
      [ "bag_plastic", 10 ]
    ]
  ]
},{
        "type" : "recipe",
  "result": "bag_apple_vac",
  "category": "CC_FOOD",
  "subcategory": "CSC_FOOD_VEGGI",
  "skill_used": "cooking",
  "difficulty": 4,
  "time": 20000,
  "reversible": false,
  "autolearn": true,
  "qualities" : [
    {"id":"CUT","level":1,"amount":1}
  ],
  "tools": [
    [
      [ "vac_sealer", 10 ]
    ],
    [
      [ "pot", -1 ],
      [ "rock_pot", -1 ]
    ]
  ],
  "components": [
    [
      [ "water", 1 ],
      [ "water_clean", 1 ]
    ],
    [
      [ "bag_plastic", 1 ]
    ],
    [
      [ "apple", 3 ],
      [ "strawberries", 3 ],
      [ "blueberries", 3 ],
      [ "orange", 3 ],
      [ "lemon", 3 ],
      [ "banana", 3 ],
      [ "pear", 3 ],
      [ "grapefruit", 3 ],
      [ "cherries", 3 ],
      [ "plums", 3 ],
      [ "grapes", 3 ],
      [ "pineapple", 3],
      [ "peach", 3 ],
      [ "cranberries", 3 ],
      [ "watermelon", 3 ],
      [ "melon", 3 ],
      [ "raspberries", 3 ],
      [ "blackberries", 3 ],
      [ "pomegranate", 3 ],
      [ "mango", 3 ],
      [ "papaya", 3 ],
      [ "apricot", 3 ],
      [ "kiwi", 3 ]
    ],
    [
      [ "sugar", 4 ]
    ]
  ]
},{
        "type" : "recipe",
  "result": "steel_chunk",
  "category": "CC_OTHER",
  "subcategory": "CSC_OTHER_MATERIALS",
  "skill_used": "mechanics",
  "difficulty": 0,
  "time": 5000,
  "reversible": true,
  "autolearn": true,
  "tools": [
    [
      [ "goggles_welding", -1 ],
      [ "crucible", -1 ]
    ],
    [
      [ "welder", 20 ],
      [ "welder_crude", 30 ],
      [ "toolset", 1 ],
      [ "forge", 5],
      [ "char_forge", 1]
    ]
  ],
  "components": [
    [
      [ "scrap", 3 ],
      [ "rebar", 1 ]
    ]
  ]
},{
        "type" : "recipe",
  "result": "1st_aid",
  "category": "CC_OTHER",
  "subcategory": "CSC_OTHER_MEDICAL",
  "skill_used": "firstaid",
   "difficulty": 3,
  "time": 20000,
  "reversible": true,
  "autolearn": true,
  "tools": [ ],
  "components": [
    [
      [ "duct_tape", 40 ],
      [ "medical_tape", 20 ]
    ],
    [
      [ "aspirin", 8 ]
    ],
    [
      [ "disinfectant", 2 ]
    ],
    [
      [ "bandages", 2 ],
      [ "quikclot", 2 ]
    ]
  ]
},{
        "type" : "recipe",
  "result": "jug_plastic",
  "category": "CC_OTHER",
  "subcategory": "CSC_OTHER_CONTAINERS",
  "skill_used": "fabrication",
  "difficulty": 1,
  "time": 30000,
  "reversible": false,
  "autolearn": true,
  "qualities" : [
    {"id":"CUT","level":1,"amount":1}
  ],
  "components": [
    [
      [ "duct_tape", 10 ]
    ],
    [
      [ "bottle_plastic", 5 ]
    ]
  ]
},{
        "type" : "recipe",
  "result": "jerrycan",
  "category": "CC_OTHER",
  "subcategory": "CSC_OTHER_CONTAINERS",
  "skill_used": "fabrication",
  "difficulty": 1,
  "time": 30000,
  "reversible": false,
  "autolearn": true,
  "qualities" : [
    {"id":"CUT","level":1,"amount":1}
  ],
  "components": [
    [
      [ "string_36", 1 ]
    ],
    [
      [ "duct_tape", 50 ]
    ],
    [
      [ "jug_plastic", 4 ]
    ]
  ]
},{
        "type" : "recipe",
  "result": "jerrycan_big",
  "category": "CC_OTHER",
  "subcategory": "CSC_OTHER_CONTAINERS",
  "skill_used": "fabrication",
  "difficulty": 2,
  "time": 30000,
  "reversible": false,
  "autolearn": true,
  "tools": [
    [
      [ "toolset", -1 ],
      [ "screwdriver", -1 ]
    ],
    [
      [ "toolset", -1 ],
      [ "hacksaw", -1 ]
    ]
  ],
  "components": [
    [
      [ "string_36", 1 ]
    ],
    [
      [ "metal_tank", 1 ]
    ],
    [
      [ "scrap", 1 ]
    ]
  ]
},{
        "type" : "recipe",
  "result": "flask_hip",
  "category": "CC_OTHER",
  "subcategory": "CSC_OTHER_CONTAINERS",
  "skill_used": "fabrication",
  "difficulty": 3,
  "time": 120000,
  "reversible": false,
  "autolearn": true,
  "tools": [ [ ["hammer", -1], ["toolset", -1]  ],
     [
      ["tongs", -1]
     ],
     [
      ["chisel", -1]
     ],
     [
      ["anvil", -1]
     ],
     [
      ["crucible", -1]
     ],
     [
      ["swage", -1]
     ],
     [
      ["forge", 150], ["char_forge", 30]
     ]
    ],
  "components":
    [
     [
     [ "scrap", 2 ]
     ]
    ]
},{
        "type" : "recipe",
   "result": "sword_wood",
   "category": "CC_WEAPON",
  "subcategory": "CSC_WEAPON_CUTTING",
   "skill_used": "fabrication",
   "difficulty": 0,
   "time": 25000,
   "reversible": false,
   "autolearn": true,
   "qualities" : [
     {"id":"CUT","level":1,"amount":1}
   ],
   "components": [
     [
       ["2x4", 2],
      [ "stick", 4 ]
     ]
   ]
},{
        "type" : "recipe",
  "result": "sword_nail",
  "category": "CC_WEAPON",
  "subcategory": "CSC_WEAPON_PIERCING",
  "skill_used": "fabrication",
  "difficulty": 2,
  "time": 5000,
  "reversible": false,
  "autolearn": true,
  "qualities" : [
    {"id":"CUT","level":1,"amount":1}
  ],
  "tools" : [
    [
      ["rock", -1],
      ["primitive_hammer", -1],
      ["hammer", -1],
      ["hatchet", -1],
      ["toolset", -1]
    ]
  ],
  "components": [
    [
      ["sword_wood", 1]
    ],
    [
      ["nail", 12]
    ]
  ]
},{
        "type" : "recipe",
  "result": "sword_crude",
  "category": "CC_WEAPON",
  "subcategory": "CSC_WEAPON_CUTTING",
  "skill_used": "fabrication",
  "difficulty": 2,
  "time": 20000,
  "reversible": false,
  "autolearn": true,
  "tools": [
    [
      ["rock", -1],
      ["primitive_hammer", -1],
      ["hammer", -1],
      ["hatchet", -1],
      ["toolset", -1]
    ]
  ],
  "components": [
    [
      ["sword_wood", 1]
    ],
    [
      ["scrap", 4]
    ]
  ]
},{
        "type" : "recipe",
  "result": "sword_forged",
  "category": "CC_WEAPON",
  "subcategory": "CSC_WEAPON_CUTTING",
  "skill_used": "fabrication",
  "difficulty": 5,
  "time": 240000,
  "reversible": false,
  "autolearn": false,
  "tools": [
    [
      ["rock", -1],
      ["primitive_hammer", -1],
      ["hammer", -1],
      ["hatchet", -1],
      ["toolset", -1]
    ],
    [
      ["toolset", 10],
      ["fire", -1],
      ["forge", 7],
      ["char_forge", 2]
      ]
  ],
  "components": [
    [
      ["steel_lump", 6]
    ],
    [
      ["scrap", 4]
    ]
  ]
},{
        "type" : "recipe",
  "result": "shishkebab_off",
  "category": "CC_WEAPON",
  "subcategory": "CSC_WEAPON_CUTTING",
  "skill_used": "mechanics",
  "difficulty": 1,
  "time": 10000,
  "reversible": true,
  "autolearn": true,
  "components": [
    [
      ["leather", 5]
    ],
    [
      ["pipe", 1]
    ],
    [
      ["makeshift_machete", 1]
    ],
    [
      ["flamethrower_crude", 1]
    ]
  ]
},{
        "type" : "recipe",
  "result": "firemachete_off",
  "category": "CC_WEAPON",
  "subcategory": "CSC_WEAPON_CUTTING",
  "skill_used": "mechanics",
  "difficulty": 4,
  "time": 20000,
  "reversible": true,
  "autolearn": true,
  "tools": [
    [
      ["goggles_welding", -1]
    ],
    [
      ["welder", 20],
      ["welder_crude", 30],
      ["toolset", 1]
    ]
  ],
  "components": [
    [
      ["leather", 5]
    ],
    [
      ["pipe", 1]
    ],
    [
      ["machete", 1]
    ],
    [
      ["flamethrower_crude", 1]
    ]
  ]
},{
        "type" : "recipe",
  "result": "broadfire_off",
  "category": "CC_WEAPON",
  "subcategory": "CSC_WEAPON_CUTTING",
  "skill_used": "mechanics",
  "difficulty": 5,
  "time": 30000,
  "reversible": true,
  "autolearn": true,
  "tools": [
  [
    ["goggles_welding", -1]
  ],
  [
    ["welder", 20],
    ["welder_crude", 30],
    ["toolset", 1]
  ]
  ],
  "components": [
    [
      ["leather", 5]
    ],
    [
      ["pipe", 1]
    ],
    [
      ["broadsword", 1]
    ],
    [
      ["flamethrower_crude", 1]
    ]
  ]
},{
        "type" : "recipe",
  "result": "firekatana_off",
  "category": "CC_WEAPON",
  "subcategory": "CSC_WEAPON_CUTTING",
  "skill_used": "mechanics",
  "difficulty": 5,
  "time": 30000,
  "reversible": true,
  "autolearn": true,
  "tools": [
    [
      ["goggles_welding", -1]
    ],
    [
      ["welder", 20],
      ["welder_crude", 30],
      ["toolset", 1]
    ]
    ],
  "components": [
    [
      ["leather", 5]
    ],
    [
      ["pipe", 1]
    ],
    [
      ["katana", 1]
    ],
    [
      ["flamethrower_crude", 1]
    ]
  ]
},{
        "type" : "recipe",
  "result": "zweifire_off",
  "category": "CC_WEAPON",
  "subcategory": "CSC_WEAPON_CUTTING",
  "skill_used": "mechanics",
  "difficulty": 5,
  "time": 30000,
  "reversible": true,
  "autolearn": true,
  "tools": [
    [
      ["goggles_welding", -1]
    ],
    [
      ["welder", 20],
      ["welder_crude", 30],
      ["toolset", 1]
    ]
    ],
  "components": [
    [
      ["leather", 5]
    ],
    [
      ["pipe", 1]
    ],
    [
      ["zweihander", 1]
    ],
    [
      ["flamethrower_crude", 1]
    ]
  ]
},{
        "type" : "recipe",
  "result": "bowl_plastic",
  "category": "CC_OTHER",
  "subcategory": "CSC_OTHER_CONTAINERS",
  "skill_used": "fabrication",
  "difficulty": 1,
  "time": 12000,
  "reversible": false,
  "autolearn": true,
  "tools": [
    [
      ["hotplate", 2],
      ["toolset", 1],
      ["fire", -1]
    ]
  ],
  "components": [
    [
      ["plastic_chunk", 3]
    ]
  ]
},{
        "type" : "recipe",
  "result": "jar_kompot",
  "category": "CC_FOOD",
  "subcategory": "CSC_FOOD_DRINKS",
  "skill_used": "cooking",
  "skills_required": ["mechanics",1],
  "difficulty": 3,
  "time": 30100,
  "reversible": false,
  "autolearn": true,
  "tools": [
    [
      [ "hotplate", 2 ],
      [ "char_smoker", 1 ],
      [ "toolset", 1 ],
      [ "fire", -1 ]
    ],
    [
      [ "vac_sealer", 10 ]
    ],
    [
      [ "pot", -1 ],
      [ "rock_pot", -1 ]
    ]
  ],
  "components": [
    [
      [ "jar_3l_glass", 1 ]
    ],
    [
      [ "blueberries", 4 ],
      [ "apple", 4 ],
      [ "apple_canned", 4 ],
      [ "apple_vac", 4 ],
      [ "strawberries", 4 ],
      [ "orange", 4 ],
      [ "lemon", 4 ],
      [ "pear", 4 ],
      [ "grapefruit", 4 ],
      [ "cherries", 4 ],
      [ "plums", 4 ],
      [ "grapes", 4 ],
      [ "pineapple", 4],
      [ "peach", 4 ],
      [ "cranberries", 4 ],
      [ "melon", 4 ],
      [ "raspberries", 4 ],
      [ "blackberries", 4 ],
      [ "pomegranate", 4 ],
      [ "mango", 4 ],
      [ "rhubarb", 4 ],
      [ "apricot", 4 ],
      [ "irradiated_apple", 4 ],
      [ "irradiated_orange", 4 ],
      [ "irradiated_lemon", 4 ],
      [ "irradiated_pear", 4 ],
      [ "irradiated_grapefruit", 4 ],
      [ "irradiated_plums", 4 ],
      [ "irradiated_pineapple", 4],
      [ "irradiated_peach", 4 ],
      [ "irradiated_melon", 4 ],
      [ "irradiated_pomegranate", 4 ],
      [ "irradiated_mango", 4 ],
      [ "irradiated_rhubarb", 4 ],
      [ "irradiated_apricot", 4 ]

    ],
    [
      [ "sugar", 1]
    ],
    [
      ["water", 12],
      ["water_clean", 12]
    ]
  ]
},{
        "type" : "recipe",
  "result": "mold_plastic",
  "category": "CC_OTHER",
  "subcategory": "CSC_OTHER_TOOLS",
  "skill_used": "fabrication",
  "difficulty": 2,
  "time": 20000,
  "reversible": false,
  "autolearn": true,
  "tools": [
    [
      ["hotplate", 5],
      ["toolset", 1],
      ["fire", -1]
    ]
  ],
  "components": [
    [
      ["bowl_plastic", 2]
    ]
  ]
},{
        "type" : "recipe",
  "result": "bottle_plastic",
  "category": "CC_OTHER",
  "subcategory": "CSC_OTHER_CONTAINERS",
  "skill_used": "fabrication",
  "difficulty": 4,
  "time": 30000,
  "reversible": false,
  "autolearn": true,
  "tools": [
    [
      ["mold_plastic", -1]
    ],
    [
      ["hotplate", 5],
      ["toolset", 1],
      ["fire", -1]
    ]
  ],
  "components": [
    [
      ["plastic_chunk", 3]
    ]
  ]
},{
        "type" : "recipe",
  "result" : "shaft_plastic",
  "category" : "CC_AMMO",
  "subcategory": "CSC_AMMO_COMPONENTS",
  "skill_used" : "fabrication",
  "skills_required" : ["archery", 1],
  "difficulty" : 2,
  "time" : 1000,
  "reversible" : false,
  "autolearn" : true,
  "tools" : [ [ ["mold_plastic", -1] ],
    [
      ["hotplate", 5],
      ["toolset", 1],
      ["fire", -1]
    ]
  ],
  "components" : [
    [
      [ "plastic_chunk", 2 ]
    ]
  ]
},{
        "type" : "recipe",
  "result" : "arrowhead_plastic",
  "category" : "CC_AMMO",
  "subcategory": "CSC_AMMO_COMPONENTS",
  "skill_used" : "fabrication",
  "skills_required" : ["archery", 3],
  "difficulty" : 4,
  "time" : 20000,
  "reversible" : false,
  "autolearn" : true,
  "tools" : [ [ ["mold_plastic", -1] ],
    [
      ["hotplate", 5],
      ["toolset", 1],
      ["fire", -1]
    ]
  ],
  "components" : [ [ ["plastic_chunk", 1] ] ]
},{
        "type" : "recipe",
  "result" : "arrow_plastic",
  "category" : "CC_AMMO",
  "subcategory": "CSC_AMMO_COMPONENTS",
  "skill_used" : "fabrication",
  "skills_required" : ["archery", 3],
  "difficulty" : 5,
  "time" : 30000,
  "reversible" : false,
  "autolearn" : true,
  "tools" : [ [ ["mold_plastic", -1] ],
    [
      ["hotplate", 5],
      ["toolset", 1],
      ["fire", -1]
    ]
  ],
  "components" : [
    [ ["arrowhead_plastic", 10] ],
    [ ["shaft_plastic", 10] ],
    [ ["fletching", 10] ]
  ]
},{
        "type" : "recipe",
  "result": "chemistry_set",
  "category": "CC_OTHER",
  "subcategory": "CSC_OTHER_TOOLS",
  "skill_used" : "fabrication",
  "skills_required" : ["cooking", 2],
  "difficulty" : 2,
  "time": 50000,
  "reversible": false,
  "autolearn": true,
  "components": [
    [
      ["wire", 5],
      ["cable", 5]
    ],
    [
      ["hotplate", 1]
    ],
    [
      ["glasses_safety", 1]
    ],
    [
      ["hose", 3]
    ],
    [
      ["bottle_glass", 4],
      ["flask_glass", 4]
    ],
    [
      ["backpack", 1],
      ["backpack_leather", 1],
      ["rucksack", 1],
      ["duffelbag", 1]
    ]
  ]
},{
        "type" : "recipe",
  "result": "nailrifle",
  "category": "CC_WEAPON",
  "subcategory": "CSC_WEAPON_RANGED",
  "skill_used": "fabrication",
  "skill_sec": ["mechanics", 1, "gun", 2],
  "difficulty": 1,
  "time": 12000,
  "reversible": true,
  "autolearn": true,
  "tools": [
    [
      ["hacksaw", -1],
      ["toolset", -1]
    ],
    [
      ["screwdriver", -1],
      ["toolset", -1]
    ]
  ],
  "components": [
    [
      ["pipe", 1]
    ],
    [
      ["2x4", 2],
      [ "stick", 3 ]
    ],
    [
      ["nailgun", 1]
    ]
  ]
},{
        "type" : "recipe",
  "result": "gold",
  "id_suffix": "uncraft",
  "category": "CC_NONCRAFT",
  "subcategory": "CSC_NONCRAFT",
  "difficulty": 0,
  "time": 2000,
  "reversible": true,
  "autolearn": false,
  "tools": [
    [
      ["hammer", -1],
      ["toolset", -1]
    ],
    [
      ["screwdriver", -1]
    ]
  ],
  "components": [
    [
      ["gold_small", 800]
    ]
  ]
},{
        "type" : "recipe",
    "result": "candlestick",
    "id_suffix": "uncraft",
    "category": "CC_NONCRAFT",
  "subcategory": "CSC_NONCRAFT",
    "difficulty": 0,
    "time": 2000,
    "reversible": true,
    "autolearn": false,
    "tools": [
      [
        ["hammer", -1],
        ["toolset", -1]
      ],
      [
        ["screwdriver", -1],
        ["toolset", -1]
      ]
    ],
    "components": [
      [
        ["gold_small", 100]
      ]
    ]
},{
        "type" : "recipe",
  "result": "tihar",
  "category": "CC_WEAPON",
  "subcategory": "CSC_WEAPON_RANGED",
  "skill_used": "mechanics",
  "skills_required": ["gun",2],
  "difficulty": 6,
  "time": 16000,
  "reversible": false,
  "autolearn": true,
  "tools": [
    [
      ["goggles_welding", -1]
    ],
    [
      ["hacksaw", -1], ["toolset", -1]
    ],
    [
      ["screwdriver", -1], ["toolset", -1]
    ],
    [
      ["wrench", -1], ["toolset", -1]
    ],
    [
      ["welder", 150], ["welder_crude", 225], ["toolset", 6]
    ]
  ],
  "components": [
    [
        ["pipe", 4]
    ],
    [
        ["duct_tape", 100],
        ["superglue", 1]
    ],
    [
        [ "2x4", 1],
        [ "stick", 1 ]
    ],
    [
        ["metal_tank", 1]
    ],
    [
        ["steel_chunk", 3],
        [ "scrap", 9 ]
    ]
  ]
},{
        "type" : "recipe",
  "result": "helsing",
  "category": "CC_WEAPON",
  "subcategory": "CSC_WEAPON_RANGED",
  "skill_used": "mechanics",
  "skill_sec": ["gun",3],
  "difficulty": 8,
  "time": 18000,
  "reversible": false,
  "autolearn": true,
  "tools": [
    [
      ["goggles_welding", -1]
    ],
    [
      ["hacksaw", -1], ["toolset", -1]
    ],
    [
      ["screwdriver", -1], ["toolset", -1]
    ],
    [
      ["wrench", -1], ["toolset", -1]
    ],
    [
      ["welder", 300], ["welder_crude", 450], ["toolset", 12]
    ]
  ],
  "components": [
    [
      ["pipe", 8]
    ],
    [
      ["duct_tape", 100],
      ["superglue", 1]
    ],
    [
      ["2x4", 1],
      [ "stick", 1 ]
    ],
    [
      ["metal_tank", 1]
    ],
    [
      ["steel_chunk", 3],
      [ "scrap", 9]
    ]
  ]
},{
        "type" : "recipe",
  "result": "mininuke_launcher",
  "category": "CC_WEAPON",
  "subcategory": "CSC_WEAPON_RANGED",
  "skill_used": "mechanics",
  "skill_sec": ["gun",3],
  "difficulty": 8,
  "time": 24000,
  "reversible": false,
  "autolearn": true,
  "tools": [
    [
      ["goggles_welding", -1]
    ],
    [
      ["hacksaw", -1], ["toolset", -1]
    ],
    [
      ["screwdriver", -1], ["toolset", -1]
    ],
    [
      ["wrench", -1], ["toolset", -1]
    ],
    [
      ["welder", 200], ["welder_crude", 300], ["toolset", 8]
    ]
  ],
  "components": [
    [
      ["pipe", 2],
      ["rebar", 2]
    ],
    [
      ["duct_tape", 200]
    ],
    [
      ["2x4", 2],
      ["stick", 2 ]
    ],
    [
      ["spring", 2]
    ],
    [
      ["steel_chunk", 3],
      ["scrap", 9]
    ]
  ]
},{
        "type" : "recipe",
  "result": "ashot",
  "category": "CC_WEAPON",
  "subcategory": "CSC_WEAPON_RANGED",
  "skill_used": "mechanics",
  "skills_required": ["gun", 2],
  "difficulty": 3,
  "time": 18000,
  "reversible": false,
  "autolearn": true,
  "tools": [
    [
      ["goggles_welding", -1]
    ],
    [
      ["hacksaw", -1], ["toolset", -1]
    ],
    [
      ["screwdriver", -1], ["toolset", -1]
    ],
    [
      ["wrench", -1], ["toolset", -1]
    ],
    [
      ["welder", 100], ["welder_crude", 150], ["toolset", 4]
    ]
  ],
  "components": [
    [
      ["pipe", 1]
    ],
    [
      ["2x4", 1],
      [ "stick", 1 ]
    ],
    [
      ["scrap", 2]
    ]
  ]
},{
        "type" : "recipe",
  "result": "rebar_rifle",
  "category": "CC_WEAPON",
  "subcategory": "CSC_WEAPON_RANGED",
  "skill_used": "electronics",
  "skill_sec": ["mechanics",6],
  "difficulty": 9,
  "time": 36000,
  "reversible": false,
  "autolearn": true,
  "tools": [
    [
      ["goggles_welding", -1]
    ],
    [
      ["hacksaw", -1], ["toolset", -1]
    ],
    [
      ["screwdriver", -1], ["toolset", -1]
    ],
    [
      ["wrench", -1], ["toolset", -1]
    ],
    [
      ["welder", 300], ["welder_crude", 450], ["toolset", 12]
    ]
  ],
  "components": [
    [
      ["cable", 80]
    ],
    [
      ["2x4", 1],
      [ "stick", 1 ]
    ],
    [
      ["power_supply", 2]
    ],
    [
      ["steel_chunk", 3],
      [ "scrap", 18]
    ],
    [
      ["rebar", 1]
    ],
    [
      ["e_scrap", 20]
    ]
  ]
},{
        "type" : "recipe",
  "result": "rebar_rail",
  "category": "CC_AMMO",
  "subcategory": "CSC_AMMO_OTHER",
  "skill_used": "fabrication",
  "difficulty": 1,
  "time": 36000,
  "reversible": false,
  "autolearn": true,
  "tools": [
    [
      ["rock", -1],
      ["primitive_hammer", -1],
      ["hammer", -1],
      ["hatchet", -1],
      ["toolset", -1]
    ],
    [
      ["hacksaw", -1], ["toolset", -1]
    ]
  ],
  "components": [
    [
      ["rebar", 1]
    ]
  ]
},{
        "type" : "recipe",
  "result": "steel_rail",
  "category": "CC_AMMO",
  "subcategory": "CSC_AMMO_OTHER",
  "skill_used": "fabrication",
  "difficulty": 2,
  "time": 30000,
  "reversible": false,
  "autolearn": true,
  "tools": [ [ ["hammer", -1], ["toolset", -1]  ],
     [
      ["tongs", -1]
     ],
     [
      ["chisel", -1]
     ],
     [
      ["anvil", -1]
     ],
     [
      ["crucible", -1]
     ],
     [
      ["forge", 50], ["char_forge", 10]
     ]
    ],
  "components":
    [
     [
     [ "steel_chunk", 2 ],
     [ "scrap", 6 ]
     ]
    ]
},{
        "type" : "recipe",
  "result": "fried_spam",
  "category": "CC_FOOD",
  "subcategory": "CSC_FOOD_MEAT",
  "skill_used": "cooking",
  "difficulty": 1,
  "time": 2750,
  "reversible": false,
  "autolearn": true,
  "qualities" : [
    {"id":"CUT","level":1,"amount":1}
  ],
  "tools": [
    [
      ["hotplate", 5],
      [ "char_smoker", 1 ],
      ["toolset", 1],
      ["fire", -1]
    ],
    [
      ["pan", -1]
    ]
  ],
  "components": [
    [
      ["can_spam", 1]
    ]
  ]
},{
        "type" : "recipe",
  "result": "flour",
  "category": "CC_FOOD",
  "subcategory": "CSC_FOOD_OTHER",
  "skill_used": "cooking",
  "difficulty": 2,
  "time": 45000,
  "reversible": false,
  "autolearn": true,
  "tools": [ [ ["rock_quern", -1] ] ],
  "components": [ [ ["wheat", 2] ] ]
},{
        "type" : "recipe",
  "result": "cornmeal",
  "category": "CC_FOOD",
  "subcategory": "CSC_FOOD_OTHER",
  "skill_used": "cooking",
  "difficulty": 2,
  "time": 45000,
  "reversible": false,
  "autolearn": true,
  "tools": [    [ [ "hotplate", 5 ], [ "char_smoker", 1 ], [ "toolset", 1 ], [ "fire", -1 ] ],
                [ ["rock_quern", -1] ] ],
  "components": [ [ ["corn", 2] ] ]
},{
        "type" : "recipe",
  "result": "meal_bone",
  "category": "CC_FOOD",
  "subcategory": "CSC_FOOD_OTHER",
  "skill_used": "cooking",
  "difficulty": 2,
  "time": 60000,
  "reversible": false,
  "autolearn": true,
  "tools": [ [ ["rock_quern", -1] ] ],
  "components": [ [ ["bone", 1] ] ]
},{
        "type" : "recipe",
  "result": "meal_chitin_piece",
  "category": "CC_FOOD",
  "subcategory": "CSC_FOOD_OTHER",
  "skill_used": "cooking",
  "difficulty": 2,
  "time": 60000,
  "reversible": false,
  "autolearn": true,
  "tools": [ [ ["rock_quern", -1] ] ],
  "components": [ [ ["chitin_piece", 1] ] ]
},{
        "type" : "recipe",
  "result": "fertilizer_liquid",
  "category": "CC_CHEM",
  "subcategory": "CSC_CHEM_CHEMICALS",
  "skill_used": "cooking",
  "skills_required": ["survival", 2],
  "difficulty": 3,
  "time": 20000,
  "reversible": false,
  "autolearn": true,
  "tools": [
    [ [ "hotplate", 5 ], [ "chemistry_set", 5 ], [ "char_smoker", 1 ], [ "toolset", 1 ], [ "fire", -1 ] ],
    [ [ "chemistry_set", -1 ], [ "pan", -1 ], [ "pot", -1 ], [ "rock_pot", -1 ] ]
  ],
  "components": [
    [ [ "water", 1 ], [ "water_clean", 1 ] ],
    [ [ "meal_bone", 2 ] ],
    [ [ "meal_chitin_piece", 1 ] ],
    [ [ "ammonia", 1 ], [ "lye_powder", 100 ] ]
  ]
},{
        "type" : "recipe",
  "result": "spaghetti_raw",
  "category": "CC_FOOD",
  "subcategory": "CSC_FOOD_PASTA",
  "skill_used": "cooking",
  "difficulty": 4,
  "time": 30000,
  "reversible": false,
  "autolearn": true,
  "tools": [
    [
      ["hotplate", 25],
      [ "char_smoker", 1 ],
      ["toolset", 2],
      ["fire", -1]
    ],
    [
     ["sheet_metal", -1],
     ["steel_plate", -1]
    ]
  ],
  "components": [
    [ ["flour", 4] ],
    [ ["water", 1], ["water_clean", 1] ]
  ]
},{
        "type" : "recipe",
  "result": "rock_quern",
  "category": "CC_OTHER",
  "subcategory": "CSC_OTHER_TOOLS",
  "skill_used": "fabrication",
  "skills_required": [ ["survival", 1], ["mechanics", 2], ["cooking", 2] ],
  "difficulty": 2,
  "time": 5000,
  "reversible": false,
  "autolearn": true,
  "tools": [ [ ["rock", -1], ["primitive_hammer", -1],
    ["hammer", -1], ["hatchet", -1], ["toolset", -1] ] ],
  "components": [ [ ["stick", 2], [ "2x4", 1 ] ], [ ["rock", 6] ] ]
},{
        "type" : "recipe",
  "result": "welder_crude",
  "category": "CC_OTHER",
  "subcategory": "CSC_OTHER_TOOLS",
  "skill_used": "mechanics",
  "difficulty": 2,
  "time": 12000,
  "reversible": true,
  "autolearn": true,
  "tools": [ [ ["rock", -1], ["primitive_hammer", -1],
    ["hammer", -1], ["hatchet", -1], ["toolset", -1] ] ],
  "components": [ [ ["element", 3] ],
    [ ["scrap", 2] ],
    [ ["cable", 8] ] ]
},{
        "type" : "recipe",
  "result": "flamethrower_crude",
  "category": "CC_WEAPON",
  "subcategory": "CSC_WEAPON_RANGED",
  "survival": 0,
  "skills_required": ["survival",1],
  "difficulty": 0,
  "time": 5000,
  "reversible": false,
  "autolearn": true,
  "qualities" : [
    {"id":"CUT","level":1,"amount":1}
  ],
  "components": [ [ ["spray_can", 1] ],
    [ ["duct_tape", 25] ],
    [ ["lighter", 1] ] ]
},{
        "type" : "recipe",
  "result": "armor_scrapsuit",
  "category": "CC_ARMOR",
  "subcategory": "CSC_ARMOR_TORSO",
  "skill_used": "fabrication",
  "difficulty": 7,
  "time": 100000,
  "reversible": false,
  "autolearn": true,
  "components": [ [ ["string_36", 2], ["string_6", 12] ],
    [ ["scrap", 15] ] ]
},{
        "type" : "recipe",
  "result": "still",
  "category": "CC_OTHER",
  "subcategory": "CSC_OTHER_TOOLS",
  "skill_used": "mechanics",
  "skills_required": ["cooking", 4],
  "difficulty": 3,
  "time": 200000,
  "reversible": false,
  "autolearn": true,
  "qualities" : [
    {"id":"CUT","level":1,"amount":1}
  ],
  "tools": [
    [ ["rock", -1], ["primitive_hammer", -1],
    ["hammer", -1], ["hatchet", -1], ["toolset", -1] ] ],
  "components": [ [ ["pot", 1] ],
    [ ["hose", 2] ],
    [ ["metal_tank", 1] ] ]
},{
        "type" : "recipe",
  "result": "drink_strawberry_surprise",
  "category": "CC_FOOD",
  "subcategory": "CSC_FOOD_DRINKS",
  "skill_used": "cooking",
  "difficulty": 3,
  "time": 7000,
  "reversible": false,
  "autolearn": true,
  "tools":[ [ ["still", -1] ],
    [ ["fire", -1] ] ],
  "components": [ [ ["strawberries", 2] ],
    [ ["vodka", 4] ] ]
},{
        "type" : "recipe",
  "result": "drink_boozeberry",
  "category": "CC_FOOD",
  "subcategory": "CSC_FOOD_DRINKS",
  "skill_used": "cooking",
  "difficulty": 3,
  "time": 7000,
  "reversible": false,
  "autolearn": true,
  "tools":[ [ ["still", -1] ],
    [ ["fire", -1] ] ],
  "components": [ [ ["blueberries", 2] ],
    [ ["vodka", 4] ] ]
},{
        "type" : "recipe",
  "result": "cola_meth",
  "category": "CC_FOOD",
  "subcategory": "CSC_FOOD_DRINKS",
  "skill_used": "cooking",
  "difficulty": 3,
  "time": 7000,
  "reversible": false,
  "autolearn": true,
  "tools":[ [ ["still", -1] ],
    [ ["fire", -1] ] ],
  "components": [ [ ["meth", 4] ],
    [ ["cola", 2] ] ]
},{
        "type" : "recipe",
  "result": "bookplate",
  "category": "CC_ARMOR",
  "subcategory": "CSC_ARMOR_TORSO",
  "skill_used": "fabrication",
  "difficulty": 3,
  "time": 10000,
  "reversible": false,
  "autolearn": true,
  "qualities" : [
    {"id":"CUT","level":1,"amount":1}
  ],
  "components": [ [ ["paper", 300] ],
    [ ["duct_tape", 150] ] ]
},{
       "type" : "recipe",
  "result": "2byarm_guard",
  "category": "CC_ARMOR",
  "subcategory": "CSC_ARMOR_ARMS",
  "skill_used": "fabrication",
  "difficulty": 1,
  "time": 5000,
  "reversible": true,
  "autolearn": true,
  "qualities":[
    {"id":"CUT","level":1,"amount":1}
    ],
  "components": [
    [
      [ "string_36", 4 ]
    ],
    [
      [ "2x4", 2 ]
    ],
    [
      [ "rag", 8 ]
    ]
  ]
},{
       "type" : "recipe",
  "result": "2byshin_guard",
  "category": "CC_ARMOR",
  "subcategory": "CSC_ARMOR_LEGS",
  "skill_used": "fabrication",
  "difficulty": 1,
  "time": 5000,
  "reversible": true,
  "autolearn": true,
  "qualities":[
    {"id":"CUT","level":1,"amount":1}
    ],
  "components": [
    [
      [ "string_36", 2 ]
    ],
    [
      [ "2x4", 1 ]
    ],
    [
      [ "rag", 4 ]
    ]
  ]
},{
        "type" : "recipe",
  "result": "gloves_wraps",
  "category": "CC_ARMOR",
  "subcategory": "CSC_ARMOR_HANDS",
  "skill_used": "tailor",
  "difficulty": 0,
  "time": 10000,
  "reversible": true,
  "autolearn": true,
  "components": [
    [
      [ "rag", 4 ]
    ]
  ]
},{
        "type" : "recipe",
  "result": "knuckle_steel",
  "category": "CC_WEAPON",
  "subcategory": "CSC_WEAPON_BASHING",
  "skill_used": "fabrication",
  "skills_required": ["bashing",1],
  "difficulty": 2,
  "time": 20000,
  "reversible": false,
  "autolearn": true,
  "tools": [ [ ["hacksaw", -1], ["toolset", -1] ],
    [ ["rock", -1], ["primitive_hammer", -1],
    ["hammer", -1], ["hatchet", -1],
    ["toolset", -1] ] ],
  "components": [ [ ["rag", 4] ],
    [ ["scrap", 4] ] ]
},{
        "type" : "recipe",
  "result": "knuckle_katar",
  "category": "CC_WEAPON",
  "subcategory": "CSC_WEAPON_BASHING",
  "skill_used": "fabrication",
  "skills_required": ["bashing",1],
  "difficulty": 4,
  "time": 30000,
  "reversible": false,
  "autolearn": true,
  "tools": [ [ ["hacksaw", -1], ["toolset", -1] ],
    [ ["screwdriver", -1], ["toolset", -1] ] ],
  "components": [ [ ["2x4", 4], [ "stick", 8 ] ],
    [ ["rebar", 5] ] ]
},{
        "type" : "recipe",
  "result": "knuckle_nail",
  "category": "CC_WEAPON",
  "subcategory": "CSC_WEAPON_PIERCING",
  "skill_used": "fabrication",
  "difficulty": 0,
  "time": 5000,
  "reversible": true,
  "autolearn": true,
"qualities":[
    {"id":"CUT","level":1,"amount":1}
    ],
  "tools": [
    [
      ["rock", -1],
      ["primitive_hammer", -1],
      ["hammer", -1],
      ["hatchet", -1],
      ["toolset", -1]
    ]
  ],
  "components": [
    [
      [ "string_36", 4 ]
    ],
    [
      [ "nail", 16 ]
    ],
    [
      [ "stick", 1 ],
      [ "2x4", 1 ]
    ]
  ]
},{
        "type" : "recipe",
  "result": "cestus",
  "category": "CC_WEAPON",
  "subcategory": "CSC_WEAPON_BASHING",
  "skill_used": "fabrication",
  "skills_required": ["bashing",1],
  "difficulty": 2,
  "time": 20000,
  "reversible": false,
  "autolearn": true,
  "tools": [ [ ["hacksaw", -1], ["toolset", -1] ],
    [ ["rock", -1], ["primitive_hammer", -1],
    ["hammer", -1], ["hatchet", -1],
    ["toolset", -1] ] ],
  "components": [ [ ["leather", 4] ],
    [ ["scrap", 8] ] ]
},{
        "type" : "recipe",
  "result": "taint_tornado",
  "category": "CC_FOOD",
  "subcategory": "CSC_FOOD_DRINKS",
  "skill_used": "cooking",
  "difficulty": 5,
  "time": 7000,
  "reversible": false,
  "autolearn": true,
  "tools":[ [ ["still", -1] ],
    [ ["fire", -1]  ] ],
  "components": [ [ ["meat_tainted", 12] ],
    [ ["vodka", 2] ],
    [ ["whiskey", 2], [ "single_malt_whiskey", 2 ] ],
    [ ["rum", 2] ] ]
},{
        "type" : "recipe",
   "result": "cheeseburger",
   "category": "CC_FOOD",
  "subcategory": "CSC_FOOD_MEAT",
   "skill_used": "cooking",
   "difficulty": 3,
   "time": 9000,
   "reversible": false,
   "autolearn": true,
  "qualities" : [
    {"id":"CUT","level":1,"amount":1}
  ],
  "tools": [
    [
      [ "hotplate", 10 ],
      [ "char_smoker", 1 ],
      [ "toolset", 1 ],
      [ "fire", -1 ]
    ],
    [
      [ "pan", -1 ],[ "pot", -1 ],[ "rock_pot", -1 ]
    ]
  ],
  "components": [
    [
      [ "meat", 1 ]
    ],
    [
      [ "bread", 2 ],
      [ "hardtack", 4]
    ],
    [
      [ "cheese", 2 ], [ "can_cheese", 1]
    ],
    [
      [ "pickle", 1],
      [ "veggy_pickled", 1],
      [ "onion", 1],
      [ "tomato", 1]
    ],
    [
      [ "ketchup", 1 ], [ "mustard", 1], [ "mayonnaise", 1], [ "bacon", 1 ], [ "seasoning_salt", 15]
    ]
  ]
},{
        "type" : "recipe",
   "result": "cheeseburgerhuman",
   "category": "CC_FOOD",
  "subcategory": "CSC_FOOD_MEAT",
   "skill_used": "cooking",
   "difficulty": 3,
   "time": 9000,
   "reversible": false,
   "autolearn": false,
   "book_learn": [[ "cookbook_human", 3 ]],
  "qualities" : [
    {"id":"CUT","level":1,"amount":1}
  ],
  "tools": [
    [
      [ "hotplate", 10 ],
      [ "char_smoker", 1 ],
      [ "toolset", 1 ],
      [ "fire", -1 ]
    ],
    [
      [ "pan", -1 ],[ "pot", -1 ],[ "rock_pot", -1 ]
    ]
  ],
  "components": [
    [
      [ "human_flesh", 1 ]
    ],
    [
      [ "bread", 2 ],
      [ "hardtack", 4]
    ],
    [
      [ "cheese", 2 ], [ "can_cheese", 1]
    ],
    [
      [ "pickle", 1],
      [ "veggy_pickled", 1],
      [ "onion", 1],
      [ "tomato", 1]
    ],
    [
      [ "ketchup", 1 ], [ "mustard", 1], [ "mayonnaise", 1], [ "bacon", 1 ], [ "seasoning_salt", 15]
    ]
  ]
},{
        "type" : "recipe",
  "result": "forge",
  "category": "CC_OTHER",
  "subcategory": "CSC_OTHER_TOOLS",
  "skill_used": "fabrication",
  "difficulty": 4,
  "time": 180000,
  "reversible": true,
  "autolearn": true,
  "tools": [ [ ["rock", -1], ["primitive_hammer", -1],
    ["hammer", -1], ["hatchet", -1], ["toolset", -1] ] ,
      [
      [ "screwdriver", -1 ],
      [ "toolset", -1 ]
      ],
      [
      [ "wrench", -1 ],
      [ "toolset", -1 ]
      ],
      [
      [ "hacksaw", -1 ],
      [ "toolset", -1 ]
      ],
      [
      [ "welder", 200 ],
      [ "welder_crude", 300 ],
      [ "toolset", 20 ],
      [ "soldering_iron", 200 ]
      ] ],
  "components":
    [
     [ ["element", 8] ],
     [
     [ "steel_lump", 1 ],
     [ "steel_chunk", 4 ],
     [ "scrap", 12 ]
     ],
     [ ["cable", 4]
     ],
     [ ["power_supply", 1]
     ]
    ]
},{
        "type" : "recipe",
  "result": "anvil",
  "category": "CC_OTHER",
  "subcategory": "CSC_OTHER_TOOLS",
  "skill_used": "fabrication",
  "difficulty": 3,
  "time": 240000,
  "reversible": true,
  "autolearn": true,
  "tools": [ [ ["rock", -1], ["primitive_hammer", -1],
    ["hammer", -1], ["hatchet", -1], ["toolset", -1] ],
      [
      ["crucible", -1]
      ],
      [
      [ "forge", 150],
      [ "char_forge", 30]
      ]
      ],
  "components":
    [
     [[ "steel_lump", 40 ]]
    ]
},{
        "type" : "recipe",
  "result": "crucible",
  "category": "CC_OTHER",
  "subcategory": "CSC_OTHER_TOOLS",
  "skill_used": "fabrication",
  "difficulty": 2,
  "time": 240000,
  "reversible": false,
  "autolearn": true,
  "tools": [ [ ["rock", -1], ["primitive_hammer", -1],
    ["hammer", -1], ["hatchet", -1], ["toolset", -1] ],
      [
      [ "forge", 100],
      [ "char_forge", 20]
      ]
      ],
  "components":
    [
     [
     [ "frame", 1 ]
     ],
    [
     [ "sheet_metal", 2 ]
    ]
    ]
},{
        "type" : "recipe",
  "result": "tongs",
  "category": "CC_OTHER",
  "subcategory": "CSC_OTHER_TOOLS",
  "skill_used": "fabrication",
  "difficulty": 3,
  "time": 30000,
  "reversible": false,
  "autolearn": true,
  "tools": [ [ ["rock", -1], ["primitive_hammer", -1],
    ["hammer", -1], ["hatchet", -1], ["toolset", -1] ],
      [
      ["anvil", -1]
      ],
      [
      [ "forge", 150],
      [ "char_forge", 30]
      ]
      ],
  "components":
    [
     [
     [ "steel_lump", 1 ],
     [ "steel_chunk", 4 ],
     [ "scrap", 12 ],
     [ "pipe", 3 ]
     ]
    ]
},{
        "type" : "recipe",
  "result": "chisel",
  "category": "CC_OTHER",
  "subcategory": "CSC_OTHER_TOOLS",
  "skill_used": "fabrication",
  "difficulty": 4,
  "time": 45000,
  "reversible": true,
  "autolearn": true,
  "tools": [ [ ["rock", -1], ["primitive_hammer", -1],
    ["hammer", -1], ["hatchet", -1], ["toolset", -1] ],
      [
      ["tongs", -1]
      ],
      [
      ["anvil", -1]
      ]
      ,
      [
      [ "forge", 200],
      [ "char_forge", 40]
      ]
      ],
  "components":
    [
     [
     [ "steel_lump", 1 ],
     [ "steel_chunk", 4 ],
     [ "scrap", 12 ]
     ]
    ]
},{
        "type" : "recipe",
  "result": "swage",
  "category": "CC_OTHER",
  "subcategory": "CSC_OTHER_TOOLS",
  "skill_used": "fabrication",
  "difficulty": 5,
  "time": 120000,
  "reversible": false,
  "autolearn": true,
  "tools": [ [ ["rock", -1], ["primitive_hammer", -1],
    ["hammer", -1], ["hatchet", -1], ["toolset", -1] ],
      [
      ["tongs", -1]
      ],
      [
      ["chisel", -1]
      ],
      [
      ["anvil", -1]
      ]
      ,
      [
      [ "forge", 250],
      [ "char_forge", 50]
      ]
      ],
  "components":
    [
     [
     [ "steel_lump", 2 ],
     [ "steel_chunk", 8 ],
     [ "scrap", 24 ]
     ]
    ]
},{
        "type" : "recipe",
  "result": "hammer",
  "category": "CC_OTHER",
  "subcategory": "CSC_OTHER_TOOLS",
  "skill_used": "fabrication",
  "difficulty": 5,
  "time": 120000,
  "reversible": false,
  "autolearn": true,
  "tools": [ [ ["rock", -1], ["primitive_hammer", -1],
    ["hammer", -1], ["hatchet", -1], ["toolset", -1] ],
      [
      ["tongs", -1]
      ],
      [
      ["chisel", -1]
      ],
      [
      ["anvil", -1]
      ],
      [
      ["swage", -1]
      ],
      [
      [ "forge", 250],
      [ "char_forge", 50]
      ]
      ],
  "components":
    [
     [
     [ "steel_lump", 1 ],
     [ "steel_chunk", 4 ],
     [ "scrap", 12 ]
     ],
     [
      [ "2x4", 1 ],
      [ "stick", 2 ]
     ]
    ]
},{
        "type" : "recipe",
  "result": "nail",
  "category": "CC_OTHER",
  "subcategory": "CSC_OTHER_MATERIALS",
  "skill_used": "fabrication",
  "difficulty": 1,
  "time": 180000,
  "reversible": false,
  "autolearn": true,
  "tools": [ [ ["hammer", -1], ["toolset", -1]  ],
    [ ["tongs", -1]  ],
    [ ["chisel", -1] ],
    [ ["swage", -1]  ],
    [ ["anvil", -1]  ],
    [ ["forge", 50], [ "char_forge", 10]  ]
           ],
  "components": [
    [
      [ "steel_chunk", 1 ],
      [ "scrap", 3 ]
    ]
  ]
},{
        "type" : "recipe",
  "result": "hatchet",
  "category": "CC_WEAPON",
  "subcategory": "CSC_WEAPON_CUTTING",
  "skill_used": "fabrication",
  "difficulty": 6,
  "time": 300000,
  "reversible": false,
  "autolearn": true,
  "tools": [ [ ["hammer", -1], ["toolset", -1]  ],
      [
      ["tongs", -1]
      ],
      [
      ["chisel", -1]
      ],
      [
      ["anvil", -1]
      ],
      [
      ["swage", -1]
      ],
      [
      ["forge", 300],
      [ "char_forge", 60]
      ]
      ],
  "components":
    [
     [
     [ "steel_lump", 1 ],
     [ "steel_chunk", 4 ],
     [ "scrap", 12 ]
     ],
     [
      [ "2x4", 1 ],
      [ "stick", 2 ]
     ]
    ]
},{
        "type" : "recipe",
  "result": "pike",
  "category": "CC_WEAPON",
  "subcategory": "CSC_WEAPON_PIERCING",
  "skill_used": "fabrication",
  "difficulty": 7,
  "time": 360000,
  "reversible": false,
  "autolearn": false,
  "book_learn": [[ "textbook_weapwest", 6 ]],
  "tools": [ [ ["hammer", -1], ["toolset", -1]  ],
      [
      ["tongs", -1]
      ],
      [
      ["chisel", -1]
      ],
      [
      ["anvil", -1]
      ],
      [
      ["swage", -1]
      ],
      [
      ["forge", 350],
      [ "char_forge", 70]
      ]
      ],
  "components":
    [
     [
     [ "steel_lump", 2 ],
     [ "steel_chunk", 8 ],
     [ "scrap", 24 ]
     ],
     [
      [ "2x4", 4 ],
      [ "stick", 8 ]
     ],
     [
      [ "fur", 2 ],
      [ "leather", 2 ]
     ]
    ]
},{
        "type" : "recipe",
  "result": "broadsword",
  "category": "CC_WEAPON",
  "subcategory": "CSC_WEAPON_CUTTING",
  "skill_used": "fabrication",
  "difficulty": 8,
  "time": 420000,
  "reversible": false,
  "autolearn": false,
  "book_learn": [[ "textbook_weapwest", 7 ]],
  "tools": [ [ ["hammer", -1], ["toolset", -1]  ],
      [
      ["tongs", -1]
      ],
      [
      ["chisel", -1]
      ],
      [
      ["anvil", -1]
      ],
      [
      ["swage", -1]
      ],
      [
      ["forge", 400],
      [ "char_forge", 80]
      ]
      ],
  "components":
    [
     [
     [ "steel_lump", 3 ],
     [ "steel_chunk", 12 ],
     [ "scrap", 36 ]
     ],
     [
      [ "2x4", 1 ],
      [ "stick", 2 ]
     ],
     [
      [ "fur", 1 ],
      [ "leather", 1 ]
     ]
    ]
},{
        "type" : "recipe",
  "result": "battleaxe",
  "category": "CC_WEAPON",
  "subcategory": "CSC_WEAPON_CUTTING",
  "skill_used": "fabrication",
  "difficulty": 8,
  "time": 480000,
  "reversible": false,
  "autolearn": false,
  "book_learn": [[ "textbook_weapwest", 8 ]],
  "tools": [ [ ["hammer", -1], ["toolset", -1] ],
      [
      ["tongs", -1]
      ],
      [
      ["chisel", -1]
      ],
      [
      ["anvil", -1]
      ],
      [
      ["swage", -1]
      ],
      [
      ["forge", 400],
      [ "char_forge", 80]
      ]
      ],
  "components":
    [
     [
     [ "steel_lump", 3 ],
     [ "steel_chunk", 12 ],
     [ "scrap", 36 ]
     ],
     [
      [ "2x4", 2 ],
      [ "stick", 4 ]
     ],
     [
      [ "fur", 2 ],
      [ "leather", 2 ]
     ]
    ]
},{
        "type" : "recipe",
  "result": "warhammer",
  "category": "CC_WEAPON",
  "subcategory": "CSC_WEAPON_BASHING",
  "skill_used": "fabrication",
  "difficulty": 7,
  "time": 480000,
  "reversible": false,
  "autolearn": false,
  "book_learn": [[ "textbook_weapwest", 8 ]],
  "tools": [ [ ["hammer", -1], ["toolset", -1] ],
      [
      ["tongs", -1]
      ],
      [
      ["chisel", -1]
      ],
      [
      ["anvil", -1]
      ],
      [
      ["swage", -1]
      ],
      [
      ["forge", 350],
      [ "char_forge", 70]
      ]
      ],
  "components":
    [
     [
     [ "steel_lump", 2 ],
     [ "steel_chunk", 8 ],
     [ "scrap", 24 ]
     ],
     [
      [ "2x4", 1 ],
      [ "stick", 2 ]
     ]
    ]
},{
        "type" : "recipe",
  "result": "rapier",
  "category": "CC_WEAPON",
  "subcategory": "CSC_WEAPON_PIERCING",
  "skill_used": "fabrication",
  "difficulty": 9,
  "time": 420000,
  "reversible": false,
  "autolearn": false,
  "book_learn": [[ "textbook_weapwest", 8 ]],
  "tools": [ [ ["hammer", -1], ["toolset", -1]  ],
      [
      ["tongs", -1]
      ],
      [
      ["chisel", -1]
      ],
      [
      ["anvil", -1]
      ],
      [
      ["swage", -1]
      ],
      [
      ["forge", 450],
      [ "char_forge", 90]
      ]
      ],
  "components":
    [
     [
     [ "steel_lump", 2 ],
     [ "steel_chunk", 8 ],
     [ "scrap", 24 ]
     ],
     [
      [ "2x4", 1 ],
      [ "stick", 2 ]
     ],
     [
      [ "fur", 2 ],
      [ "leather", 2 ]
     ]
    ]
},{
        "type" : "recipe",
  "result": "zweihander",
  "category": "CC_WEAPON",
  "subcategory": "CSC_WEAPON_CUTTING",
  "skill_used": "fabrication",
  "difficulty": 9,
  "time": 480000,
  "reversible": false,
  "autolearn": false,
  "book_learn": [[ "textbook_weapwest", 8 ]],
  "tools": [ [ ["hammer", -1], ["toolset", -1]  ],
      [
      ["tongs", -1]
      ],
      [
      ["chisel", -1]
      ],
      [
      ["anvil", -1]
      ],
      [
      ["swage", -1]
      ],
      [
      ["forge", 450],
      [ "char_forge", 90]
      ]
      ],
  "components":
    [
     [
     [ "steel_lump", 4 ],
     [ "steel_chunk", 16 ],
     [ "scrap", 48 ]
     ],
     [
      [ "2x4", 2 ],
      [ "stick", 4 ]
     ],
     [
      [ "fur", 2 ],
      [ "leather", 2 ]
     ]
    ]
},{
        "type" : "recipe",
  "result": "katana",
  "category": "CC_WEAPON",
  "subcategory": "CSC_WEAPON_CUTTING",
  "skill_used": "fabrication",
  "difficulty": 9,
  "time": 480000,
  "reversible": false,
  "autolearn": false,
  "book_learn": [[ "textbook_weapeast", 8 ]],
  "tools": [ [ ["hammer", -1], ["toolset", -1]  ],
      [
      ["tongs", -1]
      ],
      [
      ["chisel", -1]
      ],
      [
      ["anvil", -1]
      ],
      [
      ["swage", -1]
      ],
      [
      ["forge", 450],
      [ "char_forge", 90]
      ]
      ],
  "components":
    [
     [
     [ "steel_lump", 2 ],
     [ "steel_chunk", 8 ],
     [ "scrap", 24 ]
     ],
     [
      [ "2x4", 2 ],
      [ "stick", 4 ]
     ],
     [
      [ "fur", 2 ],
      [ "leather", 2 ]
     ]
    ]
},{
        "type" : "recipe",
  "result": "nodachi",
  "category": "CC_WEAPON",
  "subcategory": "CSC_WEAPON_CUTTING",
  "skill_used": "fabrication",
  "difficulty": 10,
  "time": 580000,
  "reversible": false,
  "autolearn": false,
  "book_learn": [[ "textbook_weapeast", 8 ]],
  "tools": [ [ ["hammer", -1], ["toolset", -1]  ],
      [
      ["tongs", -1]
      ],
      [
      ["chisel", -1]
      ],
      [
      ["anvil", -1]
      ],
      [
      ["swage", -1]
      ],
      [
      ["forge", 500], ["char_forge", 100]
      ]
      ],
  "components":
    [
     [
     [ "steel_lump", 5 ],
     [ "steel_chunk", 20 ],
     [ "scrap", 60 ]
     ],
     [
      [ "2x4", 3 ],
      [ "stick", 6 ]
     ],
     [
      [ "fur", 3 ],
      [ "leather", 3 ]
     ]
    ]
},{
        "type" : "recipe",
  "result": "mace",
  "category": "CC_WEAPON",
  "subcategory": "CSC_WEAPON_BASHING",
  "skill_used": "fabrication",
  "difficulty": 4,
  "time": 180000,
  "reversible": false,
  "autolearn": true,
  "tools": [ [ ["hammer", -1], ["toolset", -1]  ],
      [
      ["tongs", -1]
      ],
      [
      ["chisel", -1]
      ],
      [
      ["anvil", -1]
      ],
      [
      ["forge", 200], ["char_forge", 40]
      ]
      ],
  "components":
    [
     [
     [ "steel_lump", 3 ],
     [ "steel_chunk", 12 ],
     [ "scrap", 36 ]
     ],
     [
      [ "2x4", 3 ],
      [ "stick", 6 ]
     ],
     [
      [ "fur", 3 ],
      [ "leather", 3 ]
     ]
    ]
},{
        "type" : "recipe",
  "result": "morningstar",
  "category": "CC_WEAPON",
  "subcategory": "CSC_WEAPON_BASHING",
  "skill_used": "fabrication",
  "difficulty": 6,
  "time": 240000,
  "reversible": false,
  "autolearn": false,
  "book_learn": [[ "textbook_weapwest", 5 ]],
  "tools": [ [ ["hammer", -1], ["toolset", -1]  ],
      [
      ["tongs", -1]
      ],
      [
      ["chisel", -1]
      ],
      [
      ["anvil", -1]
      ],
      [
      ["swage", -1]
      ],
      [
      ["forge", 300], ["char_forge", 60]
      ]
      ],
  "components":
    [
     [
     [ "steel_lump", 4 ],
     [ "steel_chunk", 16 ],
     [ "scrap", 48 ]
     ],
     [
      [ "2x4", 3 ],
      [ "stick", 6 ]
     ],
     [
      [ "fur", 3 ],
      [ "leather", 3 ]
     ]
    ]
},{
        "type" : "recipe",
  "result": "machete",
  "category": "CC_WEAPON",
  "subcategory": "CSC_WEAPON_CUTTING",
  "skill_used": "fabrication",
  "difficulty": 4,
  "time": 360000,
  "reversible": false,
  "autolearn": true,
  "tools": [ [ ["hammer", -1], ["toolset", -1]  ],
      [
      ["tongs", -1]
      ],
      [
      ["chisel", -1]
      ],
      [
      ["anvil", -1]
      ],
      [
      ["swage", -1]
      ],
      [
      ["forge", 200], ["char_forge", 40]
      ]
      ],
  "components":
    [
     [
     [ "steel_lump", 2 ],
     [ "steel_chunk", 8 ],
     [ "scrap", 24 ]
     ],
     [
      [ "2x4", 1 ],
      [ "stick", 2 ]
     ],
     [
      [ "fur", 2 ],
      [ "leather", 2 ]
     ]
    ]
},{
        "type" : "recipe",
  "result": "knife_butcher",
  "category": "CC_WEAPON",
  "subcategory": "CSC_WEAPON_CUTTING",
  "skill_used": "fabrication",
  "difficulty": 4,
  "time": 240000,
  "reversible": false,
  "autolearn": true,
  "tools": [ [ ["hammer", -1], ["toolset", -1]  ],
      [
      ["tongs", -1]
      ],
      [
      ["chisel", -1]
      ],
      [
      ["anvil", -1]
      ],
      [
      ["swage", -1]
      ],
      [
      ["forge", 200], ["char_forge", 40]
      ]
      ],
  "components":
    [
     [
     [ "steel_lump", 1 ],
     [ "steel_chunk", 4 ],
     [ "scrap", 12 ]
     ],
     [
      [ "fur", 1 ],
      [ "leather", 1 ]
     ]
    ]
},{
        "type" : "recipe",
  "result": "knife_combat",
  "category": "CC_WEAPON",
  "subcategory": "CSC_WEAPON_CUTTING",
  "skill_used": "fabrication",
  "difficulty": 6,
  "time": 360000,
  "reversible": false,
  "autolearn": true,
  "tools": [ [ ["hammer", -1], ["toolset", -1]  ],
      [
      ["tongs", -1]
      ],
      [
      ["chisel", -1]
      ],
      [
      ["anvil", -1]
      ],
      [
      ["swage", -1]
      ],
      [
      ["forge", 300], ["char_forge", 60]
      ]
      ],
  "components":
    [
     [
     [ "steel_lump", 1 ],
     [ "steel_chunk", 4 ],
     [ "scrap", 12 ]
     ],
     [
      [ "fur", 2 ],
      [ "leather", 2 ]
     ]
    ]
},{
        "type" : "recipe",
  "result": "knife_trench",
  "category": "CC_WEAPON",
  "subcategory": "CSC_WEAPON_CUTTING",
  "skill_used": "fabrication",
  "difficulty": 6,
  "time": 390000,
  "reversible": false,
  "autolearn": true,
  "tools": [ [ ["hammer", -1], ["toolset", -1]  ],
      [
      ["tongs", -1]
      ],
      [
      ["chisel", -1]
      ],
      [
      ["anvil", -1]
      ],
      [
      ["swage", -1]
      ],
      [
      ["forge", 300], ["char_forge", 60]
      ]
      ],
  "components":
    [
     [
     [ "steel_lump", 2 ],
     [ "steel_chunk", 8 ],
     [ "scrap", 24 ]
     ],
     [
      [ "2x4", 1 ],
      [ "stick", 1 ]
     ]
    ]
},{
        "type" : "recipe",
  "result": "throwing_knife",
  "category": "CC_WEAPON",
  "subcategory": "CSC_WEAPON_RANGED",
  "skill_used": "fabrication",
  "difficulty": 4,
  "time": 240000,
  "reversible": false,
  "autolearn": true,
  "tools": [ [ ["hammer", -1], ["toolset", -1]  ],
      [
      ["tongs", -1]
      ],
      [
      ["chisel", -1]
      ],
      [
      ["anvil", -1]
      ],
      [
      ["swage", -1]
      ],
      [
      ["forge", 200], ["char_forge", 40]
      ]
      ],
  "components":
    [
     [
     [ "steel_chunk", 2 ],
     [ "scrap", 6 ]
     ]
    ]
},{
        "type" : "recipe",
  "result": "throwing_axe",
  "category": "CC_WEAPON",
  "subcategory": "CSC_WEAPON_RANGED",
  "skill_used": "fabrication",
  "difficulty": 3,
  "time": 180000,
  "reversible": false,
  "autolearn": true,
  "qualities" : [
    {"id":"CUT","level":1,"amount":1}
  ],
  "tools": [ [ ["hammer", -1], ["toolset", -1]  ],
      [
      ["tongs", -1]
      ],
      [
      ["chisel", -1]
      ],
      [
      ["anvil", -1]
      ],
      [
      ["forge", 150], ["char_forge", 30]
      ]
      ],
  "components":
    [
     [
     [ "steel_chunk", 3 ],
     [ "scrap", 9 ]
     ],
    [
      [ "2x4", 1 ],
      [ "stick", 1 ]
    ]
    ]
},{
  "type" : "recipe",
  "result" : "lawn_dart",
  "category" : "CC_WEAPON",
  "subcategory": "CSC_WEAPON_RANGED",
  "skill_used" : "fabrication",
  "skills_required" : ["throw", 1],
  "difficulty" : 8,
  "time" : 30000,
  "reversible" : false,
  "autolearn" : true,
  "tools" : [ [ ["rock", -1], ["primitive_hammer", -1],
    ["hammer", -1], ["hatchet", -1], ["toolset", -1] ],
    [
      ["mold_plastic", -1] ],
    [
      ["hotplate", 10],
      ["toolset", 1],
      ["fire", -1]
    ]
  ],
  "components" : [
  [
  ["plastic_chunk", 4]
  ],
  [
  [ "scrap", 2 ]
  ]
  ]
},{
        "type" : "recipe",
  "result": "switchblade",
  "category": "CC_WEAPON",
  "subcategory": "CSC_WEAPON_PIERCING",
  "skill_used": "fabrication",
  "difficulty": 8,
  "time": 460000,
  "reversible": false,
  "autolearn": true,
  "tools": [ [ ["hammer", -1], ["toolset", -1]  ],
      [
      ["tongs", -1]
      ],
      [
      ["chisel", -1]
      ],
      [
      ["anvil", -1]
      ],
      [
      ["swage", -1]
      ],
      [
      ["forge", 400], ["char_forge", 80]
      ]
      ],
  "components":
    [
     [
     [ "steel_lump", 2 ],
     [ "steel_chunk", 8 ],
     [ "scrap", 24 ]
     ]
    ]
},{
        "type" : "recipe",
  "result": "pot",
  "category": "CC_OTHER",
  "subcategory": "CSC_OTHER_TOOLS",
  "skill_used": "fabrication",
  "difficulty": 2,
  "time": 90000,
  "reversible": false,
  "autolearn": true,
  "tools": [ [ ["hammer", -1], ["toolset", -1]  ],
      [ ["tongs", -1] ],
      [ ["anvil", -1] ],
      [ ["forge", 100], ["char_forge", 20] ]
      ],
  "components":
    [
     [
     [ "steel_lump", 2 ],
     [ "steel_chunk", 8 ],
     [ "scrap", 24 ]
     ]
    ]
},{
        "type" : "recipe",
  "result": "teapot",
  "category": "CC_OTHER",
  "subcategory": "CSC_OTHER_TOOLS",
  "skill_used": "fabrication",
  "difficulty": 2,
  "time": 90000,
  "reversible": false,
  "autolearn": true,
  "tools": [ [ ["hammer", -1], ["toolset", -1]  ],
      [ ["tongs", -1] ],
      [ ["chisel", -1]],
      [ ["anvil", -1] ],
      [ ["forge", 100], ["char_forge", 20] ]
      ],
  "components":
    [
     [
     [ "steel_lump", 1 ],
     [ "steel_chunk", 4 ],
     [ "scrap", 12 ]
     ]
    ]
},{
        "type" : "recipe",
  "result": "punch_dagger",
  "category": "CC_WEAPON",
  "subcategory": "CSC_WEAPON_PIERCING",
  "skill_used": "fabrication",
  "difficulty": 4,
  "time": 480000,
  "reversible": false,
  "autolearn": true,
  "tools": [ [ ["hammer", -1], ["toolset", -1]  ],
      [
      ["tongs", -1]
      ],
      [
      ["chisel", -1]
      ],
      [
      ["anvil", -1]
      ],
      [
      ["swage", -1]
      ],
      [
      ["forge", 200], ["char_forge", 40]
      ]
      ],
  "components":
    [
     [
     [ "steel_lump", 1 ],
     [ "steel_chunk", 4 ],
     [ "scrap", 12 ]
     ]
    ]
},{
  "type" : "recipe",
  "result": "tonfa_wood",
  "category": "CC_WEAPON",
  "subcategory": "CSC_WEAPON_BASHING",
  "skill_used": "fabrication",
  "requires_skills": [ "bashing", 3 ],
  "difficulty": 4,
  "time": 30000,
  "reversible": false,
  "autolearn": true,
  "qualities" : [
    {"id":"CUT","level":1,"amount":1}
  ],
  "components": [
    [
      [ "2x4", 1 ],
      [ "stick", 2 ]
    ]
  ]
},{
  "type" : "recipe",
  "result": "cudgel",
  "category": "CC_WEAPON",
  "subcategory": "CSC_WEAPON_BASHING",
  "skill_used": "fabrication",
  "difficulty": 0,
  "time": 1000,
  "reversible": false,
  "autolearn": true,
  "qualities":[
    {"id":"CUT","level":1,"amount":1}
  ],
  "components": [
    [
      [ "stick", 1 ],
      [ "broom", 1 ],
      [ "mop", 1 ],
      [ "2x4", 1 ],
      [ "pool_cue", 1 ]
    ]
  ]
},{
  "type" : "recipe",
  "result": "q_staff",
  "category": "CC_WEAPON",
  "subcategory": "CSC_WEAPON_BASHING",
  "skill_used": "fabrication",
  "skills_required": [ "bashing", 2 ],
  "difficulty": 2,
  "time": 18000,
  "reversible": false,
  "autolearn": true,
  "qualities" : [
    {"id":"CUT","level":1,"amount":1}
  ],
  "components": [
    [
      [ "2x4", 1 ],
      [ "stick", 2 ]
    ],
    [
      [ "leather", 2 ]
    ]
  ]
},{
        "type" : "recipe",
  "result": "i_staff",
  "category": "CC_WEAPON",
  "subcategory": "CSC_WEAPON_BASHING",
  "skill_used": "fabrication",
  "difficulty": 3,
  "time": 24000,
  "reversible": false,
  "autolearn": true,
  "tools": [ [ ["hammer", -1], ["toolset", -1]  ],
    [
      ["tongs", -1]
    ],
    [
      ["anvil", -1]
    ],
    [
      ["forge", 150], ["char_forge", 30]
      ]
    ],
  "components": [
    [
      [ "q_staff", 1 ]
    ],
    [
      [ "scrap", 6 ]
    ]
  ]
},{
        "type" : "recipe",
  "result": "shock_staff",
  "category": "CC_WEAPON",
  "subcategory": "CSC_WEAPON_BASHING",
  "skill_used": "fabrication",
  "skills_required" : [ "electronics", 3 ],
  "difficulty": 3,
  "time": 15000,
  "reversible": true,
  "autolearn": true,
  "tools": [
    [
      [ "toolset", 1 ],
      [ "soldering_iron", 10 ]
    ],
    [
      ["toolset", -1],
      ["screwdriver", -1]
    ]
    ],
  "components": [
    [
      [ "i_staff", 1 ]
    ],
    [
      [ "tazer", 1 ]
    ],
    [
      [ "cable", 10 ]
    ]
  ]
},{
        "type" : "recipe",
  "result": "lajatang",
  "category": "CC_WEAPON",
  "subcategory": "CSC_WEAPON_CUTTING",
  "skill_used": "fabrication",
  "difficulty": 3,
  "time": 15000,
  "reversible": false,
  "autolearn": true,
  "components": [
    [
      [ "q_staff", 1 ]
    ],
    [
      [ "duct_tape", 100 ]
    ],
    [
      [ "blade", 2 ]
    ]
  ]
},{
        "type" : "recipe",
  "result": "cs_lajatang_off",
  "category": "CC_WEAPON",
  "subcategory": "CSC_WEAPON_CUTTING",
  "skill_used": "fabrication",
  "difficulty": 4,
  "time": 15000,
  "reversible": false,
  "autolearn": true,
  "components": [
    [
      [ "q_staff", 1 ]
    ],
    [
      [ "duct_tape", 200 ]
    ],
    [
      [ "chainsaw_off", 2 ]
    ]
  ]
},{
        "type" : "recipe",
  "result": "blade",
  "id_suffix": "from steel",
  "category": "CC_OTHER",
  "subcategory": "CSC_OTHER_TOOLS",
  "skill_used": "fabrication",
  "difficulty": 2,
  "time": 60000,
  "reversible": false,
  "autolearn": true,
  "tools": [
     [
      ["hammer", -1],
      ["toolset", -1]
     ],
     [
      ["tongs", -1]
     ],
     [
      ["chisel", -1]
     ],
     [
      ["swage", -1]
     ],
     [
      ["anvil", -1]
     ],
     [
      ["forge", 100], ["char_forge", 20]
     ]
    ],
  "components":
    [
     [
      ["steel_chunk", 1],
      ["scrap", 3]
     ]
    ]
},{
        "type" : "recipe",
  "result": "wrench",
  "category": "CC_OTHER",
  "subcategory": "CSC_OTHER_TOOLS",
  "skill_used": "fabrication",
  "difficulty": 4,
  "time": 300000,
  "reversible": false,
  "autolearn": true,
  "tools": [ [ ["hammer", -1], ["toolset", -1]  ],
     [
      ["tongs", -1]
     ],
     [
      ["chisel", -1]
     ],
     [
      ["anvil", -1]
     ],
     [
      ["crucible", -1]
     ],
     [
      ["forge", 200], ["char_forge", 40]
     ]
    ],
  "components":
    [
     [
     [ "steel_lump", 1 ],
     [ "steel_chunk", 4 ],
     [ "scrap", 12 ]
     ]
    ]
},{
        "type" : "recipe",
  "result": "jack",
  "category": "CC_OTHER",
  "subcategory": "CSC_OTHER_TOOLS",
  "skill_used": "fabrication",
  "difficulty": 5,
  "skills_required" : [ "mechanics", 3 ],
  "time": 300000,
  "reversible": false,
  "autolearn": true,
  "tools": [ [ ["hammer", -1], ["toolset", -1]  ],
     [
      ["tongs", -1]
     ],
     [
      ["chisel", -1]
     ],
     [
      ["anvil", -1]
     ],
     [
      ["crucible", -1]
     ],
     [
      ["swage", -1]
     ],
     [
      ["forge", 200], ["char_forge", 40]
     ]
    ],
  "components":
    [
     [
     [ "steel_lump", 1 ],
     [ "steel_chunk", 4 ],
     [ "scrap", 12 ]
     ]
    ]
},{
        "type" : "recipe",
  "result": "crowbar",
  "category": "CC_WEAPON",
  "subcategory": "CSC_WEAPON_BASHING",
  "skill_used": "fabrication",
  "difficulty": 3,
  "time": 300000,
  "reversible": false,
  "autolearn": true,
  "tools": [ [ ["hammer", -1], ["toolset", -1]  ],
     [
      ["tongs", -1]
     ],
     [
      ["chisel", -1]
     ],
     [
      ["anvil", -1]
     ],
     [
      ["crucible", -1]
     ],
     [
      ["forge", 150], ["char_forge", 30]
     ]
    ],
  "components":
    [
     [
     [ "steel_lump", 2 ],
     [ "steel_chunk", 8 ],
     [ "scrap", 24 ]
     ]
    ]
},{
        "type" : "recipe",
  "result": "halligan",
  "category": "CC_MISC",
  "skill_used": "fabrication",
  "difficulty": 8,
  "time": 420000,
  "reversible": false,
  "autolearn": false,
  "book_learn": [[ "textbook_fireman", 8 ]],
  "tools": [ [ ["hammer", -1], ["toolset", -1]  ],
     [
      ["tongs", -1]
     ],
     [
      ["chisel", -1]
     ],
     [
      ["anvil", -1]
     ],
     [
      ["crucible", -1]
     ],
     [
      ["forge", 400], ["char_forge", 80]
     ]
    ],
  "components":
    [
     [
     [ "steel_lump", 3 ],
     [ "steel_chunk", 9 ],
     [ "scrap", 27 ]
     ]
    ]
},{
        "type" : "recipe",
  "result": "hacksaw",
  "category": "CC_OTHER",
  "subcategory": "CSC_OTHER_TOOLS",
  "skill_used": "fabrication",
  "difficulty": 4,
  "time": 320000,
  "reversible": false,
  "autolearn": true,
  "tools": [ [ ["hammer", -1], ["toolset", -1]  ],
     [
      ["tongs", -1]
     ],
     [
      ["chisel", -1]
     ],
     [
      ["anvil", -1]
     ],
     [
      ["swage", -1]
     ],
     [
      ["forge", 200], ["char_forge", 40]
     ]
    ],
  "components":
    [
     [
     [ "steel_lump", 1 ],
     [ "steel_chunk", 4 ],
     [ "scrap", 12 ]
    ],
    [
     [ "plastic_chunk", 1 ]
    ]
   ]
},{
        "type" : "recipe",
  "result": "boltcutters",
  "category": "CC_OTHER",
  "subcategory": "CSC_OTHER_TOOLS",
  "skill_used": "fabrication",
  "difficulty": 6,
  "time": 380000,
  "reversible": false,
  "autolearn": true,
  "tools": [ [ ["hammer", -1], ["toolset", -1]  ],
     [
      ["tongs", -1]
     ],
     [
      ["chisel", -1]
     ],
     [
      ["anvil", -1]
     ],
     [
      ["crucible", -1]
     ],
     [
      ["forge", 300], ["char_forge", 60]
     ]
    ],
  "components":
    [
     [
     [ "steel_lump", 2 ],
     [ "steel_chunk", 8 ],
     [ "scrap", 24 ]
    ],
    [
     [ "plastic_chunk", 2 ]
    ]
   ]
},{
        "type" : "recipe",
  "result": "shovel",
  "category": "CC_OTHER",
  "subcategory": "CSC_OTHER_TOOLS",
  "skill_used": "fabrication",
  "difficulty": 4,
  "time": 280000,
  "reversible": false,
  "autolearn": true,
  "tools": [ [ ["hammer", -1], ["toolset", -1]  ],
     [
      ["tongs", -1]
     ],
     [
      ["chisel", -1]
     ],
     [
      ["anvil", -1]
     ],
     [
      ["crucible", -1]
     ],
     [
      ["forge", 200], ["char_forge", 40]
     ]
    ],
  "components":
    [
     [
     [ "steel_lump", 2 ],
     [ "steel_chunk", 8 ],
     [ "scrap", 24 ]
    ],
    [
      [ "2x4", 2 ],
      [ "stick", 4 ]
    ]
   ]
},{
        "type" : "recipe",
  "result": "e_tool",
  "category": "CC_OTHER",
  "subcategory": "CSC_OTHER_TOOLS",
  "skill_used": "fabrication",
  "difficulty": 7,
  "time": 320000,
  "reversible": false,
  "autolearn": true,
  "tools": [ [ ["hammer", -1], ["toolset", -1]  ],
     [
      ["tongs", -1]
     ],
     [
      ["chisel", -1]
     ],
     [
      ["swage", -1]
     ],
     [
      ["anvil", -1]
     ],
     [
      ["crucible", -1]
     ],
     [
      ["forge", 350], ["char_forge", 70]
     ]
    ],
  "components":
   [
    [
     [ "steel_lump", 4 ],
     [ "steel_chunk", 16 ],
     [ "scrap", 48 ]
    ]
   ]
},{
        "type" : "recipe",
  "result": "hoe",
  "category": "CC_OTHER",
  "subcategory": "CSC_OTHER_TOOLS",
  "skill_used": "fabrication",
  "difficulty": 5,
  "time": 320000,
  "reversible": false,
  "autolearn": true,
  "tools": [ [ ["hammer", -1], ["toolset", -1]  ],
     [
      ["tongs", -1]
     ],
     [
      ["chisel", -1]
     ],
     [
      ["anvil", -1]
     ],
     [
      ["crucible", -1]
     ],
     [
      ["forge", 250], ["char_forge", 50]
     ]
    ],
  "components":
    [
     [
     [ "steel_lump", 2 ],
     [ "steel_chunk", 8 ],
     [ "scrap", 24 ]
    ],
    [
     [ "2x4", 2 ],
     [ "stick", 4 ]
    ]
   ]
},{
        "type" : "recipe",
  "result": "ax",
  "category": "CC_OTHER",
  "subcategory": "CSC_OTHER_TOOLS",
  "skill_used": "fabrication",
  "difficulty": 6,
  "time": 360000,
  "reversible": false,
  "autolearn": true,
  "tools": [ [ ["hammer", -1], ["toolset", -1]  ],
     [
      ["tongs", -1]
     ],
     [
      ["chisel", -1]
     ],
     [
      ["anvil", -1]
     ],
     [
      ["crucible", -1]
     ],
     [
      ["forge", 300], ["char_forge", 60]
     ]
    ],
  "components":
   [
    [
     [ "steel_lump", 3 ],
     [ "steel_chunk", 9 ],
     [ "scrap", 27 ]
    ],
    [
     [ "2x4", 3 ],
     [ "stick", 6 ]
    ]
   ]
},{
        "type" : "recipe",
  "result": "fire_ax",
  "category": "CC_WEAPON",
  "subcategory": "CSC_WEAPON_CUTTING",
  "skill_used": "fabrication",
  "difficulty": 9,
  "time": 420000,
  "reversible": false,
  "autolearn": false,
  "book_learn": [[ "textbook_fireman", 9 ]],
  "tools": [ [ ["hammer", -1], ["toolset", -1]  ],
     [
      ["tongs", -1]
     ],
     [
      ["chisel", -1]
     ],
     [
      ["anvil", -1]
     ],
     [
      ["crucible", -1]
     ],
     [
      ["forge", 450], ["char_forge", 90]
     ]
    ],
  "components":
   [
    [
     [ "steel_lump", 4 ],
     [ "steel_chunk", 12 ],
     [ "scrap", 36 ]
    ],
    [
     [ "2x4", 2 ],
     [ "stick", 4 ]
    ]
   ]
},{
        "type" : "recipe",
  "result": "saw",
  "category": "CC_OTHER",
  "subcategory": "CSC_OTHER_TOOLS",
  "skill_used": "fabrication",
  "difficulty": 7,
  "time": 420000,
  "reversible": false,
  "autolearn": true,
  "tools": [ [ ["hammer", -1], ["toolset", -1]  ],
     [
      ["tongs", -1]
     ],
     [
      ["chisel", -1]
     ],
     [
      ["anvil", -1]
     ],
     [
      ["crucible", -1]
     ],
     [
      ["forge", 350], ["char_forge", 70]
     ]
    ],
  "components":
   [
    [
     [ "steel_lump", 2 ],
     [ "steel_chunk", 6 ],
     [ "scrap", 18 ]
    ],
    [
     [ "2x4", 2 ],
     [ "stick", 4 ]
    ]
   ]
},{
        "type" : "recipe",
  "result": "hammer_sledge",
  "category": "CC_OTHER",
  "subcategory": "CSC_OTHER_TOOLS",
  "skill_used": "fabrication",
  "difficulty": 6,
  "time": 460000,
  "reversible": false,
  "autolearn": true,
  "tools": [ [ ["hammer", -1], ["toolset", -1]  ],
     [
      ["tongs", -1]
     ],
     [
      ["chisel", -1]
     ],
     [
      ["anvil", -1]
     ],
     [
      ["crucible", -1]
     ],
     [
      ["forge", 300], ["char_forge", 60]
     ]
    ],
  "components":
   [
    [
     [ "steel_lump", 8 ],
     [ "steel_chunk", 24 ]
    ],
    [
     [ "2x4", 3 ],
     [ "stick", 6 ]
     ]
    ]
},{
        "type" : "recipe",
  "result": "scythe",
  "category": "CC_WEAPON",
  "subcategory": "CSC_WEAPON_CUTTING",
  "skill_used": "fabrication",
  "difficulty": 6,
  "time": 460000,
  "reversible": false,
  "autolearn": true,
  "tools": [ [ ["hammer", -1], ["toolset", -1]  ],
     [
      ["tongs", -1]
     ],
     [
      ["chisel", -1]
     ],
     [
      ["anvil", -1]
     ],
     [
      ["swage", -1]
     ],
     [
      ["forge", 300], ["char_forge", 60]
     ]
    ],
  "components":
   [
    [
     [ "steel_lump", 6 ],
     [ "steel_chunk", 18 ]
    ],
    [
     [ "2x4", 2 ],
     [ "stick", 4 ]
     ]
    ]
},{
        "type" : "recipe",
  "result": "chain",
  "category": "CC_OTHER",
  "subcategory": "CSC_OTHER_MATERIALS",
  "skill_used": "fabrication",
  "difficulty": 6,
  "time": 520000,
  "reversible": false,
  "autolearn": true,
  "tools": [ [ ["hammer", -1], ["toolset", -1]  ],
     [
      ["tongs", -1]
     ],
     [
      ["chisel", -1]
     ],
     [
      ["anvil", -1]
     ],
     [
      ["crucible", -1]
     ],
     [
      ["swage", -1]
     ],
     [
      ["forge", 450], ["char_forge", 90]
     ]
    ],
  "components":
    [
     [
     [ "steel_lump", 8 ],
     [ "steel_chunk", 24 ]
     ]
    ]
},{
        "type" : "recipe",
  "result": "canister_empty",
  "category": "CC_OTHER",
  "subcategory": "CSC_OTHER_CONTAINERS",
  "skill_used": "fabrication",
  "difficulty": 6,
  "time": 30000,
  "reversible": false,
  "autolearn": true,
  "tools": [ [ ["hammer", -1], ["toolset", -1]  ],
     [
      ["tongs", -1]
     ],
     [
      ["chisel", -1]
     ],
     [
      ["anvil", -1]
     ],
     [
      ["crucible", -1]
     ],
     [
      ["forge", 20], ["char_forge", 4]
     ]
    ],
  "components":
    [
     [
     [ "steel_chunk", 1 ],
     [ "scrap", 3 ]
     ]
    ]
},{
        "type" : "recipe",
  "result": "armor_plate",
  "category": "CC_ARMOR",
  "subcategory": "CSC_ARMOR_TORSO",
  "skill_used": "fabrication",
  "difficulty": 9,
  "time": 600000,
  "reversible": false,
  "autolearn": false,
  "book_learn": [[ "textbook_armwest", 8 ]],
  "tools": [ [ ["hammer", -1], ["toolset", -1]  ],
     [
      ["tongs", -1]
     ],
     [
      ["chisel", -1]
     ],
     [
      ["anvil", -1]
     ],
     [
      ["swage", -1]
     ],
     [
      ["forge", 450], ["char_forge", 90]
     ]
    ],
  "components":
    [
     [
      [ "steel_lump", 30 ]
     ],
     [
      [ "fur", 16 ],
      [ "leather", 16 ]
     ]
    ]
},{
        "type" : "recipe",
  "result": "armor_lightplate",
  "category": "CC_ARMOR",
  "subcategory": "CSC_ARMOR_TORSO",
  "skill_used": "fabrication",
  "difficulty": 8,
  "time": 560000,
  "reversible": false,
  "autolearn": false,
  "book_learn": [[ "textbook_armwest", 7 ]],
  "tools": [ [ ["hammer", -1], ["toolset", -1]  ],
     [
      ["tongs", -1]
     ],
     [
      ["chisel", -1]
     ],
     [
      ["anvil", -1]
     ],
     [
      ["swage", -1]
     ],
     [
      ["forge", 400], ["char_forge", 80]
     ]
    ],
  "components":
   [
    [
     [ "steel_lump", 20 ],
     [ "steel_chunk", 80 ]
    ],
    [
     [ "fur", 20 ],
     [ "leather", 20 ]
    ]
    ]
},{
        "type" : "recipe",
  "result": "gloves_plate",
  "category": "CC_ARMOR",
  "subcategory": "CSC_ARMOR_HANDS",
  "skill_used": "fabrication",
  "difficulty": 6,
  "time": 420000,
  "reversible": false,
  "autolearn": false,
  "book_learn": [[ "textbook_armwest", 5 ]],
  "tools": [ [ ["hammer", -1], ["toolset", -1]  ],
     [
      ["tongs", -1]
     ],
     [
      ["chisel", -1]
     ],
     [
      ["anvil", -1]
     ],
     [
      ["swage", -1]
     ],
     [
      ["forge", 300], ["char_forge", 60]
     ]
    ],
  "components":
   [
    [
     [ "steel_lump", 6 ],
     [ "steel_chunk", 48 ]
    ],
    [
     [ "fur", 10 ],
     [ "leather", 10 ]
    ]
   ]
},{
        "type" : "recipe",
  "result": "boots_plate",
  "category": "CC_ARMOR",
  "subcategory": "CSC_ARMOR_FEET",
  "skill_used": "fabrication",
  "difficulty": 5,
  "time": 480000,
  "reversible": false,
  "autolearn": false,
  "book_learn": [[ "textbook_armwest", 4 ]],
  "tools": [ [ ["hammer", -1], ["toolset", -1]  ],
     [
      ["tongs", -1]
     ],
     [
      ["chisel", -1]
     ],
     [
      ["anvil", -1]
     ],
     [
      ["swage", -1]
     ],
     [
      ["forge", 250], ["char_forge", 50]
     ]
     ],
  "components":
   [
    [
     [ "steel_lump", 8 ],
     [ "steel_chunk", 32 ],
     [ "scrap", 96 ]
    ],
    [
     [ "fur", 16 ],
     [ "leather", 16 ]
    ]
   ]
},{
        "type" : "recipe",
  "result": "helmet_plate",
  "category": "CC_ARMOR",
  "subcategory": "CSC_ARMOR_HEAD",
  "skill_used": "fabrication",
  "difficulty": 7,
  "time": 540000,
  "reversible": false,
  "autolearn": false,
  "book_learn": [[ "textbook_armwest", 6 ]],
  "tools": [ [ ["hammer", -1], ["toolset", -1]  ],
     [
      ["tongs", -1]
     ],
     [
      ["chisel", -1]
     ],
     [
      ["anvil", -1]
     ],
     [
      ["crucible", -1]
     ],
     [
      ["forge", 350], ["char_forge", 70]
     ]
    ],
  "components":
   [
    [
     [ "steel_lump", 14 ],
     [ "steel_chunk", 56 ]
    ],
    [
     [ "fur", 4 ],
     [ "leather", 4 ]
    ]
   ]
},{
        "type" : "recipe",
  "result": "helmet_barbute",
  "category": "CC_ARMOR",
  "subcategory": "CSC_ARMOR_HEAD",
  "skill_used": "fabrication",
  "difficulty": 6,
  "time": 540000,
  "reversible": false,
  "autolearn": false,
  "book_learn": [[ "textbook_armwest", 5 ]],
  "tools": [ [ ["hammer", -1], ["toolset", -1]  ],
     [
      ["tongs", -1]
     ],
     [
      ["chisel", -1]
     ],
     [
      ["anvil", -1]
     ],
     [
      ["crucible", -1]
     ],
     [
      ["forge", 300], ["char_forge", 60]
     ]
    ],
  "components":
   [
    [
     [ "steel_lump", 10 ],
     [ "steel_chunk", 40 ]
    ],
    [
      [ "fur", 4 ],
      [ "leather", 4 ]
    ]
   ]
},{
        "type" : "recipe",
  "result": "armor_samurai",
  "category": "CC_ARMOR",
  "subcategory": "CSC_ARMOR_TORSO",
  "skill_used": "fabrication",
  "difficulty": 9,
  "time": 560000,
  "reversible": false,
  "autolearn": false,
  "book_learn": [[ "textbook_armeast", 8 ]],
  "tools": [ [ ["hammer", -1], ["toolset", -1]  ],
     [
      ["tongs", -1]
     ],
     [
      ["chisel", -1]
     ],
     [
      ["anvil", -1]
     ],
     [
      ["swage", -1]
     ],
     [
      ["forge", 450], ["char_forge", 90]
     ]
    ],
  "components":
   [
    [
     [ "steel_lump", 16 ],
     [ "steel_chunk", 64 ]
    ],
    [
     [ "fur", 28 ],
     [ "leather", 28 ]
    ],
    [
     [ "rag", 10 ]
    ]
   ]
},{
        "type" : "recipe",
  "result": "helmet_kabuto",
  "category": "CC_ARMOR",
  "subcategory": "CSC_ARMOR_HEAD",
  "skill_used": "fabrication",
  "difficulty": 9,
  "time": 600000,
  "reversible": false,
  "autolearn": false,
  "book_learn": [[ "textbook_armeast", 8 ]],
  "tools": [ [ ["hammer", -1], ["toolset", -1]  ],
     [
      ["tongs", -1]
     ],
     [
      ["chisel", -1]
     ],
     [
      ["anvil", -1]
     ],
     [
      ["crucible", -1]
     ],
     [
      ["forge", 450], ["char_forge", 90]
     ]
    ],
  "components":
   [
    [
     [ "steel_lump", 12 ]
    ],
    [
     [ "fur", 14 ],
     [ "leather", 14 ]
    ],
    [
     [ "rag", 4 ]
    ]
   ]
},{
        "type" : "recipe",
  "result": "apron_leather",
  "category": "CC_ARMOR",
  "subcategory": "CSC_ARMOR_TORSO",
  "skill_used": "tailor",
  "difficulty": 3,
  "time": 180000,
  "reversible": false,
  "autolearn": true,
  "tools": [
    [
      [ "needle_bone", 30 ],
      [ "sewing_kit", 30 ]
    ]
  ],
  "components": [
    [
      [ "leather", 18 ]
    ]
  ]
},{
        "type" : "recipe",
  "result": "pockknife",
  "category": "CC_WEAPON",
  "subcategory": "CSC_WEAPON_PIERCING",
  "skill_used": "fabrication",
  "difficulty": 7,
  "time": 260000,
  "reversible": false,
  "autolearn": true,
  "tools": [ [ ["hammer", -1], ["toolset", -1]  ],
     [
      ["tongs", -1]
     ],
     [
      ["chisel", -1]
     ],
     [
      ["anvil", -1]
     ],
     [
      ["swage", -1]
     ],
     [
      ["forge", 350], ["char_forge", 70]
     ]
    ],
  "components": [
    [
     [ "steel_lump", 1 ],
     [ "steel_chunk", 4 ],
     [ "scrap", 12 ]
    ],
     [
      [ "plastic_chunk", 1 ]
     ]
  ]
},{
        "type" : "recipe",
   "result": "hamburger",
   "category": "CC_FOOD",
  "subcategory": "CSC_FOOD_MEAT",
   "skill_used": "cooking",
   "difficulty": 3,
   "time": 8000,
   "reversible": false,
   "autolearn": true,
   "qualities" : [
     {"id":"CUT","level":1,"amount":1}
   ],
   "tools": [
   [
      [ "hotplate", 10 ],
      [ "char_smoker", 1 ],
      [ "toolset", 1 ],
      [ "fire", -1 ]
    ],
    [
      [ "pan", -1 ],[ "pot", -1 ],[ "rock_pot", -1 ]
    ]
  ],
  "components": [
    [
      [ "meat", 1 ]
    ],
    [
      [ "bread", 2 ],
      [ "hardtack", 4]
    ],
    [
      [ "pickle", 1],
      [ "veggy_pickled", 1],
      [ "onion", 1],
      [ "tomato", 1]
    ],
    [
      [ "ketchup", 1 ], [ "mustard", 1], [ "mayonnaise", 1], [ "bacon", 1 ], [ "seasoning_salt", 15 ]
    ]
  ]
},{
        "type" : "recipe",
   "result": "taco",
   "category": "CC_FOOD",
  "subcategory": "CSC_FOOD_MEAT",
   "skill_used": "cooking",
   "difficulty": 3,
   "time": 8000,
   "reversible": false,
   "autolearn": true,
   "qualities" : [
     {"id":"CUT","level":1,"amount":1}
   ],
   "tools": [
   [
      [ "hotplate", 10 ],
      [ "char_smoker", 1 ],
      [ "toolset", 1 ],
      [ "fire", -1 ]
    ],
    [
      [ "pan", -1 ],[ "pot", -1 ],[ "rock_pot", -1 ]
    ]
  ],
  "components": [
    [
      [ "meat", 1 ]
    ],
    [
      [ "flour", 2 ]
    ],
    [
      [ "salt", 2 ]
    ]
  ]
},{
        "type" : "recipe",
   "result": "tiotaco",
   "category": "CC_FOOD",
  "subcategory": "CSC_FOOD_MEAT",
   "skill_used": "cooking",
   "difficulty": 3,
   "time": 8000,
   "reversible": false,
   "autolearn": true,
   "qualities" : [
     {"id":"CUT","level":1,"amount":1}
   ],
   "tools": [
   [
      [ "hotplate", 10 ],
      [ "char_smoker", 1 ],
      [ "toolset", 1 ],
      [ "fire", -1 ]
    ],
    [
      [ "pan", -1 ],[ "pot", -1 ],[ "rock_pot", -1 ]
    ]
  ],
  "components": [
    [
      [ "human_flesh", 1 ]
    ],
    [
      [ "flour", 2 ]
    ],
    [
      [ "salt", 2 ]
    ]
  ]
},{
        "type" : "recipe",
   "result": "hotdogs_cooked",
   "category": "CC_FOOD",
  "subcategory": "CSC_FOOD_MEAT",
   "skill_used": "cooking",
   "difficulty": 2,
   "time": 8000,
   "reversible": false,
   "autolearn": true,
   "qualities" : [
     {"id":"CUT","level":1,"amount":1}
   ],
   "tools": [
   [
      [ "hotplate", 10 ],
      [ "char_smoker", 1 ],
      [ "toolset", 1 ],
      [ "fire", -1 ]
    ],
    [
      [ "pan", -1 ],[ "pot", -1 ],[ "rock_pot", -1 ]
    ]
  ],
  "components": [
    [
      [ "hotdogs_frozen", 1 ]
    ],
    [
      [ "bread", 4 ],
      [ "hardtack", 8]
    ],
    [
      [ "ketchup", 4 ],
      [ "mustard", 4]
    ],
    [
      [ "water", 1],
      [ "water_clean", 1]
    ]
  ]
},{
        "type" : "recipe",
   "result": "chilidogs",
   "category": "CC_FOOD",
  "subcategory": "CSC_FOOD_MEAT",
   "skill_used": "cooking",
   "difficulty": 2,
   "time": 8000,
   "reversible": false,
   "autolearn": true,
   "qualities" : [
     {"id":"CUT","level":1,"amount":1}
   ],
   "tools": [
   [
      [ "hotplate", 10 ],
      [ "char_smoker", 1 ],
      [ "toolset", 1 ],
      [ "fire", -1 ]
    ],
    [
      [ "pan", -1 ],[ "pot", -1 ],[ "rock_pot", -1 ]
    ]
  ],
  "components": [
    [
      [ "hotdogs_frozen", 1 ]
    ],
    [
      [ "chili", 1]
    ],
    [
      [ "bread", 4 ],
      [ "hardtack", 8]
    ],
    [
      [ "mustard", 4]
    ]
  ]
},{
        "type" : "recipe",
   "result": "chilidogs_human",
   "category": "CC_FOOD",
  "subcategory": "CSC_FOOD_MEAT",
   "skill_used": "cooking",
   "difficulty": 2,
   "time": 8000,
   "reversible": false,
   "autolearn": false,
  "book_learn": [[ "cookbook_human", 1 ]],
   "qualities" : [
     {"id":"CUT","level":1,"amount":1}
   ],
   "tools": [
   [
      [ "hotplate", 10 ],
      [ "char_smoker", 1 ],
      [ "toolset", 1 ],
      [ "fire", -1 ]
    ],
    [
      [ "pan", -1 ],[ "pot", -1 ],[ "rock_pot", -1 ]
    ]
  ],
  "components": [
    [
      [ "hotdogs_frozen", 1 ]
    ],
    [
      [ "chili_human", 1]
    ],
    [
      [ "bread", 4 ],
      [ "hardtack", 8]
    ],
    [
      [ "mustard", 4]
    ]
  ]
},{
        "type" : "recipe",
   "result": "corndogs_cooked",
   "category": "CC_FOOD",
  "subcategory": "CSC_FOOD_MEAT",
   "skill_used": "cooking",
   "difficulty": 2,
   "time": 6500,
   "reversible": false,
   "autolearn": true,
   "qualities" : [
     {"id":"CUT","level":1,"amount":1}
   ],
   "tools": [
   [
      [ "hotplate", 10 ],
      [ "char_smoker", 1 ],
      [ "toolset", 1 ],
      [ "fire", -1 ]
    ],
    [
      [ "pan", -1 ],[ "pot", -1 ],[ "rock_pot", -1 ]
    ]
  ],
  "components": [
    [
      [ "corndogs_frozen", 1 ]
    ]
  ]
},{
        "type" : "recipe",
   "result": "bobburger",
   "category": "CC_FOOD",
  "subcategory": "CSC_FOOD_MEAT",
   "skill_used": "cooking",
   "difficulty": 3,
   "time": 8000,
   "reversible": false,
   "autolearn": false,
   "book_learn": [[ "cookbook_human", 3 ]],
   "qualities" : [
     {"id":"CUT","level":1,"amount":1}
   ],
   "tools": [
   [
      [ "hotplate", 10 ],
      [ "char_smoker", 1 ],
      [ "toolset", 1 ],
      [ "fire", -1 ]
    ],
    [
      [ "pan", -1 ],[ "pot", -1 ],[ "rock_pot", -1 ]
    ]
  ],
  "components": [
    [
      [ "human_flesh", 1 ]
    ],
    [
      [ "bread", 2 ],
      [ "hardtack", 4]
    ],
    [
      [ "pickle", 1],
      [ "veggy_pickled", 1],
      [ "onion", 1],
      [ "tomato", 1]
    ],
    [
      [ "ketchup", 1 ], [ "mustard", 1], [ "mayonnaise", 1], [ "bacon", 1 ], [ "seasoning_salt", 15 ]
    ]
  ]
},{
        "type" : "recipe",
   "result": "blt",
   "category": "CC_FOOD",
  "subcategory": "CSC_FOOD_MEAT",
   "skill_used": "cooking",
   "difficulty": 2,
   "time": 6000,
   "reversible": false,
   "autolearn": true,
   "qualities" : [
     {"id":"CUT","level":1,"amount":1}
   ],
   "tools": [
    [
      [ "hotplate", 10 ],
      [ "char_smoker", 1 ],
      [ "toolset", 1 ],
      [ "fire", -1 ]
    ],
    [
      [ "pan", -1 ],[ "pot", -1 ],[ "rock_pot", -1 ]
    ]
  ],
  "components": [
    [
      [ "bread", 2 ],
      [ "hardtack", 4]
    ],
    [
      [ "bacon", 1 ]
    ],
    [
      [ "lettuce", 1 ]
    ],
    [
      [ "tomato", 1 ]
    ]
  ]
},{
        "type" : "recipe",
   "result": "sandwich_t",
   "category": "CC_FOOD",
  "subcategory": "CSC_FOOD_MEAT",
   "skill_used": "cooking",
   "difficulty": 1,
   "time": 6000,
   "reversible": false,
   "autolearn": true,
   "qualities" : [
     {"id":"CUT","level":1,"amount":1}
   ],
   "tools": [
    [
      [ "hotplate", 10 ],
      [ "char_smoker", 1 ],
      [ "toolset", 1 ],
      [ "fire", -1 ]
    ],
    [
      [ "pan", -1 ],[ "pot", -1 ],[ "rock_pot", -1 ]
    ]
  ],
  "components": [
    [
      [ "bread", 2 ],
      [ "hardtack", 4]
    ],
    [
      [ "meat", 1 ]
    ]
  ]
},{
        "type" : "recipe",
   "result": "sandwich_human",
   "category": "CC_FOOD",
  "subcategory": "CSC_FOOD_MEAT",
   "skill_used": "cooking",
   "difficulty": 1,
   "time": 6000,
   "reversible": false,
   "autolearn": false,
   "book_learn": [[ "cookbook_human", 1 ]],
   "qualities" : [
     {"id":"CUT","level":1,"amount":1}
   ],
   "tools": [
    [
      [ "hotplate", 10 ],
      [ "char_smoker", 1 ],
      [ "toolset", 1 ],
      [ "fire", -1 ]
    ],
    [
      [ "pan", -1 ],[ "pot", -1 ],[ "rock_pot", -1 ]
    ]
  ],
  "components": [
    [
      [ "bread", 2 ],
      [ "hardtack", 4]
    ],
    [
      [ "human_flesh", 1 ]
    ]
  ]
},{
   "type" : "recipe",
   "result": "ketchup",
   "category": "CC_FOOD",
  "subcategory": "CSC_FOOD_OTHER",
   "skill_used": "cooking",
   "difficulty": 4,
   "time": 18000,
   "reversible": false,
   "autolearn": true,
   "qualities" : [
     {"id":"CUT","level":1,"amount":1}
   ],
   "tools": [
    [
      [ "hotplate", 10 ],
      [ "char_smoker", 1 ],
      [ "toolset", 1 ],
      [ "fire", -1 ]
    ],
    [
      [ "pan", -1 ],[ "pot", -1 ],[ "rock_pot", -1 ]
    ]
  ],
  "components": [
    [
      [ "tomato", 1 ]
    ],
    [
      [ "salt", 1 ], [ "salt_water", 1 ], [ "seasoning_salt", 5 ]
    ]
  ]
},{
        "type" : "recipe",
  "result": "survivor_vest",
  "category": "CC_ARMOR",
  "subcategory": "CSC_ARMOR_TORSO",
  "skill_used": "tailor",
  "skills_required" : ["fabrication", 1],
  "difficulty": 3,
  "time": 80000,
  "reversible": false,
  "autolearn": true,
  "qualities" : [
    {"id":"CUT","level":1,"amount":1}
  ],
  "tools": [
      [
      [ "needle_bone", 100 ],
      [ "sewing_kit", 100 ]
    ]
  ],
  "components": [
     [
      [ "rag", 6 ]
     ],
     [
      [ "leather", 6 ]
     ],
     [
      [ "chestrig", 1 ],
      [ "legrig", 1 ],
      [ "vest", 1 ],
      [ "tool_belt", 1 ],
      [ "ragpouch", 4 ],
      [ "leather_pouch", 2 ],
      [ "fanny", 2 ]
     ],
     [
      [ "duct_tape", 50 ]
     ]
  ]
},{
        "type" : "recipe",
  "result": "lsurvivor_suit",
  "category": "CC_ARMOR",
  "subcategory": "CSC_ARMOR_SUIT",
  "skill_used": "tailor",
  "skills_required" : ["fabrication", 3],
  "difficulty": 5,
  "time": 180000,
  "reversible": false,
  "autolearn": true,
  "qualities" : [
    {"id":"CUT","level":1,"amount":1}
  ],
  "tools": [
     [
      [ "welder", 28 ],
      [ "soldering_iron", 28 ],
      [ "toolset", 2 ]
     ],
     [
      [ "needle_bone", 100 ],
      [ "sewing_kit", 100 ]
    ]
  ],
  "components": [
     [
      [ "rag", 30 ]
     ],
     [
      [ "coat_rain", 1 ]
     ],
     [
      [ "chestrig", 1 ],
      [ "legrig", 1 ],
      [ "vest", 1 ],
      [ "tool_belt", 1 ],
      [ "ragpouch", 6 ],
      [ "leather_pouch", 4 ],
      [ "fanny", 2 ]
     ],
     [
      [ "duct_tape", 200 ]
     ],
     [
      [ "kevlar", 1 ],
      [ "modularvest", 1 ],
      [ "swat_armor", 1 ],
      [ "kevlar_plate", 24 ]
     ]
  ]
},{
        "type" : "recipe",
  "result": "survivor_suit",
  "category": "CC_ARMOR",
  "subcategory": "CSC_ARMOR_SUIT",
  "skill_used": "tailor",
  "skills_required" : ["fabrication", 4],
  "difficulty": 6,
  "time": 240000,
  "reversible": false,
  "autolearn": true,
  "qualities" : [
    {"id":"CUT","level":1,"amount":1}
  ],
  "tools": [
     [
      [ "welder", 28 ],
      [ "soldering_iron", 28 ],
      [ "toolset", 2 ]
     ],
     [
      [ "needle_bone", 150 ],
      [ "sewing_kit", 150 ]
     ]
  ],
  "components": [
     [
      [ "rag", 20 ]
     ],
     [
      [ "leather", 20 ]
     ],
     [
      [ "coat_rain", 1 ]
     ],
     [
      [ "chestrig", 1 ],
      [ "legrig", 1 ],
      [ "vest", 1 ],
      [ "tool_belt", 1 ],
      [ "ragpouch", 6 ],
      [ "leather_pouch", 4 ],
      [ "fanny", 2 ]
     ],
     [
      [ "duct_tape", 300 ]
     ],
     [
      [ "kevlar", 1 ],
      [ "modularvest", 1 ],
      [ "swat_armor", 1 ],
      [ "kevlar_plate", 24 ]
     ]
  ]
},{
        "type" : "recipe",
  "result": "hsurvivor_suit",
  "category": "CC_ARMOR",
  "subcategory": "CSC_ARMOR_SUIT",
  "skill_used": "tailor",
  "skills_required" : ["fabrication", 5],
  "difficulty": 7,
  "time": 360000,
  "reversible": false,
  "autolearn": true,
  "qualities" : [
    {"id":"CUT","level":1,"amount":1}
  ],
  "tools": [
    [
      [ "welder", 56 ],
      [ "soldering_iron", 56 ],
      [ "toolset", 4
      ]
    ],
    [
      [ "needle_bone", 200 ],
      [ "sewing_kit", 200 ]
    ]
  ],
  "components": [
     [
      [ "rag", 20 ]
     ],
     [
      [ "leather", 20 ]
     ],
     [
      [ "steel_chunk", 4 ],
      [ "scrap", 12 ]
     ],
     [
      [ "coat_rain", 1 ]
     ],
     [
      [ "chestrig", 1 ],
      [ "legrig", 1 ],
      [ "vest", 1 ],
      [ "tool_belt", 1 ],
      [ "ragpouch", 6 ],
      [ "leather_pouch", 4 ],
      [ "fanny", 2 ]
     ],
     [
      [ "duct_tape", 300 ]
     ],
     [
      [ "kevlar", 1 ],
      [ "modularvest", 1 ],
      [ "swat_armor", 1 ],
      [ "kevlar_plate", 24 ]
     ]
  ]
},{
        "type" : "recipe",
  "result": "wsurvivor_suit",
  "category": "CC_ARMOR",
  "subcategory": "CSC_ARMOR_SUIT",
  "skill_used": "tailor",
  "skills_required" : ["fabrication", 5],
  "difficulty": 7,
  "time": 300000,
  "reversible": false,
  "autolearn": true,
  "qualities" : [
    {"id":"CUT","level":1,"amount":1}
  ],
  "tools": [
    [
      [ "welder", 28 ],
      [ "soldering_iron", 28 ],
      [ "toolset", 2 ]
    ],
    [
      [ "needle_bone", 200 ],
      [ "sewing_kit", 200 ]
    ]
  ],
  "components": [
     [
      [ "rag", 10 ]
     ],
     [
      [ "leather", 20 ]
     ],
     [
      [ "fur", 20 ]
     ],
     [
      [ "coat_rain", 1 ]
     ],
     [
      [ "chestrig", 1 ],
      [ "legrig", 1 ],
      [ "vest", 1 ],
      [ "tool_belt", 1 ],
      [ "ragpouch", 6 ],
      [ "leather_pouch", 4 ],
      [ "fanny", 2 ]
     ],
     [
      [ "duct_tape", 300 ]
     ],
     [
      [ "kevlar", 1 ],
      [ "modularvest", 1 ],
      [ "swat_armor", 1 ],
      [ "kevlar_plate", 24 ]
     ]
  ]
},{
        "type" : "recipe",
  "result": "fsurvivor_suit",
  "category": "CC_ARMOR",
  "subcategory": "CSC_ARMOR_SUIT",
  "skill_used": "tailor",
  "skills_required" : ["fabrication", 6],
  "difficulty": 8,
  "time": 320000,
  "reversible": false,
  "autolearn": true,
  "qualities" : [
    {"id":"CUT","level":1,"amount":1}
  ],
  "tools": [
     [
      [ "welder", 28 ],
      [ "soldering_iron", 28 ],
      [ "toolset", 2 ]
     ],
     [
      [ "needle_bone", 200 ],
      [ "sewing_kit", 200 ]
    ]
  ],
  "components": [
     [
      [ "rag", 4 ]
     ],
     [
     [ "nomex_suit", 1 ],
     [ "entry_suit", 1 ],
     [ "nomex", 20 ]
     ],
     [
      [ "coat_rain", 1 ]
     ],
     [
      [ "chestrig", 1 ],
      [ "legrig", 1 ],
      [ "vest", 1 ],
      [ "tool_belt", 1 ],
      [ "ragpouch", 6 ],
      [ "leather_pouch", 4 ],
      [ "fanny", 2 ]
     ],
     [
      [ "duct_tape", 200 ]
     ],
     [
      [ "kevlar", 1 ],
      [ "modularvest", 1 ],
      [ "swat_armor", 1 ],
      [ "kevlar_plate", 24 ]
     ]
  ]
},{
        "type" : "recipe",
  "result": "helmet_survivor",
  "category": "CC_ARMOR",
  "subcategory": "CSC_ARMOR_HEAD",
  "skill_used": "tailor",
  "skills_required" : ["fabrication", 4],
  "difficulty": 6,
  "time": 45000,
  "reversible": false,
  "autolearn": true,
  "qualities" : [
    {"id":"CUT","level":1,"amount":1}
  ],
  "tools": [
    [
      [ "welder", 42 ],
      [ "soldering_iron", 42 ],
      [ "toolset", 3 ]
    ],
    [
      [ "needle_bone", 10 ],
      [ "sewing_kit", 10 ]
    ]
  ],
  "components": [
     [
      [ "helmet_liner", 1 ],
      [ "hat_cotton", 1 ],
      [ "rag", 3 ]
     ],
     [
      [ "tac_helmet", 1 ],
      [ "tac_fullhelmet", 1 ],
      [ "helmet_army", 1 ],
      [ "kevlar_plate", 6 ]
     ],
     [
      [ "hood_rain", 1 ],
      [ "bag_plastic", 2 ]
     ],
     [
      [ "steel_chunk", 2 ],
      [ "scrap", 6 ]
     ],
     [
      [ "duct_tape", 75 ]
     ],
     [
      [ "helmet_riot", 1 ],
      [ "helmet_motor", 1 ],
      [ "helmet_football", 1 ],
      [ "helmet_ball", 1 ],
      [ "helmet_skid", 1 ],
      [ "helmet_bike", 1 ],
      [ "hat_hard", 1 ],
      [ "firehelmet", 1 ],
      [ "pickelhaube", 1 ],
      [ "plastic_chunk", 8 ]
     ]
  ]
},{
        "type" : "recipe",
  "result": "gloves_survivor",
  "category": "CC_ARMOR",
  "subcategory": "CSC_ARMOR_HANDS",
  "skill_used": "tailor",
  "skills_required" : ["fabrication", 4],
  "difficulty": 6,
  "time": 60000,
  "reversible": false,
  "autolearn": true,
  "qualities" : [
    {"id":"CUT","level":1,"amount":1}
  ],
  "tools": [
    [
      [ "welder", 28 ],
      [ "soldering_iron", 28 ],
      [ "toolset", 2 ]
    ],
    [
      [ "needle_bone", 40 ],
      [ "sewing_kit", 40 ]
    ]
  ],
  "components": [
     [
      [ "rag", 2 ]
     ],
     [
      [ "leather", 2 ]
     ],
     [
      [ "scrap", 4 ]
     ],
     [
      [ "duct_tape", 50 ]
     ],
     [
      [ "gloves_tactical", 1 ],
      [ "kevlar_plate", 4 ]
     ],
     [
      [ "gloves_leather", 1 ],
      [ "gloves_light", 1 ],
      [ "gloves_liner", 1 ],
      [ "wetsuit_gloves", 1 ],
      [ "fire_gauntlets", 1 ]
     ]
  ]
},{
        "type" : "recipe",
  "result": "boots_survivor",
  "category": "CC_ARMOR",
  "subcategory": "CSC_ARMOR_FEET",
  "skill_used": "tailor",
  "skills_required" : ["fabrication", 4],
  "difficulty": 6,
  "time": 120000,
  "reversible": false,
  "autolearn": true,
  "qualities" : [
    {"id":"CUT","level":1,"amount":1}
  ],
  "tools": [
    [
      [ "welder", 42 ],
      [ "soldering_iron", 42 ],
      [ "toolset", 3 ]
    ],
    [
      [ "needle_bone", 60 ],
      [ "sewing_kit", 60 ]
    ]
  ],
  "components": [
     [
      [ "rag", 4 ]
     ],
     [
      [ "leather", 4 ]
     ],
     [
      [ "steel_chunk", 4 ],
      [ "scrap", 12 ]
     ],
     [
      [ "duct_tape", 100 ]
     ],
     [
      [ "boots_combat", 1 ],
      [ "boots_steel", 1 ],
      [ "boots_hiking", 1 ],
      [ "boots_bunker", 1 ],
      [ "boots", 1 ]
     ]
  ]
},{
        "type" : "recipe",
  "result": "aep_suit",
  "category": "CC_ARMOR",
  "subcategory": "CSC_ARMOR_SUIT",
  "skill_used": "fabrication",
  "skills_required" : ["tailor", 1],
  "difficulty": 6,
  "time": 180000,
  "reversible": false,
  "autolearn": true,
  "qualities" : [
    {"id":"CUT","level":1,"amount":1}
  ],
  "tools": [
    [
      [ "welder", 112 ],
      [ "soldering_iron", 112 ],
      [ "toolset", 8 ]
    ]
  ],
  "components": [
     [
      [ "cleansuit", 1 ]
     ],
     [
      [ "duct_tape", 600 ]
     ],
     [
      [ "kevlar", 1 ],
      [ "swat_armor", 1 ],
      [ "kevlar_plate", 24 ]
     ]
  ]
},{
        "type" : "recipe",
  "result": "anbc_suit",
  "category": "CC_ARMOR",
  "subcategory": "CSC_ARMOR_SUIT",
  "skill_used": "fabrication",
  "skills_required" : ["tailor", 2],
  "difficulty": 8,
  "time": 220000,
  "reversible": false,
  "autolearn": true,
  "qualities" : [
    {"id":"CUT","level":1,"amount":1}
  ],
  "tools": [
    [
      [ "welder", 112 ],
      [ "soldering_iron", 112 ],
      [ "toolset", 8 ]
    ]
  ],
  "components": [
     [
      [ "hazmat_suit", 1 ]
     ],
     [
      [ "duct_tape", 800 ]
     ],
     [
      [ "kevlar", 1 ],
      [ "swat_armor", 1 ],
      [ "kevlar_plate", 24 ]
     ]
  ]
},{
        "type" : "recipe",
  "result": "jackhammer",
  "category": "CC_OTHER",
  "subcategory": "CSC_OTHER_TOOLS",
  "skill_used": "mechanics",
  "difficulty": 5,
  "time": 25000,
  "reversible": true,
  "autolearn": true,
  "tools": [
    [
      [ "screwdriver", -1 ],
      [ "toolset", -1 ]
    ],
    [
      [ "rock", -1 ],
      [ "primitive_hammer", -1 ],
      [ "hammer", -1 ],
      [ "hatchet", -1 ],
      [ "toolset", -1 ]
    ],
    [
      [ "wrench", -1 ],
      [ "toolset", -1 ]
    ],
    [
      [ "goggles_welding", -1 ]
    ],
    [
      [ "welder", 100],
      [ "welder_crude", 150],
      [ "toolset", 4]
    ]
  ],
  "components": [
    [
      [ "1cyl_combustion", 1 ]
    ],
    [
      [ "metal_tank", 1 ]
    ],
    [
      [ "rebar", 2 ]
    ],
    [
      [ "scrap", 3 ]
    ]
  ]
},{
        "type" : "recipe",
  "result": "crackpipe",
  "category": "CC_OTHER",
  "subcategory": "CSC_OTHER_TOOLS",
  "difficulty": 0,
  "time": 10000,
  "reversible": false,
  "autolearn": true,
  "tools": [
    [
      [ "lighter", 20 ],
      [ "ref_lighter", 20 ],
      [ "fire", -1 ],
      [ "toolset", 2 ]
    ]
  ],
  "components": [
    [
      [ "bottle_glass", 1 ],
      [ "flask_glass", 1 ]
    ]
  ]
},{
        "type" : "recipe",
  "result": "jar_veggy_pickled",
  "category": "CC_FOOD",
  "subcategory": "CSC_FOOD_VEGGI",
  "skill_used": "cooking",
  "difficulty": 5,
  "time": 30000,
  "reversible": false,
  "autolearn": true,
  "qualities" : [
    {"id":"CUT","level":1,"amount":1}
  ],
  "tools": [
    [
      [ "hotplate", 20 ],
      [ "char_smoker", 1 ],
      [ "toolset", 2 ],
      [ "fire", -1 ]
    ],
    [
      [ "pot", -1 ],
      [ "rock_pot", -1 ]
    ]
  ],
  "components": [
    [
      [ "water", 1 ],
      [ "water_clean", 1 ],
      [ "salt_water", 1 ]
    ],
    [
      [ "jar_glass", 1 ]
    ],
    [
      ["veggy", 1],
      ["veggy_wild", 1],
      ["tomato", 1],
      ["broccoli", 1],
      ["zucchini", 1],
      ["potato_raw", 1],
      ["corn", 1],
      ["onion", 1],
      ["carrot", 1]
    ],
    [
      [ "vinegar", 1 ]
    ]
  ]
},{
        "type" : "recipe",
  "result": "jar_meat_pickled",
  "category": "CC_FOOD",
  "subcategory": "CSC_FOOD_MEAT",
  "skill_used": "cooking",
  "difficulty": 6,
  "time": 30000,
  "reversible": false,
  "autolearn": true,
  "qualities" : [
    {"id":"CUT","level":1,"amount":1}
  ],
  "tools": [
    [
      [ "hotplate", 20 ],
      [ "char_smoker", 1 ],
      [ "toolset", 2 ],
      [ "fire", -1 ]
    ],
    [
      [ "pot", -1 ],
      [ "rock_pot", -1 ]
    ]
  ],
  "components": [
    [
      [ "water", 1 ],
      [ "water_clean", 1 ],
      [ "salt_water", 1 ]
    ],
    [
      [ "jar_glass", 1 ]
    ],
    [
      [ "meat", 1 ]
    ],
    [
      [ "vinegar", 1 ]
    ]
  ]
},{
        "type" : "recipe",
  "result": "jar_human_pickled",
  "category": "CC_FOOD",
  "subcategory": "CSC_FOOD_MEAT",
  "skill_used": "cooking",
  "difficulty": 6,
  "time": 30000,
  "reversible": false,
  "autolearn": false,
  "book_learn": [[ "cookbook_human", 6 ]],
  "qualities" : [
    {"id":"CUT","level":1,"amount":1}
  ],
 "tools": [
    [
      [ "hotplate", 20 ],
      [ "char_smoker", 1 ],
      [ "toolset", 2 ],
      [ "fire", -1 ]
    ],
    [
      [ "pot", -1 ],
      [ "rock_pot", -1 ]
    ]
  ],
  "components": [
    [
      [ "water", 1 ],
      [ "water_clean", 1 ],
      [ "salt_water", 1 ]
    ],
    [
      [ "jar_glass", 1 ]
    ],
    [
      [ "human_flesh", 1 ]
    ],
    [
      [ "vinegar", 1 ]
    ]
  ]
},{
        "type" : "recipe",
  "result": "matchbomb",
  "category": "CC_WEAPON",
  "subcategory": "CSC_WEAPON_EXPLOSIVE",
  "skill_used": "fabrication",
  "difficulty": 3,
  "time": 10000,
  "reversible": false,
  "autolearn": true,
  "components": [
    [
      [ "string_6", 1 ]
    ],
    [
      [ "bottle_glass", 1 ],
      [ "flask_glass", 1 ],
      [ "jar_glass", 1 ]
    ],
    [
      [ "matches", 20 ]
    ]
  ]
},{
        "type" : "recipe",
  "result": "goggles_welding",
  "category": "CC_ARMOR",
  "subcategory": "CSC_ARMOR_HEAD",
  "skill_used": "tailor",
  "difficulty": 4,
  "time": 30000,
  "reversible": false,
  "autolearn": true,
  "tools": [
    [
      [ "wrench", -1 ],
      [ "toolset", -1 ]
    ]
  ],
  "components": [
    [
      [ "goggles_ski", 1 ],
      [ "goggles_swim", 1 ],
      [ "glasses_safety", 1 ],
      [ "sunglasses", 1 ]
    ],
    [
      [ "duct_tape", 20 ],
      [ "medical_tape", 20 ]
    ],
    [
      [ "spray_can", 1 ]
    ]
  ]
},{
        "type" : "recipe",
  "result": "rock_sock",
  "category": "CC_WEAPON",
  "subcategory": "CSC_WEAPON_BASHING",
  "skill_used": "fabrication",
  "difficulty": 0,
  "time": 1000,
  "reversible": true,
  "autolearn": true,
  "components": [
    [
      [ "rock", 1 ]
    ],
    [
      [ "socks", 1 ],
      [ "socks_wool", 1 ]
    ]
  ]
},{
        "type" : "recipe",
  "result": "quikclot",
  "category": "CC_OTHER",
  "subcategory": "CSC_CHEM_MEDICAL",
  "skill_used": "cooking",
  "skills_required": [ "firstaid", 1 ],
  "difficulty": 4,
  "time": 1200,
  "reversible": false,
  "autolearn": true,
  "tools": [
    [
      [ "hotplate", 18 ],
      [ "chemistry_set", 18 ],
      [ "toolset", 1 ],
      [ "fire", -1 ]
    ],
    [
      [ "chemistry_set", -1 ],
      [ "pot", -1 ],
      [ "rock_pot", -1 ]
    ]
  ],
  "components": [
    [
      [ "chitin_piece", 6 ]
    ],
    [
      [ "ammonia", 1 ],
      [ "lye_powder", 100 ]
    ]
  ]
},{
        "type" : "recipe",
  "result": "char_forge",
  "category": "CC_OTHER",
  "subcategory": "CSC_OTHER_TOOLS",
  "skill_used": "fabrication",
  "difficulty": 3,
  "time": 120000,
  "reversible": false,
  "autolearn": true,
  "tools": [ [ ["rock", -1], ["primitive_hammer", -1],
    ["hammer", -1], ["hatchet", -1], ["toolset", -1] ] ,
     [
      [ "screwdriver", -1 ],
      [ "toolset", -1 ]
     ],
     [
      [ "wrench", -1 ],
      [ "toolset", -1 ]
     ],
     [
      [ "hacksaw", -1 ],
      [ "toolset", -1 ]
     ],
     [
      [ "welder", 100 ],
      [ "welder_crude", 150 ],
      [ "toolset", 10 ],
      [ "soldering_iron", 100 ]
     ]
    ],
  "components":
   [
    [
     ["pilot_light", 1]
    ],
    [
     [ "steel_lump", 3 ],
     [ "steel_chunk", 12 ],
     [ "scrap", 36 ]
    ],
    [
     [ "metal_tank", 1 ]
    ],
    [
     [ "pipe", 3]
    ]
   ]
},{
        "type" : "recipe",
  "result": "char_smoker",
  "category": "CC_OTHER",
  "subcategory": "CSC_OTHER_TOOLS",
  "skill_used": "fabrication",
  "skills_required": [ "cooking", 2 ],
  "difficulty": 2,
  "time": 70000,
  "reversible": true,
  "autolearn": true,
  "tools": [ [ ["rock", -1], ["primitive_hammer", -1],
    ["hammer", -1], ["hatchet", -1], ["toolset", -1] ] ,
     [
      [ "screwdriver", -1 ],
      [ "toolset", -1 ]
     ],
     [
      [ "wrench", -1 ],
      [ "toolset", -1 ]
     ],
     [
      [ "hacksaw", -1 ],
      [ "toolset", -1 ]
     ],
     [
      [ "welder", 50 ],
      [ "welder_crude", 75 ],
      [ "toolset", 5 ],
      [ "soldering_iron", 50 ]
     ]
    ],
  "components":
    [
     [ ["pilot_light", 1]
    ],
    [
     [ "scrap", 4 ]
    ],
    [
     [ "metal_tank", 1 ]
    ]
  ]
},{
        "type" : "recipe",
  "result": "char_kiln",
  "category": "CC_OTHER",
  "subcategory": "CSC_OTHER_TOOLS",
  "skill_used": "fabrication",
  "difficulty": 3,
  "time": 90000,
  "reversible": false,
  "autolearn": true,
  "tools": [ [ ["rock", -1], ["primitive_hammer", -1],
    ["hammer", -1], ["hatchet", -1], ["toolset", -1] ] ,
    [
      [ "screwdriver", -1 ],
      [ "toolset", -1 ]
    ],
    [
      [ "wrench", -1 ],
      [ "toolset", -1 ]
    ],
    [
      [ "hacksaw", -1 ],
      [ "toolset", -1 ]
    ],
    [
      [ "welder", 150 ],
      [ "welder_crude", 225 ],
      [ "toolset", 15 ],
      [ "soldering_iron", 150 ]
    ] ],
  "components":
    [
     [
       [ "steel_lump", 5 ],
       [ "steel_chunk", 20 ],
       [ "scrap", 60 ]
     ],
     [
       [ "metal_tank", 1 ]
     ],
     [
       ["pipe", 6]
     ]
  ]
},{
        "type" : "recipe",
  "result": "charcoal",
  "category": "CC_OTHER",
  "subcategory": "CSC_OTHER_MATERIALS",
  "skill_used": "fabrication",
  "difficulty": 1,
  "time": 60000,
  "reversible": false,
  "autolearn": true,
  "tools": [
    [
      [ "lighter", 1 ],
      [ "ref_lighter", 1 ],
      [ "matches", 1 ],
      [ "fire_drill", 1 ],
      [ "toolset", 1 ],
      [ "fire", -1 ]
    ],
    [
      [ "char_kiln", -1 ] ]
    ],
  "components": [
    [
      [ "2x4", 3 ],
      [ "stick", 5 ],
      [ "splinter", 20 ],
      [ "bone", 40 ],
      [ "log", 1 ]
    ]
  ]
},{
        "type" : "recipe",
  "result": "char_purifier",
  "category": "CC_OTHER",
  "subcategory": "CSC_OTHER_TOOLS",
  "skill_used": "survival",
  "difficulty": 2,
  "time": 30000,
  "reversible": false,
  "autolearn": true,
  "qualities" : [
    {"id":"CUT","level":1,"amount":1}
  ],
  "components": [
    [
      [ "jug_plastic", 1 ]
    ],
    [
      [ "rag", 4 ]
    ],
    [
      [ "charcoal", 15 ]
    ]
  ]
},{
        "type" : "recipe",
  "result": "char_purifier",
  "id_suffix": "uncraft",
  "category": "CC_NONCRAFT",
  "subcategory": "CSC_NONCRAFT",
  "difficulty": 0,
  "time": 10000,
  "reversible": true,
  "autolearn": false,
  "components": [
    [
      [ "jug_plastic", 1 ]
    ],
    [
      [ "rag", 4 ]
    ]
  ]
},{
        "type" : "recipe",
  "result": "leather_cat_ears",
  "category": "CC_ARMOR",
  "subcategory": "CSC_ARMOR_HEAD",
  "skill_used": "tailor",
  "difficulty": 3,
  "time": 20000,
  "reversible": false,
  "autolearn": true,
  "tools": [
    [
      [ "needle_bone", 10 ],
      [ "sewing_kit", 10 ]
    ],
    [
      [ "hotplate", 5],
      ["toolset", 1],
      ["fire", -1]
    ]
  ],
  "components": [
    [
      [ "leather", 2 ]
    ],
    [
      [ "plastic_chunk", 3]
    ]
  ]
},{
        "type" : "recipe",
  "result": "fur_cat_ears",
  "category": "CC_ARMOR",
  "subcategory": "CSC_ARMOR_HEAD",
  "skill_used": "tailor",
  "difficulty": 3,
  "time": 20000,
  "reversible": false,
  "autolearn": true,
  "tools": [
    [
      [ "needle_bone", 10 ],
      [ "sewing_kit", 10 ]
    ],
    [
      [ "hotplate", 5],
      [ "toolset", 1],
      [ "fire", -1]
    ]
  ],
  "components": [
    [
      [ "fur", 2 ]
    ],
    [
      [ "plastic_chunk", 3]
    ]
  ]
},{
        "type" : "recipe",
  "result": "leather_cat_tail",
  "category": "CC_ARMOR",
  "subcategory": "CSC_ARMOR_OTHER",
  "skill_used": "tailor",
  "difficulty": 3,
  "time": 30000,
  "reversible": false,
  "autolearn": true,
  "qualities" : [
    {"id":"CUT","level":1,"amount":1}
  ],
  "tools": [
    [
      [ "needle_bone", 10 ],
      [ "sewing_kit", 10 ]
    ],
    [
      [ "hotplate", 5],
      [ "toolset", 1],
      [ "fire", -1]
    ]
  ],
  "components": [
    [
      [ "leather", 4 ]
    ],
    [
      [ "string_36", 1]
    ],
    [
      [ "plastic_chunk", 10],
      [ "bottle_plastic", 5],
      [ "jug_plastic", 2]
    ]
  ]
},{
        "type" : "recipe",
  "result": "fur_cat_tail",
  "category": "CC_ARMOR",
  "subcategory": "CSC_ARMOR_OTHER",
  "skill_used": "tailor",
  "difficulty": 3,
  "time": 30000,
  "reversible": false,
  "autolearn": true,
  "qualities" : [
    {"id":"CUT","level":1,"amount":1}
  ],
  "tools": [
    [
      [ "needle_bone", 10 ],
      [ "sewing_kit", 10 ]
    ],
    [
      [ "hotplate", 5],
      ["toolset", 1],
      ["fire", -1]
    ]
  ],
  "components": [
    [
      [ "fur", 4 ]
    ],
    [
      [ "string_36", 1]
    ],
    [
      [ "plastic_chunk", 10],
      [ "bottle_plastic", 5],
      [ "jug_plastic", 2]
    ]
  ]
},{
        "type" : "recipe",
  "result": "fur_collar",
  "category": "CC_ARMOR",
  "subcategory": "CSC_ARMOR_OTHER",
  "skill_used": "tailor",
  "difficulty": 3,
  "time": 20000,
  "reversible": false,
  "autolearn": true,
  "qualities" : [
    {"id":"CUT","level":1,"amount":1}
  ],
  "tools": [
    [
      [ "needle_bone", 5 ],
      [ "sewing_kit", 5 ]
    ],
    [
      [ "soldering_iron", 10],
      ["toolset", 1],
      ["fire", -1]
    ]
  ],
  "components": [
    [
      [ "fur", 2 ]
    ],
    [
      [ "scrap", 1]
    ]
  ]
},{
        "type" : "recipe",
  "result": "leather_collar",
  "category": "CC_ARMOR",
  "subcategory": "CSC_ARMOR_OTHER",
  "skill_used": "tailor",
  "difficulty": 3,
  "time": 20000,
  "reversible": false,
  "autolearn": true,
  "qualities" : [
    {"id":"CUT","level":1,"amount":1}
  ],
  "tools": [
    [
      [ "needle_bone", 5 ],
      [ "sewing_kit", 5 ]
    ],
    [
      [ "soldering_iron", 10],
      ["toolset", 1],
      ["fire", -1]
    ]
  ],
  "components": [
    [
      [ "leather", 2 ]
    ],
    [
      [ "scrap", 1]
    ]
  ]
},{
        "type" : "recipe",
  "result": "baseball",
  "id_suffix": "uncraft",
  "category": "CC_NONCRAFT",
  "subcategory": "CSC_NONCRAFT",
  "difficulty": 0,
  "time": 1000,
  "reversible": true,
  "autolearn": false,
  "qualities" : [
    {"id":"CUT","level":1,"amount":1}
  ],
  "components": [
    [
      [ "leather", 2 ]
    ],
    [
      [ "string_6", 2 ]
    ]
  ]
},{
        "type" : "recipe",
  "result": "football",
  "id_suffix": "uncraft",
  "category": "CC_NONCRAFT",
  "subcategory": "CSC_NONCRAFT",
  "difficulty": 0,
  "time": 1000,
  "reversible": true,
  "autolearn": false,
  "qualities" : [
    {"id":"CUT","level":1,"amount":1}
  ],
  "components": [
    [
      [ "leather", 4 ]
    ],
    [
      [ "string_6", 3 ]
    ]
  ]
},{
        "type" : "recipe",
  "result": "unbio_blaster_gun",
  "category": "CC_WEAPON",
  "subcategory": "CSC_WEAPON_RANGED",
  "skill_used": "electronics",
  "skills_required": [ "fabrication", 4, "gun", 2 ],
  "difficulty": 6,
  "time": 30000,
  "reversible": false,
  "autolearn": true,
  "tools": [
    [
      [ "screwdriver", -1 ],
      [ "toolset", -1 ]
    ],
    [
      [ "soldering_iron", 20 ],
      [ "toolset", 2 ]
    ]
  ],
  "components": [
    [
      [ "bio_blaster", 1 ]
    ],
    [
      [ "power_supply", 1 ]
    ],
    [
      [ "2x4", 1 ],
      [ "stick", 1 ]
    ],
    [
      ["cable", 3]
    ],
    [
      ["plastic_chunk", 3]
    ]
  ]
},{
    "type" : "recipe",
    "result": "9mmfmj",
    "category": "CC_AMMO",
  "subcategory": "CSC_AMMO_BULLET",
    "skill_used": "fabrication",
    "skills_required": [ "gun", 4 ],
    "difficulty": 4,
    "time": 30000,
    "reversible": false,
    "autolearn": true,
    "tools": [
      [
        [ "press", -1 ]
      ],
      [
        [ "fire", -1 ],
        [ "toolset", 1 ],
        [ "press", 2 ]
          ]
    ],
    "components": [
      [
        [ "9mm_casing", 50 ]
      ],
      [
        [ "smpistol_primer", 50 ]
      ],
      [
        [ "gunpowder", 200 ]
      ],
      [
        [ "lead", 150 ],
        [ "gold_small", 150 ],
        [ "silver_small", 150 ],
        [ "tin", 150 ],
        [ "bismuth", 150 ],
        [ "solder_wire", 150 ]
      ],
      [
        [ "cu_pipe", 2 ]
      ]
    ]
  },{
    "type" : "recipe",
    "result": "38_fmj",
    "category": "CC_AMMO",
  "subcategory": "CSC_AMMO_BULLET",
    "skill_used": "fabrication",
    "skills_required": [ "gun", 4 ],
    "difficulty": 4,
    "time": 30000,
    "reversible": false,
    "autolearn": true,
    "tools": [
      [
        [ "press", -1 ]
      ],
      [
        [ "fire", -1 ],
        [ "toolset", 1 ],
        [ "press", 2 ]
      ]
    ],
    "components": [
      [
        [ "38_casing", 50 ]
      ],
      [
        [ "smpistol_primer", 50 ]
      ],
      [
        [ "gunpowder", 250 ]
      ],
      [
        [ "lead", 200 ],
        [ "gold_small", 200 ],
        [ "silver_small", 200 ],
        [ "tin", 200 ],
        [ "bismuth", 200 ],
        [ "solder_wire", 200 ]
      ],
      [
        [ "cu_pipe", 2 ]
      ]
    ]
   },{
    "type" : "recipe",
    "result": "40fmj",
    "category": "CC_AMMO",
  "subcategory": "CSC_AMMO_BULLET",
    "skill_used": "fabrication",
    "skills_required": [ "gun", 4 ],
    "difficulty": 4,
    "time": 35000,
    "reversible": false,
    "autolearn": true,
    "tools": [
      [
        [ "press", -1 ]
      ],
      [
        [ "fire", -1 ],
        [ "toolset", 1 ],
        [ "press", 2 ]
      ]
    ],
    "components": [
      [
        [ "40_casing", 50 ]
      ],
      [
        [ "smpistol_primer", 50 ]
      ],
      [
        [ "gunpowder", 300 ]
      ],
      [
        [ "lead", 250 ],
        [ "gold_small", 250 ],
        [ "silver_small", 250 ],
        [ "tin", 250 ],
        [ "bismuth", 250 ],
        [ "solder_wire", 250 ]
      ],
      [
        [ "cu_pipe", 2 ]
      ]
    ]
  },{
  "type" : "recipe",
  "result": "5x50dart",
  "category": "CC_AMMO",
  "subcategory": "CSC_AMMO_BULLET",
  "skill_used": "fabrication",
  "skills_required": [ "gun", 5 ],
  "difficulty": 6,
  "time": 8000,
  "reversible": false,
  "autolearn": true,
  "tools": [
    [
      [ "press", -1 ]
    ],
    [
      [ "fire", -1 ],
      [ "toolset", 1 ],
      [ "press", 2 ]
        ]
  ],
  "components": [
    [
      [ "5x50_hull", 100 ]
    ],
    [
      [ "plastic_chunk", 5 ]
    ],
    [
      [ "smrifle_primer", 100 ]
    ],
    [
      [ "gunpowder", 300 ]
    ],
    [
      [ "lead", 200 ],
      [ "gold_small", 200 ],
      [ "silver_small", 200 ],
      [ "tin", 200 ],
      [ "bismuth", 200 ],
      [ "solder_wire", 200 ],
      [ "nail", 100 ]
    ]
  ]
  },
{
  "type" : "recipe",
  "result": "power_armor_helmet_basic",
  "category": "CC_NONCRAFT",
  "subcategory": "CSC_NONCRAFT",
  "skill_used": "fabrication",
  "skills_required": ["electronics",  4],
  "difficulty": 8,
  "time": 80000,
  "reversible": true,
  "autolearn": true,
  "tools": [
    [
      ["screwdriver", -1],
      ["toolset", -1]
    ],
    [
      [ "wrench", -1 ],
      [ "toolset", -1 ]
    ],
    [
      [ "hacksaw", -1 ],
      [ "toolset", -1 ]
    ],
    [
      [ "boltcutters", -1 ],
      [ "toolset", -1 ]
    ]
  ],
  "components": [
    [
        ["depowered_helmet", 1]
    ],
    [
      [ "power_supply", 1 ]
    ],
    [
      [ "element", 1 ]
    ],
    [
      [ "small_lcd_screen", 2 ]
    ],
    [
      [ "circuit", 2 ]
    ],
    [
      [ "RAM", 1 ]
    ]
  ]
},{
  "type" : "recipe",
  "result": "power_armor_basic",
  "category": "CC_NONCRAFT",
  "subcategory": "CSC_NONCRAFT",
  "skill_used": "fabrication",
  "skills_required": ["electronics",  5],
  "difficulty": 7,
  "time": 80000,
  "reversible": true,
  "autolearn": true,
  "tools": [
    [
      ["screwdriver", -1],
      ["toolset", -1]
    ],
    [
      [ "wrench", -1 ],
      [ "toolset", -1 ]
    ],
    [
      [ "hacksaw", -1 ],
      [ "toolset", -1 ]
    ],
    [
      [ "boltcutters", -1 ],
      [ "toolset", -1 ]
    ]
  ],
  "components": [
    [
      ["depowered_armor", 1]
    ],
    [
      [ "power_supply", 6 ]
    ],
    [
      [ "element", 2 ]
    ],
    [
      [ "cable", 12 ]
    ],
    [
      [ "circuit", 6 ]
    ],
    [
      [ "transponder", 1 ]
    ]
  ]
},{
  "type" : "recipe",
  "result": "dehydrator",
  "category": "CC_OTHER",
  "subcategory": "CSC_OTHER_TOOLS",
  "skill_used": "electronics",
  "difficulty": 4,
  "time": 36000,
  "reversible": true,
  "autolearn": true,
  "tools": [
    [
      [ "soldering_iron", 20 ],
      [ "toolset", 2 ]
    ],
    [
      [ "screwdriver", -1 ],
      [ "toolset", -1 ]
    ]
  ],
  "components": [
    [
      [ "element", 2 ]
    ],
    [
      [ "amplifier", 2 ]
    ],
    [
      [ "power_supply", 1 ]
    ],
    [
      [ "cable", 10 ]
    ],
    [
      [ "pot", 1 ]
    ],
    [
      [ "plastic_chunk", 18 ]
    ]
  ]
},{
    "type" : "recipe",
    "result": "44fmj",
    "category": "CC_AMMO",
  "subcategory": "CSC_AMMO_BULLET",
    "skill_used": "fabrication",
    "skills_required": [ "gun", 4 ],
    "difficulty": 5,
    "time": 25000,
    "reversible": false,
    "autolearn": true,
    "tools": [
      [
        [ "press", -1 ]
      ],
      [
        [ "fire", -1 ],
        [ "toolset", 1 ],
        [ "press", 2 ]
      ]
    ],
    "components": [
      [
        [ "44_casing", 50 ]
      ],
      [
        [ "lgpistol_primer", 50 ]
      ],
      [
        [ "gunpowder", 500 ]
      ],
      [
        [ "lead", 400 ],
        [ "gold_small", 400 ],
        [ "silver_small", 400 ],
        [ "tin", 400 ],
        [ "bismuth", 400 ],
        [ "solder_wire", 400 ]
      ],
      [
        [ "cu_pipe", 3 ]
      ]
    ]
  },{
        "type" : "recipe",
  "result": "fruit_cooked",
  "category": "CC_FOOD",
  "subcategory": "CSC_FOOD_VEGGI",
  "skill_used": "cooking",
  "difficulty": 0,
  "time": 5000,
  "reversible": false,
  "autolearn": true,
  "tools": [
    [
      ["hotplate", 2],
      [ "char_smoker", 1 ],
      ["toolset", 1],
      ["fire", -1]
    ],
    [
      ["pot", -1],
      ["rock_pot", -1],
      ["pan", -1]
    ]
  ],
  "components": [
    [
       ["apple", 1 ],
       [ "orange", 1 ],
       [ "lemon", 1 ],
       [ "banana", 1 ],
       [ "pear", 1 ],
       [ "grapefruit", 1 ],
       [ "cherries", 1 ],
       [ "plums", 1 ],
       [ "grapes", 1 ],
       [ "pineapple", 1 ],
       [ "peach", 1 ],
       [ "cranberries", 1 ],
       [ "watermelon", 1 ],
       [ "melon", 1 ],
       [ "raspberries", 1 ],
       [ "blackberries", 1 ],
       [ "pomegranate", 1 ],
       [ "mango", 1 ],
       [ "papaya", 1 ],
       [ "apricot", 1 ],
       [ "kiwi", 1 ]
    ]
  ]
},{
        "type" : "recipe",
  "result": "jam_fruit",
  "category": "CC_FOOD",
  "subcategory": "CSC_FOOD_VEGGI",
  "skill_used": "cooking",
  "difficulty": 2,
  "time": 30000,
  "reversible": false,
  "autolearn": true,
  "tools": [
    [
      [ "hotplate", 2 ],
      [ "char_smoker", 1 ],
      [ "toolset", 1 ],
      [ "fire", -1 ]
    ],
    [
      [ "pot", -1 ],
      [ "rock_pot", -1 ],
      [ "pan", -1 ]
    ]
  ],
  "components": [
    [
       [ "apple", 1 ],
       [ "orange", 1 ],
       [ "lemon", 1 ],
       [ "banana", 1 ],
       [ "pear", 1 ],
       [ "grapefruit", 1 ],
       [ "cherries", 1 ],
       [ "plums", 1 ],
       [ "grapes", 1 ],
       [ "pineapple", 1],
       [ "peach", 1 ],
       [ "cranberries", 1 ],
       [ "watermelon", 1 ],
       [ "melon", 1 ],
       [ "raspberries", 1 ],
       [ "blackberries", 1 ],
       [ "pomegranate", 1 ],
       [ "mango", 1 ],
       [ "rhubarb", 1 ],
       [ "papaya", 1 ],
       [ "apricot", 1 ],
       [ "kiwi", 1 ]
    ],
    [
      [ "sugar", 1 ]
    ]
  ]
},{
  "type" : "recipe",
  "result": "pot_helmet",
  "category": "CC_ARMOR",
  "subcategory": "CSC_ARMOR_HEAD",
  "skill_used": "fabrication",
  "difficulty": 0,
  "time": 2000,
  "reversible": true,
  "autolearn": true,
  "components": [
    [
      [ "rag", 4 ]
    ],
    [
      [ "pot", 1 ]
    ]
  ]
},{
  "type" : "recipe",
  "result" : "tonfa",
  "category" : "CC_WEAPON",
  "subcategory": "CSC_WEAPON_BASHING",
  "skill_used" : "fabrication",
  "skills_required" : ["melee", 1],
  "difficulty" : 6,
  "time" : 30000,
  "reversible" : false,
  "autolearn" : true,
  "tools" : [ [ ["mold_plastic", -1] ],
    [
      ["hotplate", 10],
      ["toolset", 1],
      ["fire", -1]
    ]
  ],
  "components" : [ [ ["plastic_chunk", 10] ] ]
},{
  "type" : "recipe",
  "result" : "shocktonfa_off",
  "category" : "CC_WEAPON",
  "subcategory": "CSC_WEAPON_BASHING",
  "skill_used" : "fabrication",
  "skills_required" : [ "electronics", 3 ],
  "difficulty" : 6,
  "time" : 45000,
  "reversible" : false,
  "autolearn" : true,
  "tools" : [
     [ ["mold_plastic", -1] ],
     [
      ["hotplate", 10],
      ["toolset", 1],
      ["fire", -1]
     ],
     [
      [ "screwdriver", -1 ],
      [ "toolset", -1 ]
     ],
     [
      [ "soldering_iron", 10 ],
      [ "toolset", 1 ]
     ]
  ],
  "components" : [
     [
      ["plastic_chunk", 10]
     ],
     [
     ["amplifier", 2]
     ],
     [
     ["power_supply", 1]
     ],
     [
      [ "scrap", 2 ]
     ],
     [
      [ "cable", 10 ]
     ]
    ]
},{
        "type" : "recipe",
  "result": "atomic_light",
  "id_suffix": "uncraft",
  "category": "CC_NONCRAFT",
  "subcategory": "CSC_NONCRAFT",
  "skill_used": "electronics",
  "difficulty": 3,
  "time": 2000,
  "reversible": true,
  "autolearn": false,
  "tools": [
    [
      [ "screwdriver", -1 ],
      [ "toolset", -1 ]
    ]
  ],
  "components": [
    [
      [ "plastic_chunk", 1 ]
    ],
    [
      [ "power_supply", 1 ]
    ],
    [
      [ "plut_cell", 1 ]
    ]
  ]
},{
        "type" : "recipe",
  "result": "atomic_coffeepot",
  "id_suffix": "uncraft",
  "category": "CC_NONCRAFT",
  "subcategory": "CSC_NONCRAFT",
  "skill_used": "electronics",
  "difficulty": 4,
  "time": 3000,
  "reversible": true,
  "autolearn": false,
  "tools": [
    [
      [ "screwdriver", -1 ],
      [ "toolset", -1 ]
    ]
  ],
  "components": [
    [
      [ "plastic_chunk", 3 ]
    ],
    [
      [ "power_supply", 1 ]
    ],
    [
      [ "element", 1 ]
    ],
    [
      [ "plut_cell", 1 ]
    ]
  ]
},

    {
        "type" : "recipe",
  "result": "rag",
  "id_suffix": "uncraft",
  "category": "CC_NONCRAFT",
  "subcategory": "CSC_NONCRAFT",
  "difficulty": 0,
  "time": 60000,
  "reversible": true,
  "autolearn": false,
  "qualities":[
    {"id":"CUT","level":1,"amount":1}
  ],
  "components": [
    [
      [ "thread", 100 ]
    ]
  ]
},{
        "type" : "recipe",
  "result": "juice",
  "category": "CC_FOOD",
  "subcategory": "CSC_FOOD_DRINKS",
  "skill_used": "cooking",
  "difficulty": 1,
  "time": 5000,
  "reversible": false,
  "autolearn": true,
  "tools": [
    [
      [ "rock", -1 ],
      [ "toolset", -1 ]
    ]
  ],
  "components": [
    [
       [ "apple", 2 ],
       [ "blueberries", 2 ],
       [ "orange", 2 ],
       [ "lemon", 2 ],
       [ "banana", 2 ],
       [ "pear", 2 ],
       [ "grapefruit", 2 ],
       [ "cherries", 2 ],
       [ "plums", 2 ],
       [ "pineapple", 2 ],
       [ "peach", 2 ],
       [ "watermelon", 1 ],
       [ "melon", 2 ],
       [ "raspberries", 2 ],
       [ "blackberries", 2 ],
       [ "pomegranate", 2 ],
       [ "mango", 2 ],
       [ "papaya", 2 ],
       [ "apricot", 2 ],
       [ "kiwi", 2 ],
       [ "irradiated_apple", 2 ],
       [ "irradiated_orange", 2 ],
       [ "irradiated_lemon", 2 ],
       [ "irradiated_banana", 2 ],
       [ "irradiated_pear", 2 ],
       [ "irradiated_grapefruit", 2 ],
       [ "irradiated_plums", 2 ],
       [ "irradiated_pineapple", 2 ],
       [ "irradiated_peach", 2 ],
       [ "irradiated_watermelon", 1 ],
       [ "irradiated_melon", 2 ],
       [ "irradiated_pomegranate", 2 ],
       [ "irradiated_mango", 2 ],
       [ "irradiated_papaya", 2 ],
       [ "irradiated_apricot", 2 ],
       [ "irradiated_kiwi", 2 ]
    ],
    [
      [ "water", 1 ],
      [ "water_clean", 1 ]
    ]
  ]
},{
  "type" : "recipe",
  "result": "gobag",
  "category": "CC_OTHER",
  "subcategory": "CSC_OTHER_OTHER",
  "skill_used": "survival",
  "difficulty": 0,
  "time": 10000,
  "reversible": true,
  "autolearn": true,
  "components": [
    [
      [ "duffelbag", 1 ]
    ],
    [
      [ "backpack", 1 ]
    ],
    [
      [ "helmet_army", 1 ]
    ],
    [
      [ "jacket_army", 1 ]
    ],
    [
      [ "pants_army", 1 ]
    ],
    [
      [ "tshirt", 7 ]
    ],
    [
      [ "under_armor", 1 ]
    ],
    [
      [ "kevlar", 1 ]
    ],
    [
      [ "chestrig", 1 ]
    ],
    [
      [ "coat_rain", 1 ]
    ],
    [
      [ "hood_rain", 1 ]
    ],
    [
      [ "long_underpants", 1 ]
    ],
    [
      [ "towel", 1 ]
    ],
    [
      [ "boots_combat", 1 ]
    ],
    [
      [ "sneakers", 1 ]
    ],
    [
      [ "socks", 7 ]
    ],
    [
      [ "gloves_tactical", 1 ]
    ],
    [
      [ "gloves_rubber", 1 ]
    ],
    [
      [ "fire_gauntlets", 1 ]
    ],
    [
      [ "battery", 100 ]
    ],
    [
      [ "flashlight", 1 ]
    ],
    [
      [ "lighter", 1 ]
    ],
    [
      [ "pockknife", 1 ]
    ],
    [
      [ "rollmat", 1 ]
    ],
    [
      [ "sleeping_bag", 1 ]
    ]
  ]
},{
        "type" : "recipe",
  "result": "wooden_barrel",
  "category": "CC_OTHER",
  "subcategory": "CSC_OTHER_CONTAINERS",
  "skill_used": "fabrication",
  "difficulty": 3,
  "time": 60000,
  "reversible": false,
  "autolearn": true,
  "tools": [
    [
      [ "toolset", -1 ],
      [ "saw", -1 ]
    ],
    [
      [ "toolset", -1 ],
      [ "hammer", -1 ],
      [ "primitive_hammer", -1 ]
    ],
    [
      ["goggles_welding", -1]
    ],
    [
      ["welder", 20],
      ["welder_crude", 30],
      ["toolset", 1]
    ],
    [
      ["fire", -1]
    ]
  ],
  "components": [
    [
      [ "2x4", 30 ]
    ],
    [
      [ "scrap", 6 ]
    ]
  ]
},{
        "type" : "recipe",
  "result": "55gal_drum",
  "category": "CC_MISC",
  "skill_used": "fabrication",
  "difficulty": 8,
  "time": 420000,
  "reversible": false,
  "autolearn": true,
  "tools": [ [ ["hammer", -1], ["toolset", -1]  ],
     [
      ["tongs", -1]
     ],
     [
      ["chisel", -1]
     ],
     [
      ["anvil", -1]
     ],
     [
      ["crucible", -1]
     ],
     [
      ["forge", 400], ["char_forge", 80]
     ]
    ],
  "components":
    [
     [
     [ "steel_lump", 16 ],
     [ "steel_chunk", 64 ]
     ]
    ]
},{
        "type" : "recipe",
  "result": "30gal_drum",
  "category": "CC_MISC",
  "skill_used": "fabrication",
  "difficulty": 8,
  "time": 30000,
  "reversible": false,
  "autolearn": true,
  "qualities":[
    {"id":"CUT","level":1,"amount":1}
  ],
  "tools": [
    [
      [ "soldering_iron", 40 ],
      [ "toolset", 4 ]
    ]
  ],
  "components": [
    [
      [ "duct_tape", 200 ],
      [ "superglue", 4 ]
    ],
    [
      [ "jerrycan", 12 ]
    ]
  ]
},{
        "type" : "recipe",
  "result": "leathersandals",
  "category": "CC_ARMOR",
  "subcategory": "CSC_ARMOR_FEET",
  "skill_used": "tailor",
  "difficulty": 1,
  "time": 20000,
  "reversible": false,
  "autolearn": true,
  "tools": [
    [
      [ "needle_bone", 5 ],
      [ "sewing_kit", 5 ]
    ]
  ],
  "components": [
    [
      [ "leather", 3 ]
    ]
  ]
  },{
        "type" : "recipe",
  "result": "bastsandals",
  "category": "CC_ARMOR",
  "subcategory": "CSC_ARMOR_FEET",
  "skill_used": "tailor",
  "difficulty": 2,
  "time": 30000,
  "reversible": false,
  "autolearn": true,
  "qualities":[
    {"id":"CUT","level":1,"amount":1}
  ],
  "components": [
    [
      [ "plant_fibre", 140 ],
      [ "sinew", 140 ],
      [ "thread", 140 ]
    ]
  ]
  },{
        "type" : "recipe",
  "result": "clogs",
  "category": "CC_ARMOR",
  "subcategory": "CSC_ARMOR_FEET",
  "skill_used": "fabrication",
  "difficulty": 3,
  "time": 80000,
  "reversible": false,
  "autolearn": true,
  "qualities":[
    {"id":"CUT","level":1,"amount":1}
  ],
  "components": [
    [
      [ "2x4", 2 ],
      [ "stick", 2 ],
      [ "splinter", 2 ]
    ]
  ]
},{
        "type" : "recipe",
  "result": "brioche",
  "category": "CC_FOOD",
  "subcategory": "CSC_FOOD_BREAD",
  "skill_used": "cooking",
  "difficulty": 3,
  "time": 60000,
  "reversible": false,
  "autolearn": true,
  "tools": [
    [
      [ "hotplate", 8 ],
      [ "char_smoker", 1 ],
      [ "toolset", 1 ],
      [ "fire", -1 ]
    ],
    [
      [ "pan", -1 ]
    ]
  ],
  "components": [
    [
      [ "flour", 3 ]
    ],
    [
      [ "milk", 1 ],
      [ "con_milk", 1 ],
      [ "can_coconut", 1 ]
    ],
    [
      [ "powder_eggs", 15 ]
    ],
    [
      [ "sugar", 1 ]
    ],
    [
      [ "cooking_oil", 1 ]
    ],
    [
      [ "water", 1 ],
      [ "water_clean", 1 ]
    ]
  ]
},{
        "type" : "recipe",
  "result": "flint_ammo",
  "category": "CC_AMMO",
  "subcategory": "CSC_AMMO_BULLETS",
  "skill_used": "fabrication",
  "skills_required": [ "gun", 1 ],
  "difficulty": 3,
  "time": 20000,
  "reversible": false,
  "autolearn": true,
  "qualities":[
    {"id":"CUT","level":1,"amount":1}
  ],
  "tools": [
    [
      [ "press", -1 ]
    ],
    [
      [ "fire", -1 ],
      [ "toolset", 1 ],
      [ "press", 2 ]
    ]
  ],
  "components": [
    [
      [ "gunpowder", 600 ]
    ],
    [
      [ "lead", 400 ],
      [ "gold_small", 400 ],
      [ "silver_small", 400 ],
      [ "tin", 400 ],
      [ "bismuth", 400 ],
      [ "solder_wire", 400 ]
    ],
    [
      [ "money_bundle", 1 ],
      [ "wrapper", 1],
      [ "bag_plastic", 1 ],
      [ "paper", 25 ]
    ]
  ]
},{
        "type" : "recipe",
  "result": "rifle_flint",
  "category": "CC_WEAPON",
  "subcategory": "CSC_WEAPON_RANGED",
  "skill_used": "mechanics",
  "skills_required": [ "gun", 1 ],
  "difficulty": 3,
  "time": 12000,
  "reversible": true,
  "autolearn": true,
  "qualities":[
    {"id":"CUT","level":1,"amount":1}
  ],
  "tools": [
    [
      [ "hacksaw", -1 ],
      [ "toolset", -1 ]
    ],
    [
      [ "screwdriver", -1 ],
      [ "toolset", -1 ]
    ]
  ],
  "components": [
    [
      [ "pipe", 1 ]
    ],
    [
      [ "2x4", 2 ]
    ],
    [
      [ "rag", 1 ]
    ],
    [
      [ "scrap", 1 ]
    ]
  ]
},{
  "type" : "recipe",
  "result": "mop",
  "category": "CC_OTHER",
  "subcategory": "CSC_OTHER_TOOLS",
  "skill_used": "fabrication",
  "difficulty": 0,
  "time": 10000,
  "reversible": false,
  "autolearn": true,
  "qualities" : [
    {"id":"CUT","level":1,"amount":1}
  ],
  "components": [
    [
      [ "2x4", 1 ],
      [ "stick", 1 ]
    ],
    [
      [ "rag", 4 ]
    ],
    [
      [ "string_36", 1]
    ]
  ]
},{
        "type" : "recipe",
<<<<<<< HEAD
  "result": "footrags",
  "category": "CC_ARMOR",
  "subcategory": "CSC_ARMOR_FEET",
  "skill_used": "tailor",
  "difficulty": 0,
  "time": 500,
  "reversible": true,
  "autolearn": true,
  "components": [
    [
      [ "rag", 6 ]
=======
  "result": "40mm_shot",
  "category": "CC_AMMO",
  "subcategory": "CSC_AMMO_BULLETS",
  "skill_used": "fabrication",
  "skills_required": [ "gun", 1 ],
  "difficulty": 6,
  "time": 12500,
  "reversible": false,
  "autolearn": true,
  "tools": [
    [
      [ "press", -1 ]
    ],
    [
      [ "fire", -1 ],
      [ "toolset", 1 ],
      [ "press", 2 ]
    ]
  ],
  "components": [
    [
     [ "40mm_casing", 4 ]
    ],
    [
     [ "shotgun_primer", 4 ]
    ],
    [
     [ "gunpowder", 160 ]
    ],
    [
      [ "lead", 200 ],
      [ "gold_small", 200 ],
      [ "silver_small", 200 ],
      [ "tin", 200 ],
      [ "bismuth", 200 ],
      [ "solder_wire", 200 ]
    ]
  ]
},{
        "type" : "recipe",
  "result": "40mm_flechette",
  "category": "CC_AMMO",
  "subcategory": "CSC_AMMO_BULLETS",
  "skill_used": "fabrication",
  "skills_required": [ "gun", 1 ],
  "difficulty": 7,
  "time": 17500,
  "reversible": false,
  "autolearn": true,
  "tools": [
    [
      [ "press", -1 ]
    ],
    [
      [ "boltcutters", -1 ]
    ],
    [
      [ "fire", -1 ],
      [ "toolset", 1 ],
      [ "press", 2 ]
    ]
  ],
  "components": [
    [
     [ "40mm_casing", 4 ]
    ],
    [
     [ "shotgun_primer", 4 ]
    ],
    [
     [ "gunpowder", 160 ]
    ],
    [
     [ "nail", 120 ]
>>>>>>> fcdde57d
    ]
  ]
},
{
        "type" : "recipe",
  "result": "pistol_flint",
  "category": "CC_WEAPON",
  "subcategory": "CSC_WEAPON_RANGED",
  "skill_used": "mechanics",
  "skills_required": [ "gun", 1 ],
  "difficulty": 3,
  "time": 12000,
  "reversible": true,
  "autolearn": true,
  "qualities":[
    {"id":"CUT","level":1,"amount":1}
  ],
  "tools": [
    [
      [ "hacksaw", -1 ],
      [ "toolset", -1 ]
    ],
    [
      [ "screwdriver", -1 ],
      [ "toolset", -1 ]
    ]
  ],
  "components": [
    [
      [ "pipe", 1 ]
    ],
    [
      [ "2x4", 1 ]
    ],
    [
      [ "rag", 1 ]
    ],
    [
      [ "scrap", 1 ]
    ]
  ]
}
]<|MERGE_RESOLUTION|>--- conflicted
+++ resolved
@@ -24347,8 +24347,7 @@
     ]
   ]
 },{
-        "type" : "recipe",
-<<<<<<< HEAD
+  "type" : "recipe",
   "result": "footrags",
   "category": "CC_ARMOR",
   "subcategory": "CSC_ARMOR_FEET",
@@ -24360,7 +24359,10 @@
   "components": [
     [
       [ "rag", 6 ]
-=======
+    ]
+  ]
+},{
+  "type" : "recipe",
   "result": "40mm_shot",
   "category": "CC_AMMO",
   "subcategory": "CSC_AMMO_BULLETS",
@@ -24400,7 +24402,7 @@
     ]
   ]
 },{
-        "type" : "recipe",
+  "type" : "recipe",
   "result": "40mm_flechette",
   "category": "CC_AMMO",
   "subcategory": "CSC_AMMO_BULLETS",
@@ -24435,12 +24437,10 @@
     ],
     [
      [ "nail", 120 ]
->>>>>>> fcdde57d
-    ]
-  ]
-},
-{
-        "type" : "recipe",
+    ]
+  ]
+},{
+  "type" : "recipe",
   "result": "pistol_flint",
   "category": "CC_WEAPON",
   "subcategory": "CSC_WEAPON_RANGED",
