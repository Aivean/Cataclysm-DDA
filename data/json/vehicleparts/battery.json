[
  {
    "id": "battery_car",
    "type": "vehicle_part",
    "name": "car battery",
    "item": "battery_car",
    "fuel_type": "battery",
    "symbol": "o",
    "color": "yellow",
    "broken_color": "red",
    "durability": 120,
    "folded_volume": 25,
    "breaks_into": [
      { "item": "steel_lump", "count": [ 6, 9 ] },
      { "item": "steel_chunk", "count": [ 6, 9 ] },
      { "item": "scrap", "count": [ 6, 9 ] }
    ],
<<<<<<< HEAD
    "requirements": {
      "install": {
        "time": 5000,
        "qualities": [ { "id": "WRENCH", "level": 1 } ]
      }
    },
    "flags": [ "FUEL_TANK", "FOLDABLE", "REVERSIBLE" ]
=======
    "flags": [ "TOOL_NONE", "FOLDABLE" ]
>>>>>>> c09188b9
  },
  {
    "id": "battery_motorbike",
    "copy-from": "battery_car",
    "type": "vehicle_part",
    "name": "motorbike battery",
    "item": "battery_motorbike",
    "durability": 100,
    "folded_volume": 5,
    "breaks_into": [
      { "item": "steel_lump", "count": [ 4, 7 ] },
      { "item": "steel_chunk", "count": [ 4, 7 ] },
      { "item": "scrap", "count": [ 4, 7 ] }
<<<<<<< HEAD
    ]
=======
    ],
    "flags": [ "TOOL_NONE", "FOLDABLE" ]
>>>>>>> c09188b9
  },
  {
    "id": "medium_storage_battery",
    "copy-from": "storage_battery",
    "type": "vehicle_part",
    "name": "medium storage battery",
    "item": "medium_storage_battery",
    "difficulty": 1,
    "durability": 250,
    "folded_volume": 10,
    "breaks_into": [
      { "item": "scrap", "count": [ 1, 4 ] },
      { "item": "small_storage_battery", "count": [ 0, 4 ] }
    ],
    "extend": { "flags": [ "TOOL_SCREWDRIVER", "FOLDABLE" ] }
  },
  {
    "id": "small_storage_battery",
    "copy-from": "storage_battery",
    "type": "vehicle_part",
    "name": "small storage battery",
    "item": "small_storage_battery",
    "difficulty": 1,
    "durability": 100,
    "folded_volume": 2,
    "breaks_into": [ { "item": "scrap", "count": [ 1, 2 ] } ],
    "extend": { "flags": [ "TOOL_NONE", "FOLDABLE" ] }
  },
  {
    "id": "storage_battery",
    "type": "vehicle_part",
    "name": "storage battery",
    "item": "storage_battery",
    "location": "fuel_source",
    "fuel_type": "battery",
    "symbol": "O",
    "color": "yellow",
    "broken_color": "red",
    "difficulty": 2,
    "durability": 300,
    "damage_modifier": 80,
    "breaks_into": [
      { "item": "steel_lump", "count": [ 5, 10 ] },
      { "item": "steel_chunk", "count": [ 5, 10 ] },
      { "item": "scrap", "count": [ 5, 10 ] },
      { "item": "medium_storage_battery", "count": [ 1, 2 ] }
    ]
  },
  {
    "id": "storage_battery_removable",
    "copy-from": "storage_battery",
    "type": "vehicle_part",
    "name": "swappable storage battery",
    "item": "storage_battery",
    "location": "on_battery_mount",
    "extend": { "flags": [ "TOOL_NONE", "NEEDS_BATTERY_MOUNT" ] }
  }
]<|MERGE_RESOLUTION|>--- conflicted
+++ resolved
@@ -15,17 +15,13 @@
       { "item": "steel_chunk", "count": [ 6, 9 ] },
       { "item": "scrap", "count": [ 6, 9 ] }
     ],
-<<<<<<< HEAD
     "requirements": {
       "install": {
         "time": 5000,
         "qualities": [ { "id": "WRENCH", "level": 1 } ]
       }
     },
-    "flags": [ "FUEL_TANK", "FOLDABLE", "REVERSIBLE" ]
-=======
-    "flags": [ "TOOL_NONE", "FOLDABLE" ]
->>>>>>> c09188b9
+    "flags": [ "FOLDABLE", "REVERSIBLE" ]
   },
   {
     "id": "battery_motorbike",
@@ -39,12 +35,7 @@
       { "item": "steel_lump", "count": [ 4, 7 ] },
       { "item": "steel_chunk", "count": [ 4, 7 ] },
       { "item": "scrap", "count": [ 4, 7 ] }
-<<<<<<< HEAD
     ]
-=======
-    ],
-    "flags": [ "TOOL_NONE", "FOLDABLE" ]
->>>>>>> c09188b9
   },
   {
     "id": "medium_storage_battery",
