--- conflicted
+++ resolved
@@ -1136,7 +1136,6 @@
         ]
     },
     {
-<<<<<<< HEAD
         "id": "battery_motorbike",
         "name": "motorbike battery",
         "symbol": "o",
@@ -1185,7 +1184,7 @@
         "difficulty": 2,
         "flags": [
             "INTERNAL", "FUEL_TANK"
-=======
+	},
         "id": "door_trunk",
         "name": "trunk door",
         "symbol": "+",
@@ -1213,7 +1212,6 @@
         "difficulty": 3,
         "flags": [
             "EXTERNAL", "OPAQUE", "OBSTACLE", "OPENABLE", "MULTISQUARE", "BOARDABLE"
->>>>>>> 4ef59d44
         ]
     }
 ]