--- conflicted
+++ resolved
@@ -929,17 +929,7 @@
      add_msg(_("You learn a little about %s! (%d%%%%)"), reading->type->name().c_str(),
              u.skillLevel(reading->type).exercise());
 
-<<<<<<< HEAD
-     if (u.skillLevel(reading->type) == originalSkillLevel && (u.activity.continuous || query_yn(_("Study %s?"), reading->type->name().c_str()))) {
-      //If we just started studying, tell the player how to stop
-      if(!u.activity.continuous) {
-        add_msg(_("Now studying %s, %s to stop early."),
-              reading->type->name().c_str(),
-              press_x(ACTION_PAUSE).c_str());
-      }
-=======
      if (u.skillLevel(reading->type) == originalSkillLevel && u.activity.continuous) {
->>>>>>> e402f1ac
       u.cancel_activity();
       if (u.activity.index == -2) {
        u.read(this,u.weapon.invlet);
