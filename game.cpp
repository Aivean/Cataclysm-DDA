--- conflicted
+++ resolved
@@ -4434,18 +4434,13 @@
 
 void game::use_item(char chInput)
 {
-<<<<<<< HEAD
  char ch;
  if (chInput == '.')
   ch = inv("Use item:");
  else
   ch = chInput;
 
- if (ch == KEY_ESCAPE) {
-=======
- char ch = inv("Use item:");
  if (ch == ' ') {
->>>>>>> d1252c2b
   add_msg("Never mind.");
   return;
  }
@@ -6830,17 +6825,12 @@
   add_msg("You eat the underbrush.");
   return;
  }
-<<<<<<< HEAD
  if (chInput == '.')
   ch = inv_type("Consume item:", IC_COMESTIBLE);
  else
   ch = chInput;
 
- if (ch == KEY_ESCAPE) {
-=======
- char ch = inv_type("Consume item:", IC_COMESTIBLE);
  if (ch == ' ') {
->>>>>>> d1252c2b
   add_msg("Never mind.");
   return;
  }
@@ -6854,18 +6844,13 @@
 
 void game::wear(char chInput)
 {
-<<<<<<< HEAD
  char ch;
  if (chInput == '.')
   ch = inv_type("Wear item:", IC_ARMOR);
  else
   ch = chInput;
 
- if (ch == KEY_ESCAPE) {
-=======
- char ch = inv_type("Wear item:", IC_ARMOR);
  if (ch == ' ') {
->>>>>>> d1252c2b
   add_msg("Never mind.");
   return;
  }
