#include "game.h"
#include "rng.h"
#include "input.h"
#include "keypress.h"
#include "output.h"
#include "skill.h"
#include "line.h"
#include "computer.h"
#include "veh_interact.h"
#include "advanced_inv.h"
#include "options.h"
#include "auto_pickup.h"
#include "mapbuffer.h"
#include "debug.h"
#include "editmap.h"
#include "bodypart.h"
#include "map.h"
#include "output.h"
#include "uistate.h"
#include "item_factory.h"
#include "helper.h"
#include "json.h"
#include "artifact.h"
#include "overmapbuffer.h"
#include "trap.h"
#include "mapdata.h"
#include "catacharset.h"
#include "translations.h"
#include "init.h"
#include "help.h"
#include "action.h"
#include "monstergenerator.h"
#include "worldfactory.h"
#include <map>
#include <set>
#include <algorithm>
#include <string>
#include <fstream>
#include <sstream>
#include <math.h>
#include <vector>

#ifdef _MSC_VER
#include "wdirent.h"
#include <direct.h>
#else
#include <unistd.h>
#include <dirent.h>
#endif
#include <sys/stat.h>
#include "debug.h"

#if (defined _WIN32 || defined __WIN32__)
#ifndef NOMINMAX
#define NOMINMAX
#endif
#include <windows.h>
#include <tchar.h>
#endif

#ifdef _MSC_VER
// MSVC doesn't have c99-compatible "snprintf", so do what picojson does and use _snprintf_s instead
#define snprintf _snprintf_s
#endif

#define dbg(x) dout((DebugLevel)(x),D_GAME) << __FILE__ << ":" << __LINE__ << ": "
void intro();
nc_color sev(int a); // Right now, ONLY used for scent debugging....

//The one and only game instance
game *g;
extern worldfactory *world_generator;

uistatedata uistate;

// This is the main game set-up process.
game::game() :
 uquit(QUIT_NO),
 w_terrain(NULL),
 w_minimap(NULL),
 w_HP(NULL),
 w_messages(NULL),
 w_location(NULL),
 w_status(NULL),
 w_status2(NULL),
 om_hori(NULL),
 om_vert(NULL),
 om_diag(NULL),
 dangerous_proximity(5),
 run_mode(1),
 mostseen(0),
 gamemode(NULL),
 lookHeight(13)
{
    world_generator = new worldfactory();
    // do nothing, everything that was in here is moved to init_data() which is called immediately after g = new game; in main.cpp
    // The reason for this move is so that g is not uninitialized when it gets to installing the parts into vehicles.
}
void game::init_data()
{
 dout() << "Game initialized.";

 try {
 if(!picojson::get_last_error().empty())
  throw (std::string)"Failed to initialize a static variable";
 // Gee, it sure is init-y around here!
    init_data_structures(); // initialize cata data structures
    load_json_dir("data/json"); // load it, load it all!
    init_npctalk();
    init_artifacts();
    init_weather();
    init_overmap();
    init_fields();
    init_faction_data();
    init_morale();
    init_itypes();               // Set up item types                (SEE itypedef.cpp)
    item_controller->init(this); //Item manager
    init_monitems();             // Set up the items monsters carry  (SEE monitemsdef.cpp)
    init_traps();                // Set up the trap types            (SEE trapdef.cpp)
    init_missions();             // Set up mission templates         (SEE missiondef.cpp)
    init_construction();         // Set up constructables            (SEE construction.cpp)
    init_autosave();             // Set up autosave
    init_diseases();             // Set up disease lookup table
    init_savedata_translation_tables();
    inp_mngr.init();            // Load input config JSON

    MonsterGenerator::generator().finalize_mtypes();
    finalize_vehicles();
     finalize_recipes();
 } catch(std::string &error_message)
 {
     uquit = QUIT_ERROR;
     if(!error_message.empty())
        debugmsg(error_message.c_str());
     return;
 }
 load_keyboard_settings();
 moveCount = 0;

 gamemode = new special_game; // Nothing, basically.
}

game::~game()
{
 delete gamemode;
 itypes.clear();
 delwin(w_terrain);
 delwin(w_minimap);
 delwin(w_HP);
 delwin(w_messages);
 delwin(w_location);
 delwin(w_status);
 delwin(w_status2);

 delete world_generator;

 release_traps();
 release_data_structures();
}

// Fixed window sizes
#define MINIMAP_HEIGHT 7
#define MINIMAP_WIDTH 7

void game::init_ui(){
    // clear the screen
    clear();
    // set minimum FULL_SCREEN sizes
    FULL_SCREEN_WIDTH = 80;
    FULL_SCREEN_HEIGHT = 24;
    // print an intro screen, making sure the terminal is the correct size
    intro();

    int sidebarWidth = (OPTIONS["SIDEBAR_STYLE"] == "narrow") ? 45 : 55;

    #if (defined TILES || defined _WIN32 || defined __WIN32__)
        TERMX = sidebarWidth + ((int)OPTIONS["VIEWPORT_X"] * 2 + 1);
        TERMY = (int)OPTIONS["VIEWPORT_Y"] * 2 + 1;
        POSX = (OPTIONS["VIEWPORT_X"] > 60) ? 60 : OPTIONS["VIEWPORT_X"];
        POSY = (OPTIONS["VIEWPORT_Y"] > 60) ? 60 : OPTIONS["VIEWPORT_Y"];
        // TERMY is always odd, so make FULL_SCREEN_HEIGHT odd too
        FULL_SCREEN_HEIGHT = 25;

        // If we've chosen the narrow sidebar, we might need to make the
        // viewport wider to fill an 80-column window.
        while (TERMX < FULL_SCREEN_WIDTH) {
            TERMX += 2;
            POSX += 1;
        }

        VIEW_OFFSET_X = (OPTIONS["VIEWPORT_X"] > 60) ? (int)OPTIONS["VIEWPORT_X"]-60 : 0;
        VIEW_OFFSET_Y = (OPTIONS["VIEWPORT_Y"] > 60) ? (int)OPTIONS["VIEWPORT_Y"]-60 : 0;
        TERRAIN_WINDOW_WIDTH  = (POSX * 2) + 1;
        TERRAIN_WINDOW_HEIGHT = (POSY * 2) + 1;
    #else
        getmaxyx(stdscr, TERMY, TERMX);

        // try to make FULL_SCREEN_HEIGHT symmetric according to TERMY
        if (TERMY % 2) {
            FULL_SCREEN_HEIGHT = 25;
        } else {
            FULL_SCREEN_HEIGHT = 24;
        }

        // now that TERMX and TERMY are set,
        // check if sidebar style needs to be overridden
        sidebarWidth = use_narrow_sidebar() ? 45 : 55;

        TERRAIN_WINDOW_WIDTH = (TERMX - sidebarWidth > 121) ? 121 : TERMX - sidebarWidth;
        TERRAIN_WINDOW_HEIGHT = (TERMY > 121) ? 121 : TERMY;

        VIEW_OFFSET_X = (TERMX - sidebarWidth > 121) ? (TERMX - sidebarWidth - 121)/2 : 0;
        VIEW_OFFSET_Y = (TERMY > 121) ? (TERMY - 121)/2 : 0;

        POSX = TERRAIN_WINDOW_WIDTH / 2;
        POSY = TERRAIN_WINDOW_HEIGHT / 2;
    #endif

    // Set up the main UI windows.
    w_terrain = newwin(TERRAIN_WINDOW_HEIGHT, TERRAIN_WINDOW_WIDTH, VIEW_OFFSET_Y, VIEW_OFFSET_X);
    werase(w_terrain);

    int minimapX, minimapY; // always MINIMAP_WIDTH x MINIMAP_HEIGHT in size
    int hpX, hpY, hpW, hpH;
    int messX, messY, messW, messH;
    int locX, locY, locW, locH;
    int statX, statY, statW, statH;
    int stat2X, stat2Y, stat2W, stat2H;
    int mouseview_y, mouseview_h;

    if (use_narrow_sidebar()) {
        // First, figure out how large each element will be.
        hpH         = 7;
        hpW         = 14;
        statH       = 7;
        statW       = sidebarWidth - MINIMAP_WIDTH - hpW;
        locH        = 1;
        locW        = sidebarWidth;
        stat2H      = 2;
        stat2W      = sidebarWidth;
        messH       = TERMY - (statH + locH + stat2H);
        messW       = sidebarWidth;

        // Now position the elements relative to each other.
        minimapX = 0;
        minimapY = 0;
        hpX = minimapX + MINIMAP_WIDTH;
        hpY = 0;
        locX = 0;
        locY = minimapY + MINIMAP_HEIGHT;
        statX = hpX + hpW;
        statY = 0;
        stat2X = 0;
        stat2Y = locY + locH;
        messX = 0;
        messY = stat2Y + stat2H;

        mouseview_y = messY + 7;
        mouseview_h = TERMY - mouseview_y - 5;
    } else {
        // standard sidebar style
        minimapX = 0;
        minimapY = 0;
        messX = MINIMAP_WIDTH;
        messY = 0;
        messW = sidebarWidth - messX;
        messH = 20;
        hpX = 0;
        hpY = MINIMAP_HEIGHT;
        hpH = 14;
        hpW = 7;
        locX = MINIMAP_WIDTH;
        locY = messY + messH;
        locH = 1;
        locW = sidebarWidth - locX;
        statX = 0;
        statY = locY + locH;
        statH = 4;
        statW = sidebarWidth;

        // The default style only uses one status window.
        stat2X = 0;
        stat2Y = statY + statH;
        stat2H = 1;
        stat2W = sidebarWidth;

        mouseview_y = stat2Y + stat2H;
        mouseview_h = TERMY - mouseview_y;
    }

    int _y = VIEW_OFFSET_Y;
    int _x = TERMX - VIEW_OFFSET_X - sidebarWidth;

    w_minimap = newwin(MINIMAP_HEIGHT, MINIMAP_WIDTH, _y + minimapY, _x + minimapX);
    werase(w_minimap);

    w_HP = newwin(hpH, hpW, _y + hpY, _x + hpX);
    werase(w_HP);

    w_messages = newwin(messH, messW, _y + messY, _x + messX);
    werase(w_messages);

    w_location = newwin(locH, locW, _y + locY, _x + locX);
    werase(w_location);

    w_status = newwin(statH, statW, _y + statY, _x + statX);
    werase(w_status);

    int mouse_view_x = _x + minimapX;
    int mouse_view_width = sidebarWidth;
    if (mouseview_h < lookHeight) {
        // Not enough room below the status bar, just use the regular lookaround area
        get_lookaround_dimensions(mouse_view_width, mouseview_y, mouse_view_x);
        mouseview_h = lookHeight;
        liveview.compact_view = true;
        if (!use_narrow_sidebar()) {
            // Second status window must now take care of clearing the area to the
            // bottom of the screen.
            stat2H = TERMY - stat2Y;
        }
    } 
    liveview.init(this, mouse_view_x, mouseview_y, sidebarWidth, mouseview_h);

    w_status2 = newwin(stat2H, stat2W, _y + stat2Y, _x + stat2X);
    werase(w_status2);
}

/*
 * Initialize more stuff after mapbuffer is loaded.
 */
void game::setup()
{
 m = map(&traps); // Init the root map with our vectors
 _active_monsters.reserve(1000); // Reserve some space

// Even though we may already have 'd', nextinv will be incremented as needed
 nextinv = 'd';
 next_npc_id = 1;
 next_faction_id = 1;
 next_mission_id = 1;
// Clear monstair values
 monstairx = -1;
 monstairy = -1;
 monstairz = -1;
 last_target = -1;  // We haven't targeted any monsters yet
 curmes = 0;        // We haven't read any messages yet
 uquit = QUIT_NO;   // We haven't quit the game
 debugmon = false;  // We're not printing debug messages

 weather = WEATHER_CLEAR; // Start with some nice weather...
 // Weather shift in 30
 nextweather = HOURS((int)OPTIONS["INITIAL_TIME"]) + MINUTES(30);

 turnssincelastmon = 0; //Auto safe mode init
 autosafemode = OPTIONS["AUTOSAFEMODE"];

 footsteps.clear();
 footsteps_source.clear();
 clear_zombies();
 coming_to_stairs.clear();
 active_npc.clear();
 factions.clear();
 active_missions.clear();
 items_dragged.clear();
 messages.clear();
 events.clear();

 turn.set_season(SUMMER);    // ... with winter conveniently a long ways off   (not sure if we need this...)

 // reset kill counts
 kills.clear();
// Set the scent map to 0
 for (int i = 0; i < SEEX * MAPSIZE; i++) {
  for (int j = 0; j < SEEX * MAPSIZE; j++)
   grscent[i][j] = 0;
 }

 load_auto_pickup(false); // Load global auto pickup rules
 // back to menu for save loading, new game etc
 }

// Set up all default values for a new game
void game::start_game(std::string worldname)
{
 turn = HOURS(ACTIVE_WORLD_OPTIONS["INITIAL_TIME"]);
 if (ACTIVE_WORLD_OPTIONS["INITIAL_SEASON"].getValue() == "spring");
 else if (ACTIVE_WORLD_OPTIONS["INITIAL_SEASON"].getValue() == "summer")
    turn += DAYS( (int) ACTIVE_WORLD_OPTIONS["SEASON_LENGTH"]);
 else if (ACTIVE_WORLD_OPTIONS["INITIAL_SEASON"].getValue() == "autumn")
    turn += DAYS( (int) ACTIVE_WORLD_OPTIONS["SEASON_LENGTH"] * 2);
 else
    turn += DAYS( (int) ACTIVE_WORLD_OPTIONS["SEASON_LENGTH"] * 3);
 nextweather = turn + MINUTES(30);
 run_mode = (OPTIONS["SAFEMODE"] ? 1 : 0);
 mostseen = 0; // ...and mostseen is 0, we haven't seen any monsters yet.

 clear();
 refresh();
 popup_nowait(_("Please wait as we build your world"));
// Init some factions.
 if (!load_master(worldname)) // Master data record contains factions.
  create_factions();
 cur_om = &overmap_buffer.get(this, 0, 0); // We start in the (0,0,0) overmap.

// Find a random house on the map, and set us there.
 cur_om->first_house(levx, levy);
 levx -= int(int(MAPSIZE / 2) / 2);
 levy -= int(int(MAPSIZE / 2) / 2);
 levz = 0;
// Start the overmap with out immediate neighborhood visible
 for (int i = -15; i <= 15; i++) {
  for (int j = -15; j <= 15; j++)
   cur_om->seen(levx + i, levy + j, 0) = true;
 }
// Convert the overmap coordinates to submap coordinates
 levx = levx * 2 - 1;
 levy = levy * 2 - 1;
 set_adjacent_overmaps(true);
// Init the starting map at this location.
 m.load(this, levx, levy, levz);
// Start us off somewhere in the shelter.
 u.posx = SEEX * int(MAPSIZE / 2) + 5;
 u.posy = SEEY * int(MAPSIZE / 2) + 6;
 u.str_cur = u.str_max;
 u.per_cur = u.per_max;
 u.int_cur = u.int_max;
 u.dex_cur = u.dex_max;
 nextspawn = int(turn);
 temperature = 65; // Springtime-appropriate?
 u.next_climate_control_check=0;  // Force recheck at startup
 u.last_climate_control_ret=false;

 //Reset character pickup rules
 vAutoPickupRules[2].clear();
 //Load NPCs. Set nearby npcs to active.
 load_npcs();
 //spawn the monsters
 m.spawn_monsters(this); // Static monsters
 //Put some NPCs in there!
 create_starting_npcs();

 //Create mutation_category_level
 u.set_highest_cat_level();
 //Calc mutation drench protection stats
 u.drench_mut_calc();

 MAPBUFFER.set_dirty();

 u.add_memorial_log(_("%s began their journey into the Cataclysm."), u.name.c_str());
}

void game::create_factions()
{
 int num = dice(4, 3);
 faction tmp(0);
 tmp.make_army();
 factions.push_back(tmp);
 for (int i = 0; i < num; i++) {
  tmp = faction(assign_faction_id());
  tmp.randomize();
  tmp.likes_u = 100;
  tmp.respects_u = 100;
  tmp.known_by_u = true;
  factions.push_back(tmp);
 }
}

//Make any nearby overmap npcs active, and put them in the right location.
void game::load_npcs()
{
    for (int i = 0; i < cur_om->npcs.size(); i++)
    {

        if (square_dist(levx + int(MAPSIZE / 2), levy + int(MAPSIZE / 2),
              cur_om->npcs[i]->mapx, cur_om->npcs[i]->mapy) <=
              int(MAPSIZE / 2) + 1 && !cur_om->npcs[i]->is_active(this))
        {
            int dx = cur_om->npcs[i]->mapx - levx, dy = cur_om->npcs[i]->mapy - levy;
            if (debugmon)debugmsg("game::load_npcs: Spawning static NPC, %d:%d (%d:%d)", levx, levy, cur_om->npcs[i]->mapx, cur_om->npcs[i]->mapy);

            npc * temp = cur_om->npcs[i];

            if (temp->posx == -1 || temp->posy == -1)
            {
                dbg(D_ERROR) << "game::load_npcs: Static NPC with no fine location "
                    "data (" << temp->posx << ":" << temp->posy << ").";
                debugmsg("game::load_npcs Static NPC with no fine location data (%d:%d) New loc data (%d:%d).",
                         temp->posx, temp->posy, SEEX * 2 * (temp->mapx - levx) + rng(0 - SEEX, SEEX),
                         SEEY * 2 * (temp->mapy - levy) + rng(0 - SEEY, SEEY));
                temp->posx = SEEX * 2 * (temp->mapx - levx) + rng(0 - SEEX, SEEX);
                temp->posy = SEEY * 2 * (temp->mapy - levy) + rng(0 - SEEY, SEEY);
            } else {
                if (debugmon) debugmsg("game::load_npcs Static NPC fine location %d:%d (%d:%d)", temp->posx, temp->posy, temp->posx + dx * SEEX, temp->posy + dy * SEEY);
                temp->posx += dx * SEEX;
                temp->posy += dy * SEEY;
            }

        //check if the loaded position doesn't already contain an object, monster or npc.
        //If it isn't free, spiralsearch for a free spot.
        temp->place_near(this, temp->posx, temp->posy);

        //In the rare case the npc was marked for death while it was on the overmap. Kill it.
        if (temp->marked_for_death)
            temp->die(this, false);
        else
            active_npc.push_back(temp);
        }
    }
}

void game::create_starting_npcs()
{
    if(!ACTIVE_WORLD_OPTIONS["STATIC_NPC"]) {
        return; //Do not generate a starting npc.
    }
 npc * tmp = new npc();
 tmp->normalize(this);
 tmp->randomize(this, (one_in(2) ? NC_DOCTOR : NC_NONE));
 tmp->spawn_at(cur_om, levx, levy, levz); //spawn the npc in the overmap.
 tmp->place_near(this, SEEX * int(MAPSIZE / 2) + SEEX, SEEY * int(MAPSIZE / 2) + 6);
 tmp->form_opinion(&u);
 tmp->attitude = NPCATT_NULL;
 tmp->mission = NPC_MISSION_SHELTER; //This sets the npc mission. This NPC remains in the shelter.
 tmp->chatbin.first_topic = TALK_SHELTER;
 tmp->chatbin.missions.push_back(
     reserve_random_mission(ORIGIN_OPENER_NPC, om_location(), tmp->getID()) ); //one random shelter mission/

 active_npc.push_back(tmp);
}

void game::cleanup_at_end(){
    write_msg();
    if (uquit == QUIT_DIED || uquit == QUIT_SUICIDE || uquit == QUIT_SAVED) {
        // Save the factions's, missions and set the NPC's overmap coords
        // Npcs are saved in the overmap.
        save_factions_missions_npcs(); //missions need to be saved as they are global for all saves.

        // save artifacts.
        save_artifacts();

        // and the overmap, and the local map.
        save_maps(); //Omap also contains the npcs who need to be saved.
    }

    // Clear the future weather for future projects
    weather_log.clear();

    if (uquit == QUIT_DIED) {
        popup_top(_("Game over! Press spacebar..."));
    }
    if (uquit == QUIT_DIED || uquit == QUIT_SUICIDE) {
        death_screen();
        u.add_memorial_log("%s %s", u.name.c_str(),
                uquit == QUIT_SUICIDE ? _("committed suicide.") : _("was killed."));
        write_memorial_file();
        u.memorial_log.clear();
        std::vector<std::string> characters = list_active_characters();
        // remove current player from the active characters list, as they are dead
        std::vector<std::string>::iterator curchar = std::find(characters.begin(), characters.end(), u.name);
        if (curchar != characters.end()){
            characters.erase(curchar);
        }
        if (characters.empty()) {
            if (ACTIVE_WORLD_OPTIONS["DELETE_WORLD"] == "yes" ||
            (ACTIVE_WORLD_OPTIONS["DELETE_WORLD"] == "query" && query_yn(_("Delete saved world?")))) {
                if (gamemode->id() == SGAME_NULL) {
                    delete_world(world_generator->active_world->world_name, false);
                } else {
                    delete_world(world_generator->active_world->world_name, true);
                }
                MAPBUFFER.reset();
                MAPBUFFER.make_volatile();
            }
        } else if (ACTIVE_WORLD_OPTIONS["DELETE_WORLD"] != "no") {
            std::stringstream message;
            message << _("World retained. Characters remaining:");
            for (int i = 0; i < characters.size(); ++i) {
                message << "\n  " << characters[i];
            }
            popup(message.str().c_str());
        }
        if (gamemode) {
            delete gamemode;
            gamemode = new special_game; // null gamemode or something..
        }
    }
    if (uquit == QUIT_SAVED && gamemode->id() != SGAME_NULL) {
        MAPBUFFER.reset();
        MAPBUFFER.make_volatile();
    }
    overmap_buffer.clear();
}

// MAIN GAME LOOP
// Returns true if game is over (death, saved, quit, etc)
bool game::do_turn()
{
 if (is_game_over()) {
  cleanup_at_end();
  return true;
 }
// Actual stuff
 gamemode->per_turn(this);
 turn.increment();
 process_events();
 process_missions();
 if (turn.hours() == 0 && turn.minutes() == 0 && turn.seconds() == 0) // Midnight!
  cur_om->process_mongroups();

// Check if we've overdosed... in any deadly way.
 if (u.stim > 250) {
  add_msg(_("You have a sudden heart attack!"));
  u.add_memorial_log(_("Died of a drug overdose."));
  u.hp_cur[hp_torso] = 0;
 } else if (u.stim < -200 || u.pkill > 240) {
  add_msg(_("Your breathing stops completely."));
  u.add_memorial_log(_("Died of a drug overdose."));
  u.hp_cur[hp_torso] = 0;
 }
    // Check if we're starving or have starved
    if (u.hunger >= 3000){
        if (u.hunger >= 6000){
            add_msg(_("You have starved to death."));
            u.add_memorial_log(_("Died of starvation."));
            u.hp_cur[hp_torso] = 0;
        } else if (u.hunger >= 5000 && turn % 20 == 0){
            add_msg(_("Food..."));
        } else if (u.hunger >= 4000 && turn % 20 == 0){
            add_msg(_("You are STARVING!"));
        } else if (turn % 20 == 0){
            add_msg(_("Your stomach feels so empty..."));
        }
    }

    // Check if we're dying of thirst
    if (u.thirst >= 600){
        if (u.thirst >= 1200){
            add_msg(_("You have died of dehydration."));
            u.add_memorial_log(_("Died of thirst."));
            u.hp_cur[hp_torso] = 0;
        } else if (u.thirst >= 1000 && turn % 20 == 0){
            add_msg(_("Even your eyes feel dry..."));
        } else if (u.thirst >= 800 && turn % 20 == 0){
            add_msg(_("You are THIRSTY!"));
        } else if (turn % 20 == 0){
            add_msg(_("Your mouth feels so dry..."));
        }
    }

    // Check if we're falling asleep, unless we're sleeping
    if (u.fatigue >= 600 && !u.has_disease("sleep")){
        if (u.fatigue >= 1000){
            add_msg(_("Survivor sleep now."));
            u.add_memorial_log(_("Succumbed to lack of sleep."));
            u.fatigue -= 10;
            u.try_to_sleep(this);
        } else if (u.fatigue >= 800 && turn % 10 == 0){
            add_msg(_("Anywhere would be a good place to sleep..."));
        } else if (turn % 50 == 0) {
            add_msg(_("You feel like you haven't slept in days."));
        }
    }

 if (turn % 50 == 0) { // Hunger, thirst, & fatigue up every 5 minutes
  if ((!u.has_trait("LIGHTEATER") || !one_in(3)) &&
      (!u.has_bionic("bio_recycler") || turn % 300 == 0))
   u.hunger++;
  if ((!u.has_bionic("bio_recycler") || turn % 100 == 0) &&
      (!u.has_trait("PLANTSKIN") || !one_in(5)))
   u.thirst++;
  // Fatigue caps at slightly after the point where characters will fall asleep without player input
  if(u.fatigue < 1050){
  u.fatigue++;
  }
  if (u.fatigue == 192 && !u.has_disease("lying_down") && !u.has_disease("sleep")) {
      if (u.activity.type == ACT_NULL){
     add_msg(_("You're feeling tired.  %s to lie down for sleep."),
             press_x(ACTION_SLEEP).c_str());
      } else {
    cancel_activity_query(_("You're feeling tired."));
  }
  }
  if (u.stim < 0)
   u.stim++;
  if (u.stim > 0)
   u.stim--;
  if (u.pkill > 0)
   u.pkill--;
  if (u.pkill < 0)
   u.pkill++;
  if (u.has_bionic("bio_solar") && is_in_sunlight(u.posx, u.posy))
   u.charge_power(1);
 }
 if (turn % 300 == 0) { // Pain up/down every 30 minutes
  if (u.pain > 0)
   u.pain -= 1 + int(u.pain / 10);
  else if (u.pain < 0)
   u.pain++;
// Mutation healing effects
  if (u.has_trait("FASTHEALER2") && one_in(5))
   u.healall(1);
  if (u.has_trait("REGEN") && one_in(2))
   u.healall(1);
  if (u.has_trait("ROT2") && one_in(5))
   u.hurtall(1);
  if (u.has_trait("ROT3") && one_in(2))
   u.hurtall(1);

  if (u.radiation > 1 && one_in(3))
   u.radiation--;
  u.get_sick(this);
 }

// Auto-save if autosave is enabled
 if (OPTIONS["AUTOSAVE"] &&
     turn % ((int)OPTIONS["AUTOSAVE_TURNS"] * 10) == 0)
     autosave();

 update_weather();

// The following happens when we stay still; 10/40 minutes overdue for spawn
 if ((!u.has_trait("INCONSPICUOUS") && turn > nextspawn +  100) ||
     ( u.has_trait("INCONSPICUOUS") && turn > nextspawn +  400)   ) {
  spawn_mon(-1 + 2 * rng(0, 1), -1 + 2 * rng(0, 1));
  nextspawn = turn;
 }

 process_activity();
 if(u.moves > 0) {
     while (u.moves > 0) {
          cleanup_dead();
          if (!u.has_disease("sleep") && u.activity.type == ACT_NULL)
              draw();

          if(handle_action()) {
              ++moves_since_last_save;
              u.action_taken();
          }

          if (is_game_over()) {
              cleanup_at_end();
              return true;
          }
     }
 } else {
     handle_key_blocking_activity();
 }
 update_scent();
 m.vehmove(this);
 m.process_fields(this);
 m.process_active_items(this);
 m.step_in_field(u.posx, u.posy, this);

 monmove();
 update_stair_monsters();
 u.reset(this);
 u.process_active_items(this);
 u.suffer(this);

 if (levz >= 0 && !u.is_underwater()) {
  weather_effect weffect;
  (weffect.*(weather_data[weather].effect))(this);
 }

 if (u.has_disease("sleep") && int(turn) % 300 == 0) {
  draw();
  refresh();
 }

 u.update_bodytemp(this);

 rustCheck();
 if (turn % 10 == 0)
  u.update_morale();
 return false;
}

void game::rustCheck()
{
    for (std::vector<Skill*>::iterator aSkill = ++Skill::skills.begin();
         aSkill != Skill::skills.end(); ++aSkill) {
        if (u.rust_rate() <= rng(0, 1000)) continue;
        bool charged_bio_mem = u.has_bionic("bio_memory") && u.power_level > 0;
        int oldSkillLevel = u.skillLevel(*aSkill);

        if (u.skillLevel(*aSkill).rust(turn, charged_bio_mem))
        {
            u.power_level--;
        }
        int newSkill =u.skillLevel(*aSkill);
        if (newSkill < oldSkillLevel)
        {
            add_msg(_("Your skill in %s has reduced to %d!"),
                    (*aSkill)->name().c_str(), newSkill);
        }
    }
}

void game::process_events()
{
 for (int i = 0; i < events.size(); i++) {
  events[i].per_turn(this);
  if (events[i].turn <= int(turn)) {
   events[i].actualize(this);
   events.erase(events.begin() + i);
   i--;
  }
 }
}

void game::process_activity()
{
 it_book* reading;
 item* book_item;
 bool no_recipes;
 if (u.activity.type != ACT_NULL) {
  if (int(turn) % 150 == 0) {
   draw();
  }
  if (u.activity.type == ACT_WAIT) { // Based on time, not speed
   u.activity.moves_left -= 100;
   u.pause(this);
  } else if (u.activity.type == ACT_GAME) {

    //Gaming takes time, not speed
    u.activity.moves_left -= 100;

    if (u.activity.type == ACT_GAME) {
      item& game_item = u.weapon.invlet == u.activity.invlet ?
                            u.weapon : u.inv.item_by_letter(u.activity.invlet);

      //Deduct 1 battery charge for every minute spent playing
      if(int(turn) % 10 == 0) {
        game_item.charges--;
        u.add_morale(MORALE_GAME, 1, 100); //1 points/min, almost 2 hours to fill
      }
      if(game_item.charges == 0) {
        u.activity.moves_left = 0;
        g->add_msg(_("The %s runs out of batteries."), game_item.name.c_str());
      }

    }
    u.pause(this);

  } else if (u.activity.type == ACT_REFILL_VEHICLE) {
   vehicle *veh = m.veh_at( u.activity.placement.x, u.activity.placement.y );
   if (!veh) {  // Vehicle must've moved or something!
    u.activity.moves_left = 0;
    return;
   }
   for(int i = -1; i <= 1; i++) {
    for(int j = -1; j <= 1; j++) {
     if(m.ter(u.posx + i, u.posy + j) == t_gas_pump) {
      for (int n = 0; n < m.i_at(u.posx + i, u.posy + j).size(); n++) {
       if (m.i_at(u.posx + i, u.posy + j)[n].type->id == "gasoline") {
        item* gas = &(m.i_at(u.posx + i, u.posy + j)[n]);
        int lack = (veh->fuel_capacity("gasoline") - veh->fuel_left("gasoline")) < 200 ?
                   (veh->fuel_capacity("gasoline") - veh->fuel_left("gasoline")) : 200;
        if (gas->charges > lack) {
         veh->refill ("gasoline", lack);
         gas->charges -= lack;
         u.activity.moves_left -= 100;
        } else {
         add_msg(_("With a clang and a shudder, the gasoline pump goes silent."));
         veh->refill ("gasoline", gas->charges);
         m.i_at(u.posx + i, u.posy + j).erase(m.i_at(u.posx + i, u.posy + j).begin() + n);
         u.activity.moves_left = 0;
        }
        i = 2; j = 2;
        break;
       }
      }
     }
    }
   }
   u.pause(this);
  } else {
   u.activity.moves_left -= u.moves;
   u.moves = 0;
  }

  if (u.activity.moves_left <= 0) { // We finished our activity!

   switch (u.activity.type) {

   case ACT_RELOAD:
    if (u.weapon.reload(u, u.activity.invlet))
     if (u.weapon.is_gun() && u.weapon.has_flag("RELOAD_ONE")) {
      add_msg(_("You insert a cartridge into your %s."),
              u.weapon.tname(this).c_str());
      if (u.recoil < 8)
       u.recoil = 8;
      if (u.recoil > 8)
       u.recoil = (8 + u.recoil) / 2;
     } else {
      add_msg(_("You reload your %s."), u.weapon.tname(this).c_str());
      u.recoil = 6;
     }
    else
     add_msg(_("Can't reload your %s."), u.weapon.tname(this).c_str());
    break;

   case ACT_READ:
    book_item = &(u.weapon.invlet == u.activity.invlet ?
                            u.weapon : u.inv.item_by_letter(u.activity.invlet));
    reading = dynamic_cast<it_book*>(book_item->type);

    if (reading->fun != 0) {
        int fun_bonus;
        if(book_item->charges == 0) {
            //Book is out of chapters -> re-reading old book, less fun
            add_msg(_("The %s isn't as much fun now that you've finished it."),
                    book_item->name.c_str());
            if(one_in(6)) { //Don't nag incessantly, just once in a while
                add_msg(_("Maybe you should find something new to read..."));
            }
            //50% penalty
            fun_bonus = (reading->fun * 5) / 2;
        } else {
            fun_bonus = reading->fun * 5;
        }
        u.add_morale(MORALE_BOOK, fun_bonus,
                     reading->fun * 15, 60, 30, true, reading);
    }

    if(book_item->charges > 0) {
        book_item->charges--;
    }

    no_recipes = true;
    if (!reading->recipes.empty())
    {
        bool recipe_learned = u.try_study_recipe(this, reading);
        if (!u.studied_all_recipes(reading))
        {
            no_recipes = false;
        }

        // for books that the player cannot yet read due to skill level or have no skill component,
        // but contain lower level recipes, break out once recipe has been studied
        if (reading->type == NULL || (u.skillLevel(reading->type) < (int)reading->req))
        {
            if (recipe_learned)
                add_msg(_("The rest of the book is currently still beyond your understanding."));
            break;
        }
    }

    if (u.skillLevel(reading->type) < (int)reading->level) {
     int originalSkillLevel = u.skillLevel(reading->type);
     int min_ex = reading->time / 10 + u.int_cur / 4,
         max_ex = reading->time /  5 + u.int_cur / 2 - originalSkillLevel;
     if (min_ex < 1)
     {
         min_ex = 1;
     }
     if (max_ex < 2)
     {
         max_ex = 2;
     }
     if (max_ex > 10)
     {
         max_ex = 10;
     }
     if (max_ex < min_ex)
     {
         max_ex = min_ex;
     }

     min_ex *= originalSkillLevel + 1;
     max_ex *= originalSkillLevel + 1;

     u.skillLevel(reading->type).readBook(min_ex, max_ex, turn, reading->level);

     add_msg(_("You learn a little about %s! (%d%%%%)"), reading->type->name().c_str(),
             u.skillLevel(reading->type).exercise());

     if (u.skillLevel(reading->type) == originalSkillLevel && u.activity.continuous) {
      u.cancel_activity();
      if (u.activity.index == -2) {
       u.read(this,u.weapon.invlet);
      } else {
       u.read(this,u.activity.invlet);
      }
      if (u.activity.type != ACT_NULL) {
        u.activity.continuous = true;
        return;
      }
     }

     u.activity.continuous = false;

     int new_skill_level = (int)u.skillLevel(reading->type);
     if (new_skill_level > originalSkillLevel) {
      add_msg(_("You increase %s to level %d."),
              reading->type->name().c_str(),
              new_skill_level);

      if(new_skill_level % 4 == 0) {
       u.add_memorial_log(_("Reached skill level %d in %s."),
                      new_skill_level, reading->type->name().c_str());
      }
     }

     if (u.skillLevel(reading->type) == (int)reading->level) {
      if (no_recipes) {
       add_msg(_("You can no longer learn from %s."), reading->name.c_str());
      } else {
       add_msg(_("Your skill level won't improve, but %s has more recipes for you."), reading->name.c_str());
      }
     }
    }
    break;

   case ACT_WAIT:
    u.activity.continuous = false;
    add_msg(_("You finish waiting."));
    break;

   case ACT_CRAFT:
   case ACT_LONGCRAFT:
    complete_craft();
    break;

   case ACT_DISASSEMBLE:
    complete_disassemble();
    break;

   case ACT_BUTCHER:
    complete_butcher(u.activity.index);
    break;

   case ACT_FORAGE:
    forage();
    break;

   case ACT_BUILD:
    complete_construction();
    break;

   case ACT_TRAIN:
    {
    Skill* skill = Skill::skill(u.activity.name);
    int new_skill_level = u.skillLevel(skill) + 1;
    u.skillLevel(skill).level(new_skill_level);
    add_msg(_("You finish training %s to level %d."),
            skill->name().c_str(),
            new_skill_level);
    if(new_skill_level % 4 == 0) {
      u.add_memorial_log(_("Reached skill level %d in %s."),
                     new_skill_level, skill->name().c_str());
    }
    }

    break;

   case ACT_VEHICLE:
    complete_vehicle (this);
    break;
   }

   bool act_veh = (u.activity.type == ACT_VEHICLE);
   bool act_longcraft = (u.activity.type == ACT_LONGCRAFT);
   u.activity.type = ACT_NULL;
   if (act_veh) {
    if (u.activity.values.size() < 7)
    {
     dbg(D_ERROR) << "game:process_activity: invalid ACT_VEHICLE values: "
                  << u.activity.values.size();
     debugmsg ("process_activity invalid ACT_VEHICLE values:%d",
                u.activity.values.size());
    }
    else {
     vehicle *veh = m.veh_at(u.activity.values[0], u.activity.values[1]);
     if (veh) {
      exam_vehicle(*veh, u.activity.values[0], u.activity.values[1],
                         u.activity.values[2], u.activity.values[3]);
      return;
     } else
     {
      dbg(D_ERROR) << "game:process_activity: ACT_VEHICLE: vehicle not found";
      debugmsg ("process_activity ACT_VEHICLE: vehicle not found");
     }
    }
   } else if (act_longcraft) {
    if (making_would_work(u.lastrecipe))
     make_all_craft(u.lastrecipe);
   }
  }
 }
}

void game::cancel_activity()
{
 u.cancel_activity();
}

bool game::cancel_activity_or_ignore_query(const char* reason, ...) {
  if(u.activity.type == ACT_NULL) return false;
  char buff[1024];
  va_list ap;
  va_start(ap, reason);
  vsprintf(buff, reason, ap);
  va_end(ap);
  std::string s(buff);

  bool force_uc = OPTIONS["FORCE_CAPITAL_YN"];
  int ch=(int)' ';

    std::string stop_phrase[NUM_ACTIVITIES] = {
        _(" Stop?"), _(" Stop reloading?"),
        _(" Stop reading?"), _(" Stop playing?"),
        _(" Stop waiting?"), _(" Stop crafting?"),
        _(" Stop crafting?"), _(" Stop disassembly?"),
        _(" Stop butchering?"), _(" Stop foraging?"),
        _(" Stop construction?"), _(" Stop construction?"),
        _(" Stop pumping gas?"), _(" Stop training?")
    };

    std::string stop_message = s + stop_phrase[u.activity.type] +
            _(" (Y)es, (N)o, (I)gnore further distractions and finish.");

    do {
        ch = popup_getkey(stop_message.c_str());
    } while (ch != '\n' && ch != ' ' && ch != KEY_ESCAPE &&
             ch != 'Y' && ch != 'N' && ch != 'I' &&
             (force_uc || (ch != 'y' && ch != 'n' && ch != 'i')));

  if (ch == 'Y' || ch == 'y') {
    u.cancel_activity();
  } else if (ch == 'I' || ch == 'i' ) {
    return true;
  }
  return false;
}

bool game::cancel_activity_query(const char* message, ...)
{
 char buff[1024];
 va_list ap;
 va_start(ap, message);
 vsprintf(buff, message, ap);
 va_end(ap);
 std::string s(buff);

 bool doit = false;;

    std::string stop_phrase[NUM_ACTIVITIES] = {
        _(" Stop?"), _(" Stop reloading?"),
        _(" Stop reading?"), _(" Stop playing?"),
        _(" Stop waiting?"), _(" Stop crafting?"),
        _(" Stop crafting?"), _(" Stop disassembly?"),
        _(" Stop butchering?"), _(" Stop foraging?"),
        _(" Stop construction?"), _(" Stop construction?"),
        _(" Stop pumping gas?"), _(" Stop training?")
    };

    std::string stop_message = s + stop_phrase[u.activity.type];

    if (ACT_NULL == u.activity.type) {
        doit = false;
    } else if (query_yn(stop_message.c_str())) {
        doit = true;
    }

 if (doit)
  u.cancel_activity();

 return doit;
}

void game::update_weather()
{
    season_type season;
    // Default to current weather, and update to the furthest future weather if any.
    weather_segment prev_weather = {temperature, weather, nextweather};
    if ( !weather_log.empty() ) {
        prev_weather = weather_log.rbegin()->second;
    }
    while( prev_weather.deadline < turn + HOURS(MAX_FUTURE_WEATHER) )
    {
        weather_segment new_weather;
        // Pick a new weather type (most likely the same one)
        int chances[NUM_WEATHER_TYPES];
        int total = 0;
        season = prev_weather.deadline.get_season();
        for (int i = 0; i < NUM_WEATHER_TYPES; i++) {
            // Reduce the chance for freezing-temp-only weather to 0 if it's above freezing
            // and vice versa.
            if ((weather_data[i].avg_temperature[season] < 32 && temperature > 32) ||
                (weather_data[i].avg_temperature[season] > 32 && temperature < 32)   )
            {
                chances[i] = 0;
            } else {
                chances[i] = weather_shift[season][prev_weather.weather][i];
                if (weather_data[i].dangerous && u.has_artifact_with(AEP_BAD_WEATHER))
                {
                    chances[i] = chances[i] * 4 + 10;
                }
                total += chances[i];
            }
        }
        int choice = rng(0, total - 1);
        new_weather.weather = WEATHER_CLEAR;

        if (total > 0)
        {
            while (choice >= chances[new_weather.weather])
            {
                choice -= chances[new_weather.weather];
                new_weather.weather = weather_type(int(new_weather.weather) + 1);
            }
        } else {
            new_weather.weather = weather_type(int(new_weather.weather) + 1);
        }
        // Advance the weather timer
        int minutes = rng(weather_data[new_weather.weather].mintime,
                          weather_data[new_weather.weather].maxtime);
        new_weather.deadline = prev_weather.deadline + MINUTES(minutes);
        if (new_weather.weather == WEATHER_SUNNY && new_weather.deadline.is_night())
        {
            new_weather.weather = WEATHER_CLEAR;
        }

        // Now update temperature
        if (!one_in(4))
        { // 3 in 4 chance of respecting avg temp for the weather
            int average = weather_data[weather].avg_temperature[season];
            if (prev_weather.temperature < average)
            {
                new_weather.temperature = prev_weather.temperature + 1;
            } else if (prev_weather.temperature > average) {
                new_weather.temperature = prev_weather.temperature - 1;
            } else {
                new_weather.temperature = prev_weather.temperature;
            }
        } else {// 1 in 4 chance of random walk
            new_weather.temperature = prev_weather.temperature + rng(-1, 1);
        }

        if (turn.is_night())
        {
            new_weather.temperature += rng(-2, 1);
        } else {
            new_weather.temperature += rng(-1, 2);
        }
        prev_weather = new_weather;
        weather_log[ (int)new_weather.deadline ] = new_weather;
    }

    if( turn >= nextweather )
    {
        weather_type old_weather = weather;
        weather_segment  new_weather = weather_log.lower_bound((int)nextweather)->second;
        weather = new_weather.weather;
        temperature = new_weather.temperature;
        nextweather = weather_log.upper_bound(int(new_weather.deadline))->second.deadline;

        if (weather != old_weather && weather_data[weather].dangerous &&
            levz >= 0 && m.is_outside(u.posx, u.posy))
        {
            cancel_activity_query(_("The weather changed to %s!"), weather_data[weather].name.c_str());
        }
    }
}

int game::get_temperature()
{
    point location = om_location();
    int tmp_temperature = temperature;

    tmp_temperature += m.temperature(u.posx, u.posy);

    return tmp_temperature;
}

int game::assign_mission_id()
{
 int ret = next_mission_id;
 next_mission_id++;
 return ret;
}

void game::give_mission(mission_id type)
{
 mission tmp = mission_types[type].create(this);
 active_missions.push_back(tmp);
 u.active_missions.push_back(tmp.uid);
 u.active_mission = u.active_missions.size() - 1;
 mission_start m_s;
 mission *miss = find_mission(tmp.uid);
 (m_s.*miss->type->start)(this, miss);
}

void game::assign_mission(int id)
{
 u.active_missions.push_back(id);
 u.active_mission = u.active_missions.size() - 1;
 mission_start m_s;
 mission *miss = find_mission(id);
 (m_s.*miss->type->start)(this, miss);
}

int game::reserve_mission(mission_id type, int npc_id)
{
 mission tmp = mission_types[type].create(this, npc_id);
 active_missions.push_back(tmp);
 return tmp.uid;
}

int game::reserve_random_mission(mission_origin origin, point p, int npc_id)
{
 std::vector<int> valid;
 mission_place place;
 for (int i = 0; i < mission_types.size(); i++) {
  for (int j = 0; j < mission_types[i].origins.size(); j++) {
   if (mission_types[i].origins[j] == origin &&
       (place.*mission_types[i].place)(this, p.x, p.y)) {
    valid.push_back(i);
    j = mission_types[i].origins.size();
   }
  }
 }

 if (valid.empty())
  return -1;

 int index = valid[rng(0, valid.size() - 1)];

 return reserve_mission(mission_id(index), npc_id);
}

npc* game::find_npc(int id)
{
    //All the active NPCS are listed in the overmap.
    for (int i = 0; i < cur_om->npcs.size(); i++)
    {
        if (cur_om->npcs[i]->getID() == id)
            return (cur_om->npcs[i]);
    }
    return NULL;
}

int game::kill_count(std::string mon){
    if (kills.find(mon) != kills.end()){
        return kills[mon];
    }
    return 0;
}

mission* game::find_mission(int id)
{
 for (int i = 0; i < active_missions.size(); i++) {
  if (active_missions[i].uid == id)
   return &(active_missions[i]);
 }
 dbg(D_ERROR) << "game:find_mission: " << id << " - it's NULL!";
 debugmsg("game::find_mission(%d) - it's NULL!", id);
 return NULL;
}

mission_type* game::find_mission_type(int id)
{
 for (int i = 0; i < active_missions.size(); i++) {
  if (active_missions[i].uid == id)
   return active_missions[i].type;
 }
 return NULL;
}

bool game::mission_complete(int id, int npc_id)
{
 mission *miss = find_mission(id);
 if (miss == NULL) { return false; }
 mission_type* type = miss->type;
 switch (type->goal) {
  case MGOAL_GO_TO: {
   point cur_pos(levx + int(MAPSIZE / 2), levy + int(MAPSIZE / 2));
   if (rl_dist(cur_pos.x, cur_pos.y, miss->target.x, miss->target.y) <= 1)
    return true;
   return false;
  } break;

  case MGOAL_GO_TO_TYPE: {
   oter_id cur_ter = cur_om->ter((levx + int (MAPSIZE / 2)) / 2, (levy + int (MAPSIZE / 2)) / 2, levz);
   if (cur_ter == miss->type->target_id){
    return true;}
   return false;
  } break;

  case MGOAL_FIND_ITEM:
   if (!u.has_amount(type->item_id, 1))
    return false;
   if (miss->npc_id != -1 && miss->npc_id != npc_id)
    return false;
   return true;

  case MGOAL_FIND_ANY_ITEM:
   return (u.has_mission_item(miss->uid) &&
           (miss->npc_id == -1 || miss->npc_id == npc_id));

  case MGOAL_FIND_MONSTER:
   if (miss->npc_id != -1 && miss->npc_id != npc_id)
    return false;
   for (int i = 0; i < num_zombies(); i++) {
    if (zombie(i).mission_id == miss->uid)
     return true;
   }
   return false;

  case MGOAL_RECRUIT_NPC:
   for (int i = 0; i < cur_om->npcs.size(); i++) {
    if (cur_om->npcs[i]->getID() == miss->recruit_npc_id) {
        if (cur_om->npcs[i]->attitude == NPCATT_FOLLOW)
            return true;
    }
   }
   return false;

  case MGOAL_RECRUIT_NPC_CLASS:
   for (int i = 0; i < cur_om->npcs.size(); i++) {
    if (cur_om->npcs[i]->myclass == miss->recruit_class) {
            if (cur_om->npcs[i]->attitude == NPCATT_FOLLOW)
                return true;
    }
   }
   return false;

  case MGOAL_FIND_NPC:
   return (miss->npc_id == npc_id);

  case MGOAL_KILL_MONSTER:
   return (miss->step >= 1);

  case MGOAL_KILL_MONSTER_TYPE:
   debugmsg("%d kill count", kill_count(miss->monster_type));
   debugmsg("%d goal", miss->monster_kill_goal);
   if (kill_count(miss->monster_type) >= miss->monster_kill_goal){
    return true;}
   return false;

  default:
   return false;
 }
 return false;
}

bool game::mission_failed(int id)
{
    mission *miss = find_mission(id);
    if (miss == NULL) { return true;} //If the mission is null it is failed.
    return (miss->failed);
}

void game::wrap_up_mission(int id)
{
 mission *miss = find_mission(id);
 if (miss == NULL) { return; }
 u.completed_missions.push_back( id );
 for (int i = 0; i < u.active_missions.size(); i++) {
  if (u.active_missions[i] == id) {
   u.active_missions.erase( u.active_missions.begin() + i );
   i--;
  }
 }
 switch (miss->type->goal) {
  case MGOAL_FIND_ITEM:
   u.use_amount(miss->type->item_id, 1);
   break;
  case MGOAL_FIND_ANY_ITEM:
   u.remove_mission_items(miss->uid);
   break;
 }
 mission_end endfunc;
 (endfunc.*miss->type->end)(this, miss);
}

void game::fail_mission(int id)
{
 mission *miss = find_mission(id);
 if (miss == NULL) { return; }
 miss->failed = true;
 u.failed_missions.push_back( id );
 for (int i = 0; i < u.active_missions.size(); i++) {
  if (u.active_missions[i] == id) {
   u.active_missions.erase( u.active_missions.begin() + i );
   i--;
  }
 }
 mission_fail failfunc;
 (failfunc.*miss->type->fail)(this, miss);
}

void game::mission_step_complete(int id, int step)
{
 mission *miss = find_mission(id);
 if (miss == NULL) { return; }
 miss->step = step;
 switch (miss->type->goal) {
  case MGOAL_FIND_ITEM:
  case MGOAL_FIND_MONSTER:
  case MGOAL_KILL_MONSTER: {
   bool npc_found = false;
   for (int i = 0; i < cur_om->npcs.size(); i++) {
    if (cur_om->npcs[i]->getID() == miss->npc_id) {
     miss->target = point(cur_om->npcs[i]->mapx, cur_om->npcs[i]->mapy);
     npc_found = true;
    }
   }
   if (!npc_found)
    miss->target = point(-1, -1);
  } break;
 }
}

void game::process_missions()
{
 for (int i = 0; i < active_missions.size(); i++) {
  if (active_missions[i].deadline > 0 &&
      int(turn) > active_missions[i].deadline)
   fail_mission(active_missions[i].uid);
 }
}

void game::handle_key_blocking_activity() {
    // If player is performing a task and a monster is dangerously close, warn them
    // regardless of previous safemode warnings
    if (is_hostile_very_close() && 
        u.activity.type != ACT_NULL &&
        u.activity.moves_left > 0 &&
        !u.activity.warned_of_proximity)
    {
        u.activity.warned_of_proximity = true;
        if (cancel_activity_query(_("Monster dangerously close!"))) {
            return;
        }
    }

    if (u.activity.moves_left > 0 && u.activity.continuous == true &&
        (  // bool activity_is_abortable() ?
            u.activity.type == ACT_READ ||
            u.activity.type == ACT_BUILD ||
            u.activity.type == ACT_LONGCRAFT ||
            u.activity.type == ACT_REFILL_VEHICLE ||
            u.activity.type == ACT_WAIT
        )
    ) {
        timeout(1);
        char ch = input();
        if(ch != ERR) {
            timeout(-1);
            switch(keymap[ch]){  // should probably make the switch in handle_action() a function
                case ACTION_PAUSE:
                    cancel_activity_query(_("Confirm:"));
                    break;
                case ACTION_PL_INFO:
                    u.disp_info(this);
                    refresh_all();
                    break;
                case ACTION_MESSAGES:
                    msg_buffer();
                    break;
                case ACTION_HELP:
                    display_help();
                    refresh_all();
                    break;
            }
        }
        timeout(-1);
    }
}
//// item submenu for 'i' and '/'
int game::inventory_item_menu(char chItem, int iStartX, int iWidth) {
    int cMenu = (int)'+';

    if (u.has_item(chItem)) {
        item oThisItem = u.i_at(chItem);
        std::vector<iteminfo> vThisItem, vDummy, vMenu;

        const int iOffsetX = 2;
        const bool bHPR = hasPickupRule(oThisItem.tname(this));

        vMenu.push_back(iteminfo("MENU", "", "iOffsetX", iOffsetX));
        vMenu.push_back(iteminfo("MENU", "", "iOffsetY", 0));
        vMenu.push_back(iteminfo("MENU", "a", _("<a>ctivate"), u.rate_action_use(&oThisItem)));
        vMenu.push_back(iteminfo("MENU", "R", _("<R>ead"), u.rate_action_read(&oThisItem, this)));
        vMenu.push_back(iteminfo("MENU", "E", _("<E>at"), u.rate_action_eat(&oThisItem)));
        vMenu.push_back(iteminfo("MENU", "W", _("<W>ear"), u.rate_action_wear(&oThisItem)));
        vMenu.push_back(iteminfo("MENU", "w", _("<w>ield")));
        vMenu.push_back(iteminfo("MENU", "t", _("<t>hrow")));
        vMenu.push_back(iteminfo("MENU", "T", _("<T>ake off"), u.rate_action_takeoff(&oThisItem)));
        vMenu.push_back(iteminfo("MENU", "d", _("<d>rop")));
        vMenu.push_back(iteminfo("MENU", "U", _("<U>nload"), u.rate_action_unload(&oThisItem)));
        vMenu.push_back(iteminfo("MENU", "r", _("<r>eload"), u.rate_action_reload(&oThisItem)));
        vMenu.push_back(iteminfo("MENU", "D", _("<D>isassemble"), u.rate_action_disassemble(&oThisItem, this)));
        vMenu.push_back(iteminfo("MENU", "=", _("<=> reassign")));
        vMenu.push_back(iteminfo("MENU", (bHPR) ? "-":"+", (bHPR) ? _("<-> Autopickup") : _("<+> Autopickup"), (bHPR) ? HINT_IFFY : HINT_GOOD));

        oThisItem.info(true, &vThisItem, this);
        compare_split_screen_popup(iStartX,iWidth, TERMY-VIEW_OFFSET_Y*2, oThisItem.tname(this), vThisItem, vDummy);

        const int iMenuStart = iOffsetX;
        const int iMenuItems = vMenu.size() - 1;
        int iSelected = iOffsetX - 1;

        do {
            cMenu = compare_split_screen_popup(iStartX + iWidth, iMenuItems + iOffsetX, vMenu.size()+iOffsetX*2, "", vMenu, vDummy,
                iSelected >= iOffsetX && iSelected <= iMenuItems ? iSelected : -1
            );

            switch(cMenu) {
                case 'a':
                 use_item(chItem);
                 break;
                case 'E':
                 eat(chItem);
                 break;
                case 'W':
                 wear(chItem);
                 break;
                case 'w':
                 wield(chItem);
                 break;
                case 't':
                 plthrow(chItem);
                 break;
                case 'T':
                 takeoff(chItem);
                 break;
                case 'd':
                 drop(chItem);
                 break;
                case 'U':
                 unload(chItem);
                 break;
                case 'r':
                 reload(chItem);
                 break;
                case 'R':
                 u.read(this, chItem);
                 break;
                case 'D':
                 disassemble(chItem);
                 break;
                case '=':
                 reassign_item(chItem);
                 break;
                case KEY_UP:
                 iSelected--;
                 break;
                case KEY_DOWN:
                 iSelected++;
                 break;
                case '+':
                 if (!bHPR) {
                  addPickupRule(oThisItem.tname(this));
                  add_msg(_("'%s' added to character pickup rules."), oThisItem.tname(this).c_str());
                 }
                 break;
                case '-':
                 if (bHPR) {
                  removePickupRule(oThisItem.tname(this));
                  add_msg(_("'%s' removed from character pickup rules."), oThisItem.tname(this).c_str());
                 }
                 break;
                default:
                 break;
            }
            if( iSelected < iMenuStart-1 ) { // wraparound, but can be hidden
                iSelected = iMenuItems;
            } else if ( iSelected > iMenuItems + 1 ) {
                iSelected = iMenuStart;
            }
        } while (cMenu == KEY_DOWN || cMenu == KEY_UP );
    }
    return cMenu;
}
//

// Checks input to see if mouse was moved and handles the mouse view box accordingly.
// Returns true if input requires breaking out into a game action.
bool game::handle_mouseview(input_context &ctxt, std::string &action)
{
    do {
        action = ctxt.handle_input();
        if (action == "MOUSE_MOVE") {
            int mx, my;
            if (!ctxt.get_coordinates(w_terrain, mx, my)) {
                hide_mouseview();
            } else {
                liveview.show(mx, my);
            }
        }
    } while (action == "MOUSE_MOVE"); // Freeze animation when moving the mouse

    if (action != "TIMEOUT" && ctxt.get_raw_input().get_first_input() != ERR) {
        // Keyboard event, break out of animation loop
        hide_mouseview();
        return false;
    }

    // Mouse movement or un-handled key
    return true;
}

// Hides the mouse hover box and redraws what was under it
void game::hide_mouseview()
{
    if (liveview.hide()) {
        write_msg(); // Redraw anything hidden by mouseview
    }
}


bool game::handle_action()
{
    input_context ctxt("DEFAULTMODE");
    ctxt.register_directions();
    ctxt.register_action("ANY_INPUT");
    ctxt.register_action("COORDINATE");
    ctxt.register_action("MOUSE_MOVE");
    std::string action;

    char cGlyph = ',';
    nc_color colGlyph = c_ltblue;
    float fFactor = 0.01f;

    bool bWeatherEffect = true;
    switch(weather) {
        case WEATHER_ACID_DRIZZLE:
            cGlyph = '.';
            colGlyph = c_ltgreen;
            fFactor = 0.01f;
            break;
        case WEATHER_ACID_RAIN:
            cGlyph = ',';
            colGlyph = c_ltgreen;
            fFactor = 0.02f;
            break;
        case WEATHER_DRIZZLE:
            cGlyph = '.';
            colGlyph = c_ltblue;
            fFactor = 0.01f;
            break;
        case WEATHER_RAINY:
            cGlyph = ',';
            colGlyph = c_ltblue;
            fFactor = 0.02f;
            break;
        case WEATHER_THUNDER:
            cGlyph = '.';
            colGlyph = c_ltblue;
            fFactor = 0.02f;
            break;
        case WEATHER_LIGHTNING:
            cGlyph = ',';
            colGlyph = c_ltblue;
            fFactor = 0.04f;
            break;
        case WEATHER_SNOW:
            cGlyph = '*';
            colGlyph = c_white;
            fFactor = 0.02f;
            break;
        case WEATHER_SNOWSTORM:
            cGlyph = '*';
            colGlyph = c_white;
            fFactor = 0.04f;
            break;
        default:
            bWeatherEffect = false;
            break;
    }

    if (bWeatherEffect && OPTIONS["RAIN_ANIMATION"]) {
        int iStartX = (TERRAIN_WINDOW_WIDTH > 121) ? (TERRAIN_WINDOW_WIDTH-121)/2 : 0;
        int iStartY = (TERRAIN_WINDOW_HEIGHT > 121) ? (TERRAIN_WINDOW_HEIGHT-121)/2: 0;
        int iEndX = (TERRAIN_WINDOW_WIDTH > 121) ? TERRAIN_WINDOW_WIDTH-(TERRAIN_WINDOW_WIDTH-121)/2: TERRAIN_WINDOW_WIDTH;
        int iEndY = (TERRAIN_WINDOW_HEIGHT > 121) ? TERRAIN_WINDOW_HEIGHT-(TERRAIN_WINDOW_HEIGHT-121)/2: TERRAIN_WINDOW_HEIGHT;

        //x% of the Viewport, only shown on visible areas
        int dropCount = int(iEndX * iEndY * fFactor);
        //std::vector<std::pair<int, int> > vDrops;

        weather_printable wPrint;
        wPrint.colGlyph = colGlyph;
        wPrint.cGlyph = cGlyph;
        wPrint.wtype = weather;
        wPrint.vdrops.clear();
        wPrint.startx = iStartX;
        wPrint.starty = iStartY;
        wPrint.endx = iEndX;
        wPrint.endy = iEndY;

        /*
        Location to add rain drop animation bits! Since it refreshes w_terrain it can be added to the animation section easily
        Get tile information from above's weather information:
            WEATHER_ACID_DRIZZLE | WEATHER_ACID_RAIN = "weather_acid_drop"
            WEATHER_DRIZZLE | WEATHER_RAINY | WEATHER_THUNDER | WEATHER_LIGHTNING = "weather_rain_drop"
            WEATHER_SNOW | WEATHER_SNOWSTORM = "weather_snowflake"
        */
        int offset_x = (u.posx + u.view_offset_x) - getmaxx(w_terrain)/2;
        int offset_y = (u.posy + u.view_offset_y) - getmaxy(w_terrain)/2;

        do {
            for(int i=0; i < wPrint.vdrops.size(); i++) {
                m.drawsq(w_terrain, u,
                         //vDrops[i].first - getmaxx(w_terrain)/2 + u.posx + u.view_offset_x,
                         wPrint.vdrops[i].first + offset_x,
                         //vDrops[i].second - getmaxy(w_terrain)/2 + u.posy + u.view_offset_y,
                         wPrint.vdrops[i].second + offset_y,
                         false,
                         true,
                         u.posx + u.view_offset_x,
                         u.posy + u.view_offset_y);
            }

            //vDrops.clear();
            wPrint.vdrops.clear();

            for(int i=0; i < dropCount; i++) {
                int iRandX = rng(iStartX, iEndX-1);
                int iRandY = rng(iStartY, iEndY-1);

                if (mapRain[iRandY][iRandX]) {
                    //vDrops.push_back(std::make_pair(iRandX, iRandY));
                    wPrint.vdrops.push_back(std::make_pair(iRandX, iRandY));

                    //mvwputch(w_terrain, iRandY, iRandX, colGlyph, cGlyph);
                }
            }
            draw_weather(wPrint);

            wrefresh(w_terrain);
            inp_mngr.set_timeout(125);
        } while (handle_mouseview(ctxt, action));
        inp_mngr.set_timeout(-1);

    } else {
        while (handle_mouseview(ctxt, action)) {;}
    }

    action_id act = ACTION_NULL;
    if (action == "ANY_INPUT") {
        char ch = ctxt.get_raw_input().get_first_input();
        if (keymap.find(ch) == keymap.end()) {
            if (ch != ' ' && ch != '\n') {
                add_msg(_("Unknown command: '%c'"), ch);
            }
            return false;
        }

        act = keymap[ch];
    } else {
        // Hack to turn new movement actions back into old ones, till this whole context
        // gets updated to the new style
        if (action == "UP") {
            act = ACTION_MOVE_N;
        } else if (action == "RIGHTUP") {
            act = ACTION_MOVE_NE;
        } else if (action == "RIGHT") {
            act = ACTION_MOVE_E;
        } else if (action == "RIGHTDOWN") {
            act = ACTION_MOVE_SE;
        } else if (action == "DOWN") {
            act = ACTION_MOVE_S;
        } else if (action == "LEFTDOWN") {
            act = ACTION_MOVE_SW;
        } else if (action == "LEFT") {
            act = ACTION_MOVE_W;
        } else {
            act = ACTION_MOVE_NW;
        }
    }

// This has no action unless we're in a special game mode.
 gamemode->pre_action(this, act);

 int veh_part;
 vehicle *veh = m.veh_at(u.posx, u.posy, veh_part);
 bool veh_ctrl = veh && veh->player_in_control (&u);

 int soffset = (int)OPTIONS["MOVE_VIEW_OFFSET"];
 int soffsetr = 0 - soffset;

 int before_action_moves = u.moves;

 switch (act) {

  case ACTION_PAUSE:
   if (run_mode == 2) // Monsters around and we don't wanna pause
     add_msg(_("Monster spotted--safe mode is on! (%s to turn it off.)"),
             press_x(ACTION_TOGGLE_SAFEMODE).c_str());
   else
    u.pause(this);
   break;

  case ACTION_MOVE_N:
   moveCount++;

   if (veh_ctrl)
    pldrive(0, -1);
   else
    plmove(0, -1);
   break;

  case ACTION_MOVE_NE:
   moveCount++;

   if (veh_ctrl)
    pldrive(1, -1);
   else
    plmove(1, -1);
   break;

  case ACTION_MOVE_E:
   moveCount++;

   if (veh_ctrl)
    pldrive(1, 0);
   else
    plmove(1, 0);
   break;

  case ACTION_MOVE_SE:
   moveCount++;

   if (veh_ctrl)
    pldrive(1, 1);
   else
    plmove(1, 1);
   break;

  case ACTION_MOVE_S:
   moveCount++;

   if (veh_ctrl)
    pldrive(0, 1);
   else
   plmove(0, 1);
   break;

  case ACTION_MOVE_SW:
   moveCount++;

   if (veh_ctrl)
    pldrive(-1, 1);
   else
    plmove(-1, 1);
   break;

  case ACTION_MOVE_W:
   moveCount++;

   if (veh_ctrl)
    pldrive(-1, 0);
   else
    plmove(-1, 0);
   break;

  case ACTION_MOVE_NW:
   moveCount++;

   if (veh_ctrl)
    pldrive(-1, -1);
   else
    plmove(-1, -1);
   break;

  case ACTION_MOVE_DOWN:
   if (!u.in_vehicle)
    vertical_move(-1, false);
   break;

  case ACTION_MOVE_UP:
   if (!u.in_vehicle)
    vertical_move( 1, false);
   break;

  case ACTION_CENTER:
   u.view_offset_x = 0;
   u.view_offset_y = 0;
   break;

  case ACTION_SHIFT_N:
   u.view_offset_y += soffsetr;
   break;

  case ACTION_SHIFT_NE:
   u.view_offset_x += soffset;
   u.view_offset_y += soffsetr;
   break;

  case ACTION_SHIFT_E:
   u.view_offset_x += soffset;
   break;

  case ACTION_SHIFT_SE:
   u.view_offset_x += soffset;
   u.view_offset_y += soffset;
   break;

  case ACTION_SHIFT_S:
   u.view_offset_y += soffset;
   break;

  case ACTION_SHIFT_SW:
   u.view_offset_x += soffsetr;
   u.view_offset_y += soffset;
   break;

  case ACTION_SHIFT_W:
   u.view_offset_x += soffsetr;
   break;

  case ACTION_SHIFT_NW:
   u.view_offset_x += soffsetr;
   u.view_offset_y += soffsetr;
   break;

  case ACTION_OPEN:
   open();
   break;

  case ACTION_CLOSE:
   close();
   break;

  case ACTION_SMASH:
   if (veh_ctrl)
    handbrake();
   else
    smash();
   break;

  case ACTION_EXAMINE:
   examine();
   break;

  case ACTION_ADVANCEDINV:
   advanced_inv();
   break;

  case ACTION_PICKUP:
   pickup(u.posx, u.posy, 1);
   break;

  case ACTION_GRAB:
   grab();
   break;

  case ACTION_BUTCHER:
   butcher();
   break;

  case ACTION_CHAT:
   chat();
   break;

  case ACTION_LOOK:
   look_around();
   break;

  case ACTION_PEEK:
   peek();
   break;

  case ACTION_LIST_ITEMS: {
    int iRetItems = -1;
    int iRetMonsters = -1;
    int startas = uistate.list_item_mon;
    do {
        if ( startas != 2 ) { // last mode 2 = list_monster
            startas = 0;      // but only for the first bit of the loop
        iRetItems = list_items();
        } else {
            iRetItems = -2;   // so we'll try list_items if list_monsters found 0
        }
        if (iRetItems != -1 || startas == 2 ) {
            startas = 0;
            iRetMonsters = list_monsters();
            if ( iRetMonsters == 2 ) {
                iRetItems = -1; // will fire, exit loop
            } else if ( iRetMonsters == -1 && iRetItems == -2 ) {
                iRetItems = -1; // exit if requested on list_monsters firstrun
        }
        }
    } while (iRetItems != -1 && iRetMonsters != -1 && !(iRetItems == 0 && iRetMonsters == 0));

    if (iRetItems == 0 && iRetMonsters == 0) {
        add_msg(_("You dont see any items or monsters around you!"));
    } else if ( iRetMonsters == 2 ) {
        refresh_all();
        plfire(false);
    }
  } break;


  case ACTION_INVENTORY: {
   int cMenu = ' ';
   do {
     char chItem = inv(_("Inventory:"));
     cMenu=inventory_item_menu(chItem);
   } while (cMenu == ' ' || cMenu == '.' || cMenu == 'q' || cMenu == '\n' ||
            cMenu == KEY_ESCAPE || cMenu == KEY_LEFT || cMenu == '=' );
   refresh_all();
  } break;

  case ACTION_COMPARE:
   compare();
   break;

  case ACTION_ORGANIZE:
   reassign_item();
   break;

  case ACTION_USE:
   use_item();
   break;

  case ACTION_USE_WIELDED:
   use_wielded_item();
   break;

  case ACTION_WEAR:
   wear();
   break;

  case ACTION_TAKE_OFF:
   takeoff();
   break;

  case ACTION_EAT:
   eat();
   break;

  case ACTION_READ:
   read();
   break;

  case ACTION_WIELD:
   wield();
   break;

  case ACTION_PICK_STYLE:
   u.pick_style(this);
   refresh_all();
   break;

  case ACTION_RELOAD:
   reload();
   break;

  case ACTION_UNLOAD:
   unload(u.weapon);
   break;

  case ACTION_THROW:
   plthrow();
   break;

  case ACTION_FIRE:
   plfire(false);
   break;

  case ACTION_FIRE_BURST:
   plfire(true);
   break;

  case ACTION_SELECT_FIRE_MODE:
   u.weapon.next_mode();
   break;

  case ACTION_DROP:
   drop();
   break;

  case ACTION_DIR_DROP:
   drop_in_direction();
   break;

  case ACTION_BIONICS:
   u.power_bionics(this);
   refresh_all();
   break;

  case ACTION_SORT_ARMOR:
    u.sort_armor(this);
    refresh_all();
    break;

  case ACTION_WAIT:
   wait();
   if (veh_ctrl) {
    veh->turret_mode++;
    if (veh->turret_mode > 1)
     veh->turret_mode = 0;
   }
   break;

  case ACTION_CRAFT:
   craft();
   break;

  case ACTION_RECRAFT:
   recraft();
   break;

  case ACTION_LONGCRAFT:
   long_craft();
   break;

  case ACTION_DISASSEMBLE:
   if (u.in_vehicle)
    add_msg(_("You can't disassemble items while in vehicle."));
   else
    disassemble();
   break;

  case ACTION_CONSTRUCT:
   if (u.in_vehicle)
    add_msg(_("You can't construct while in vehicle."));
   else
    construction_menu();
   break;

  case ACTION_SLEEP:
    if (veh_ctrl)
    {
        add_msg(_("Vehicle control has moved, %s"),
        press_x(ACTION_CONTROL_VEHICLE, _("new binding is "), _("new default binding is '^'.")).c_str());

    }
    else
    {
        uimenu as_m;
        as_m.text = _("Are you sure you want to sleep?");
        as_m.entries.push_back(uimenu_entry(0, true, (OPTIONS["FORCE_CAPITAL_YN"]?'Y':'y'), _("Yes.")) );

        if (OPTIONS["SAVE_SLEEP"])
        {
            as_m.entries.push_back(uimenu_entry(1,
            (moves_since_last_save || item_exchanges_since_save),
            (OPTIONS["FORCE_CAPITAL_YN"]?'S':'s'),
            _("Yes, and save game before sleeping.") ));
        }

        as_m.entries.push_back(uimenu_entry(2, true, (OPTIONS["FORCE_CAPITAL_YN"]?'N':'n'), _("No.")) );

        if (u.has_item_with_flag("ALARMCLOCK"))
        {
            as_m.entries.push_back(uimenu_entry(3, true, '3', _("Set alarm to wake up in 3 hours.") ));
            as_m.entries.push_back(uimenu_entry(4, true, '4', _("Set alarm to wake up in 4 hours.") ));
            as_m.entries.push_back(uimenu_entry(5, true, '5', _("Set alarm to wake up in 5 hours.") ));
            as_m.entries.push_back(uimenu_entry(6, true, '6', _("Set alarm to wake up in 6 hours.") ));
            as_m.entries.push_back(uimenu_entry(7, true, '7', _("Set alarm to wake up in 7 hours.") ));
            as_m.entries.push_back(uimenu_entry(8, true, '8', _("Set alarm to wake up in 8 hours.") ));
            as_m.entries.push_back(uimenu_entry(9, true, '9', _("Set alarm to wake up in 9 hours.") ));
        }

        as_m.query(); /* calculate key and window variables, generate window, and loop until we get a valid answer */

        bool bSleep = false;
        if (as_m.ret == 0)
        {
            bSleep = true;
        }
        else if (as_m.ret == 1)
        {
            quicksave();
            bSleep = true;
        }
        else if (as_m.ret >= 3 && as_m.ret <= 9)
        {
            u.add_disease("alarm_clock", 600*as_m.ret);
            bSleep = true;
        }

        if (bSleep)
        {
            u.moves = 0;
            u.try_to_sleep(this);
        }
    }
    break;

  case ACTION_CONTROL_VEHICLE:
   control_vehicle();
   break;

  case ACTION_TOGGLE_SAFEMODE:
   if (run_mode == 0 ) {
    run_mode = 1;
    mostseen = 0;
    add_msg(_("Safe mode ON!"));
   } else {
    turnssincelastmon = 0;
    run_mode = 0;
    if (autosafemode)
    add_msg(_("Safe mode OFF! (Auto safe mode still enabled!)"));
    else
    add_msg(_("Safe mode OFF!"));
   }
   break;

  case ACTION_TOGGLE_AUTOSAFE:
   if (autosafemode) {
    add_msg(_("Auto safe mode OFF!"));
    autosafemode = false;
   } else {
    add_msg(_("Auto safe mode ON"));
    autosafemode = true;
   }
   break;

  case ACTION_IGNORE_ENEMY:
   if (run_mode == 2) {
    add_msg(_("Ignoring enemy!"));
    for(int i=0; i < new_seen_mon.size(); i++) {
        monster &z = _active_monsters[new_seen_mon[i]];
        z.ignoring = rl_dist( point(u.posx, u.posy), z.pos() );
    }
    run_mode = 1;
   }
   break;

  case ACTION_SAVE:
   if (query_yn(_("Save and quit?"))) {
    save();
    u.moves = 0;
    uquit = QUIT_SAVED;
    MAPBUFFER.make_volatile();
   }
   break;

  case ACTION_QUICKSAVE:
    quicksave();
    return false;

  case ACTION_QUIT:
    if (query_yn(_("Commit suicide?"))) {
        if (query_yn(_("REALLY commit suicide?"))) {
            u.moves = 0;
            place_corpse();
            uquit = QUIT_SUICIDE;
        }
    }
    break;

  case ACTION_PL_INFO:
   u.disp_info(this);
   refresh_all();
   break;

  case ACTION_MAP:
   draw_overmap();
   break;

  case ACTION_MISSIONS:
   list_missions();
   break;

  case ACTION_KILLS:
   disp_kills();
   break;

  case ACTION_FACTIONS:
   list_factions(_("FACTIONS:"));
   break;

  case ACTION_MORALE:
   u.disp_morale(this);
   refresh_all();
   break;

  case ACTION_MESSAGES:
   msg_buffer();
   break;

  case ACTION_HELP:
   display_help();
   refresh_all();
   break;

  case ACTION_DEBUG:
   debug();
   break;

  case ACTION_DISPLAY_SCENT:
   display_scent();
   break;

  case ACTION_TOGGLE_DEBUGMON:
   debugmon = !debugmon;
   if (debugmon) {
    add_msg(_("Debug messages ON!"));
   } else {
    add_msg(_("Debug messages OFF!"));
   }
   break;
 }

 gamemode->post_action(this, act);

 u.movecounter = before_action_moves - u.moves;
 dbg(D_INFO) << string_format("%s: [%d] %d - %d = %d",action_ident(act).c_str(),int(turn),before_action_moves,u.movecounter,u.moves);
 return true;
}

#define SCENT_RADIUS 40

int& game::scent(int x, int y)
{
  if (x < (SEEX * MAPSIZE / 2) - SCENT_RADIUS || x >= (SEEX * MAPSIZE / 2) + SCENT_RADIUS ||
      y < (SEEY * MAPSIZE / 2) - SCENT_RADIUS || y >= (SEEY * MAPSIZE / 2) + SCENT_RADIUS) {
  nulscent = 0;
  return nulscent; // Out-of-bounds - null scent
 }
 return grscent[x][y];
}

void game::update_scent()
{
 int newscent[SEEX * MAPSIZE][SEEY * MAPSIZE];
 int scale[SEEX * MAPSIZE][SEEY * MAPSIZE];
 if (!u.has_active_bionic("bio_scent_mask"))
  grscent[u.posx][u.posy] = u.scent;

 for (int x = u.posx - SCENT_RADIUS; x <= u.posx + SCENT_RADIUS; x++) {
  for (int y = u.posy - SCENT_RADIUS; y <= u.posy + SCENT_RADIUS; y++) {
   const int move_cost = m.move_cost_ter_furn(x, y);
   const bool is_bashable = m.has_flag("BASHABLE", x, y);
   newscent[x][y] = 0;
   scale[x][y] = 1;
   if (move_cost != 0 || is_bashable) {
    int squares_used = 0;
    const int this_field = grscent[x][y];
    /*
    for (int i = x - 1; i <= x + 1; i++) {
        for (int j = y - 1; j <= y + 1; j++) {
           const int scent = grscent[i][j];
           newscent[x][y] += (scent >= this_field) * scent;
           squares_used += (scent >= this_field);
        }
    }
    */
    // Unrolled for performance.  The above block is the rolled up equivalent.
    newscent[x][y] += grscent[x - 1] [y - 1] * (grscent  [x - 1] [y - 1] >= this_field);
    squares_used +=   grscent[x - 1] [y - 1] >= this_field;
    newscent[x][y] += grscent[x - 1] [y]     * (grscent  [x - 1] [y]     >= this_field);
    squares_used +=   grscent[x - 1] [y]     >= this_field;
    newscent[x][y] += grscent[x - 1] [y + 1] * (grscent  [x - 1] [y + 1] >= this_field);
    squares_used +=   grscent[x - 1] [y + 1] >= this_field;
    newscent[x][y] += grscent[x]     [y - 1] * (grscent  [x]     [y - 1] >= this_field);
    squares_used +=   grscent[x]     [y - 1] >= this_field;
    newscent[x][y] += grscent[x]     [y]     * (grscent  [x]     [y]     >= this_field);
    squares_used +=   grscent[x]     [y]     >= this_field;
    newscent[x][y] += grscent[x]     [y + 1] * (grscent  [x]     [y + 1] >= this_field);
    squares_used +=   grscent[x]     [y + 1] >= this_field;
    newscent[x][y] += grscent[x + 1] [y - 1] * (grscent  [x + 1] [y - 1] >= this_field);
    squares_used +=   grscent[x + 1] [y - 1] >= this_field;
    newscent[x][y] += grscent[x + 1] [y]     * (grscent  [x + 1] [y]     >= this_field);
    squares_used +=   grscent[x + 1] [y]     >= this_field;
    newscent[x][y] += grscent[x + 1] [y + 1] * (grscent  [x + 1] [y + 1] >= this_field);
    squares_used +=   grscent[x + 1] [y + 1] >= this_field;

    scale[x][y] += squares_used;
    int fslime = m.get_field_strength(point(x,y), fd_slime) * 10;
    if (fslime > 0 && newscent[x][y] < fslime) {
        newscent[x][y] = fslime;
    }
    if (newscent[x][y] > 10000)
    {
     dbg(D_ERROR) << "game:update_scent: Wacky scent at " << x << ","
                  << y << " (" << newscent[x][y] << ")";
     debugmsg("Wacky scent at %d, %d (%d)", x, y, newscent[x][y]);
     newscent[x][y] = 0; // Scent should never be higher
    }
    //Greatly reduce scent for bashable barriers, even more for ductaped barriers
    if( move_cost == 0 && is_bashable)
    {
        if( m.has_flag("REDUCE_SCENT", x, y))
        {
            scale[x][y] *= 12;
        } else {
            scale[x][y] *= 4;
        }
    }
   }
  }
 }
 // Simultaneously copy the scent values back and scale them down based on factors determined in
 // the first loop.
 for (int x = u.posx - SCENT_RADIUS; x <= u.posx + SCENT_RADIUS; x++) {
     for (int y = u.posy - SCENT_RADIUS; y <= u.posy + SCENT_RADIUS; y++) {
         grscent[x][y] = newscent[x][y] / scale[x][y];
     }
 }
}

bool game::is_game_over()
{
    if (uquit == QUIT_SUICIDE){
        if (u.in_vehicle)
            g->m.unboard_vehicle(u.posx, u.posy);
        std::stringstream playerfile;
        playerfile << world_generator->active_world->world_path << "/" << base64_encode(u.name) << ".sav";
        DebugLog() << "Unlinking player file: <"<< playerfile.str() << "> -- ";
        bool ok = (unlink(playerfile.str().c_str()) == 0);
        DebugLog() << (ok?"SUCCESS":"FAIL") << "\n";
        return true;
    }
    if (uquit != QUIT_NO){
        return true;
    }
    for (int i = 0; i <= hp_torso; i++){
        if (u.hp_cur[i] < 1) {
            if (u.in_vehicle)
                g->m.unboard_vehicle(u.posx, u.posy);
            place_corpse();
            std::stringstream playerfile;
            playerfile << world_generator->active_world->world_path << "/" << base64_encode(u.name) << ".sav";
            DebugLog() << "Unlinking player file: <"<< playerfile.str() << "> -- ";
            bool ok = (unlink(playerfile.str().c_str()) == 0);
            DebugLog() << (ok?"SUCCESS":"FAIL") << "\n";
            uquit = QUIT_DIED;
            return true;
        }
    }
    return false;
}

void game::place_corpse()
{
  std::vector<item *> tmp = u.inv_dump();
  item your_body;
  your_body.make_corpse(itypes["corpse"], GetMType("mon_null"), turn);
  your_body.name = u.name;
  for (int i = 0; i < tmp.size(); i++)
    m.add_item_or_charges(u.posx, u.posy, *(tmp[i]));
  for (int i = 0; i < u.num_bionics(); i++) {
    bionic &b = u.bionic_at_index(i);
    if (itypes.find(b.id) != itypes.end()) {
      your_body.contents.push_back(item(itypes[b.id], turn));
    }
  }
  int pow = u.max_power_level;
  while (pow >= 4) {
    if (pow % 4 != 0 && pow >= 10){
      pow -= 10;
      your_body.contents.push_back(item(itypes["bio_power_storage_mkII"], turn));
    } else {
      pow -= 4;
      your_body.contents.push_back(item(itypes["bio_power_storage"], turn));
    }
  }
  m.add_item_or_charges(u.posx, u.posy, your_body);
}

void game::death_screen()
{
    gamemode->game_over(this);

#if (defined _WIN32 || defined __WIN32__)
    WIN32_FIND_DATA FindFileData;
    HANDLE hFind;
    TCHAR Buffer[MAX_PATH];

    GetCurrentDirectory(MAX_PATH, Buffer);
    SetCurrentDirectory("save");
    std::stringstream playerfile;
    playerfile << base64_encode(u.name) << "*";
    hFind = FindFirstFile(playerfile.str().c_str(), &FindFileData);
    if(INVALID_HANDLE_VALUE != hFind) {
        do {
            DeleteFile(FindFileData.cFileName);
        } while(FindNextFile(hFind, &FindFileData) != 0);
        FindClose(hFind);
    }
    SetCurrentDirectory(Buffer);
#else
    DIR *save_dir = opendir("save");
    struct dirent *save_dirent = NULL;
    if(save_dir != NULL && 0 == chdir("save"))
    {
        while ((save_dirent = readdir(save_dir)) != NULL)
        {
            std::string name_prefix = save_dirent->d_name;
            std::string tmpname = base64_encode(u.name);
            name_prefix = name_prefix.substr(0,tmpname.length());

            if (tmpname == name_prefix)
            {
                std::string graveyard_path( "../graveyard/" );
                mkdir( graveyard_path.c_str(), 0777 );
                graveyard_path.append( save_dirent->d_name );
                (void)rename( save_dirent->d_name, graveyard_path.c_str() );
            }
        }
        (void)chdir("..");
        (void)closedir(save_dir);
    }
#endif

    const std::string sText = _("GAME OVER - Press Spacebar to Quit");

    WINDOW *w_death = newwin(5, 6+sText.size(), (TERMY-5)/2, (TERMX+6-sText.size())/2);

    wborder(w_death, LINE_XOXO, LINE_XOXO, LINE_OXOX, LINE_OXOX,
                     LINE_OXXO, LINE_OOXX, LINE_XXOO, LINE_XOOX );

    mvwprintz(w_death, 2, 3, c_ltred, sText.c_str());
    wrefresh(w_death);
    refresh();
    InputEvent input;
    do
        input = get_input();
    while(input != Cancel && input != Close && input != Confirm);
    delwin(w_death);

    msg_buffer();
    disp_kills();
}


bool game::load_master(std::string worldname)
{
 std::ifstream fin;
 std::string data;
 std::stringstream datafile;
 datafile << world_generator->all_worlds[worldname]->world_path << "/master.gsav";
 fin.open(datafile.str().c_str());
 if (!fin.is_open())
  return false;

unserialize_master(fin);
 fin.close();
 return true;
}

void game::load_uistate(std::string worldname) {
    std::stringstream savefile;
    savefile << world_generator->all_worlds[worldname]->world_path << "/uistate.json";

    std::ifstream fin;
    fin.open(savefile.str().c_str(), std::ifstream::in | std::ifstream::binary);
    if(!fin.good()) {
        fin.close();
        return;
    }
    try {
        JsonIn jsin(&fin);
        JsonObject jo = jsin.get_object();
        uistate.deserialize(jo);
    } catch (std::string e) {
<<<<<<< HEAD
        debugmsg("%s: %s", artifactfile.str().c_str(), e.c_str());
    }

    file_test.close();
    }

void game::load_artifacts_from_file(std::ifstream *f)
    {
    // read artifacts from json array in artifacts.gsav
    JsonIn artifact_json(f);
    artifact_json.start_array();
    while (!artifact_json.end_array()) {
        JsonObject jo = artifact_json.get_object();

        std::string id = jo.get_string("id");
        unsigned int price = jo.get_int("price");
        std::string name = jo.get_string("name");
        std::string description = jo.get_string("description");
        char sym = jo.get_int("sym");
        nc_color color = int_to_color(jo.get_int("color"));
        std::string m1 = jo.get_string("m1");
        std::string m2 = jo.get_string("m2");
        unsigned int volume = jo.get_int("volume");
        unsigned int weight = jo.get_int("weight");
        signed char melee_dam = jo.get_int("melee_dam");
        signed char melee_cut = jo.get_int("melee_cut");
        signed char m_to_hit = jo.get_int("m_to_hit");
        std::set<std::string> item_tags = jo.get_tags("item_flags");

        std::string type = jo.get_string("type");
        if (type == "artifact_tool") {
            unsigned int max_charges = jo.get_int("max_charges");
            unsigned int def_charges = jo.get_int("def_charges");
            unsigned char charges_per_use = jo.get_int("charges_per_use");
            unsigned char turns_per_charge = jo.get_int("turns_per_charge");
            ammotype ammo = jo.get_string("ammo");
            std::string revert_to = jo.get_string("revert_to");

            it_artifact_tool* art_type = new it_artifact_tool(
                    id, price, name, description, sym, color, m1, m2, volume,
                    weight, melee_dam, melee_cut, m_to_hit, item_tags,
                    max_charges, def_charges, charges_per_use, turns_per_charge,
                    ammo, revert_to);

            art_charge charge_type = (art_charge)jo.get_int("charge_type");

            JsonArray effects_wielded_json = jo.get_array("effects_wielded");
            std::vector<art_effect_passive> effects_wielded;
            while (effects_wielded_json.has_more()) {
                art_effect_passive effect =
                    (art_effect_passive)effects_wielded_json.next_int();
                effects_wielded.push_back(effect);
            }

            JsonArray effects_activated_json = jo.get_array("effects_activated");
            std::vector<art_effect_active> effects_activated;
            while (effects_activated_json.has_more()) {
                art_effect_active effect =
                    (art_effect_active)effects_activated_json.next_int();
                effects_activated.push_back(effect);
            }

            JsonArray effects_carried_json = jo.get_array("effects_carried");
            std::vector<art_effect_passive> effects_carried;
            while (effects_carried_json.has_more()) {
                art_effect_passive effect =
                    (art_effect_passive)effects_carried_json.next_int();
                effects_carried.push_back(effect);
            }

            art_type->charge_type = charge_type;
            art_type->effects_wielded = effects_wielded;
            art_type->effects_activated = effects_activated;
            art_type->effects_carried = effects_carried;

            itypes[id] = art_type;
        }
        else if (type == "artifact_armor")
        {
            unsigned char covers = jo.get_int("covers");
            signed char encumber = jo.get_int("encumber");
            unsigned char coverage = jo.get_int("coverage");
            unsigned char thickness = jo.get_int("material_thickness");
            unsigned char env_resist = jo.get_int("env_resist");
            signed char warmth = jo.get_int("warmth");
            unsigned char storage = jo.get_int("storage");
            bool power_armor = jo.get_bool("power_armor");

            it_artifact_armor* art_type = new it_artifact_armor(
                    id, price, name, description, sym, color, m1, m2, volume,
                    weight, melee_dam, melee_cut, m_to_hit, item_tags,
                    covers, encumber, coverage, thickness, env_resist, warmth,
                    storage);
            art_type->power_armor = power_armor;

            JsonArray effects_worn_json = jo.get_array("effects_worn");
            std::vector<art_effect_passive> effects_worn;
            while (effects_worn_json.has_more()) {
                art_effect_passive effect =
                    (art_effect_passive)effects_worn_json.next_int();
                effects_worn.push_back(effect);
            }
            art_type->effects_worn = effects_worn;

            itypes[id] = art_type;
        }

        jo.finish();
    }
    }
=======
        dbg(D_ERROR) << "load_uistate: " << e;
    }
    fin.close();
}
>>>>>>> 77e5f365

void game::load(std::string worldname, std::string name)
{
 std::ifstream fin;
 std::string worldpath = world_generator->all_worlds[worldname]->world_path;
 worldpath += "/";
 std::stringstream playerfile;
 playerfile << worldpath << name << ".sav";
 fin.open(playerfile.str().c_str());
// First, read in basic game state information.
 if (!fin.is_open()) {
  dbg(D_ERROR) << "game:load: No save game exists!";
  debugmsg("No save game exists!");
  return;
 }
 u = player();
 u.name = base64_decode(name);
 u.ret_null = item(itypes["null"], 0);
 u.weapon = item(itypes["null"], 0);
 unserialize(fin);
 fin.close();

 // weather
 std::string wfile = std::string( worldpath + base64_encode(u.name) + ".weather" );
 fin.open(wfile.c_str());
 if (fin.is_open()) {
     weather_log.clear();
     load_weather(fin);
 }
 fin.close();
 if ( weather_log.empty() ) { // todo: game::get_default_weather() { based on OPTION["STARTING_SEASON"]
    weather = WEATHER_CLEAR;
    temperature = 65;
    nextweather = int(turn)+300;
 }
 // log
 std::string mfile = std::string( worldpath + base64_encode(u.name) + ".log" );
 fin.open(mfile.c_str());
 if (fin.is_open()) {
      u.load_memorial_file( fin );
 }
 fin.close();
 // Now that the player's worn items are updated, their sight limits need to be
 // recalculated. (This would be cleaner if u.worn were private.)
 u.recalc_sight_limits();

 load_auto_pickup(true); // Load character auto pickup rules
 load_uistate(worldname);
// Now load up the master game data; factions (and more?)
 load_master(worldname);
 update_map(u.posx, u.posy);
 set_adjacent_overmaps(true);
 MAPBUFFER.set_dirty();
 draw();
}

//Saves all factions and missions and npcs.
void game::save_factions_missions_npcs ()
{
    std::stringstream masterfile;
    std::ofstream fout;
    masterfile << world_generator->active_world->world_path <<"/master.gsav";

    fout.open(masterfile.str().c_str());
    serialize_master(fout);
    fout.close();
}

void game::save_artifacts()
{
    std::ofstream fout;
    std::string artfilename = world_generator->active_world->world_path + "/artifacts.gsav";
    fout.open(artfilename.c_str());
    JsonOut json(&fout);
    json.start_array();
    for ( std::vector<std::string>::iterator it =
          artifact_itype_ids.begin();
          it != artifact_itype_ids.end(); ++it)
    {
        it_artifact_tool *art = dynamic_cast<it_artifact_tool*>(itypes[*it]);
        if (art) {
            json.write(*art);
        } else {
            json.write(*(dynamic_cast<it_artifact_armor*>(itypes[*it])));
        }
    }
    json.end_array();
    fout.close();
}

void game::save_maps()
{
    m.save(cur_om, turn, levx, levy, levz);
    overmap_buffer.save();
    MAPBUFFER.save();
}

void game::save_uistate() {
    std::stringstream savefile;
    savefile << world_generator->active_world->world_path << "/uistate.json";
    std::ofstream fout;
    fout.open(savefile.str().c_str());
    fout << uistate.serialize();
    fout.close();
}

void game::save()
{
 std::stringstream playerfile;
 std::ofstream fout;
 playerfile << world_generator->active_world->world_path << "/" << base64_encode(u.name);

 fout.open( std::string(playerfile.str() + ".sav").c_str() );
 serialize(fout);
 fout.close();
 // weather
 fout.open( std::string(playerfile.str() + ".weather").c_str() );
 save_weather(fout);
 fout.close();
 // log
 fout.open( std::string(playerfile.str() + ".log").c_str() );
 fout << u.dump_memorial();
 fout.close();
 //factions, missions, and npcs, maps and artifact data is saved in cleanup_at_end()
 save_auto_pickup(true); // Save character auto pickup rules
 save_uistate();
}

void game::delete_world(std::string worldname, bool delete_folder)
{
    std::string worldpath = world_generator->all_worlds[worldname]->world_path;
    std::string filetmp = "";
    std::string world_opfile = "worldoptions.txt";
#if (defined _WIN32 || defined __WIN32__)
      WIN32_FIND_DATA FindFileData;
      HANDLE hFind;
      TCHAR Buffer[MAX_PATH];

      GetCurrentDirectory(MAX_PATH, Buffer);
      SetCurrentDirectory(worldpath.c_str());
      hFind = FindFirstFile("*", &FindFileData);
      if(INVALID_HANDLE_VALUE != hFind) {
       do {
        filetmp = FindFileData.cFileName;
        if (delete_folder || filetmp != world_opfile){
        DeleteFile(FindFileData.cFileName);
        }
       } while(FindNextFile(hFind, &FindFileData) != 0);
       FindClose(hFind);
      }
      SetCurrentDirectory(Buffer);
      if (delete_folder){
        RemoveDirectory(worldpath.c_str());
      }
#else
     DIR *save_dir = opendir(worldpath.c_str());
     if(save_dir != NULL)
     {
      struct dirent *save_dirent = NULL;
      while ((save_dirent = readdir(save_dir)) != NULL){
        filetmp = save_dirent->d_name;
        if (delete_folder || filetmp != world_opfile){
          (void)unlink(std::string(worldpath + "/" + filetmp).c_str());
        }
      }
      (void)closedir(save_dir);
     }
     if (delete_folder){
        remove(worldpath.c_str());
     }
#endif
}

std::vector<std::string> game::list_active_characters()
{
    std::vector<std::string> saves;
    std::vector<std::string> worldsaves = world_generator->active_world->world_saves;
    for (int i = 0; i < worldsaves.size(); ++i){
        saves.push_back(base64_decode(worldsaves[i]));
    }
    return saves;
}

/**
 * Writes information about the character out to a text file timestamped with
 * the time of the file was made. This serves as a record of the character's
 * state at the time the memorial was made (usually upon death) and
 * accomplishments in a human-readable format.
 */
void game::write_memorial_file() {

    //Open the file first
    DIR *dir = opendir("memorial");
    if (!dir) {
        #if (defined _WIN32 || defined __WIN32__)
            mkdir("memorial");
        #else
            mkdir("memorial", 0777);
        #endif
        dir = opendir("memorial");
        if (!dir) {
            dbg(D_ERROR) << "game:write_memorial_file: Unable to make memorial directory.";
            debugmsg("Could not make './memorial' directory");
            return;
        }
    }

    //To ensure unique filenames and to sort files, append a timestamp
    time_t rawtime;
    time (&rawtime);
    std::string timestamp = ctime(&rawtime);

    //Fun fact: ctime puts a \n at the end of the timestamp. Get rid of it.
    size_t end = timestamp.find_last_of('\n');
    timestamp = timestamp.substr(0, end);

    //Colons are not usable in paths, so get rid of them
    for(int index = 0; index < timestamp.size(); index++) {
        if(timestamp[index] == ':') {
            timestamp[index] = '-';
        }
    }

    std::string memorial_file_path = string_format("memorial/%s-%s.txt",
            u.name.c_str(), timestamp.c_str());

    std::ofstream memorial_file;
    memorial_file.open(memorial_file_path.c_str());

    u.memorial( memorial_file );

    if(!memorial_file.is_open()) {
      dbg(D_ERROR) << "game:write_memorial_file: Unable to open " << memorial_file_path;
      debugmsg("Could not open memorial file '%s'", memorial_file_path.c_str());
    }


    //Cleanup
    memorial_file.close();
    closedir(dir);
}

void game::advance_nextinv()
{
  if (nextinv == inv_chars.end()[-1])
    nextinv = inv_chars.begin()[0];
  else
    nextinv = inv_chars[inv_chars.find(nextinv) + 1];
}

void game::decrease_nextinv()
{
  if (nextinv == inv_chars.begin()[0])
    nextinv = inv_chars.end()[-1];
  else
    nextinv = inv_chars[inv_chars.find(nextinv) - 1];
}

void game::vadd_msg(const char* msg, va_list ap)
{
 char buff[1024];
 vsprintf(buff, msg, ap);
 std::string s(buff);
 add_msg_string(s);
}

void game::add_msg_string(const std::string &s)
{
 if (s.length() == 0)
  return;
 if (!messages.empty() && int(messages.back().turn) + 3 >= int(turn) &&
     s == messages.back().message) {
  messages.back().count++;
  messages.back().turn = turn;
  return;
 }

 if (messages.size() == 256)
  messages.erase(messages.begin());
 messages.push_back( game_message(turn, s) );
}

void game::add_msg(const char* msg, ...)
{
 va_list ap;
 va_start(ap, msg);
 vadd_msg(msg, ap);
 va_end(ap);
}

void game::add_msg_if_player(player *p, const char* msg, ...)
{
 if (p && !p->is_npc())
 {
  va_list ap;
  va_start(ap, msg);
  vadd_msg(msg, ap);
  va_end(ap);
 }
}

void game::add_msg_if_npc(player *p, const char* msg, ...)
{
    if (!p || !p->is_npc()) {
        return;
    }
    va_list ap;
    va_start(ap, msg);

    char buff[1024];
    vsprintf(buff, msg, ap);
    std::string processed_npc_string(buff);
    // These strings contain the substring <npcname>,
    // if present replace it with the actual npc name.
    size_t offset = processed_npc_string.find("<npcname>");
    if (offset != std::string::npos) {
        processed_npc_string.replace(offset, 9,  p->name);
    }
    add_msg_string(processed_npc_string);

    va_end(ap);
}

void game::add_msg_player_or_npc(player *p, const char* player_str, const char* npc_str, ...)
{
    va_list ap;
    if( !p ) {return; }

    va_start( ap, npc_str );

    if( !p->is_npc() ) {
        vadd_msg( player_str, ap );
    } else if( u_see( p ) ) {
        char buff[1024];
        vsprintf(buff, npc_str, ap);
        std::string processed_npc_string(buff);
        // These strings contain the substring <npcname>,
        // if present replace it with the actual npc name.
        size_t offset = processed_npc_string.find("<npcname>");
        if( offset != std::string::npos ) {
            processed_npc_string.replace(offset, 9,  p->name);
        }
        add_msg_string( processed_npc_string );
    }

    va_end(ap);
}

std::vector<game_message> game::recent_messages(int message_count)
{
  std::vector<game_message> backlog;
  for(int i = messages.size() - 1; i > 0 && message_count > 0; i--) {
    backlog.push_back(messages[i]);
    message_count--;
  }
  return backlog;
}

void game::add_event(event_type type, int on_turn, int faction_id, int x, int y)
{
 event tmp(type, on_turn, faction_id, x, y);
 events.push_back(tmp);
}

struct terrain {
   ter_id ter;
   terrain(ter_id tid) : ter(tid) {};
   terrain(std::string sid) {
       ter = t_null;
       if ( termap.find(sid) == termap.end() ) {
           debugmsg("terrain '%s' does not exist.",sid.c_str() );
       } else {
           ter = termap[ sid ].loadid;
       }
   };
};

bool game::event_queued(event_type type)
{
 for (int i = 0; i < events.size(); i++) {
  if (events[i].type == type)
   return true;
  }
  return false;
}
#include "savegame.h"
void game::debug()
{
 int action = menu(true, // cancelable
                   _("Debug Functions - Using these is CHEATING!"),
                   _("Wish for an item"),       // 1
                   _("Teleport - Short Range"), // 2
                   _("Teleport - Long Range"),  // 3
                   _("Reveal map"),             // 4
                   _("Spawn NPC"),              // 5
                   _("Spawn Monster"),          // 6
                   _("Check game state..."),    // 7
                   _("Kill NPCs"),              // 8
                   _("Mutate"),                 // 9
                   _("Spawn a vehicle"),        // 10
                   _("Increase all skills"),    // 11
                   _("Learn all melee styles"), // 12
                   _("Check NPC"),              // 13
                   _("Spawn Artifact"),         // 14
                   _("Spawn Clarivoyance Artifact"), //15
                   _("Map editor"), // 16
                   _("Change weather"),         // 17
                   _("Cancel"),                 // 18
                   NULL);
 int veh_num;
 std::vector<std::string> opts;
 switch (action) {
  case 1:
   wishitem(&u);
   break;

  case 2:
   teleport();
   break;

  case 3: {
        point tmp = cur_om->draw_overmap(this, levz);
        if (tmp.x != -1)
        {
            //First offload the active npcs.
            for (int i = 0; i < active_npc.size(); i++)
            {
                active_npc[i]->omx = cur_om->pos().x;
                active_npc[i]->omy = cur_om->pos().y;
                active_npc[i]->mapx = levx + (active_npc[i]->posx / SEEX);
                active_npc[i]->mapy = levy + (active_npc[i]->posy / SEEY);
                active_npc[i]->posx %= SEEX;
                active_npc[i]->posy %= SEEY;
            }
            active_npc.clear();
            clear_zombies();
            levx = tmp.x * 2 - int(MAPSIZE / 2);
            levy = tmp.y * 2 - int(MAPSIZE / 2);
            set_adjacent_overmaps(true);
            m.load(this, levx, levy, levz);
            load_npcs();
            m.spawn_monsters(this); // Static monsters
        }
    } break;
  case 4:
   debugmsg("%d radio towers", cur_om->radios.size());
   for (int i = 0; i < OMAPX; i++) {
       for (int j = 0; j < OMAPY; j++) {
           for (int k = -OVERMAP_DEPTH; k <= OVERMAP_HEIGHT; k++)
           {
               cur_om->seen(i, j, k) = true;
           }
       }
   }
   add_msg(_("Current overmap revealed."));
   break;

  case 5: {
   npc * temp = new npc();
   temp->normalize(this);
   temp->randomize(this);
   //temp.attitude = NPCATT_TALK; //not needed
   temp->spawn_at(cur_om, levx, levy, levz);
   temp->place_near(this, u.posx - 4, u.posy - 4);
   temp->form_opinion(&u);
   //temp.attitude = NPCATT_TALK;//The newly spawned npc always wants to talk. Disabled as form opinion sets the attitude.
   temp->mission = NPC_MISSION_NULL;
   int mission_index = reserve_random_mission(ORIGIN_ANY_NPC,
                                              om_location(), temp->getID());
   if (mission_index != -1)
   temp->chatbin.missions.push_back(mission_index);
   active_npc.push_back(temp);
  } break;

  case 6:
   wishmonster();
   break;

  case 7:
   popup_top(_("\
Location %d:%d in %d:%d, %s\n\
Current turn: %d; Next spawn %d.\n\
%s\n\
%d monsters exist.\n\
%d currently active NPC's.\n\
%d events planned."),
             u.posx, u.posy, levx, levy,
             oterlist[cur_om->ter(levx / 2, levy / 2, levz)].name.c_str(),
             int(turn), int(nextspawn), (!ACTIVE_WORLD_OPTIONS["RANDOM_NPC"] ? _("NPCs are going to spawn.") :
                                         _("NPCs are NOT going to spawn.")),
             num_zombies(), active_npc.size(), events.size());
   if( !active_npc.empty() ) {
       for (int i = 0; i < active_npc.size(); i++) {
           add_msg(_("%s: map (%d:%d) pos (%d:%d)"),
                   active_npc[i]->name.c_str(), active_npc[i]->mapx, active_npc[i]->mapy,
                   active_npc[i]->posx, active_npc[i]->posy);
       }
       add_msg(_("(you: %d:%d)"), u.posx, u.posy);
   }
   break;

  case 8:
   for (int i = 0; i < active_npc.size(); i++) {
    add_msg(_("%s's head implodes!"), active_npc[i]->name.c_str());
    active_npc[i]->hp_cur[bp_head] = 0;
   }
   break;

  case 9:
   wishmutate(&u);
   break;

  case 10:
   if (m.veh_at(u.posx, u.posy)) {
    dbg(D_ERROR) << "game:load: There's already vehicle here";
    debugmsg ("There's already vehicle here");
   }
   else {
    for(std::map<std::string, vehicle*>::iterator it = vtypes.begin();
             it != vtypes.end(); ++it) {
      if(it->first != "custom") {
        opts.push_back(it->second->type);
      }
    }
    opts.push_back (std::string(_("Cancel")));
    veh_num = menu_vec (false, _("Choose vehicle to spawn"), opts) + 1;
    veh_num -= 2;
    if(veh_num < opts.size() - 1) {
      //Didn't pick Cancel
      std::string selected_opt = opts[veh_num];
      vehicle* veh = m.add_vehicle (this, selected_opt, u.posx, u.posy, -90, 100, 0);
      if(veh != NULL) {
        m.board_vehicle (this, u.posx, u.posy, &u);
      }
    }
   }
   break;

  case 11: {
    wishskill(&u);
    }
    break;

  case 12:
      // TODO: Give the player martial arts.
      add_msg("Martial arts debug disabled.");
   break;

  case 13: {
   point pos = look_around();
   int npcdex = npc_at(pos.x, pos.y);
   if (npcdex == -1)
    popup(_("No NPC there."));
   else {
    std::stringstream data;
    npc *p = active_npc[npcdex];
    uimenu nmenu;
    nmenu.return_invalid = true;
    data << p->name << " " << (p->male ? _("Male") : _("Female")) << std::endl;

    data << npc_class_name(p->myclass) << "; " <<
            npc_attitude_name(p->attitude) << std::endl;
    if (p->has_destination()) {
     data << _("Destination: ") << p->goalx << ":" << p->goaly << "(" <<
             oterlist[ cur_om->ter(p->goalx, p->goaly, p->goalz) ].name << ")" << std::endl;
    } else {
     data << _("No destination.") << std::endl;
    }
    data << _("Trust: ") << p->op_of_u.trust << _(" Fear: ") << p->op_of_u.fear <<
            _(" Value: ") << p->op_of_u.value << _(" Anger: ") << p->op_of_u.anger <<
            _(" Owed: ") << p->op_of_u.owed << std::endl;

    data << _("Aggression: ") << int(p->personality.aggression) << _(" Bravery: ") <<
            int(p->personality.bravery) << _(" Collector: ") <<
            int(p->personality.collector) << _(" Altruism: ") <<
            int(p->personality.altruism) << std::endl << " " << std::endl;
    nmenu.text=data.str();
    nmenu.addentry(0,true,'s',"%s",_("Edit [s]kills"));
    nmenu.addentry(1,true,'q',"%s",_("[q]uit"));
    nmenu.selected = 0;
    nmenu.query();
    if (nmenu.ret == 0 ) {
      wishskill(p);
    }
   }
  } break;

  case 14:
  {
      point center = look_around();
      artifact_natural_property prop =
          artifact_natural_property(rng(ARTPROP_NULL + 1, ARTPROP_MAX - 1));
      m.create_anomaly(center.x, center.y, prop);
      m.spawn_artifact(center.x, center.y, new_natural_artifact(itypes, prop), 0);
  }
  break;

  case 15:
  {
      std::string artifact_name(std::string type);

      it_artifact_tool *art = new it_artifact_tool();
      artifact_tool_form_datum *info = &(artifact_tool_form_data[ARTTOOLFORM_CUBE]);
      art->name = artifact_name(info->name);
      art->color = info->color;
      art->sym = info->sym;
      art->m1 = info->m1;
      art->m2 = info->m2;
      art->volume = rng(info->volume_min, info->volume_max);
      art->weight = rng(info->weight_min, info->weight_max);
      // Set up the basic weapon type
      artifact_weapon_datum *weapon = &(artifact_weapon_data[info->base_weapon]);
      art->melee_dam = rng(weapon->bash_min, weapon->bash_max);
      art->melee_cut = rng(weapon->cut_min, weapon->cut_max);
      art->m_to_hit = rng(weapon->to_hit_min, weapon->to_hit_max);
      if( weapon->tag != "" ) {
          art->item_tags.insert(weapon->tag);
      }
      // Add an extra weapon perhaps?
      art->description = _("The architect's cube.");
      art->effects_carried.push_back(AEP_SUPER_CLAIRVOYANCE);
      art->id = itypes.size();
      itypes[art->name] = art;

      item artifact( art, 0);
      u.i_add(artifact);
  }
  break;

  case 16: {
      point coord = look_debug();
  }
  break;

  case 17: {
      const int weather_offset = 1;
      uimenu weather_menu;
      weather_menu.text = "Select new weather pattern:";
      weather_menu.return_invalid = true;
      for(int weather_id = 1; weather_id < NUM_WEATHER_TYPES; weather_id++) {
        weather_menu.addentry(weather_id + weather_offset, true, -1, weather_data[weather_id].name);
      }
      weather_menu.addentry(-10,true,'v',"View weather log");
      weather_menu.query();

      if(weather_menu.ret > 0 && weather_menu.ret < NUM_WEATHER_TYPES) {
        add_msg("%d", weather_menu.selected);

        int selected_weather = weather_menu.selected + 1;
        weather = (weather_type) selected_weather;
      } else if(weather_menu.ret == -10) {
          uimenu weather_log_menu;
          int pweather = 0;
          int cweather = 0;
          std::map<int, weather_segment>::iterator pit = weather_log.lower_bound(int(turn));
          --pit;
          if ( pit != weather_log.end() ) {
              cweather = pit->first;
          }
          if ( cweather > 5 ) {
              --pit;
              if ( pit != weather_log.end() ) {
                  pweather = pit->first;
              }
          }
          weather_log_menu.text = string_format("turn: %d, next: %d, current: %d, prev: %d",
              int(turn), int(nextweather), cweather, pweather
          );
          for(std::map<int, weather_segment>::const_iterator it = weather_log.begin(); it != weather_log.end(); ++it) {
              weather_log_menu.addentry(-1,true,-1,"%dd%dh %d %s[%d] %d",
                  it->second.deadline.days(),it->second.deadline.hours(),
                  it->first,
                  weather_data[int(it->second.weather)].name.c_str(),
                  it->second.weather,
                  (int)it->second.temperature
              );
              if ( it->first == cweather ) {
                  weather_log_menu.entries.back().text_color = c_yellow;
          }
          }
          weather_log_menu.query();
      }
  }
  break;
 }
 erase();
 refresh_all();
}

void game::mondebug()
{
 int tc;
 for (int i = 0; i < num_zombies(); i++) {
  monster &z = _active_monsters[i];
  z.debug(u);
  if (z.has_flag(MF_SEES) &&
      m.sees(z.posx(), z.posy(), u.posx, u.posy, -1, tc))
   debugmsg("The %s can see you.", z.name().c_str());
  else
   debugmsg("The %s can't see you...", z.name().c_str());
 }
}

void game::groupdebug()
{
 erase();
 mvprintw(0, 0, "OM %d : %d    M %d : %d", cur_om->pos().x, cur_om->pos().y, levx,
                                           levy);
 int dist, linenum = 1;
 for (int i = 0; i < cur_om->zg.size(); i++) {
  if (cur_om->zg[i].posz != levz) { continue; }
  dist = trig_dist(levx, levy, cur_om->zg[i].posx, cur_om->zg[i].posy);
  if (dist <= cur_om->zg[i].radius) {
   mvprintw(linenum, 0, "Zgroup %d: Centered at %d:%d, radius %d, pop %d",
            i, cur_om->zg[i].posx, cur_om->zg[i].posy, cur_om->zg[i].radius,
            cur_om->zg[i].population);
   linenum++;
  }
 }
 getch();
}

void game::draw_overmap()
{
 cur_om->draw_overmap(this, levz);
}

void game::disp_kills()
{
 WINDOW *w = newwin(FULL_SCREEN_HEIGHT, FULL_SCREEN_WIDTH,
                    (TERMY > FULL_SCREEN_HEIGHT) ? (TERMY-FULL_SCREEN_HEIGHT)/2 : 0,
                    (TERMX > FULL_SCREEN_WIDTH) ? (TERMX-FULL_SCREEN_WIDTH)/2 : 0);

 wborder(w, LINE_XOXO, LINE_XOXO, LINE_OXOX, LINE_OXOX,
            LINE_OXXO, LINE_OOXX, LINE_XXOO, LINE_XOOX );

 std::vector<mtype *> types;
 std::vector<int> count;
 for (std::map<std::string, int>::iterator kill = kills.begin(); kill != kills.end(); ++kill){
    types.push_back(MonsterGenerator::generator().get_mtype(kill->first));
    count.push_back(kill->second);
 }

 mvwprintz(w, 1, 32, c_white, _("KILL COUNT:"));

 if (types.size() == 0) {
  mvwprintz(w, 2, 2, c_white, _("You haven't killed any monsters yet!"));
  wrefresh(w);
  getch();
  werase(w);
  wrefresh(w);
  delwin(w);
  refresh_all();
  return;
 }
 int totalkills = 0;
 int hori = 1;
 int horimove = 0;
 int vert = -2;
 // display individual kill counts
 for (int i = 0; i < types.size(); i++) {
  hori = 1;
  if (i > 21) {
   hori = 28;
   vert = 20;
  }
  if( i > 43) {
   hori = 56;
   vert = 42;
  }
  mvwprintz(w, i - vert, hori, types[i]->color, "%c %s", types[i]->sym, types[i]->name.c_str());
  if (count[i] >= 10)
   horimove = -1;
  if (count[i] >= 100)
   horimove = -2;
  if (count[i] >= 1000)
   horimove = -3;
  mvwprintz(w, i - vert, hori + 22 + horimove, c_white, "%d", count[i]);
  totalkills += count[i];
  horimove = 0;
 }
 // Display total killcount at top of window
 mvwprintz(w, 1, 44, c_white, "%d", totalkills);

 wrefresh(w);
 getch();
 werase(w);
 wrefresh(w);
 delwin(w);
 refresh_all();
}

void game::disp_NPCs()
{
 WINDOW *w = newwin(FULL_SCREEN_HEIGHT, FULL_SCREEN_WIDTH,
                    (TERMY > FULL_SCREEN_HEIGHT) ? (TERMY-FULL_SCREEN_HEIGHT)/2 : 0,
                    (TERMX > FULL_SCREEN_WIDTH) ? (TERMX-FULL_SCREEN_WIDTH)/2 : 0);

 mvwprintz(w, 0, 0, c_white, _("Your position: %d:%d"), levx, levy);
 std::vector<npc*> closest;
 closest.push_back(cur_om->npcs[0]);
 for (int i = 1; i < cur_om->npcs.size(); i++) {
  if (closest.size() < 20)
   closest.push_back(cur_om->npcs[i]);
  else if (rl_dist(levx, levy, cur_om->npcs[i]->mapx, cur_om->npcs[i]->mapy) <
           rl_dist(levx, levy, closest[19]->mapx, closest[19]->mapy)) {
   for (int j = 0; j < 20; j++) {
    if (rl_dist(levx, levy, closest[j]->mapx, closest[j]->mapy) >
        rl_dist(levx, levy, cur_om->npcs[i]->mapx, cur_om->npcs[i]->mapy)) {
     closest.insert(closest.begin() + j, cur_om->npcs[i]);
     closest.erase(closest.end() - 1);
     j = 20;
    }
   }
  }
 }
 for (int i = 0; i < 20; i++)
  mvwprintz(w, i + 2, 0, c_white, "%s: %d:%d", closest[i]->name.c_str(),
            closest[i]->mapx, closest[i]->mapy);

 wrefresh(w);
 getch();
 werase(w);
 wrefresh(w);
 delwin(w);
}

faction* game::list_factions(std::string title)
{
 std::vector<faction> valfac; // Factions that we know of.
 for (int i = 0; i < factions.size(); i++) {
  if (factions[i].known_by_u)
   valfac.push_back(factions[i]);
 }
 if (valfac.size() == 0) { // We don't know of any factions!
  popup(_("You don't know of any factions.  Press Spacebar..."));
  return NULL;
 }

 WINDOW *w_list = newwin(FULL_SCREEN_HEIGHT, FULL_SCREEN_WIDTH,
                         ((TERMY > FULL_SCREEN_HEIGHT) ? (TERMY-FULL_SCREEN_HEIGHT)/2 : 0),
                         (TERMX > FULL_SCREEN_WIDTH) ? (TERMX-FULL_SCREEN_WIDTH)/2 : 0);
 WINDOW *w_info = newwin(FULL_SCREEN_HEIGHT-2, FULL_SCREEN_WIDTH-1 - MAX_FAC_NAME_SIZE,
                         1 + ((TERMY > FULL_SCREEN_HEIGHT) ? (TERMY-FULL_SCREEN_HEIGHT)/2 : 0),
                         MAX_FAC_NAME_SIZE + ((TERMX > FULL_SCREEN_WIDTH) ? (TERMX-FULL_SCREEN_WIDTH)/2 : 0));

 wborder(w_list, LINE_XOXO, LINE_XOXO, LINE_OXOX, LINE_OXOX,
                 LINE_OXXO, LINE_OOXX, LINE_XXOO, LINE_XOOX );

 int maxlength = FULL_SCREEN_WIDTH - 1 - MAX_FAC_NAME_SIZE;
 int sel = 0;

// Init w_list content
 mvwprintz(w_list, 1, 1, c_white, title.c_str());
 for (int i = 0; i < valfac.size(); i++) {
  nc_color col = (i == 0 ? h_white : c_white);
  mvwprintz(w_list, i + 2, 1, col, valfac[i].name.c_str());
 }
 wrefresh(w_list);
// Init w_info content
// fac_*_text() is in faction.cpp
 mvwprintz(w_info, 0, 0, c_white,
          _("Ranking: %s"), fac_ranking_text(valfac[0].likes_u).c_str());
 mvwprintz(w_info, 1, 0, c_white,
          _("Respect: %s"), fac_respect_text(valfac[0].respects_u).c_str());
 fold_and_print(w_info, 3, 0, maxlength, c_white, valfac[0].describe().c_str());
 wrefresh(w_info);
 InputEvent input;
 do {
  input = get_input();
  switch ( input ) {
  case DirectionS: // Move selection down
   mvwprintz(w_list, sel + 2, 1, c_white, valfac[sel].name.c_str());
   if (sel == valfac.size() - 1)
    sel = 0; // Wrap around
   else
    sel++;
   break;
  case DirectionN: // Move selection up
   mvwprintz(w_list, sel + 2, 1, c_white, valfac[sel].name.c_str());
   if (sel == 0)
    sel = valfac.size() - 1; // Wrap around
   else
    sel--;
   break;
  case Cancel:
  case Close:
   sel = -1;
   break;
  }
  if (input == DirectionS || input == DirectionN) { // Changed our selection... update the windows
   mvwprintz(w_list, sel + 2, 1, h_white, valfac[sel].name.c_str());
   wrefresh(w_list);
   werase(w_info);
// fac_*_text() is in faction.cpp
   mvwprintz(w_info, 0, 0, c_white,
            _("Ranking: %s"), fac_ranking_text(valfac[sel].likes_u).c_str());
   mvwprintz(w_info, 1, 0, c_white,
            _("Respect: %s"), fac_respect_text(valfac[sel].respects_u).c_str());
   fold_and_print(w_info, 3, 0, maxlength, c_white, valfac[sel].describe().c_str());
   wrefresh(w_info);
  }
 } while (input != Cancel && input != Confirm && input != Close);
 werase(w_list);
 werase(w_info);
 delwin(w_list);
 delwin(w_info);
 refresh_all();
 if (sel == -1)
  return NULL;
 return &(factions[valfac[sel].id]);
}

void game::list_missions()
{
 WINDOW *w_missions = newwin(FULL_SCREEN_HEIGHT, FULL_SCREEN_WIDTH,
                              (TERMY > FULL_SCREEN_HEIGHT) ? (TERMY-FULL_SCREEN_HEIGHT)/2 : 0,
                              (TERMX > FULL_SCREEN_WIDTH) ? (TERMX-FULL_SCREEN_WIDTH)/2 : 0);

 int tab = 0, selection = 0;
 InputEvent input;
 do {
  werase(w_missions);
  //draw_tabs(w_missions, tab, "ACTIVE MISSIONS", "COMPLETED MISSIONS", "FAILED MISSIONS", NULL);
  std::vector<int> umissions;
  switch (tab) {
   case 0: umissions = u.active_missions;       break;
   case 1: umissions = u.completed_missions;    break;
   case 2: umissions = u.failed_missions;       break;
  }

  for (int i = 1; i < FULL_SCREEN_WIDTH-1; i++) {
   mvwputch(w_missions, 2, i, c_ltgray, LINE_OXOX);
   mvwputch(w_missions, FULL_SCREEN_HEIGHT-1, i, c_ltgray, LINE_OXOX);

   if (i > 2 && i < FULL_SCREEN_HEIGHT-1) {
    mvwputch(w_missions, i, 0, c_ltgray, LINE_XOXO);
    mvwputch(w_missions, i, 30, c_ltgray, LINE_XOXO);
    mvwputch(w_missions, i, FULL_SCREEN_WIDTH-1, c_ltgray, LINE_XOXO);
   }
  }

  draw_tab(w_missions, 7, _("ACTIVE MISSIONS"), (tab == 0) ? true : false);
  draw_tab(w_missions, 30, _("COMPLETED MISSIONS"), (tab == 1) ? true : false);
  draw_tab(w_missions, 56, _("FAILED MISSIONS"), (tab == 2) ? true : false);

  mvwputch(w_missions, 2,  0, c_white, LINE_OXXO); // |^
  mvwputch(w_missions, 2, FULL_SCREEN_WIDTH-1, c_white, LINE_OOXX); // ^|

  mvwputch(w_missions, FULL_SCREEN_HEIGHT-1, 0, c_ltgray, LINE_XXOO); // |
  mvwputch(w_missions, FULL_SCREEN_HEIGHT-1, FULL_SCREEN_WIDTH-1, c_ltgray, LINE_XOOX); // _|

  mvwputch(w_missions, 2, 30, c_white, (tab == 1) ? LINE_XOXX : LINE_XXXX); // + || -|
  mvwputch(w_missions, FULL_SCREEN_HEIGHT-1, 30, c_white, LINE_XXOX); // _|_

  for (int i = 0; i < umissions.size(); i++) {
   mission *miss = find_mission(umissions[i]);
   nc_color col = c_white;
   if (i == u.active_mission && tab == 0)
    col = c_ltred;
   if (selection == i)
    mvwprintz(w_missions, 3 + i, 1, hilite(col), miss->name().c_str());
   else
    mvwprintz(w_missions, 3 + i, 1, col, miss->name().c_str());
  }

  if (selection >= 0 && selection < umissions.size()) {
   mission *miss = find_mission(umissions[selection]);
   mvwprintz(w_missions, 4, 31, c_white,
             miss->description.c_str());
   if (miss->deadline != 0)
    mvwprintz(w_missions, 5, 31, c_white, _("Deadline: %d (%d)"),
              miss->deadline, int(turn));
   mvwprintz(w_missions, 6, 31, c_white, _("Target: (%d, %d)   You: (%d, %d)"),
             miss->target.x, miss->target.y,
             (levx + int (MAPSIZE / 2)) / 2, (levy + int (MAPSIZE / 2)) / 2);
  } else {
   std::string nope;
   switch (tab) {
    case 0: nope = _("You have no active missions!"); break;
    case 1: nope = _("You haven't completed any missions!"); break;
    case 2: nope = _("You haven't failed any missions!"); break;
   }
   mvwprintz(w_missions, 4, 31, c_ltred, nope.c_str());
  }

  wrefresh(w_missions);
  input = get_input();
  switch (input) {
  case DirectionE:
   tab++;
   if (tab == 3)
    tab = 0;
   break;
  case DirectionW:
   tab--;
   if (tab < 0)
    tab = 2;
   break;
  case DirectionS:
   selection++;
   if (selection >= umissions.size())
    selection = 0;
   break;
  case DirectionN:
   selection--;
   if (selection < 0)
    selection = umissions.size() - 1;
   break;
  case Confirm:
   u.active_mission = selection;
   break;
  }

 } while (input != Cancel && input != Close);


 werase(w_missions);
 delwin(w_missions);
 refresh_all();
}

void game::draw()
{
    // Draw map
    werase(w_terrain);
    draw_ter();
    draw_footsteps();

    // Draw Status
    draw_HP();
    werase(w_status);
    werase(w_status2);
    if (!liveview.compact_view) {
        liveview.hide(true, true);
    }
    u.disp_status(w_status, w_status2, this);

    bool sideStyle = use_narrow_sidebar();

    WINDOW *time_window = sideStyle ? w_status2 : w_status;
    wmove(time_window, sideStyle ? 0 : 1, sideStyle ? 15 : 41);
    if ( u.has_item_with_flag("WATCH") ) {
        wprintz(time_window, c_white, turn.print_time().c_str());
    } else {
        std::vector<std::pair<char, nc_color> > vGlyphs;
        vGlyphs.push_back(std::make_pair('_', c_red));
        vGlyphs.push_back(std::make_pair('_', c_cyan));
        vGlyphs.push_back(std::make_pair('.', c_brown));
        vGlyphs.push_back(std::make_pair(',', c_blue));
        vGlyphs.push_back(std::make_pair('+', c_yellow));
        vGlyphs.push_back(std::make_pair('c', c_ltblue));
        vGlyphs.push_back(std::make_pair('*', c_yellow));
        vGlyphs.push_back(std::make_pair('C', c_white));
        vGlyphs.push_back(std::make_pair('+', c_yellow));
        vGlyphs.push_back(std::make_pair('c', c_ltblue));
        vGlyphs.push_back(std::make_pair('.', c_brown));
        vGlyphs.push_back(std::make_pair(',', c_blue));
        vGlyphs.push_back(std::make_pair('_', c_red));
        vGlyphs.push_back(std::make_pair('_', c_cyan));

        const int iHour = turn.getHour();
        wprintz(time_window, c_white, "[");
        bool bAddTrail = false;

        for (int i=0; i < 14; i+=2) {
            if (iHour >= 8+i && iHour <= 13+(i/2)) {
                wputch(time_window, hilite(c_white), ' ');

            } else if (iHour >= 6+i && iHour <= 7+i) {
                wputch(time_window, hilite(vGlyphs[i].second), vGlyphs[i].first);
                bAddTrail = true;

            } else if (iHour >= (18+i)%24 && iHour <= (19+i)%24) {
                wputch(time_window, vGlyphs[i+1].second, vGlyphs[i+1].first);

            } else if (bAddTrail && iHour >= 6+(i/2)) {
                wputch(time_window, hilite(c_white), ' ');

            } else {
                wputch(time_window, c_white, ' ');
            }
        }

        wprintz(time_window, c_white, "]");
    }

    point cur_loc = om_location();
    oter_id cur_ter = cur_om->ter(cur_loc.x, cur_loc.y, levz);
    if (cur_ter == ot_null)
    {
        if (cur_loc.x >= OMAPX && cur_loc.y >= OMAPY)
            cur_ter = om_diag->ter(cur_loc.x - OMAPX, cur_loc.y - OMAPY, levz);
        else if (cur_loc.x >= OMAPX)
            cur_ter = om_hori->ter(cur_loc.x - OMAPX, cur_loc.y, levz);
        else if (cur_loc.y >= OMAPY)
            cur_ter = om_vert->ter(cur_loc.x, cur_loc.y - OMAPY, levz);
    }

    std::string tername = oterlist[cur_ter].name;
    werase(w_location);
    mvwprintz(w_location, 0,  0, oterlist[cur_ter].color, utf8_substr(tername, 0, 14).c_str());

    if (levz < 0) {
        mvwprintz(w_location, 0, 18, c_ltgray, _("Underground"));
    } else {
        mvwprintz(w_location, 0, 18, weather_data[weather].color, weather_data[weather].name.c_str());
    }

    nc_color col_temp = c_blue;
    int display_temp = get_temperature();
    if (display_temp >= 90) {
        col_temp = c_red;
    } else if (display_temp >= 75) {
        col_temp = c_yellow;
    } else if (display_temp >= 60) {
        col_temp = c_ltgreen;
    } else if (display_temp >= 50) {
        col_temp = c_cyan;
    } else if (display_temp >  32) {
        col_temp = c_ltblue;
    }

    wprintz(w_location, col_temp, (std::string(" ") + print_temperature((float)display_temp)).c_str());
    wrefresh(w_location);

    //Safemode coloring
    WINDOW *day_window = sideStyle ? w_status2 : w_status;
    mvwprintz(day_window, 0, sideStyle ? 0 : 41, c_white, _("%s, day %d"), _(season_name[turn.get_season()].c_str()), turn.days() + 1);
    if (run_mode != 0 || autosafemode != 0) {
        int iPercent = int((turnssincelastmon*100)/OPTIONS["AUTOSAFEMODETURNS"]);
        wmove(w_status, sideStyle ? 4 : 1, getmaxx(w_status) - 4);
        const char *letters[] = {"S", "A", "F", "E"};
        for (int i = 0; i < 4; i++) {
            nc_color c = (run_mode == 0 && iPercent < (i + 1) * 25) ? c_red : c_green;
            wprintz(w_status, c, letters[i]);
        }
    }
    wrefresh(w_status);
    wrefresh(w_status2);

    std::string *graffiti = m.graffiti_at(u.posx, u.posy).contents;
    if (graffiti) {
        add_msg(_("Written here: %s"), utf8_substr(*graffiti, 0, 40).c_str());
    }

    // Draw messages
    write_msg();
}

bool game::isBetween(int test, int down, int up)
{
    if (test > down && test < up) {
        return true;
    } else {
        return false;
    }
}

void game::draw_ter(int posx, int posy)
{
 mapRain.clear();
// posx/posy default to -999
 if (posx == -999)
  posx = u.posx + u.view_offset_x;
 if (posy == -999)
  posy = u.posy + u.view_offset_y;

 ter_view_x = posx;
 ter_view_y = posy;

 m.build_map_cache(this);
 m.draw(this, w_terrain, point(posx, posy));

    // Draw monsters
    int mx, my;
    for (int i = 0; i < num_zombies(); i++) {
        monster &z = _active_monsters[i];
        my = POSY + (z.posy() - posy);
        mx = POSX + (z.posx() - posx);
        if (mx >= 0 && my >= 0 && mx < TERRAIN_WINDOW_WIDTH
                && my < TERRAIN_WINDOW_HEIGHT && u_see(&z)) {
            z.draw(w_terrain, posx, posy, false);
            mapRain[my][mx] = false;
        } else if (z.has_flag(MF_WARM)
                   && mx >= 0 && my >= 0
                   && mx < TERRAIN_WINDOW_WIDTH && my < TERRAIN_WINDOW_HEIGHT
                   && (u.has_active_bionic("bio_infrared")
                       || u.has_trait("INFRARED")
                       || u.has_trait("LIZ_IR"))
                   && m.pl_sees(u.posx,u.posy,z.posx(),z.posy(),
                                u.sight_range(DAYLIGHT_LEVEL))) {
            mvwputch(w_terrain, my, mx, c_red, '?');
        }
    }

    // Draw NPCs
    for (int i = 0; i < active_npc.size(); i++) {
        my = POSY + (active_npc[i]->posy - posy);
        mx = POSX + (active_npc[i]->posx - posx);
        if (mx >= 0 && my >= 0 && mx < TERRAIN_WINDOW_WIDTH
                && my < TERRAIN_WINDOW_HEIGHT
                && u_see(active_npc[i]->posx, active_npc[i]->posy)) {
            active_npc[i]->draw(w_terrain, posx, posy, false);
        }
    }

    if (u.has_active_bionic("bio_scent_vision")) {
        for (int realx = posx - POSX; realx <= posx + POSX; realx++) {
            for (int realy = posy - POSY; realy <= posy + POSY; realy++) {
                if (scent(realx, realy) != 0) {
                    int tempx = posx - realx, tempy = posy - realy;
                    if (!(isBetween(tempx, -2, 2) && isBetween(tempy, -2, 2))) {
                        if (mon_at(realx, realy) != -1) {
                            mvwputch(w_terrain, realy + POSY - posy,
                                     realx + POSX - posx, c_white, '?');
                        } else {
                            mvwputch(w_terrain, realy + POSY - posy,
                                     realx + POSX - posx, c_magenta, '#');
                        }
                    }
                }
            }
        }
    }

    wrefresh(w_terrain);

    if (u.has_disease("visuals") || (u.has_disease("hot_head") &&
            u.disease_intensity("hot_head") != 1)) {
        hallucinate(posx, posy);
    }
}

void game::refresh_all()
{
 m.reset_vehicle_cache();
 draw();
 draw_HP();
 wrefresh(w_messages);
 refresh();
 draw_minimap();
}

void game::draw_HP()
{
    werase(w_HP);
    int current_hp;
    nc_color color;
    std::string health_bar = "";

    // The HP window can be in "tall" mode (7x14) or "wide" mode (14x7).
    bool wide = (getmaxy(w_HP) == 7);
    int hpx = wide ? 7 : 0;
    int hpy = wide ? 0 : 1;
    int dy  = wide ? 1 : 2;
    for (int i = 0; i < num_hp_parts; i++) {
        current_hp = u.hp_cur[i];
        if (current_hp == u.hp_max[i]){
          color = c_green;
          health_bar = "|||||";
        } else if (current_hp > u.hp_max[i] * .9) {
          color = c_green;
          health_bar = "||||\\";
        } else if (current_hp > u.hp_max[i] * .8) {
          color = c_ltgreen;
          health_bar = "||||";
        } else if (current_hp > u.hp_max[i] * .7) {
          color = c_ltgreen;
          health_bar = "|||\\";
        } else if (current_hp > u.hp_max[i] * .6) {
          color = c_yellow;
          health_bar = "|||";
        } else if (current_hp > u.hp_max[i] * .5) {
          color = c_yellow;
          health_bar = "||\\";
        } else if (current_hp > u.hp_max[i] * .4) {
          color = c_ltred;
          health_bar = "||";
        } else if (current_hp > u.hp_max[i] * .3) {
          color = c_ltred;
          health_bar = "|\\";
        } else if (current_hp > u.hp_max[i] * .2) {
          color = c_red;
          health_bar = "|";
        } else if (current_hp > u.hp_max[i] * .1) {
          color = c_red;
          health_bar = "\\";
        } else if (current_hp > 0) {
          color = c_red;
          health_bar = ":";
        } else {
          color = c_ltgray;
          health_bar = "-----";
        }
        wmove(w_HP, i * dy + hpy, hpx);
        if (u.has_trait("SELFAWARE")) {
            wprintz(w_HP, color, "%3d  ", current_hp);
        } else {
            wprintz(w_HP, color, health_bar.c_str());

            //Add the trailing symbols for a not-quite-full health bar
            int bar_remainder = 5;
            while(bar_remainder > health_bar.size()){
                --bar_remainder;
                wprintz(w_HP, c_white, ".");
            }
        }
    }

    static const char *body_parts[] = { _("HEAD"), _("TORSO"), _("L ARM"),
                           _("R ARM"), _("L LEG"), _("R LEG"), _("POWER") };
    static body_part part[] = { bp_head, bp_torso, bp_arms,
                           bp_arms, bp_legs, bp_legs, num_bp};
    static int side[] = { -1, -1, 0, 1, 0, 1, -1};
    int num_parts = sizeof(body_parts) / sizeof(body_parts[0]);
    for (int i = 0; i < num_parts; i++) {
        const char *str = body_parts[i];
        wmove(w_HP, i * dy, 0);
        if (wide)
            wprintz(w_HP, limb_color(&u, part[i], side[i]), " ");
        wprintz(w_HP, limb_color(&u, part[i], side[i]), str);
        if (!wide)
            wprintz(w_HP, limb_color(&u, part[i], side[i]), ":");
    }

    int powx = hpx;
    int powy = wide ? 6 : 13;
    if (u.max_power_level == 0){
        wmove(w_HP, powy, powx);
        if (wide)
            for (int i = 0; i < 2; i++)
                wputch(w_HP, c_ltgray, LINE_OXOX);
        else
            wprintz(w_HP, c_ltgray, " --   ");
    } else {
        if (u.power_level == u.max_power_level){
            color = c_blue;
        } else if (u.power_level >= u.max_power_level * .5){
            color = c_ltblue;
        } else if (u.power_level > 0){
            color = c_yellow;
        } else {
            color = c_red;
        }
        mvwprintz(w_HP, powy, powx, color, "%-3d", u.power_level);
    }
    wrefresh(w_HP);
}

nc_color game::limb_color(player *p, body_part bp, int side, bool bleed, bool bite, bool infect)
{
    if (bp == num_bp) {
        return c_ltgray;
    }

    int color_bit = 0;
    nc_color i_color = c_ltgray;
    if (bleed && p->has_disease("bleed", bp, side)) {
        color_bit += 1;
    }
    if (bite && p->has_disease("bite", bp, side)) {
        color_bit += 10;
    }
    if (infect && p->has_disease("infected", bp, side)) {
        color_bit += 100;
    }
    switch (color_bit) {
        case 1:
            i_color = c_red;
            break;
        case 10:
            i_color = c_blue;
            break;
        case 100:
            i_color = c_green;
            break;
        case 11:
            i_color = c_magenta;
            break;
        case 101:
            i_color = c_yellow;
            break;
    }
    return i_color;
}

void game::draw_minimap()
{
 // Draw the box
 werase(w_minimap);
 mvwputch(w_minimap, 0, 0, c_white, LINE_OXXO);
 mvwputch(w_minimap, 0, 6, c_white, LINE_OOXX);
 mvwputch(w_minimap, 6, 0, c_white, LINE_XXOO);
 mvwputch(w_minimap, 6, 6, c_white, LINE_XOOX);
 for (int i = 1; i < 6; i++) {
  mvwputch(w_minimap, i, 0, c_white, LINE_XOXO);
  mvwputch(w_minimap, i, 6, c_white, LINE_XOXO);
  mvwputch(w_minimap, 0, i, c_white, LINE_OXOX);
  mvwputch(w_minimap, 6, i, c_white, LINE_OXOX);
 }

 int cursx = (levx + int(MAPSIZE / 2)) / 2;
 int cursy = (levy + int(MAPSIZE / 2)) / 2;

 bool drew_mission = false;
 point targ(-1, -1);
 if (u.active_mission >= 0 && u.active_mission < u.active_missions.size())
  targ = find_mission(u.active_missions[u.active_mission])->target;
 else
  drew_mission = true;

 if (targ.x == -1)
  drew_mission = true;

 for (int i = -2; i <= 2; i++) {
  for (int j = -2; j <= 2; j++) {
   int omx = cursx + i;
   int omy = cursy + j;
   bool seen = false;
   oter_id cur_ter = ot_null;
   long note_sym = 0;
   bool note = false;
   if (omx >= 0 && omx < OMAPX && omy >= 0 && omy < OMAPY) {
    cur_ter = cur_om->ter(omx, omy, levz);
    seen    = cur_om->seen(omx, omy, levz);
    if (cur_om->has_note(omx,omy,levz))
    {
        if (cur_om->note(omx,omy,levz)[1] == ':')
            note_sym = cur_om->note(omx,omy,levz)[0];
        note = true;
    }
   } else if ((omx < 0 || omx >= OMAPX) && (omy < 0 || omy >= OMAPY)) {
    if (omx < 0) omx += OMAPX;
    else         omx -= OMAPX;
    if (omy < 0) omy += OMAPY;
    else         omy -= OMAPY;
    cur_ter = om_diag->ter(omx, omy, levz);
    seen    = om_diag->seen(omx, omy, levz);
    if (om_diag->has_note(omx,omy,levz))
    {
        if (om_diag->note(omx,omy,levz)[1] == ':')
            note_sym = om_diag->note(omx,omy,levz)[0];
        note = true;
    }
   } else if (omx < 0 || omx >= OMAPX) {
    if (omx < 0) omx += OMAPX;
    else         omx -= OMAPX;
    cur_ter = om_hori->ter(omx, omy, levz);
    seen    = om_hori->seen(omx, omy, levz);
    if (om_hori->has_note(omx,omy,levz))
    {
        if (om_hori->note(omx,omy,levz)[1] == ':')
            note_sym = om_hori->note(omx,omy,levz)[0];
        note = true;
    }
   } else if (omy < 0 || omy >= OMAPY) {
    if (omy < 0) omy += OMAPY;
    else         omy -= OMAPY;
    cur_ter = om_vert->ter(omx, omy, levz);
    seen    = om_vert->seen(omx, omy, levz);
    if (om_vert->has_note(omx,omy,levz))
    {
        if (om_vert->note(omx,omy,levz)[1] == ':')
            note_sym = om_vert->note(omx,omy,levz)[0];
        note = true;
    }
   } else {
    dbg(D_ERROR) << "game:draw_minimap: No data loaded! omx: "
                 << omx << " omy: " << omy;
    debugmsg("No data loaded! omx: %d omy: %d", omx, omy);
   }
   nc_color ter_color = oterlist[cur_ter].color;
   long ter_sym = oterlist[cur_ter].sym;
   if (note)
   {
       ter_sym = note_sym ? note_sym : 'N';
       ter_color = c_yellow;
   }
   if (seen) {
    if (!drew_mission && targ.x == omx && targ.y == omy) {
     drew_mission = true;
     if (i != 0 || j != 0)
      mvwputch   (w_minimap, 3 + j, 3 + i, red_background(ter_color), ter_sym);
     else
      mvwputch_hi(w_minimap, 3,     3,     ter_color, ter_sym);
    } else if (i == 0 && j == 0)
     mvwputch_hi(w_minimap, 3,     3,     ter_color, ter_sym);
    else
     mvwputch   (w_minimap, 3 + j, 3 + i, ter_color, ter_sym);
   }
  }
 }

// Print arrow to mission if we have one!
 if (!drew_mission) {
  double slope;
  if (cursx != targ.x)
   slope = double(targ.y - cursy) / double(targ.x - cursx);
  if (cursx == targ.x || abs(slope) > 3.5 ) { // Vertical slope
   if (targ.y > cursy)
    mvwputch(w_minimap, 6, 3, c_red, '*');
   else
    mvwputch(w_minimap, 0, 3, c_red, '*');
  } else {
   int arrowx = 3, arrowy = 3;
   if (abs(slope) >= 1.) { // y diff is bigger!
    arrowy = (targ.y > cursy ? 6 : 0);
    arrowx = int(3 + 3 * (targ.y > cursy ? slope : (0 - slope)));
    if (arrowx < 0)
     arrowx = 0;
    if (arrowx > 6)
     arrowx = 6;
   } else {
    arrowx = (targ.x > cursx ? 6 : 0);
    arrowy = int(3 + 3 * (targ.x > cursx ? slope : (0 - slope)));
    if (arrowy < 0)
     arrowy = 0;
    if (arrowy > 6)
     arrowy = 6;
   }
   mvwputch(w_minimap, arrowy, arrowx, c_red, '*');
  }
 }

 wrefresh(w_minimap);
}

void game::hallucinate(const int x, const int y)
{
    const int rx = x - POSX;
    const int ry = y - POSY;
    for (int i = 0; i <= TERRAIN_WINDOW_WIDTH; i++) {
        for (int j = 0; j <= TERRAIN_WINDOW_HEIGHT; j++) {
            if (one_in(10)) {
                char ter_sym = terlist[m.ter(i + rx + rng(-2, 2),
                                             j + ry + rng(-2, 2))].sym;
                nc_color ter_col = terlist[m.ter(i + rx + rng(-2, 2),
                                                 j + ry + rng(-2, 2))].color;
                mvwputch(w_terrain, j, i, ter_col, ter_sym);
            }
        }
    }
    wrefresh(w_terrain);
}

float game::natural_light_level() const
{
 float ret = 0;

 if (levz >= 0) {
  ret = (float)turn.sunlight();
  ret += weather_data[weather].light_modifier;
 }

 return std::max(0.0f, ret);
}

unsigned char game::light_level()
{
 //already found the light level for now?
 if(turn == latest_lightlevel_turn)
  return latest_lightlevel;

 int ret;
 if (levz < 0) // Underground!
  ret = 1;
 else {
  ret = turn.sunlight();
  ret -= weather_data[weather].sight_penalty;
 }
 for (int i = 0; i < events.size(); i++) {
  // The EVENT_DIM event slowly dims the sky, then relights it
  // EVENT_DIM has an occurance date of turn + 50, so the first 25 dim it
  if (events[i].type == EVENT_DIM) {
   int turns_left = events[i].turn - int(turn);
   i = events.size();
   if (turns_left > 25)
    ret = (ret * (turns_left - 25)) / 25;
   else
    ret = (ret * (25 - turns_left)) / 25;
  }
 }
 if (ret < 8 && event_queued(EVENT_ARTIFACT_LIGHT))
  ret = 8;
 if(ret < 1)
  ret = 1;

 latest_lightlevel = ret;
 latest_lightlevel_turn = turn;
 return ret;
}

void game::reset_light_level()
{
 latest_lightlevel = 0;
 latest_lightlevel_turn = 0;
}

//Gets the next free ID, also used for player ID's.
int game::assign_npc_id()
{
 int ret = next_npc_id;
 next_npc_id++;
 return ret;
}

int game::assign_faction_id()
{
 int ret = next_faction_id;
 next_faction_id++;
 return ret;
}

faction* game::faction_by_id(int id)
{
 for (int i = 0; i < factions.size(); i++) {
  if (factions[i].id == id)
   return &(factions[i]);
 }
 return NULL;
}

faction* game::random_good_faction()
{
 std::vector<int> valid;
 for (int i = 0; i < factions.size(); i++) {
  if (factions[i].good >= 5)
   valid.push_back(i);
 }
 if (valid.size() > 0) {
  int index = valid[rng(0, valid.size() - 1)];
  return &(factions[index]);
 }
// No good factions exist!  So create one!
 faction newfac(assign_faction_id());
 do
  newfac.randomize();
 while (newfac.good < 5);
 newfac.id = factions.size();
 factions.push_back(newfac);
 return &(factions[factions.size() - 1]);
}

faction* game::random_evil_faction()
{
 std::vector<int> valid;
 for (int i = 0; i < factions.size(); i++) {
  if (factions[i].good <= -5)
   valid.push_back(i);
 }
 if (valid.size() > 0) {
  int index = valid[rng(0, valid.size() - 1)];
  return &(factions[index]);
 }
// No good factions exist!  So create one!
 faction newfac(assign_faction_id());
 do
  newfac.randomize();
 while (newfac.good > -5);
 newfac.id = factions.size();
 factions.push_back(newfac);
 return &(factions[factions.size() - 1]);
}

bool game::sees_u(int x, int y, int &t)
{
    int range = 0;
 int mondex = mon_at(x,y);
 if (mondex != -1) {
  monster &z = _active_monsters[mondex];
        range = z.vision_range(u.posx, u.posy);
 }

 return (!(u.has_active_bionic("bio_cloak") || u.has_active_bionic("bio_night") ||
           u.has_artifact_with(AEP_INVISIBLE)) && m.sees(x, y, u.posx, u.posy, range, t));
}

bool game::u_see(int x, int y)
{
 int wanted_range = rl_dist(u.posx, u.posy, x, y);

 bool can_see = false;
 if (wanted_range < u.clairvoyance())
  can_see = true;
 else if (wanted_range <= u.sight_range(light_level()) ||
          (wanted_range <= u.sight_range(DAYLIGHT_LEVEL) &&
            m.light_at(x, y) >= LL_LOW))
     can_see = m.pl_sees(u.posx, u.posy, x, y, wanted_range);
     if (u.has_active_bionic("bio_night") && wanted_range < 15 && wanted_range > u.sight_range(1))
        return false;

 return can_see;
}

bool game::u_see(player *p)
{
 return u_see(p->posx, p->posy);
}

bool game::u_see(monster *mon)
{
 int dist = rl_dist(u.posx, u.posy, mon->posx(), mon->posy());
 if (u.has_trait("ANTENNAE") && dist <= 3) {
  return true;
 }
 if (mon->digging() && !u.has_active_bionic("bio_ground_sonar") && dist > 1) {
  return false; // Can't see digging monsters until we're right next to them
 }
 if (m.is_divable(mon->posx(), mon->posy()) && mon->can_submerge()
         && !u.is_underwater()) {
   //Monster is in the water and submerged, and we're out of/above the water
   return false;
 }

 return u_see(mon->posx(), mon->posy());
}

bool game::pl_sees(player *p, monster *mon, int &t)
{
 // TODO: [lightmap] Allow npcs to use the lightmap
 if (mon->digging() && !p->has_active_bionic("bio_ground_sonar") &&
       rl_dist(p->posx, p->posy, mon->posx(), mon->posy()) > 1)
  return false; // Can't see digging monsters until we're right next to them
 int range = p->sight_range(light_level());
 return m.sees(p->posx, p->posy, mon->posx(), mon->posy(), range, t);
}

point game::find_item(item *it)
{
 if (u.has_item(it))
  return point(u.posx, u.posy);
 point ret = m.find_item(it);
 if (ret.x != -1 && ret.y != -1)
  return ret;
 for (int i = 0; i < active_npc.size(); i++) {
  if (active_npc[i]->inv.has_item(it))
   return point(active_npc[i]->posx, active_npc[i]->posy);
 }
 return point(-999, -999);
}

void game::remove_item(item *it)
{
 point ret;
 if (it == &u.weapon) {
  u.remove_weapon();
  return;
 }
 if (!u.inv.remove_item(it).is_null()) {
  return;
 }
 for (int i = 0; i < u.worn.size(); i++) {
  if (it == &u.worn[i]) {
   u.worn.erase(u.worn.begin() + i);
   return;
  }
 }
 ret = m.find_item(it);
 if (ret.x != -1 && ret.y != -1) {
  for (int i = 0; i < m.i_at(ret.x, ret.y).size(); i++) {
   if (it == &m.i_at(ret.x, ret.y)[i]) {
    m.i_rem(ret.x, ret.y, i);
    return;
   }
  }
 }
 for (int i = 0; i < active_npc.size(); i++) {
  if (it == &active_npc[i]->weapon) {
   active_npc[i]->remove_weapon();
   return;
  }
  if (!active_npc[i]->inv.remove_item(it).is_null()) {
   return;
  }
  for (int j = 0; j < active_npc[i]->worn.size(); j++) {
   if (it == &active_npc[i]->worn[j]) {
    active_npc[i]->worn.erase(active_npc[i]->worn.begin() + j);
    return;
   }
  }
 }
}

bool vector_has(std::vector<std::string> vec, std::string test)
{
    for (int i = 0; i < vec.size(); ++i){
        if (vec[i] == test){
            return true;
        }
    }
    return false;
}

bool vector_has(std::vector<int> vec, int test)
{
 for (int i = 0; i < vec.size(); i++) {
  if (vec[i] == test)
   return true;
 }
 return false;
}

bool game::is_hostile_nearby()
{
    int distance = (OPTIONS["SAFEMODEPROXIMITY"] <= 0) ? 60 : OPTIONS["SAFEMODEPROXIMITY"];
    return is_hostile_within(distance);
}

bool game::is_hostile_very_close()
{
    return is_hostile_within(dangerous_proximity);
}

bool game::is_hostile_within(int distance){
    for (int i = 0; i < num_zombies(); i++) {
        monster &z = _active_monsters[i];
        if (!u_see(&z))
            continue;

        monster_attitude matt = z.attitude(&u);
        if (MATT_ATTACK != matt && MATT_FOLLOW != matt)
            continue;

        int mondist = rl_dist(u.posx, u.posy, z.posx(), z.posy());
        if (mondist <= distance)
            return true;
    }

    for (int i = 0; i < active_npc.size(); i++) {
        point npcp(active_npc[i]->posx, active_npc[i]->posy);

        if (!u_see(npcp.x, npcp.y))
            continue;

        if (active_npc[i]->attitude != NPCATT_KILL)
            continue;

        if (rl_dist(u.posx, u.posy, npcp.x, npcp.y) <= distance)
                return true;
    }

    return false;
}

// Print monster info to the given window, and return the lowest row (0-indexed)
// to which we printed. This is used to share a window with the message log and
// make optimal use of space.
int game::mon_info(WINDOW *w)
{
    const int width = getmaxx(w);
    const int maxheight = 12;
    const int startrow = use_narrow_sidebar() ? 1 : 0;

    int buff;
    std::string sbuff;
    int newseen = 0;
    const int iProxyDist = (OPTIONS["SAFEMODEPROXIMITY"] <= 0) ? 60 : OPTIONS["SAFEMODEPROXIMITY"];
    int newdist = 4096;
    int newtarget = -1;
    // 7 0 1    unique_types uses these indices;
    // 6 8 2    0-7 are provide by direction_from()
    // 5 4 3    8 is used for local monsters (for when we explain them below)
    std::vector<int> unique_types[9];
    std::vector<std::string> unique_mons[9];
    // dangerous_types tracks whether we should print in red to warn the player
    bool dangerous[8];
    for (int i = 0; i < 8; i++)
        dangerous[i] = false;

    direction dir_to_mon, dir_to_npc;
    int viewx = u.posx + u.view_offset_x;
    int viewy = u.posy + u.view_offset_y;
    new_seen_mon.clear();

    for (int i = 0; i < num_zombies(); i++) {
        monster &z = _active_monsters[i];
        if (u_see(&z) && !z.type->has_flag(MF_VERMIN)) {
            dir_to_mon = direction_from(viewx, viewy, z.posx(), z.posy());
            int index;
            int mx = POSX + (z.posx() - viewx);
            int my = POSY + (z.posy() - viewy);
            if (mx >= 0 && my >= 0 && mx < TERRAIN_WINDOW_WIDTH && my < TERRAIN_WINDOW_HEIGHT) {
                index = 8;
            } else {
                index = dir_to_mon;
            }

            monster_attitude matt = z.attitude(&u);
            if (MATT_ATTACK == matt || MATT_FOLLOW == matt) {
                int j;
                if (index < 8 && sees_u(z.posx(), z.posy(), j))
                    dangerous[index] = true;

                int mondist = rl_dist(u.posx, u.posy, z.posx(), z.posy());
                if (mondist <= iProxyDist) {
                    bool passmon = false;

                    if ( z.ignoring > 0 ) {
                        if ( run_mode != 1 ) {
                            z.ignoring = 0;
                        } else if ( mondist > z.ignoring / 2 || mondist < 6 ) {
                            passmon = true;
                        }
                    }
                    if (!passmon) {
                        newseen++;
                        new_seen_mon.push_back(i);
                        if ( mondist < newdist ) {
                            newdist = mondist; // todo: prioritize dist * attack+follow > attack > follow
                            newtarget = i; // todo: populate alt targeting map
                        }
                    }
                }
            }

            if (!vector_has(unique_mons[dir_to_mon], z.type->id))
                unique_mons[index].push_back(z.type->id);
        }
    }

    for (int i = 0; i < active_npc.size(); i++) {
        point npcp(active_npc[i]->posx, active_npc[i]->posy);
        if (u_see(npcp.x, npcp.y)) { // TODO: NPC invis
            if (active_npc[i]->attitude == NPCATT_KILL)
                if (rl_dist(u.posx, u.posy, npcp.x, npcp.y) <= iProxyDist)
                    newseen++;

            dir_to_npc = direction_from(viewx, viewy, npcp.x, npcp.y);
            int index;
            int mx = POSX + (npcp.x - viewx);
            int my = POSY + (npcp.y - viewy);
            if (mx >= 0 && my >= 0 && mx < TERRAIN_WINDOW_WIDTH && my < TERRAIN_WINDOW_HEIGHT) {
                index = 8;
            } else {
                index = dir_to_npc;
            }

            unique_types[index].push_back(-1 - i);
        }
    }

    if (newseen > mostseen) {
        cancel_activity_query(_("Monster spotted!"));
        turnssincelastmon = 0;
        if (run_mode == 1) {
            run_mode = 2; // Stop movement!
            if ( last_target == -1 && newtarget != -1 ) {
                last_target = newtarget;
            }
        }
    } else if (autosafemode && newseen == 0) { // Auto-safemode
        turnssincelastmon++;
        if (turnssincelastmon >= OPTIONS["AUTOSAFEMODETURNS"] && run_mode == 0)
            run_mode = 1;
    }

    if (newseen == 0 && run_mode == 2)
        run_mode = 1;

    mostseen = newseen;

    // Print the direction headings
    // Reminder:
    // 7 0 1    unique_types uses these indices;
    // 6 8 2    0-7 are provide by direction_from()
    // 5 4 3    8 is used for local monsters (for when we explain them below)

    const char *dir_labels[] = {
        _("North:"), _("NE:"), _("East:"), _("SE:"),
        _("South:"), _("SW:"), _("West:"), _("NW:") };
    int widths[8];
    for (int i = 0; i < 8; i++) {
        widths[i] = utf8_width(dir_labels[i]);
    }
    int xcoords[8];
    const int ycoords[] = { 0, 0, 1, 2, 2, 2, 1, 0 };
    xcoords[0] = xcoords[4] = width / 3;
    xcoords[1] = xcoords[3] = xcoords[2] = (width / 3) * 2;
    xcoords[5] = xcoords[6] = xcoords[7] = 0;
    for (int i = 0; i < 8; i++) {
        nc_color c = unique_types[i].empty() && unique_mons[i].empty() ? c_dkgray
                   : (dangerous[i] ? c_ltred : c_ltgray);
        mvwprintz(w, ycoords[i] + startrow, xcoords[i], c, dir_labels[i]);
    }

    // Print the symbols of all monsters in all directions.
    for (int i = 0; i < 8; i++) {
        int symroom;
        point pr(xcoords[i] + widths[i] + 1, ycoords[i] + startrow);

        // The list of symbols needs a space on each end.
        symroom = (width / 3) - widths[i] - 2;
        const int typeshere_npc = unique_types[i].size();
        const int typeshere_mon = unique_mons[i].size();
        const int typeshere = typeshere_mon + typeshere_npc;
        for (int j = 0; j < typeshere && j < symroom; j++) {
            nc_color c;
            char sym;
            if (symroom < typeshere && j == symroom - 1) {
                // We've run out of room!
                c = c_white;
                sym = '+';
            } else if (j < typeshere_npc){
                buff = unique_types[i][j];
                switch (active_npc[(buff + 1) * -1]->attitude) {
                    case NPCATT_KILL:   c = c_red;     break;
                    case NPCATT_FOLLOW: c = c_ltgreen; break;
                    case NPCATT_DEFEND: c = c_green;   break;
                    default:            c = c_pink;    break;
                }
                sym = '@';
            }else{
                sbuff = unique_mons[i][j - typeshere_npc];
                c   = GetMType(sbuff)->color;
                sym = GetMType(sbuff)->sym;
            }
            mvwputch(w, pr.y, pr.x, c, sym);

            pr.x++;
        }
    } // for (int i = 0; i < 8; i++)

    // Now we print their full names!

    std::set<std::string> listed_mons;

    // Start printing monster names on row 4. Rows 0-2 are for labels, and row 3
    // is blank.
    point pr(0, 4 + startrow);

    int lastrowprinted = 2 + startrow;

    // Print monster names, starting with those at location 8 (nearby).
    for (int j = 8; j >= 0 && pr.y < maxheight; j--) {
        // Separate names by some number of spaces (more for local monsters).
        int namesep = (j == 8 ? 2 : 1);
        for (int i = 0; i < unique_mons[j].size() && pr.y < maxheight; i++) {
            sbuff = unique_mons[j][i];
            // buff < 0 means an NPC!  Don't list those.
            if (listed_mons.find(sbuff) == listed_mons.end()){
                listed_mons.insert(sbuff);

                std::string name = GetMType(sbuff)->name;

                // Move to the next row if necessary. (The +2 is for the "Z ").
                if (pr.x + 2 + name.length() >= width) {
                    pr.y++;
                    pr.x = 0;
                }

                if (pr.y < maxheight) { // Don't print if we've overflowed
                    lastrowprinted = pr.y;
                    mvwputch(w, pr.y, pr.x, GetMType(sbuff)->color, GetMType(sbuff)->sym);
                    pr.x += 2; // symbol and space
                    nc_color danger = c_dkgray;
                    if (GetMType(sbuff)->difficulty >= 30)
                        danger = c_red;
                    else if (GetMType(sbuff)->difficulty >= 16)
                        danger = c_ltred;
                    else if (GetMType(sbuff)->difficulty >= 8)
                        danger = c_white;
                    else if (GetMType(sbuff)->agro > 0)
                        danger = c_ltgray;
                    mvwprintz(w, pr.y, pr.x, danger, name.c_str());
                    pr.x += name.length() + namesep;
                }
            }
        }
    }

    return lastrowprinted;
}

void game::cleanup_dead()
{
    for( int i = 0; i < num_zombies(); i++ ) {
        monster &z = _active_monsters[i];
        if( z.dead || z.hp <= 0 ) {
            dbg (D_INFO) << string_format( "cleanup_dead: z[%d] %d,%d dead:%c hp:%d %s",
                                           i, z.posx(), z.posy(), (z.dead?'1':'0'),
                                           z.hp, z.type->name.c_str() );
            remove_zombie(i);
            if( last_target == i ) {
                last_target = -1;
            } else if( last_target > i ) {
                last_target--;
            }
            i--;
        }
    }

    //Cleanup any dead npcs.
    //This will remove the npc object, it is assumed that they have been transformed into
    //dead bodies before this.
    for (int i = 0; i < active_npc.size(); i++)
    {
        if (active_npc[i]->dead)
        {
            int npc_id = active_npc[i]->getID();
            active_npc.erase( active_npc.begin() + i );
            cur_om->remove_npc(npc_id);
            i--;
        }
    }
}

void game::monmove()
{
    cleanup_dead();

    // monster::plan() needs to know about all monsters with nonzero friendliness.
    // We'll build this list once (instead of once per monster) for speed.
    std::vector<int> friendlies;
    for (int i = 0, numz = num_zombies(); i < numz; i++) {
        if (zombie(i).friendly) {
            friendlies.push_back(i);
        }
    }

 for (int i = 0; i < num_zombies(); i++) {
  monster &z = _active_monsters[i];
  while (!z.dead && !z.can_move_to(this, z.posx(), z.posy())) {
// If we can't move to our current position, assign us to a new one
   if (debugmon)
   {
    dbg(D_ERROR) << "game:monmove: " << z.name().c_str()
                 << " can't move to its location! (" << z.posx()
                 << ":" << z.posy() << "), "
                 << m.tername(z.posx(), z.posy()).c_str();
    debugmsg("%s can't move to its location! (%d:%d), %s", z.name().c_str(),
             z.posx(), z.posy(), m.tername(z.posx(), z.posy()).c_str());
   }
   bool okay = false;
   int xdir = rng(1, 2) * 2 - 3, ydir = rng(1, 2) * 2 - 3; // -1 or 1
   int startx = z.posx() - 3 * xdir, endx = z.posx() + 3 * xdir;
   int starty = z.posy() - 3 * ydir, endy = z.posy() + 3 * ydir;
   for (int x = startx; x != endx && !okay; x += xdir) {
    for (int y = starty; y != endy && !okay; y += ydir){
     if (z.can_move_to(this, x, y) && is_empty(x, y)) {
      z.setpos(x, y);
      okay = true;
     }
    }
   }
   if (!okay)
    z.dead = true;
  }

  if (!z.dead) {
   z.process_effects(this);
   if (z.hurt(0))
    kill_mon(i, false);
  }

  m.mon_in_field(z.posx(), z.posy(), this, &z);

  while (z.moves > 0 && !z.dead) {
   z.made_footstep = false;
   z.plan(this, friendlies); // Formulate a path to follow
   z.move(this); // Move one square, possibly hit u
   z.process_triggers(this);
   m.mon_in_field(z.posx(), z.posy(), this, &z);
   if (z.hurt(0)) { // Maybe we died...
    kill_mon(i, false);
    z.dead = true;
   }
  }

  if (!z.dead) {
   if (u.has_active_bionic("bio_alarm") && u.power_level >= 1 &&
       rl_dist(u.posx, u.posy, z.posx(), z.posy()) <= 5) {
    u.power_level--;
    add_msg(_("Your motion alarm goes off!"));
    cancel_activity_query(_("Your motion alarm goes off!"));
    if (u.has_disease("sleep") || u.has_disease("lying_down")) {
     u.rem_disease("sleep");
     u.rem_disease("lying_down");
    }
   }
// We might have stumbled out of range of the player; if so, kill us
   if (z.posx() < 0 - (SEEX * MAPSIZE) / 6 ||
       z.posy() < 0 - (SEEY * MAPSIZE) / 6 ||
       z.posx() > (SEEX * MAPSIZE * 7) / 6 ||
       z.posy() > (SEEY * MAPSIZE * 7) / 6   ) {
// Re-absorb into local group, if applicable
    int group = valid_group((z.type->id), levx, levy, levz);
    if (group != -1) {
     cur_om->zg[group].population++;
     if (cur_om->zg[group].population / (cur_om->zg[group].radius * cur_om->zg[group].radius) > 5 &&
         !cur_om->zg[group].diffuse )
      cur_om->zg[group].radius++;
    } else if (MonsterGroupManager::Monster2Group((z.type->id)) != "GROUP_NULL") {
     cur_om->zg.push_back(mongroup(MonsterGroupManager::Monster2Group((z.type->id)),
                                  levx, levy, levz, 1, 1));
    }
    z.dead = true;
   } else
    z.receive_moves();
  }
 }

 cleanup_dead();

// Now, do active NPCs.
 for (int i = 0; i < active_npc.size(); i++) {
  int turns = 0;
  if(active_npc[i]->hp_cur[hp_head] <= 0 || active_npc[i]->hp_cur[hp_torso] <= 0)
   active_npc[i]->die(this);
  else {
   active_npc[i]->reset(this);
   active_npc[i]->suffer(this);
   while (!active_npc[i]->dead && active_npc[i]->moves > 0 && turns < 10) {
    turns++;
    active_npc[i]->move(this);
    //build_monmap();
   }
   if (turns == 10) {
    add_msg(_("%s's brain explodes!"), active_npc[i]->name.c_str());
    active_npc[i]->die(this);
   }
  }
 }
 cleanup_dead();
}

bool game::sound(int x, int y, int vol, std::string description)
{
    // --- Monster sound handling here ---
    // Alert all monsters (that can hear) to the sound.
    for (int i = 0, numz = num_zombies(); i < numz; i++) {
        monster &z = _active_monsters[i];
        // rl_dist() is faster than z.has_flag() or z.can_hear(), so we'll check it first.
        int dist = rl_dist(x, y, z.posx(), z.posy());
        int vol_goodhearing = vol * 2 - dist;
        if (vol_goodhearing > 0 && z.can_hear()) {
            const bool goodhearing = z.has_flag(MF_GOODHEARING);
            int volume = goodhearing ? vol_goodhearing : (vol - dist);
            // Error is based on volume, louder sound = less error
            if (volume > 0) {
                int max_error = 0;
                if(volume < 2) {
                    max_error = 10;
                } else if(volume < 5) {
                    max_error = 5;
                } else if(volume < 10) {
                    max_error = 3;
                } else if(volume < 20) {
                    max_error = 1;
                }

                int target_x = x + rng(-max_error, max_error);
                int target_y = y + rng(-max_error, max_error);

                int wander_turns = volume * (goodhearing ? 6 : 1);
                z.wander_to(target_x, target_y, wander_turns);
                z.process_trigger(MTRIG_SOUND, volume);
            }
        }
    }

    // --- Player stuff below this point ---
    int dist = rl_dist(x, y, u.posx, u.posy);

    // Player volume meter includes all sounds from their tile and adjacent tiles
    if (dist <= 1) {
        u.volume += vol;
    }

    // Mutation/Bionic volume modifiers
    if (u.has_bionic("bio_ears")) {
  vol *= 3.5;
    }
    if (u.has_trait("BADHEARING")) {
  vol *= .5;
    }
    if (u.has_trait("CANINE_EARS")) {
  vol *= 1.5;
    }

    // Too far away, we didn't hear it!
    if (dist > vol) {
  return false;
 }

    if (u.has_disease("deaf")) {
        // Has to be here as well to work for stacking deafness (loud noises prolong deafness)
 if (!u.has_bionic("bio_ears") && rng( (vol - dist) / 2, (vol - dist) ) >= 150) {
            int duration = std::min(40, (vol - dist - 130) / 4);
            u.add_disease("deaf", duration);
        }
        // We're deaf, can't hear it
        return false;
    }

    // Check for deafness
    if (!u.has_bionic("bio_ears") && rng((vol - dist) / 2, (vol - dist)) >= 150) {
  int duration = (vol - dist - 130) / 4;
  u.add_disease("deaf", duration);
 }

    // See if we need to wake someone up
    if (u.has_disease("sleep")){
        if ((!u.has_trait("HEAVYSLEEPER") && dice(2, 15) < vol - dist) ||
              (u.has_trait("HEAVYSLEEPER") && dice(3, 15) < vol - dist)) {
            u.rem_disease("sleep");
            add_msg(_("You're woken up by a noise."));
        } else {
            return false;
        }
    }

 if (x != u.posx || y != u.posy) {
  if(u.activity.ignore_trivial != true) {
    std::string query;
            if (description != "") {
        query = string_format(_("Heard %s!"), description.c_str());
    } else {
        query = _("Heard a noise!");
    }

    if( cancel_activity_or_ignore_query(query.c_str()) ) {
        u.activity.ignore_trivial = true;
    }
  }
 }

    // Only print a description if it exists
    if (description != "") {
// If it came from us, don't print a direction
        if (x == u.posx && y == u.posy) {
  capitalize_letter(description, 0);
  add_msg("%s", description.c_str());
        } else {
            // Else print a direction as well
 std::string direction = direction_name(direction_from(u.posx, u.posy, x, y));
 add_msg(_("From the %s you hear %s"), direction.c_str(), description.c_str());
        }
    }
 return true;
}

// add_footstep will create a list of locations to draw monster
// footsteps. these will be more or less accurate depending on the
// characters hearing and how close they are
void game::add_footstep(int x, int y, int volume, int distance, monster* source)
{
 if (x == u.posx && y == u.posy)
  return;
 else if (u_see(x, y))
  return;
 int err_offset;
 if (volume / distance < 2)
  err_offset = 3;
 else if (volume / distance < 3)
  err_offset = 2;
 else
  err_offset = 1;
 if (u.has_bionic("bio_ears"))
  err_offset--;
 if (u.has_trait("BADHEARING"))
  err_offset++;

 int origx = x, origy = y;
 std::vector<point> point_vector;
 for (x = origx-err_offset; x <= origx+err_offset; x++)
 {
     for (y = origy-err_offset; y <= origy+err_offset; y++)
     {
         point_vector.push_back(point(x,y));
     }
 }
 footsteps.push_back(point_vector);
 footsteps_source.push_back(source);
 return;
}

void game::explosion(int x, int y, int power, int shrapnel, bool has_fire)
{
 int radius = int(sqrt(double(power / 4)));
 int dam;
 std::string junk;
 int noise = power * (has_fire ? 2 : 10);

 if (power >= 30)
  sound(x, y, noise, _("a huge explosion!"));
 else
  sound(x, y, noise, _("an explosion!"));
 for (int i = x - radius; i <= x + radius; i++) {
  for (int j = y - radius; j <= y + radius; j++) {
   if (i == x && j == y)
    dam = 3 * power;
   else
    dam = 3 * power / (rl_dist(x, y, i, j));
   if (m.has_flag("BASHABLE", i, j))
    m.bash(i, j, dam, junk);
   if (m.has_flag("BASHABLE", i, j)) // Double up for tough doors, etc.
    m.bash(i, j, dam, junk);
   if (m.is_destructable(i, j) && rng(25, 100) < dam)
    m.destroy(this, i, j, false);

   int mon_hit = mon_at(i, j), npc_hit = npc_at(i, j);
   if (mon_hit != -1) {
    monster &z = _active_monsters[mon_hit];
    if (!z.dead && z.hurt(rng(dam / 2, long(dam * 1.5)))) {
     if (z.hp < 0 - (z.type->size < 2? 1.5:3) * z.type->hp)
      explode_mon(mon_hit); // Explode them if it was big overkill
     else
      kill_mon(mon_hit); // TODO: player's fault?

     int vpart;
     vehicle *veh = m.veh_at(i, j, vpart);
     if (veh)
      veh->damage (vpart, dam, false);
    }
   }

   if (npc_hit != -1) {
    active_npc[npc_hit]->hit(this, bp_torso, -1, rng(dam / 2, long(dam * 1.5)), 0);
    active_npc[npc_hit]->hit(this, bp_head,  -1, rng(dam / 3, dam),       0);
    active_npc[npc_hit]->hit(this, bp_legs,  0, rng(dam / 3, dam),       0);
    active_npc[npc_hit]->hit(this, bp_legs,  1, rng(dam / 3, dam),       0);
    active_npc[npc_hit]->hit(this, bp_arms,  0, rng(dam / 3, dam),       0);
    active_npc[npc_hit]->hit(this, bp_arms,  1, rng(dam / 3, dam),       0);
    if (active_npc[npc_hit]->hp_cur[hp_head]  <= 0 ||
        active_npc[npc_hit]->hp_cur[hp_torso] <= 0   ) {
     active_npc[npc_hit]->die(this, true);
    }
   }
   if (u.posx == i && u.posy == j) {
    add_msg(_("You're caught in the explosion!"));
    u.hit(this, bp_torso, -1, rng(dam / 2, dam * 1.5), 0);
    u.hit(this, bp_head,  -1, rng(dam / 3, dam),       0);
    u.hit(this, bp_legs,  0, rng(dam / 3, dam),       0);
    u.hit(this, bp_legs,  1, rng(dam / 3, dam),       0);
    u.hit(this, bp_arms,  0, rng(dam / 3, dam),       0);
    u.hit(this, bp_arms,  1, rng(dam / 3, dam),       0);
   }
   if (has_fire) {
    m.add_field(this, i, j, fd_fire, dam / 10);
   }
  }
 }

// Draw the explosion
 draw_explosion(x, y, radius, c_red);

// The rest of the function is shrapnel
 if (shrapnel <= 0)
  return;
 int sx, sy, t, tx, ty;
 std::vector<point> traj;
 timespec ts;
 ts.tv_sec = 0;
 ts.tv_nsec = BULLET_SPEED; // Reset for animation of bullets
 for (int i = 0; i < shrapnel; i++) {
  sx = rng(x - 2 * radius, x + 2 * radius);
  sy = rng(y - 2 * radius, y + 2 * radius);
  if (m.sees(x, y, sx, sy, 50, t))
   traj = line_to(x, y, sx, sy, t);
  else
   traj = line_to(x, y, sx, sy, 0);
  dam = rng(20, 60);
  for (int j = 0; j < traj.size(); j++) {
   draw_bullet(u, traj[j].x, traj[j].y, j, traj, '`', ts);
   tx = traj[j].x;
   ty = traj[j].y;
   const int zid = mon_at(tx, ty);
   if (zid != -1) {
    monster &z = _active_monsters[zid];
    dam -= z.armor_cut();
    if (z.hurt(dam))
     kill_mon(zid);
   } else if (npc_at(tx, ty) != -1) {
    body_part hit = random_body_part();
    if (hit == bp_eyes || hit == bp_mouth || hit == bp_head)
     dam = rng(2 * dam, 5 * dam);
    else if (hit == bp_torso)
     dam = rng(long(1.5 * dam), 3 * dam);
    int npcdex = npc_at(tx, ty);
    active_npc[npcdex]->hit(this, hit, rng(0, 1), 0, dam);
    if (active_npc[npcdex]->hp_cur[hp_head] <= 0 ||
        active_npc[npcdex]->hp_cur[hp_torso] <= 0) {
     active_npc[npcdex]->die(this);
    }
   } else if (tx == u.posx && ty == u.posy) {
    body_part hit = random_body_part();
    int side = random_side(hit);
    add_msg(_("Shrapnel hits your %s!"), body_part_name(hit, side).c_str());
    u.hit(this, hit, random_side(hit), 0, dam);
   } else {
       std::set<std::string> shrapnel_effects;
       m.shoot(this, tx, ty, dam, j == traj.size() - 1, shrapnel_effects );
   }
  }
 }
}

void game::flashbang(int x, int y, bool player_immune)
{
    g->draw_explosion(x, y, 8, c_white);
    int dist = rl_dist(u.posx, u.posy, x, y), t;
    if (dist <= 8 && !player_immune) {
        if (!u.has_bionic("bio_ears")) {
            u.add_disease("deaf", 40 - dist * 4);
        }
        if (m.sees(u.posx, u.posy, x, y, 8, t)) {
            int flash_mod = 0;
            if (u.has_bionic("bio_sunglasses")) {
                flash_mod = 6;
            }
            u.infect("blind", bp_eyes, (12 - flash_mod - dist) / 2, 10 - dist);
        }
    }
    for (int i = 0; i < num_zombies(); i++) {
        monster &z = _active_monsters[i];
        dist = rl_dist(z.posx(), z.posy(), x, y);
        if (dist <= 4) {
            z.add_effect(ME_STUNNED, 10 - dist);
        }
        if (dist <= 8) {
            if (z.has_flag(MF_SEES) && m.sees(z.posx(), z.posy(), x, y, 8, t)) {
                z.add_effect(ME_BLIND, 18 - dist);
            }
            if (z.has_flag(MF_HEARS)) {
                z.add_effect(ME_DEAF, 60 - dist * 4);
            }
        }
    }
    sound(x, y, 12, _("a huge boom!"));
    // TODO: Blind/deafen NPC
}

void game::shockwave(int x, int y, int radius, int force, int stun, int dam_mult, bool ignore_player)
{
    draw_explosion(x, y, radius, c_blue);

    sound(x, y, force*force*dam_mult/2, _("Crack!"));
    for (int i = 0; i < num_zombies(); i++)
    {
        monster &z = _active_monsters[i];
        if (rl_dist(z.posx(), z.posy(), x, y) <= radius)
        {
            add_msg(_("%s is caught in the shockwave!"), z.name().c_str());
            knockback(x, y, z.posx(), z.posy(), force, stun, dam_mult);
        }
    }
    for (int i = 0; i < active_npc.size(); i++)
    {
        if (rl_dist(active_npc[i]->posx, active_npc[i]->posy, x, y) <= radius)
        {
            add_msg(_("%s is caught in the shockwave!"), active_npc[i]->name.c_str());
            knockback(x, y, active_npc[i]->posx, active_npc[i]->posy, force, stun, dam_mult);
        }
    }
    if (rl_dist(u.posx, u.posy, x, y) <= radius && !ignore_player)
    {
        add_msg(_("You're caught in the shockwave!"));
        knockback(x, y, u.posx, u.posy, force, stun, dam_mult);
    }
    return;
}

/* Knockback target at (tx,ty) by force number of tiles in direction from (sx,sy) to (tx,ty)
   stun > 0 indicates base stun duration, and causes impact stun; stun == -1 indicates only impact stun
   dam_mult multiplies impact damage, bash effect on impact, and sound level on impact */

void game::knockback(int sx, int sy, int tx, int ty, int force, int stun, int dam_mult)
{
    std::vector<point> traj;
    traj.clear();
    traj = line_to(sx, sy, tx, ty, 0);
    traj.insert(traj.begin(), point(sx, sy)); // how annoying, line_to() doesn't include the originating point!
    traj = continue_line(traj, force);
    traj.insert(traj.begin(), point(tx, ty)); // how annoying, continue_line() doesn't either!

    knockback(traj, force, stun, dam_mult);
    return;
}

/* Knockback target at traj.front() along line traj; traj should already have considered knockback distance.
   stun > 0 indicates base stun duration, and causes impact stun; stun == -1 indicates only impact stun
   dam_mult multiplies impact damage, bash effect on impact, and sound level on impact */

void game::knockback(std::vector<point>& traj, int force, int stun, int dam_mult)
{
    (void)force; //FIXME: unused but header says it should do something
    // TODO: make the force parameter actually do something.
    // the header file says higher force causes more damage.
    // perhaps that is what it should do?
    int tx = traj.front().x;
    int ty = traj.front().y;
    const int zid = mon_at(tx, ty);
    if (zid == -1 && npc_at(tx, ty) == -1 && (u.posx != tx && u.posy != ty))
    {
        debugmsg(_("Nothing at (%d,%d) to knockback!"), tx, ty);
        return;
    }
    //add_msg("line from %d,%d to %d,%d",traj.front().x,traj.front().y,traj.back().x,traj.back().y);
    std::string junk;
    int force_remaining = 0;
    if (zid != -1)
    {
        monster *targ = &_active_monsters[zid];
        if (stun > 0)
        {
            targ->add_effect(ME_STUNNED, stun);
            add_msg(ngettext("%s was stunned for %d turn!",
                             "%s was stunned for %d turns!", stun),
                    targ->name().c_str(), stun);
        }
        for(int i = 1; i < traj.size(); i++)
        {
            if (m.move_cost(traj[i].x, traj[i].y) == 0 && !m.has_flag("LIQUID", traj[i].x, traj[i].y)) // oops, we hit a wall!
            {
                targ->setpos(traj[i-1]);
                force_remaining = traj.size() - i;
                if (stun != 0)
                {
                    if (targ->has_effect(ME_STUNNED))
                    {
                        targ->add_effect(ME_STUNNED, force_remaining);
                        add_msg(ngettext("%s was stunned AGAIN for %d turn!",
                                         "%s was stunned AGAIN for %d turns!",
                                         force_remaining),
                                targ->name().c_str(), force_remaining);
                    }
                    else
                    {
                        targ->add_effect(ME_STUNNED, force_remaining);
                        add_msg(ngettext("%s was stunned for %d turn!",
                                         "%s was stunned for %d turns!",
                                         force_remaining),
                                targ->name().c_str(), force_remaining);
                    }
                    add_msg(_("%s took %d damage!"), targ->name().c_str(), dam_mult*force_remaining);
                    targ->hp -= dam_mult*force_remaining;
                    if (targ->hp <= 0)
                        targ->die(this);
                }
                m.bash(traj[i].x, traj[i].y, 2*dam_mult*force_remaining, junk);
                sound(traj[i].x, traj[i].y, dam_mult*force_remaining*force_remaining/2, junk);
                break;
            }
            else if (mon_at(traj[i].x, traj[i].y) != -1 || npc_at(traj[i].x, traj[i].y) != -1 ||
                      (u.posx == traj[i].x && u.posy == traj[i].y))
            {
                targ->setpos(traj[i-1]);
                force_remaining = traj.size() - i;
                if (stun != 0)
                {
                    if (targ->has_effect(ME_STUNNED))
                    {
                        targ->add_effect(ME_STUNNED, force_remaining);
                        add_msg(ngettext("%s was stunned AGAIN for %d turn!",
                                         "%s was stunned AGAIN for %d turns!",
                                         force_remaining),
                                targ->name().c_str(), force_remaining);
                    }
                    else
                    {
                        targ->add_effect(ME_STUNNED, force_remaining);
                        add_msg(ngettext("%s was stunned for %d turn!",
                                         "%s was stunned for %d turns!",
                                         force_remaining),
                                targ->name().c_str(), force_remaining);
                    }
                }
                traj.erase(traj.begin(), traj.begin()+i);
                if (mon_at(traj.front().x, traj.front().y) != -1) {
                    add_msg(_("%s collided with something else and sent it flying!"),
                            targ->name().c_str());
                } else if (npc_at(traj.front().x, traj.front().y) != -1) {
                    if (active_npc[npc_at(traj.front().x, traj.front().y)]->male) {
                        add_msg(_("%s collided with someone else and sent him flying!"),
                                targ->name().c_str());
                    } else {
                        add_msg(_("%s collided with someone else and sent her flying!"),
                                targ->name().c_str());
                    }
                } else if (u.posx == traj.front().x && u.posy == traj.front().y) {
                    add_msg(_("%s collided with you and sent you flying!"), targ->name().c_str());
                }
                knockback(traj, force_remaining, stun, dam_mult);
                break;
            }
            targ->setpos(traj[i]);
            if(m.has_flag("LIQUID", targ->posx(), targ->posy()) && !targ->can_drown() && !targ->dead)
            {
                targ->hurt(9999);
                if (u_see(targ))
                    add_msg(_("The %s drowns!"), targ->name().c_str());
            }
            if(!m.has_flag("LIQUID", targ->posx(), targ->posy()) && targ->has_flag(MF_AQUATIC) && !targ->dead)
            {
                targ->hurt(9999);
                if (u_see(targ))
                    add_msg(_("The %s flops around and dies!"), targ->name().c_str());
            }
        }
    }
    else if (npc_at(tx, ty) != -1)
    {
        npc *targ = active_npc[npc_at(tx, ty)];
        if (stun > 0)
        {
            targ->add_disease("stunned", stun);
            add_msg(ngettext("%s was stunned for %d turn!",
                             "%s was stunned for %d turns!", stun),
                    targ->name.c_str(), stun);
        }
        for(int i = 1; i < traj.size(); i++)
        {
            if (m.move_cost(traj[i].x, traj[i].y) == 0 && !m.has_flag("LIQUID", traj[i].x, traj[i].y)) // oops, we hit a wall!
            {
                targ->posx = traj[i-1].x;
                targ->posy = traj[i-1].y;
                force_remaining = traj.size() - i;
                if (stun != 0)
                {
                    if (targ->has_disease("stunned"))
                    {
                        targ->add_disease("stunned", force_remaining);
                        if (targ->has_disease("stunned"))
                            add_msg(ngettext("%s was stunned AGAIN for %d turn!",
                                             "%s was stunned AGAIN for %d turns!",
                                             force_remaining),
                                    targ->name.c_str(), force_remaining);
                    }
                    else
                    {
                        targ->add_disease("stunned", force_remaining);
                        if (targ->has_disease("stunned"))
                            add_msg(ngettext("%s was stunned for %d turn!",
                                             "%s was stunned for %d turns!",
                                             force_remaining),
                                     targ->name.c_str(), force_remaining);
                    }
                    add_msg(_("%s took %d damage! (before armor)"), targ->name.c_str(), dam_mult*force_remaining);
                    if (one_in(2)) targ->hit(this, bp_arms, 0, force_remaining*dam_mult, 0);
                    if (one_in(2)) targ->hit(this, bp_arms, 1, force_remaining*dam_mult, 0);
                    if (one_in(2)) targ->hit(this, bp_legs, 0, force_remaining*dam_mult, 0);
                    if (one_in(2)) targ->hit(this, bp_legs, 1, force_remaining*dam_mult, 0);
                    if (one_in(2)) targ->hit(this, bp_torso, -1, force_remaining*dam_mult, 0);
                    if (one_in(2)) targ->hit(this, bp_head, -1, force_remaining*dam_mult, 0);
                    if (one_in(2)) targ->hit(this, bp_hands, 0, force_remaining*dam_mult, 0);
                }
                m.bash(traj[i].x, traj[i].y, 2*dam_mult*force_remaining, junk);
                sound(traj[i].x, traj[i].y, dam_mult*force_remaining*force_remaining/2, junk);
                break;
            }
            else if (mon_at(traj[i].x, traj[i].y) != -1 || npc_at(traj[i].x, traj[i].y) != -1 ||
                      (u.posx == traj[i].x && u.posy == traj[i].y))
            {
                targ->posx = traj[i-1].x;
                targ->posy = traj[i-1].y;
                force_remaining = traj.size() - i;
                if (stun != 0)
                {
                    if (targ->has_disease("stunned"))
                    {
                        add_msg(ngettext("%s was stunned AGAIN for %d turn!",
                                         "%s was stunned AGAIN for %d turns!",
                                         force_remaining),
                                 targ->name.c_str(), force_remaining);
                    }
                    else
                    {
                        add_msg(ngettext("%s was stunned for %d turn!",
                                         "%s was stunned for %d turns!",
                                         force_remaining),
                                 targ->name.c_str(), force_remaining);
                    }
                    targ->add_disease("stunned", force_remaining);
                }
                traj.erase(traj.begin(), traj.begin()+i);
                if (mon_at(traj.front().x, traj.front().y) != -1) {
                    add_msg(_("%s collided with something else and sent it flying!"),
                            targ->name.c_str());
                } else if (npc_at(traj.front().x, traj.front().y) != -1) {
                    if (active_npc[npc_at(traj.front().x, traj.front().y)]->male) {
                        add_msg(_("%s collided with someone else and sent him flying!"),
                                targ->name.c_str());
                    } else {
                        add_msg(_("%s collided with someone else and sent her flying!"),
                                targ->name.c_str());
                    }
                } else if (u.posx == traj.front().x && u.posy == traj.front().y) {
                    add_msg(_("%s collided with you and sent you flying!"), targ->name.c_str());
                }
                knockback(traj, force_remaining, stun, dam_mult);
                break;
            }
            targ->posx = traj[i].x;
            targ->posy = traj[i].y;
        }
    }
    else if (u.posx == tx && u.posy == ty)
    {
        if (stun > 0)
        {
            u.add_disease("stunned", stun);
            add_msg(_("You were stunned for %d turns!"), stun);
        }
        for(int i = 1; i < traj.size(); i++)
        {
            if (m.move_cost(traj[i].x, traj[i].y) == 0 && !m.has_flag("LIQUID", traj[i].x, traj[i].y)) // oops, we hit a wall!
            {
                u.posx = traj[i-1].x;
                u.posy = traj[i-1].y;
                force_remaining = traj.size() - i;
                if (stun != 0)
                {
                    if (u.has_disease("stunned"))
                    {
                        add_msg(_("You were stunned AGAIN for %d turns!"), force_remaining);
                    }
                    else
                    {
                        add_msg(_("You were stunned for %d turns!"), force_remaining);
                    }
                    u.add_disease("stunned", force_remaining);
                    if (one_in(2)) u.hit(this, bp_arms, 0, force_remaining*dam_mult, 0);
                    if (one_in(2)) u.hit(this, bp_arms, 1, force_remaining*dam_mult, 0);
                    if (one_in(2)) u.hit(this, bp_legs, 0, force_remaining*dam_mult, 0);
                    if (one_in(2)) u.hit(this, bp_legs, 1, force_remaining*dam_mult, 0);
                    if (one_in(2)) u.hit(this, bp_torso, -1, force_remaining*dam_mult, 0);
                    if (one_in(2)) u.hit(this, bp_head, -1, force_remaining*dam_mult, 0);
                    if (one_in(2)) u.hit(this, bp_hands, 0, force_remaining*dam_mult, 0);
                }
                m.bash(traj[i].x, traj[i].y, 2*dam_mult*force_remaining, junk);
                sound(traj[i].x, traj[i].y, dam_mult*force_remaining*force_remaining/2, junk);
                break;
            }
            else if (mon_at(traj[i].x, traj[i].y) != -1 || npc_at(traj[i].x, traj[i].y) != -1)
            {
                u.posx = traj[i-1].x;
                u.posy = traj[i-1].y;
                force_remaining = traj.size() - i;
                if (stun != 0)
                {
                    if (u.has_disease("stunned"))
                    {
                        add_msg(_("You were stunned AGAIN for %d turns!"), force_remaining);
                    }
                    else
                    {
                        add_msg(_("You were stunned for %d turns!"), force_remaining);
                    }
                    u.add_disease("stunned", force_remaining);
                }
                traj.erase(traj.begin(), traj.begin()+i);
                if (mon_at(traj.front().x, traj.front().y) != -1) {
                    add_msg(_("You collided with something and sent it flying!"));
                } else if (npc_at(traj.front().x, traj.front().y) != -1) {
                    if (active_npc[npc_at(traj.front().x, traj.front().y)]->male) {
                        add_msg(_("You collided with someone and sent him flying!"));
                    } else {
                        add_msg(_("You collided with someone and sent her flying!"));
                    }
                }
                knockback(traj, force_remaining, stun, dam_mult);
                break;
            }
            if(m.has_flag("LIQUID", u.posx, u.posy) && force_remaining < 1)
            {
                plswim(u.posx, u.posy);
            }
            else
            {
                u.posx = traj[i].x;
                u.posy = traj[i].y;
            }
        }
    }
    return;
}

void game::use_computer(int x, int y)
{
 if (u.has_trait("ILLITERATE")) {
  add_msg(_("You can not read a computer screen!"));
  return;
 }

 if (u.has_trait("HYPEROPIC") && !u.is_wearing("glasses_reading")
     && !u.is_wearing("glasses_bifocal")) {
  add_msg(_("You'll need to put on reading glasses before you can see the screen."));
  return;
 }

 computer* used = m.computer_at(x, y);

 if (used == NULL) {
  dbg(D_ERROR) << "game:use_computer: Tried to use computer at (" << x
               << ", " << y << ") - none there";
  debugmsg("Tried to use computer at (%d, %d) - none there", x, y);
  return;
 }

 used->use(this);

 refresh_all();
}

void game::resonance_cascade(int x, int y)
{
 int maxglow = 100 - 5 * trig_dist(x, y, u.posx, u.posy);
 int minglow =  60 - 5 * trig_dist(x, y, u.posx, u.posy);
 MonsterGroupResult spawn_details;
 monster invader;
 if (minglow < 0)
  minglow = 0;
 if (maxglow > 0)
  u.add_disease("teleglow", rng(minglow, maxglow) * 100);
 int startx = (x < 8 ? 0 : x - 8), endx = (x+8 >= SEEX*3 ? SEEX*3 - 1 : x + 8);
 int starty = (y < 8 ? 0 : y - 8), endy = (y+8 >= SEEY*3 ? SEEY*3 - 1 : y + 8);
 for (int i = startx; i <= endx; i++) {
  for (int j = starty; j <= endy; j++) {
   switch (rng(1, 80)) {
   case 1:
   case 2:
    emp_blast(i, j);
    break;
   case 3:
   case 4:
   case 5:
    for (int k = i - 1; k <= i + 1; k++) {
     for (int l = j - 1; l <= j + 1; l++) {
      field_id type = fd_null;
      switch (rng(1, 7)) {
       case 1: type = fd_blood; break;
       case 2: type = fd_bile; break;
       case 3:
       case 4: type = fd_slime; break;
       case 5: type = fd_fire; break;
       case 6:
       case 7: type = fd_nuke_gas; break;
      }
      if (!one_in(3))
       m.add_field(this, k, l, type, 3);
     }
    }
    break;
   case  6:
   case  7:
   case  8:
   case  9:
   case 10:
    m.add_trap(i, j, tr_portal);
    break;
   case 11:
   case 12:
    m.add_trap(i, j, tr_goo);
    break;
   case 13:
   case 14:
   case 15:
    spawn_details = MonsterGroupManager::GetResultFromGroup("GROUP_NETHER");
    invader = monster(GetMType(spawn_details.name), i, j);
    add_zombie(invader);
    break;
   case 16:
   case 17:
   case 18:
    m.destroy(this, i, j, true);
    break;
   case 19:
    explosion(i, j, rng(1, 10), rng(0, 1) * rng(0, 6), one_in(4));
    break;
   }
  }
 }
}

void game::scrambler_blast(int x, int y)
{
    int mondex = mon_at(x, y);
    if (mondex != -1) {
        monster &z = _active_monsters[mondex];
        if (z.has_flag(MF_ELECTRONIC)) {
            z.make_friendly();
        }
        add_msg(_("The %s sparks and begins searching for a target!"), z.name().c_str());
    }
}

void game::emp_blast(int x, int y)
{
 int rn;
 if (m.has_flag("CONSOLE", x, y)) {
  add_msg(_("The %s is rendered non-functional!"), m.tername(x, y).c_str());
  m.ter_set(x, y, t_console_broken);
  return;
 }
// TODO: More terrain effects.
 if ( m.ter(x,y) == t_card_science || m.ter(x,y) == t_card_military ) {
  rn = rng(1, 100);
  if (rn > 92 || rn < 40) {
   add_msg(_("The card reader is rendered non-functional."));
   m.ter_set(x, y, t_card_reader_broken);
  }
  if (rn > 80) {
   add_msg(_("The nearby doors slide open!"));
   for (int i = -3; i <= 3; i++) {
    for (int j = -3; j <= 3; j++) {
     if (m.ter(x + i, y + j) == t_door_metal_locked)
      m.ter_set(x + i, y + j, t_floor);
    }
   }
  }
  if (rn >= 40 && rn <= 80)
   add_msg(_("Nothing happens."));
 }
 int mondex = mon_at(x, y);
 if (mondex != -1) {
  monster &z = _active_monsters[mondex];
  if (z.has_flag(MF_ELECTRONIC)) {
   add_msg(_("The EMP blast fries the %s!"), z.name().c_str());
   int dam = dice(10, 10);
   if (z.hurt(dam))
    kill_mon(mondex); // TODO: Player's fault?
   else if (one_in(6))
    z.make_friendly();
  } else
   add_msg(_("The %s is unaffected by the EMP blast."), z.name().c_str());
 }
 if (u.posx == x && u.posy == y) {
  if (u.power_level > 0) {
   add_msg(_("The EMP blast drains your power."));
   int max_drain = (u.power_level > 40 ? 40 : u.power_level);
   u.charge_power(0 - rng(1 + max_drain / 3, max_drain));
  }
// TODO: More effects?
 }
// Drain any items of their battery charge
 for (int i = 0; i < m.i_at(x, y).size(); i++) {
  if (m.i_at(x, y)[i].is_tool() &&
      (dynamic_cast<it_tool*>(m.i_at(x, y)[i].type))->ammo == "battery")
   m.i_at(x, y)[i].charges = 0;
 }
// TODO: Drain NPC energy reserves
}

int game::npc_at(const int x, const int y) const
{
 for (int i = 0; i < active_npc.size(); i++) {
  if (active_npc[i]->posx == x && active_npc[i]->posy == y && !active_npc[i]->dead)
   return i;
 }
 return -1;
}

int game::npc_by_id(const int id) const
{
 for (int i = 0; i < active_npc.size(); i++) {
  if (active_npc[i]->getID() == id)
   return i;
 }
 return -1;
}

bool game::add_zombie(monster& m)
{
    if (m.type->id == "mon_null"){ // Don't wanna spawn null monsters o.O
        return false;
    }
    if (-1 != mon_at(m.pos())) {
        debugmsg("add_zombie: there's already a monster at %d,%d", m.posx(), m.posy());
        return false;
    }
    z_at[point(m.posx(), m.posy())] = _active_monsters.size();
    _active_monsters.push_back(m);
    return true;
}

size_t game::num_zombies() const
{
    return _active_monsters.size();
}

monster& game::zombie(const int idx)
{
    return _active_monsters[idx];
}

bool game::update_zombie_pos(const monster &m, const int newx, const int newy)
{
    bool success = false;
    const int zid = mon_at(m.posx(), m.posy());
    const int newzid = mon_at(newx, newy);
    if (newzid >= 0 && !_active_monsters[newzid].dead) {
        debugmsg("update_zombie_pos: new location %d,%d already has zombie %d",
                newx, newy, newzid);
    } else if (zid >= 0) {
        if (&m == &_active_monsters[zid]) {
            z_at.erase(point(m.posx(), m.posy()));
            z_at[point(newx, newy)] = zid;
            success = true;
        } else {
            debugmsg("update_zombie_pos: old location %d,%d had zombie %d instead",
                    m.posx(), m.posy(), zid);
        }
    } else {
        // We're changing the x/y coordinates of a zombie that hasn't been added
        // to the game yet. add_zombie() will update z_at for us.
        debugmsg("update_zombie_pos: no such zombie at %d,%d (moving to %d,%d)",
                m.posx(), m.posy(), newx, newy);
    }
    return success;
}

void game::remove_zombie(const int idx)
{
    monster& m = _active_monsters[idx];
    const point oldloc(m.posx(), m.posy());
    const std::map<point, int>::const_iterator i = z_at.find(oldloc);
    const int prev = (i == z_at.end() ? -1 : i->second);

    if (prev == idx) {
        z_at.erase(oldloc);
    }

    _active_monsters.erase(_active_monsters.begin() + idx);

    // Fix indices in z_at for any zombies that were just moved down 1 place.
    for (std::map<point, int>::iterator iter = z_at.begin(); iter != z_at.end(); ++iter) {
        if (iter->second > idx) {
            --iter->second;
        }
    }
}

void game::clear_zombies()
{
    _active_monsters.clear();
    z_at.clear();
}

/**
 * Attempts to spawn a hallucination somewhere close to the player. Returns
 * false if the hallucination couldn't be spawned for whatever reason, such as
 * a monster already in the target square.
 * @return Whether or not a hallucination was successfully spawned.
 */
bool game::spawn_hallucination()
{
  monster phantasm(MonsterGenerator::generator().get_valid_hallucination());
  phantasm.hallucination = true;
  phantasm.spawn(u.posx + rng(-10, 10), u.posy + rng(-10, 10));

  //Don't attempt to place phantasms inside of other monsters
  if (mon_at(phantasm.posx(), phantasm.posy()) == -1) {
    return add_zombie(phantasm);
  } else {
    return false;
  }
}

int game::mon_at(const int x, const int y) const
{
    std::map<point, int>::const_iterator i = z_at.find(point(x, y));
    if (i != z_at.end()) {
        const int zid = i->second;
        if (!_active_monsters[zid].dead) {
            return zid;
        }
    }
    return -1;
}

int game::mon_at(point p) const
{
    return mon_at(p.x, p.y);
}

void game::rebuild_mon_at_cache()
{
    z_at.clear();
    for (int i = 0, numz = num_zombies(); i < numz; i++) {
        monster &m = _active_monsters[i];
        z_at[point(m.posx(), m.posy())] = i;
    }
}

bool game::is_empty(const int x, const int y)
{
 return ((m.move_cost(x, y) > 0 || m.has_flag("LIQUID", x, y)) &&
         npc_at(x, y) == -1 && mon_at(x, y) == -1 &&
         (u.posx != x || u.posy != y));
}

bool game::is_in_sunlight(int x, int y)
{
 return (m.is_outside(x, y) && light_level() >= 40 &&
         (weather == WEATHER_CLEAR || weather == WEATHER_SUNNY));
}

bool game::is_in_ice_lab(point location)
{
    oter_id cur_ter = cur_om->ter(location.x, location.y, levz);
    bool is_in_ice_lab = false;

    if (cur_ter == ot_ice_lab      || cur_ter == ot_ice_lab_stairs ||
        cur_ter == ot_ice_lab_core || cur_ter == ot_ice_lab_finale) {
        is_in_ice_lab = true;
    }

    return is_in_ice_lab;
}

void game::kill_mon(int index, bool u_did_it)
{
 if (index < 0 || index >= num_zombies()) {
  dbg(D_ERROR) << "game:kill_mon: Tried to kill monster " << index
               << "! (" << num_zombies() << " in play)";
  if (debugmon)  debugmsg("Tried to kill monster %d! (%d in play)", index, num_zombies());
  return;
 }
 monster &z = _active_monsters[index];
 if (!z.dead) {
  z.dead = true;
  if (u_did_it) {
   if (z.has_flag(MF_GUILT)) {
    mdeath tmpdeath;
    tmpdeath.guilt(this, &z);
   }
   if (!z.is_hallucination()) {
    kills[z.type->id]++; // Increment our kill counter
   }
  }
  for (int i = 0; i < z.inv.size(); i++)
   m.add_item_or_charges(z.posx(), z.posy(), z.inv[i]);
  z.die(this);
 }
}

void game::explode_mon(int index)
{
 if (index < 0 || index >= num_zombies()) {
  dbg(D_ERROR) << "game:explode_mon: Tried to explode monster " << index
               << "! (" << num_zombies() << " in play)";
  debugmsg("Tried to explode monster %d! (%d in play)", index, num_zombies());
  return;
 }
 monster &z = _active_monsters[index];
 if(z.is_hallucination()) {
   //Can't gib hallucinations
   return;
 }
 if (!z.dead) {
  z.dead = true;
  kills[z.type->id]++; // Increment our kill counter
// Send body parts and blood all over!
  mtype* corpse = z.type;
  if (corpse->mat == "flesh" || corpse->mat == "veggy") { // No chunks otherwise
   int num_chunks = 0;
   switch (corpse->size) {
    case MS_TINY:   num_chunks =  1; break;
    case MS_SMALL:  num_chunks =  2; break;
    case MS_MEDIUM: num_chunks =  4; break;
    case MS_LARGE:  num_chunks =  8; break;
    case MS_HUGE:   num_chunks = 16; break;
   }
   itype_id meat;
   if (corpse->has_flag(MF_POISON)) {
    if (corpse->mat == "flesh")
     meat = "meat_tainted";
    else
     meat = "veggy_tainted";
   } else {
    if (corpse->mat == "flesh")
     meat = "meat";
    else
     meat = "veggy";
   }

   int posx = z.posx(), posy = z.posy();
   for (int i = 0; i < num_chunks; i++) {
    int tarx = posx + rng(-3, 3), tary = posy + rng(-3, 3);
    std::vector<point> traj = line_to(posx, posy, tarx, tary, 0);

    bool done = false;
    for (int j = 0; j < traj.size() && !done; j++) {
     tarx = traj[j].x;
     tary = traj[j].y;
// Choose a blood type and place it
     field_id blood_type = fd_blood;
     if (corpse->dies == &mdeath::boomer)
      blood_type = fd_bile;
     else if (corpse->dies == &mdeath::acid)
      blood_type = fd_acid;

      m.add_field(this, tarx, tary, blood_type, 1);

     if (m.move_cost(tarx, tary) == 0) {
      std::string tmp = "";
      if (m.bash(tarx, tary, 3, tmp))
       sound(tarx, tary, 18, tmp);
      else {
       if (j > 0) {
        tarx = traj[j - 1].x;
        tary = traj[j - 1].y;
       }
       done = true;
      }
     }
    }
    m.spawn_item(tarx, tary, meat, 1, 0, turn);
   }
  }
 }

 // there WAS an erasure of the monster here, but it caused issues with loops
 // we should structure things so that z.erase is only called in specified cleanup
 // functions

 if (last_target == index)
  last_target = -1;
 else if (last_target > index)
   last_target--;
}

void game::revive_corpse(int x, int y, int n)
{
    if (m.i_at(x, y).size() <= n)
    {
        debugmsg("Tried to revive a non-existent corpse! (%d, %d), #%d of %d", x, y, n, m.i_at(x, y).size());
        return;
    }
    item* it = &m.i_at(x, y)[n];
    revive_corpse(x, y, it);
    m.i_rem(x, y, n);
}

void game::revive_corpse(int x, int y, item *it)
{
    if (it->type->id != "corpse" || it->corpse == NULL)
    {
        debugmsg("Tried to revive a non-corpse.");
        return;
    }
    int burnt_penalty = it->burnt;
    monster mon(it->corpse, x, y);
    mon.speed = int(mon.speed * .8) - burnt_penalty / 2;
    mon.hp    = int(mon.hp    * .7) - burnt_penalty;
    if (it->damage > 0)
    {
        mon.speed /= it->damage + 1;
        mon.hp /= it->damage + 1;
    }
    mon.no_extra_death_drops = true;
    add_zombie(mon);
}

void game::open()
{
    int openx, openy;
    if (!choose_adjacent(_("Open where?"), openx, openy))
        return;

    u.moves -= 100;
    bool didit = false;

    int vpart;
    vehicle *veh = m.veh_at(openx, openy, vpart);
    if (veh) {
        int door = veh->part_with_feature(vpart, "OPENABLE");
        if(door >= 0) {
            if (veh->parts[door].open) {
                add_msg(_("That door is already open."));
                u.moves += 100;
            } else {
                veh->open(door);
            }
            return;
        }
    }

    if (m.is_outside(u.posx, u.posy))
        didit = m.open_door(openx, openy, false);
    else
        didit = m.open_door(openx, openy, true);

    if (!didit) {
        const std::string terid = m.get_ter(openx, openy);
        if ( terid.find("t_door") != std::string::npos ) {
            if ( terid.find("_locked") != std::string::npos ) {
                add_msg(_("The door is locked!"));
                return;
            } else if ( termap[ terid ].close.size() > 0 && termap[ terid ].close != "t_null" ) {
                // if the following message appears unexpectedly, the prior check was for t_door_o
                add_msg(_("That door is already open."));
                u.moves += 100;
                return;
            }
        }
        add_msg(_("No door there."));
        u.moves += 100;
    }
}

void game::close()
{
    int closex, closey;
    if (!choose_adjacent(_("Close where?"), closex, closey))
        return;

    bool didit = false;

    int vpart;
    vehicle *veh = m.veh_at(closex, closey, vpart);
    int zid = mon_at(closex, closey);
    if (zid != -1) {
        monster &z = _active_monsters[zid];
        add_msg(_("There's a %s in the way!"), z.name().c_str());
    }
    else if (veh) {
        int door = veh->part_with_feature(vpart, "OPENABLE");
        if(door >= 0) {
            if(veh->parts[door].open) {
                veh->close(door);
                didit = true;
            } else {
                add_msg(_("That door is already closed."));
            }
        }
    } else if (m.furn(closex, closey) != f_safe_o && m.i_at(closex, closey).size() > 0)
        add_msg(_("There's %s in the way!"), m.i_at(closex, closey).size() == 1 ?
                m.i_at(closex, closey)[0].tname(this).c_str() : _("some stuff"));
    else if (closex == u.posx && closey == u.posy)
        add_msg(_("There's some buffoon in the way!"));
    else if (m.ter(closex, closey) == t_window_domestic &&
             m.is_outside(u.posx, u.posy))  {
        add_msg(_("You cannot close the curtains from outside. You must be inside the building."));
    } else if (m.has_furn(closex, closey) && m.furn_at(closex, closey).close.size() == 0 ) {
       add_msg(_("There's a %s in the way!"), m.furnname(closex, closey).c_str());
    } else
        didit = m.close_door(closex, closey, true);

    if (didit)
        u.moves -= 90;
}

void game::smash()
{
    const int move_cost = int(u.weapon.is_null() ? 80 : u.weapon.attack_time() * 0.8);
    bool didit = false;
    std::string bashsound, extra;
    int smashskill = int(u.str_cur / 2.5 + u.weapon.type->melee_dam);
    int smashx, smashy;

    if (!choose_adjacent(_("Smash where?"), smashx, smashy))
        return;

    const int full_pulp_threshold = 4;
    std::list<item*> corpses;
    for (int i = 0; i < m.i_at(smashx, smashy).size(); ++i)
    {
        item *it = &m.i_at(smashx, smashy)[i];
        if (it->type->id == "corpse" && it->damage < full_pulp_threshold)
        {
            corpses.push_back(it);
        }
    }
    if (!corpses.empty())
    {
        const int num_corpses = corpses.size();

        // numbers logic: a str 8 character with a butcher knife (4 bash, 18 cut)
        // should have at least a 50% chance of damaging an intact zombie corpse (75 volume).
        // a str 8 character with a baseball bat (28 bash, 0 cut) should have around a 25% chance.

        int cut_power = u.weapon.type->melee_cut;
        // stabbing weapons are a lot less effective at pulping
        if (u.weapon.has_flag("STAB") || u.weapon.has_flag("SPEAR")) {
            cut_power /= 2;
        }
        double pulp_power = sqrt((double)(u.str_cur + u.weapon.type->melee_dam)) *
                            sqrt((double)(cut_power + 1));
        pulp_power = std::min(pulp_power, (double)u.str_cur);
        pulp_power *= 20; // constant multiplier to get the chance right
        int smashes = 0;
        while( !corpses.empty() ) {
            item *it = corpses.front();
            corpses.pop_front();
            int damage = pulp_power / it->volume();
            do {
                smashes++;

                // Increase damage as we keep smashing,
                // to insure that we eventually smash the target.
                if (x_in_y(pulp_power, it->volume())) {
                damage++;
            }

                it->damage += damage;
                // Splatter some blood around
                for (int x = smashx - 1; x <= smashx + 1; x++) {
                    for (int y = smashy - 1; y <= smashy + 1; y++) {
                        if (!one_in(damage+1)) {
                             m.add_field(this, x, y, fd_blood, 1);
                        }
                    }
                }
                if (it->damage >= full_pulp_threshold) {
                    it->damage = full_pulp_threshold;
                    // TODO mark corpses as inactive when appropriate
            }
            } while( it->damage < full_pulp_threshold );
        }

        // TODO: Factor in how long it took to do the smashing.
        add_msg(ngettext("The corpse is thoroughly pulped.",
                         "The corpses are thoroughly pulped.", num_corpses));

        u.moves -= smashes * move_cost;
        return; // don't smash terrain if we've smashed a corpse
    }
    else
    {
        didit = m.bash(smashx, smashy, smashskill, bashsound);
    }

    if (didit)
    {
        if (extra != "")
        {
            add_msg(extra.c_str());
        }
        sound(smashx, smashy, 18, bashsound);
        // TODO: Move this elsewhere, like maybe into the map on-break code
        if (m.has_flag("ALARMED", smashx, smashy) &&
            !event_queued(EVENT_WANTED))
        {
            sound(smashx, smashy, 40, _("An alarm sounds!"));
            u.add_memorial_log(_("Set off an alarm."));
            add_event(EVENT_WANTED, int(turn) + 300, 0, levx, levy);
        }
        u.moves -= move_cost;
        if (u.skillLevel("melee") == 0)
        {
            u.practice(turn, "melee", rng(0, 1) * rng(0, 1));
        }
        if (u.weapon.made_of("glass") &&
            rng(0, u.weapon.volume() + 3) < u.weapon.volume())
        {
            add_msg(_("Your %s shatters!"), u.weapon.tname(this).c_str());
            for (int i = 0; i < u.weapon.contents.size(); i++)
            {
                m.add_item_or_charges(u.posx, u.posy, u.weapon.contents[i]);
            }
            sound(u.posx, u.posy, 24, "");
            u.hit(this, bp_hands, 1, 0, rng(0, u.weapon.volume()));
            if (u.weapon.volume() > 20)
            {
                // Hurt left arm too, if it was big
                u.hit(this, bp_hands, 0, 0, rng(0, long(u.weapon.volume() * .5)));
            }
            u.remove_weapon();
        }
    }
    else
    {
        add_msg(_("There's nothing there!"));
    }
}

void game::use_item(char chInput)
{
 char ch;
 if (chInput == '.')
  ch = inv_activatable(_("Use item:"));
 else
  ch = chInput;

 if (ch == ' ' || ch == KEY_ESCAPE) {
  add_msg(_("Never mind."));
  return;
 }
 last_action += ch;
 u.use(this, ch);
}

void game::use_wielded_item()
{
  u.use_wielded(this);
}

bool game::choose_adjacent(std::string message, int &x, int &y)
{
    refresh_all();
    //~ appended to "Close where?" "Pry where?" etc.
    std::string query_text = message + _(" (Direction button)");
    mvwprintw(w_terrain, 0, 0, query_text.c_str());
    wrefresh(w_terrain);
    DebugLog() << "calling get_input() for " << message << "\n";
    InputEvent input = get_input();
    last_action += input;
    if (input == Cancel || input == Close)
        return false;
    else
        get_direction(x, y, input);
    if (x == -2 || y == -2) {
        add_msg(_("Invalid direction."));
        return false;
    }
    x += u.posx;
    y += u.posy;
    return true;
}

bool game::vehicle_near ()
{
 for (int dx = -1; dx <= 1; dx++) {
  for (int dy = -1; dy <= 1; dy++) {
   if (m.veh_at(u.posx + dx, u.posy + dy))
    return true;
  }
 }
 return false;
}

bool game::refill_vehicle_part (vehicle &veh, vehicle_part *part, bool test)
{
  vpart_info part_info = vehicle_part_types[part->id];
  if (!part_info.has_flag("FUEL_TANK")) {
    return false;
  }
  item* it = NULL;
  item *p_itm = NULL;
  int min_charges = -1;
  bool in_container = false;

  std::string ftype = part_info.fuel_type;
  itype_id itid = default_ammo(ftype);
  if (u.weapon.is_container() && u.weapon.contents.size() > 0 &&
          u.weapon.contents[0].type->id == itid) {
    it = &u.weapon;
    p_itm = &u.weapon.contents[0];
    min_charges = u.weapon.contents[0].charges;
    in_container = true;
  } else if (u.weapon.type->id == itid) {
    it = &u.weapon;
    p_itm = it;
    min_charges = u.weapon.charges;
  } else {
    it = &u.inv.item_or_container(itid);
    if (!it->is_null()) {
      if (it->type->id == itid) {
        p_itm = it;
      } else {
        //ah, must be a container of the thing
        p_itm = &(it->contents[0]);
        in_container = true;
      }
      min_charges = p_itm->charges;
    }
  }
  if (it->is_null()) {
    return false;
  } else if (test) {
    return true;
  }

  int fuel_per_charge = 1; //default for gasoline
  if (ftype == "plutonium") {
    fuel_per_charge = 1000;
  } else if (ftype == "plasma") {
    fuel_per_charge = 100;
  }
  int max_fuel = part_info.size;
  int charge_difference = (max_fuel - part->amount) / fuel_per_charge;
  if (charge_difference < 1) {
    charge_difference = 1;
  }
  bool rem_itm = min_charges <= charge_difference;
  int used_charges = rem_itm ? min_charges : charge_difference;
  part->amount += used_charges * fuel_per_charge;
  if (part->amount > max_fuel) {
    part->amount = max_fuel;
  }

  if (ftype == "battery") {
    add_msg(_("You recharge %s's battery."), veh.name.c_str());
    if (part->amount == max_fuel) {
      add_msg(_("The battery is fully charged."));
    }
  } else if (ftype == "gasoline") {
    add_msg(_("You refill %s's fuel tank."), veh.name.c_str());
    if (part->amount == max_fuel) {
      add_msg(_("The tank is full."));
    }
  } else if (ftype == "plutonium") {
    add_msg(_("You refill %s's reactor."), veh.name.c_str());
    if (part->amount == max_fuel) {
      add_msg(_("The reactor is full."));
    }
  }

  p_itm->charges -= used_charges;
  if (rem_itm) {
    if (in_container) {
      it->contents.erase(it->contents.begin());
    } else if (&u.weapon == it) {
      u.remove_weapon();
    } else {
      u.inv.remove_item_by_letter(it->invlet);
    }
  }
  return true;
}

bool game::pl_refill_vehicle (vehicle &veh, int part, bool test)
{
  return refill_vehicle_part(veh, &veh.parts[part], test);
}

void game::handbrake ()
{
 vehicle *veh = m.veh_at (u.posx, u.posy);
 if (!veh)
  return;
 add_msg (_("You pull a handbrake."));
 veh->cruise_velocity = 0;
 if (veh->last_turn != 0 && rng (15, 60) * 100 < abs(veh->velocity)) {
  veh->skidding = true;
  add_msg (_("You lose control of %s."), veh->name.c_str());
  veh->turn (veh->last_turn > 0? 60 : -60);
 } else if (veh->velocity < 0)
  veh->stop();
 else {
  veh->velocity = veh->velocity / 2 - 10*100;
  if (veh->velocity < 0)
      veh->stop();
 }
 u.moves = 0;
}

void game::exam_vehicle(vehicle &veh, int examx, int examy, int cx, int cy)
{
    veh_interact vehint;
    vehint.ddx = cx;
    vehint.ddy = cy;
    vehint.exec(this, &veh, examx, examy);
    if (vehint.sel_cmd != ' ')
    {                                                        // TODO: different activity times
        u.activity = player_activity(ACT_VEHICLE,
                                     vehint.sel_cmd == 'f' || vehint.sel_cmd == 's' ||
                                     vehint.sel_cmd == 'c' ? 200 : 20000,
                                     (int) vehint.sel_cmd, 0, "");
        u.activity.values.push_back (veh.global_x());    // values[0]
        u.activity.values.push_back (veh.global_y());    // values[1]
        u.activity.values.push_back (vehint.ddx);   // values[2]
        u.activity.values.push_back (vehint.ddy);   // values[3]
        u.activity.values.push_back (-vehint.ddx);   // values[4]
        u.activity.values.push_back (-vehint.ddy);   // values[5]
        u.activity.values.push_back (veh.index_of_part(vehint.sel_vehicle_part)); // values[6]
        u.activity.values.push_back (vehint.sel_type); // int. might make bitmask
        if(vehint.sel_vpart_info != NULL) {
          u.activity.str_values.push_back(vehint.sel_vpart_info->id);
        } else {
          u.activity.str_values.push_back("null");
        }
        u.moves = 0;
    }
    refresh_all();
}

// A gate handle is adjacent to a wall section, and next to that wall section on one side or
// another is the gate.  There may be a handle on the other side, but this is optional.
// The gate continues until it reaches a non-floor tile, so they can be arbitrary length.
//
//   |  !|!  -++-++-  !|++++-
//   +   +      !      +
//   +   +   -++-++-   +
//   +   +             +
//   +   +   !|++++-   +
//  !|   |!        !   |
//
// The terrain type of the handle is passed in, and that is used to determine the type of
// the wall and gate.
void game::open_gate( game *g, const int examx, const int examy, const ter_id handle_type ) {

 ter_id v_wall_type;
 ter_id h_wall_type;
 ter_id door_type;
 ter_id floor_type;
 const char *pull_message;
 const char *open_message;
 const char *close_message;

 if ( handle_type == t_gates_mech_control ) {
  v_wall_type = t_wall_v;
  h_wall_type = t_wall_h;
  door_type   = t_door_metal_locked;
  floor_type  = t_floor;
  pull_message = _("You turn the handle...");
  open_message = _("The gate is opened!");
  close_message = _("The gate is closed!");
 } else if ( handle_type == t_gates_control_concrete ) {
  v_wall_type = t_concrete_v;
  h_wall_type = t_concrete_h;
  door_type   = t_door_metal_locked;
  floor_type  = t_floor;
  pull_message = _("You turn the handle...");
  open_message = _("The gate is opened!");
  close_message = _("The gate is closed!");

 } else if ( handle_type == t_barndoor ) {
  v_wall_type = t_wall_wood;
  h_wall_type = t_wall_wood;
  door_type   = t_door_metal_locked;
  floor_type  = t_dirtfloor;
  pull_message = _("You pull the rope...");
  open_message = _("The barn doors opened!");
  close_message = _("The barn doors closed!");

 } else if ( handle_type == t_palisade_pulley ) {
  v_wall_type = t_palisade;
  h_wall_type = t_palisade;
  door_type   = t_palisade_gate;
  floor_type  = t_palisade_gate_o;
  pull_message = _("You pull the rope...");
  open_message = _("The palisade gate swings open!");
  close_message = _("The palisade gate swings closed with a crash!");
 } else {
   return;
 }

 g->add_msg(pull_message);
 g->u.moves -= 900;

 bool open = false;
 bool close = false;

 for (int wall_x = -1; wall_x <= 1; wall_x++) {
   for (int wall_y = -1; wall_y <= 1; wall_y++) {
     for (int gate_x = -1; gate_x <= 1; gate_x++) {
       for (int gate_y = -1; gate_y <= 1; gate_y++) {
         if ((wall_x + wall_y == 1 || wall_x + wall_y == -1) &&  // make sure wall not diagonally opposite to handle
             (gate_x + gate_y == 1 || gate_x + gate_y == -1) &&  // same for gate direction
            ((wall_y != 0 && (g->m.ter(examx+wall_x, examy+wall_y) == h_wall_type)) ||  //horizontal orientation of the gate
             (wall_x != 0 && (g->m.ter(examx+wall_x, examy+wall_y) == v_wall_type)))) { //vertical orientation of the gate

           int cur_x = examx+wall_x+gate_x;
           int cur_y = examy+wall_y+gate_y;

           if (!close && (g->m.ter(examx+wall_x+gate_x, examy+wall_y+gate_y) == door_type)) {  //opening the gate...
             open = true;
             while (g->m.ter(cur_x, cur_y) == door_type) {
               g->m.ter_set(cur_x, cur_y, floor_type);
               cur_x = cur_x+gate_x;
               cur_y = cur_y+gate_y;
             }
           }

           if (!open && (g->m.ter(examx+wall_x+gate_x, examy+wall_y+gate_y) == floor_type)) {  //closing the gate...
             close = true;
             while (g->m.ter(cur_x, cur_y) == floor_type) {
               g->m.ter_set(cur_x, cur_y, door_type);
               cur_x = cur_x+gate_x;
               cur_y = cur_y+gate_y;
             }
           }
         }
       }
     }
   }
 }

 if(open){
   g->add_msg(open_message);
 } else if(close){
   g->add_msg(close_message);
 } else {
   add_msg(_("Nothing happens."));
 }
}

void game::moving_vehicle_dismount(int tox, int toy)
{
    int vpart;
    vehicle *veh = m.veh_at(u.posx, u.posy, vpart);
    if (!veh) {
        debugmsg("Tried to exit non-existent vehicle.");
        return;
    }
    if (u.posx == tox && u.posy == toy) {
        debugmsg("Need somewhere to dismount towards.");
        return;
    }
    int d = (45 * (direction_from(u.posx, u.posy, tox, toy)) - 90) % 360;
    add_msg(_("You dive from the %s."), veh->name.c_str());
    m.unboard_vehicle(u.posx, u.posy);
    u.moves -= 200;
    // Dive three tiles in the direction of tox and toy
    fling_player_or_monster(&u, 0, d, 30, true);
    // Hit the ground according to vehicle speed
    if (!m.has_flag("SWIMMABLE", u.posx, u.posy)) {
        if (veh->velocity > 0)
            fling_player_or_monster(&u, 0, veh->face.dir(), veh->velocity / (float)100);
        else
            fling_player_or_monster(&u, 0, veh->face.dir() + 180, -(veh->velocity) / (float)100);
    }
    return;
}

void game::control_vehicle()
{
    int veh_part;
    vehicle *veh = m.veh_at(u.posx, u.posy, veh_part);

    if (veh && veh->player_in_control(&u)) {
        veh->use_controls();
    } else if (veh && veh->part_with_feature(veh_part, "CONTROLS") >= 0
                   && u.in_vehicle) {
        u.controlling_vehicle = true;
        add_msg(_("You take control of the %s."), veh->name.c_str());
    } else {
        int examx, examy;
        if (!choose_adjacent(_("Control vehicle where?"), examx, examy))
            return;
        veh = m.veh_at(examx, examy, veh_part);
        if (!veh) {
            add_msg(_("No vehicle there."));
            return;
        }
        if (veh->part_with_feature(veh_part, "CONTROLS") < 0) {
            add_msg(_("No controls there."));
            return;
        }
        veh->use_controls();
    }
}

void game::examine()
{
 int examx, examy;
 if (!choose_adjacent(_("Examine where?"), examx, examy))
    return;

 int veh_part = 0;
 vehicle *veh = m.veh_at (examx, examy, veh_part);
 if (veh) {
  int vpcargo = veh->part_with_feature(veh_part, "CARGO", false);
  int vpkitchen = veh->part_with_feature(veh_part, "KITCHEN", true);
  int vpweldrig = veh->part_with_feature(veh_part, "WELDRIG", true);
  int vpcraftrig = veh->part_with_feature(veh_part, "CRAFTRIG", true);
  if ((vpcargo >= 0 && veh->parts[vpcargo].items.size() > 0) || vpkitchen >= 0 || vpweldrig >=0 || vpcraftrig >=0)
   pickup(examx, examy, 0);
  else if (u.in_vehicle)
   add_msg (_("You can't do that while onboard."));
  else if (abs(veh->velocity) > 0)
   add_msg (_("You can't do that on moving vehicle."));
  else
   exam_vehicle (*veh, examx, examy);
 }

 if (m.has_flag("CONSOLE", examx, examy)) {
  use_computer(examx, examy);
  return;
 }
 const furn_t *xfurn_t = &furnlist[m.furn(examx,examy)];
 const ter_t *xter_t = &terlist[m.ter(examx,examy)];
 iexamine xmine;

 if (m.has_furn(examx, examy))
   (xmine.*xfurn_t->examine)(this,&u,&m,examx,examy);
 else
   (xmine.*xter_t->examine)(this,&u,&m,examx,examy);

 bool none = true;
 if (xter_t->examine != &iexamine::none || xfurn_t->examine != &iexamine::none)
   none = false;

 if (m.has_flag("SEALED", examx, examy)) {
   if (none) add_msg(_("The %s is firmly sealed."), m.name(examx, examy).c_str());
 } else {
   //examx,examy has no traps, is a container and doesn't have a special examination function
  if (m.tr_at(examx, examy) == tr_null && m.i_at(examx, examy).size() == 0 && m.has_flag("CONTAINER", examx, examy) && none)
   add_msg(_("It is empty."));
  else
   if (!veh)pickup(examx, examy, 0);
 }
  //check for disarming traps last to avoid disarming query black box issue.
 if(m.tr_at(examx, examy) != tr_null) xmine.trap(this,&u,&m,examx,examy);

}

void game::advanced_inv()
{
    advanced_inventory advinv;
    advinv.display(this, &u);
}

//Shift player by one tile, look_around(), then restore previous position.
//represents carfully peeking around a corner, hence the large move cost.
void game::peek()
{
    int prevx, prevy, peekx, peeky;

    if (!choose_adjacent(_("Peek where?"), peekx, peeky))
        return;

    if (m.move_cost(peekx, peeky) == 0)
        return;

    u.moves -= 200;
    prevx = u.posx;
    prevy = u.posy;
    u.posx = peekx;
    u.posy = peeky;
    look_around();
    u.posx = prevx;
    u.posy = prevy;
}
////////////////////////////////////////////////////////////////////////////////////////////
point game::look_debug() {
  editmap * edit=new editmap(this);
  point ret=edit->edit();
  delete edit;
  edit=0;
  return ret;
}
////////////////////////////////////////////////////////////////////////////////////////////

void game::print_all_tile_info(int lx, int ly, WINDOW* w_look, int column, int &line, bool mouse_hover)
{
    print_terrain_info(lx, ly, w_look, column, line);
    print_fields_info(lx, ly, w_look, column, line);
    print_trap_info(lx, ly, w_look, column, line);
    print_object_info(lx, ly, w_look, column, line, mouse_hover);
}

void game::print_terrain_info(int lx, int ly, WINDOW* w_look, int column, int &line)
{
    int ending_line = line + 3;
    std::string tile = m.tername(lx, ly);
    if (m.has_furn(lx, ly)) {
        tile += "; " + m.furnname(lx, ly);
    }

    if (m.move_cost(lx, ly) == 0) {
        mvwprintw(w_look, line, column, _("%s; Impassable"), tile.c_str());
    } else {
        mvwprintw(w_look, line, column, _("%s; Movement cost %d"), tile.c_str(),
            m.move_cost(lx, ly) * 50);
    }
    mvwprintw(w_look, ++line, column, "%s", m.features(lx, ly).c_str());
    if (line < ending_line) {
        line = ending_line;
    }
}

void game::print_fields_info(int lx, int ly, WINDOW* w_look, int column, int &line)
{
    field &tmpfield = m.field_at(lx, ly);
    if (tmpfield.fieldCount() == 0) {
        return;
    }

    field_entry *cur = NULL;
    typedef std::map<field_id, field_entry*>::iterator field_iterator;
    for (field_iterator it = tmpfield.getFieldStart(); it != tmpfield.getFieldEnd(); ++it) {
        cur = it->second;
        if (cur == NULL) {
            continue;
        }
        mvwprintz(w_look, line++, column, fieldlist[cur->getFieldType()].color[cur->getFieldDensity()-1], "%s",
            fieldlist[cur->getFieldType()].name[cur->getFieldDensity()-1].c_str());
    }
}

void game::print_trap_info(int lx, int ly, WINDOW* w_look, const int column, int &line)
{
    trap_id trapid = m.tr_at(lx, ly);
    if (trapid == tr_null) {
        return;
    }

    int vis = traps[trapid]->visibility;
    if (vis == -1 || u.per_cur - u.encumb(bp_eyes) >= vis) {
        mvwprintz(w_look, line++, column, traps[trapid]->color, "%s", traps[trapid]->name.c_str());
    }
}

void game::print_object_info(int lx, int ly, WINDOW* w_look, const int column, int &line, bool mouse_hover)
{
    int veh_part = 0;
    vehicle *veh = m.veh_at(lx, ly, veh_part);
    int dex = mon_at(lx, ly);
    if (dex != -1 && u_see(&zombie(dex)))
    {
        if (!mouse_hover) {
            zombie(dex).draw(w_terrain, lx, ly, true);
        }
        line = zombie(dex).print_info(this, w_look, line, 6, column);
        handle_multi_item_info(lx, ly, w_look, column, line, mouse_hover);
    }
    else if (npc_at(lx, ly) != -1)
    {
        if (!mouse_hover) {
            active_npc[npc_at(lx, ly)]->draw(w_terrain, lx, ly, true);
        }
        line = active_npc[npc_at(lx, ly)]->print_info(w_look, column, line);
        handle_multi_item_info(lx, ly, w_look, column, line, mouse_hover);
    }
    else if (veh)
    {
        mvwprintw(w_look, line++, column, _("There is a %s there. Parts:"), veh->name.c_str());
        line = veh->print_part_desc(w_look, line, (mouse_hover) ? getmaxx(w_look) : 48, veh_part);
        if (!mouse_hover) {
            m.drawsq(w_terrain, u, lx, ly, true, true, lx, ly);
        }
    }
    else if (!m.has_flag("CONTAINER", lx, ly) && m.i_at(lx, ly).size() > 0)
    {
        if (!mouse_hover) {
            mvwprintw(w_look, line++, column, _("There is a %s there."),
                m.i_at(lx, ly)[0].tname(this).c_str());
            if (m.i_at(lx, ly).size() > 1)
            {
                mvwprintw(w_look, line++, column, _("There are other items there as well."));
            }
            m.drawsq(w_terrain, u, lx, ly, true, true, lx, ly);
        }
    } else if (m.has_flag("CONTAINER", lx, ly)) {
        mvwprintw(w_look, line++, column, _("You cannot see what is inside of it."));
        if (!mouse_hover) {
            m.drawsq(w_terrain, u, lx, ly, true, false, lx, ly);
        }
    }
    // The player is not at <u.posx + u.view_offset_x, u.posy + u.view_offset_y>
    // Should not be putting the "You (name)" at this location
    // Changing it to reflect actual position not view-center position
    else if (lx == u.posx && ly == u.posy )
    {
        int x,y;
        x = getmaxx(w_terrain)/2 - u.view_offset_x;
        y = getmaxy(w_terrain)/2 - u.view_offset_y;
        if (!mouse_hover) {
            mvwputch_inv(w_terrain, y, x, u.color(), '@');
        }

        mvwprintw(w_look, line++, column, _("You (%s)"), u.name.c_str());
        if (veh) {
            mvwprintw(w_look, line++, column, _("There is a %s there. Parts:"), veh->name.c_str());
            line = veh->print_part_desc(w_look, line, (mouse_hover) ? getmaxx(w_look) : 48, veh_part);
            if (!mouse_hover) {
                m.drawsq(w_terrain, u, lx, ly, true, true, lx, ly);
            }
        }

    }
    else if (!mouse_hover)
    {
        m.drawsq(w_terrain, u, lx, ly, true, true, lx, ly);
    }
}

void game::handle_multi_item_info(int lx, int ly, WINDOW* w_look, const int column, int &line, bool mouse_hover)
{
    if (!m.has_flag("CONTAINER", lx, ly))
    {
        if (!mouse_hover) {
            if (m.i_at(lx, ly).size() > 1) {
                mvwprintw(w_look, line++, column, _("There are several items there."));
            } else if (m.i_at(lx, ly).size() == 1) {
                mvwprintw(w_look, line++, column, _("There is an item there."));
            }
        }
    } else {
        mvwprintw(w_look, line++, column, _("You cannot see what is inside of it."));
    }
}


void game::get_lookaround_dimensions(int &lookWidth, int &begin_y, int &begin_x) const
{
    lookWidth = getmaxx(w_messages);
    begin_y = TERMY - lookHeight + 1;
    if (getbegy(w_messages) < begin_y) {
        begin_y = getbegy(w_messages);
    }
    begin_x = getbegx(w_messages);
}


point game::look_around()
{
 draw_ter();
 int lx = u.posx + u.view_offset_x, ly = u.posy + u.view_offset_y;
 std::string action;
 bool fast_scroll = false;
 int soffset = (int) OPTIONS["MOVE_VIEW_OFFSET"];

 int lookWidth, lookY, lookX;
 get_lookaround_dimensions(lookWidth, lookY, lookX);
 WINDOW* w_look = newwin(lookHeight, lookWidth, lookY, lookX);
 wborder(w_look, LINE_XOXO, LINE_XOXO, LINE_OXOX, LINE_OXOX,
                 LINE_OXXO, LINE_OOXX, LINE_XXOO, LINE_XOOX );
 mvwprintz(w_look, 1, 1, c_white, _("Looking Around"));
 mvwprintz(w_look, 2, 1, c_white, _("Use directional keys to move the cursor"));
 mvwprintz(w_look, 3, 1, c_white, _("to a nearby square."));
 wrefresh(w_look);
 do {
  werase(w_terrain);
  draw_ter(lx, ly);
  for (int i = 1; i < lookHeight - 1; i++) {
   for (int j = 1; j < lookWidth - 1; j++)
    mvwputch(w_look, i, j, c_white, ' ');
  }

  // Debug helper
  //mvwprintw(w_look, 6, 1, "Items: %d", m.i_at(lx, ly).size() );
  int junk;
  int off = 1;
  if (u_see(lx, ly)) {
      print_all_tile_info(lx, ly, w_look, 1, off, false);

  } else if (u.sight_impaired() &&
              m.light_at(lx, ly) == LL_BRIGHT &&
              rl_dist(u.posx, u.posy, lx, ly) < u.unimpaired_range() &&
              m.sees(u.posx, u.posy, lx, ly, u.unimpaired_range(), junk))
  {
   if (u.has_disease("boomered"))
    mvwputch_inv(w_terrain, POSY + (ly - u.posy), POSX + (lx - u.posx), c_pink, '#');
   else
    mvwputch_inv(w_terrain, POSY + (ly - u.posy), POSX + (lx - u.posx), c_ltgray, '#');
   mvwprintw(w_look, 1, 1, _("Bright light."));
  } else {
   mvwputch(w_terrain, POSY, POSX, c_white, 'x');
   mvwprintw(w_look, 1, 1, _("Unseen."));
  }

  if (fast_scroll) {
      // print a light green mark below the top right corner of the w_look window
      mvwprintz(w_look, 1, lookWidth-1, c_ltgreen, _("F"));
  } else {
      // redraw the border to clear out the marker.
      wborder(w_look, LINE_XOXO, LINE_XOXO, LINE_OXOX, LINE_OXOX,
          LINE_OXXO, LINE_OOXX, LINE_XXOO, LINE_XOOX );
  }

  if (m.graffiti_at(lx, ly).contents)
   mvwprintw(w_look, ++off + 1, 1, _("Graffiti: %s"), m.graffiti_at(lx, ly).contents->c_str());
  //mvwprintw(w_look, 5, 1, _("Maploc: <%d,%d>"), lx, ly);
  wrefresh(w_look);
  wrefresh(w_terrain);

  DebugLog() << __FUNCTION__ << ": calling handle_input() \n";

    input_context ctxt("LOOK");
    ctxt.register_directions();
    ctxt.register_action("COORDINATE");
    ctxt.register_action("SELECT");
    ctxt.register_action("CONFIRM");
    ctxt.register_action("QUIT");
    ctxt.register_action("TOGGLE_FAST_SCROLL");
    action = ctxt.handle_input();

    if (!u_see(lx, ly))
        mvwputch(w_terrain, POSY + (ly - u.posy), POSX + (lx - u.posx), c_black, ' ');

    // Our coordinates will either be determined by coordinate input(mouse),
    // by a direction key, or by the previous value.
    if (action == "TOGGLE_FAST_SCROLL") {
        fast_scroll = !fast_scroll;
    } else if (!ctxt.get_coordinates(g->w_terrain, lx, ly)) {
        int dx, dy;
        ctxt.get_direction(dx, dy, action);
        if (dx == -2) {
            dx = 0;
            dy = 0;
        } else {
            if (fast_scroll) {
                dx *= soffset;
                dy *= soffset;
            }
        }
        lx += dx;
        ly += dy;
    }
 } while (action != "QUIT" && action != "CONFIRM");

 werase(w_look);
 delwin(w_look);
 if (action == "CONFIRM")
  return point(lx, ly);
 return point(-1, -1);
}

bool game::list_items_match(std::string sText, std::string sPattern)
{
 size_t iPos;

 do {
  iPos = sPattern.find(",");

  if (sText.find((iPos == std::string::npos) ? sPattern : sPattern.substr(0, iPos)) != std::string::npos)
   return true;

  if (iPos != std::string::npos)
   sPattern = sPattern.substr(iPos+1, sPattern.size());

 } while(iPos != std::string::npos);

 return false;
}

std::vector<map_item_stack> game::find_nearby_items(int iRadius)
{
    std::vector<item> here;
    std::map<std::string, map_item_stack> temp_items;
    std::vector<map_item_stack> ret;
    std::vector<std::string> vOrder;

    std::vector<point> points = closest_points_first(iRadius, u.posx, u.posy);

    int iLastX = 0;
    int iLastY = 0;

    for (std::vector<point>::iterator p_it = points.begin(); p_it != points.end(); ++p_it) {
        if (p_it->y >= u.posy - iRadius && p_it->y <= u.posy + iRadius &&
            u_see(p_it->x,p_it->y) &&
            (!m.has_flag("CONTAINER", p_it->x, p_it->y) ||
            (rl_dist(u.posx, u.posy, p_it->x, p_it->y) == 1 && !m.has_flag("SEALED", p_it->x, p_it->y)))) {

            here.clear();
            here = m.i_at(p_it->x, p_it->y);
            for (int i = 0; i < here.size(); i++) {
                const std::string name = here[i].tname(this);

                if (temp_items.find(name) == temp_items.end() || (iLastX != p_it->x || iLastY != p_it->y)) {
                    iLastX = p_it->x;
                    iLastY = p_it->y;

                    if (std::find(vOrder.begin(), vOrder.end(), name) == vOrder.end()) {
                        vOrder.push_back(name);
                        temp_items[name] = map_item_stack(here[i], p_it->x - u.posx, p_it->y - u.posy);
                    } else {
                        temp_items[name].addNewPos(p_it->x - u.posx, p_it->y - u.posy);
                    }

                } else {
                    temp_items[name].incCount();
                }
            }
        }
    }

    for (int i=0; i < vOrder.size(); i++) {
        ret.push_back(temp_items[vOrder[i]]);
    }

    return ret;
}

std::vector<map_item_stack> game::filter_item_stacks(std::vector<map_item_stack> stack, std::string filter)
{
    std::vector<map_item_stack> ret;

    std::string sFilterPre = "";
    std::string sFilterTemp = filter;
    if (sFilterTemp != "" && filter.substr(0, 1) == "-")
    {
        sFilterPre = "-";
        sFilterTemp = sFilterTemp.substr(1, sFilterTemp.size()-1);
    }

    for (std::vector<map_item_stack>::iterator iter = stack.begin(); iter != stack.end(); ++iter)
    {
        std::string name = iter->example.tname(this);
        if (sFilterTemp == "" || ((sFilterPre != "-" && list_items_match(name, sFilterTemp)) ||
                                  (sFilterPre == "-" && !list_items_match(name, sFilterTemp))))
        {
            ret.push_back(*iter);
        }
    }
    return ret;
}

std::string game::ask_item_filter(WINDOW* window, int rows)
{
    for (int i = 0; i < rows-1; i++)
    {
        mvwprintz(window, i, 1, c_black, "%s", "\
                                                     ");
    }

    mvwprintz(window, 2, 2, c_white, "%s", _("Type part of an item's name to see"));
    mvwprintz(window, 3, 2, c_white, "%s", _("nearby matching items."));
    mvwprintz(window, 5, 2, c_white, "%s", _("Seperate multiple items with ,"));
    mvwprintz(window, 6, 2, c_white, "%s", _("Example: back,flash,aid, ,band"));
    //TODO: fix up the filter code so that "-" applies to each comma-separated bit
    //or, failing that, make the description sound more like what the current behavior does
    mvwprintz(window, 8, 2, c_white, "%s", _("To exclude items, place - in front"));
    mvwprintz(window, 9, 2, c_white, "%s", _("Example: -pipe,chunk,steel"));
    wrefresh(window);
    return string_input_popup(_("Filter:"), 55, sFilter, _("UP: history, CTRL-U clear line, ESC: abort, ENTER: save"), "item_filter", 256);
}


void game::draw_trail_to_square(int x, int y, bool bDrawX)
{
    //Reset terrain
    draw_ter();

    //Draw trail
    point center = point(u.posx + u.view_offset_x, u.posy + u.view_offset_y);
    std::vector<point> vPoint = line_to(u.posx, u.posy, u.posx + x, u.posy + y, 0);

    draw_line(u.posx + x, u.posy + y, center, vPoint);
    if (bDrawX) {
        mvwputch(w_terrain, POSY + (vPoint[vPoint.size()-1].y - (u.posy + u.view_offset_y)),
                            POSX + (vPoint[vPoint.size()-1].x - (u.posx + u.view_offset_x)), c_white, 'X');
    }

    wrefresh(w_terrain);
}

//helper method so we can keep list_items shorter
void game::reset_item_list_state(WINDOW* window, int height)
{
    const int width = use_narrow_sidebar() ? 45 : 55;
    for (int i = 1; i < TERMX; i++)
    {
        if (i < width)
        {
            mvwputch(window, 0, i, c_ltgray, LINE_OXOX); // -
            mvwputch(window, TERMY-height-1-VIEW_OFFSET_Y*2, i, c_ltgray, LINE_OXOX); // -
        }

        if (i < TERMY-height-VIEW_OFFSET_Y*2)
        {
            mvwputch(window, i, 0, c_ltgray, LINE_XOXO); // |
            mvwputch(window, i, width - 1, c_ltgray, LINE_XOXO); // |
        }
    }

    mvwputch(window, 0, 0,         c_ltgray, LINE_OXXO); // |^
    mvwputch(window, 0, width - 1, c_ltgray, LINE_OOXX); // ^|

    mvwputch(window, TERMY-height-1-VIEW_OFFSET_Y*2, 0,         c_ltgray, LINE_XXXO); // |-
    mvwputch(window, TERMY-height-1-VIEW_OFFSET_Y*2, width - 1, c_ltgray, LINE_XOXX); // -|

    mvwprintz(window, 0, 2, c_ltgreen, "< ");
    wprintz(window, c_white, _("Items"));
    wprintz(window, c_ltgreen, " >");

    std::vector<std::string> tokens;
    if (sFilter != "")
    {
        tokens.push_back(_("<R>eset"));
    }

    tokens.push_back(_("<E>xamine"));
    tokens.push_back(_("<C>ompare"));
    tokens.push_back(_("<F>ilter"));
    tokens.push_back(_("<+/->Priority"));

    int gaps = tokens.size()+1;
    int letters = 0;
    int n = tokens.size();
    for (int i = 0; i < n; i++) {
        letters += utf8_width(tokens[i].c_str())-2; //length ignores < >
    }

    int usedwidth = letters;
    const int gap_spaces = (width - usedwidth) / gaps;
    usedwidth += gap_spaces * gaps;
    int xpos = gap_spaces + (width - usedwidth) / 2;
    const int ypos = TERMY - height - 1 - VIEW_OFFSET_Y * 2;

    for (int i = 0; i < n; i++) {
        xpos += shortcut_print(window, ypos, xpos, c_white, c_ltgreen, tokens[i].c_str()) + gap_spaces;
    }

    refresh_all();
}

//returns the first non prority items.
int game::list_filter_high_priority(std::vector<map_item_stack> &stack, std::string prorities)
{
    //TODO:optimize if necessary
    std::vector<map_item_stack> tempstack; // temp
    for(int i = 0 ; i < stack.size() ; i++)
    {
        std::string name = stack[i].example.tname(this);
        if(prorities == "" || !list_items_match(name,prorities))
        {
            tempstack.push_back(stack[i]);
            stack.erase(stack.begin()+i);
            i--;
        }
    }
    int id = stack.size();
    for(int i = 0 ; i < tempstack.size() ; i++)
    {
        stack.push_back(tempstack[i]);
    }
    return id;
}
int game::list_filter_low_priority(std::vector<map_item_stack> &stack, int start,std::string prorities)
{
    //TODO:optimize if necessary
    std::vector<map_item_stack> tempstack; // temp
    for(int i = start ; i < stack.size() ; i++)
    {
        std::string name = stack[i].example.tname(this);
        if(prorities != "" && list_items_match(name,prorities))
        {
            tempstack.push_back(stack[i]);
            stack.erase(stack.begin()+i);
            i--;
        }
    }
    int id = stack.size();
    for(int i = 0 ; i < tempstack.size() ; i++)
    {
        stack.push_back(tempstack[i]);
    }
    return id;
}

void centerlistview(game *g, int iActiveX, int iActiveY)
{
    player & u = g->u;
    if (OPTIONS["SHIFT_LIST_ITEM_VIEW"] != "false") {
        int xpos = POSX + iActiveX;
        int ypos = POSY + iActiveY;
        if (OPTIONS["SHIFT_LIST_ITEM_VIEW"] == "centered") {
            int xOffset = TERRAIN_WINDOW_WIDTH / 2;
            int yOffset = TERRAIN_WINDOW_HEIGHT / 2;
            if ( xpos < 0 || xpos >= TERRAIN_WINDOW_WIDTH ||
                 ypos < 0 || ypos >= TERRAIN_WINDOW_HEIGHT ) {
                if (xpos < 0) {
                    u.view_offset_x = xpos - xOffset;
                } else {
                    u.view_offset_x = xpos - (TERRAIN_WINDOW_WIDTH - 1) + xOffset;
                }
                if (xpos < 0) {
                    u.view_offset_y = ypos - yOffset;
                } else {
                    u.view_offset_y = ypos - (TERRAIN_WINDOW_HEIGHT - 1) + yOffset;
                }
            } else {
                u.view_offset_x = 0;
                u.view_offset_y = 0;
            }
        } else {
            if (xpos < 0) {
                u.view_offset_x = xpos;
            } else if (xpos >= TERRAIN_WINDOW_WIDTH) {
                u.view_offset_x = xpos - (TERRAIN_WINDOW_WIDTH - 1);
            } else {
                u.view_offset_x = 0;
            }
            if (ypos < 0) {
                u.view_offset_y = ypos;
            } else if (ypos >= TERRAIN_WINDOW_HEIGHT) {
                u.view_offset_y = ypos - (TERRAIN_WINDOW_HEIGHT - 1);
            } else {
                u.view_offset_y = 0;
            }
        }
    }

}


int game::list_items()
{
    int iInfoHeight = 12;
    const int width = use_narrow_sidebar() ? 45 : 55;
    WINDOW* w_items = newwin(TERMY-iInfoHeight-VIEW_OFFSET_Y*2, width, VIEW_OFFSET_Y, TERRAIN_WINDOW_WIDTH + VIEW_OFFSET_X);
    WINDOW* w_item_info = newwin(iInfoHeight-1, width - 2, TERMY-iInfoHeight-VIEW_OFFSET_Y, TERRAIN_WINDOW_WIDTH+1+VIEW_OFFSET_X);
    WINDOW* w_item_info_border = newwin(iInfoHeight, width, TERMY-iInfoHeight-VIEW_OFFSET_Y, TERRAIN_WINDOW_WIDTH+VIEW_OFFSET_X);

    //Area to search +- of players position.
    const int iRadius = 12 + (u.per_cur * 2);

    //this stores the items found, along with the coordinates
    std::vector<map_item_stack> ground_items = find_nearby_items(iRadius);
    //this stores only those items that match our filter
    std::vector<map_item_stack> filtered_items = (sFilter != "" ?
                                                  filter_item_stacks(ground_items, sFilter) :
                                                  ground_items);
    int highPEnd = list_filter_high_priority(filtered_items,list_item_upvote);
    int lowPStart = list_filter_low_priority(filtered_items,highPEnd,list_item_downvote);
    const int iItemNum = ground_items.size();
    if ( iItemNum > 0 ) {
        uistate.list_item_mon = 1; // remember we've tabbed here
    }
    const int iStoreViewOffsetX = u.view_offset_x;
    const int iStoreViewOffsetY = u.view_offset_y;

    u.view_offset_x = 0;
    u.view_offset_y = 0;

    int iReturn = -1;
    int iActive = 0; // Item index that we're looking at
    const int iMaxRows = TERMY-iInfoHeight-2-VIEW_OFFSET_Y*2;
    int iStartPos = 0;
    int iActiveX = 0;
    int iActiveY = 0;
    int iLastActiveX = -1;
    int iLastActiveY = -1;
    InputEvent input = Undefined;
    long ch = 0; //this is a long because getch returns a long
    bool reset = true;
    bool refilter = true;
    int iFilter = 0;
    int iPage = 0;

    do
    {
        if (ground_items.size() > 0)
        {
            if (ch == 'I' || ch == 'c' || ch == 'C')
            {
                compare(iActiveX, iActiveY);
                reset = true;
                refresh_all();
            }
            else if (ch == 'f' || ch == 'F')
            {
                sFilter = ask_item_filter(w_item_info, iInfoHeight);
                reset = true;
                refilter = true;
            }
            else if (ch == 'r' || ch == 'R')
            {
                sFilter = "";
                filtered_items = ground_items;
                iLastActiveX = -1;
                iLastActiveY = -1;
                reset = true;
                refilter = true;
            }
            else if ((ch == 'e' || ch == 'E') && filtered_items.size())
            {
                item oThisItem = filtered_items[iActive].example;
                std::vector<iteminfo> vThisItem, vDummy;

                oThisItem.info(true, &vThisItem);
                compare_split_screen_popup(0, width - 5, TERMY-VIEW_OFFSET_Y*2, oThisItem.tname(this), vThisItem, vDummy);

                getch(); // wait until the user presses a key to wipe the screen
                iLastActiveX = -1;
                iLastActiveY = -1;
                reset = true;
            }
            else if(ch == '+')
            {
                std::string temp = string_input_popup(_("High Priority:"), width, list_item_upvote, _("UP: history, CTRL-U clear line, ESC: abort, ENTER: save"), "list_item_priority", 256);
                list_item_upvote = temp;
                refilter = true;
                reset = true;
            }
            else if(ch == '-')
            {
                std::string temp = string_input_popup(_("Low Priority:"), width, list_item_downvote, _("UP: history, CTRL-U clear line, ESC: abort, ENTER: save"), "list_item_downvote", 256);
                list_item_downvote = temp;
                refilter = true;
                reset = true;
            }
            if (refilter)
            {
                filtered_items = filter_item_stacks(ground_items, sFilter);
                highPEnd = list_filter_high_priority(filtered_items,list_item_upvote);
                lowPStart = list_filter_low_priority(filtered_items,highPEnd,list_item_downvote);
                iActive = 0;
                iPage = 0;
                iLastActiveX = -1;
                iLastActiveY = -1;
                refilter = false;
            }
            if (reset)
            {
                reset_item_list_state(w_items, iInfoHeight);
                reset = false;
            }

            // we're switching on input here, whereas above it was if/else clauses on a char
            switch(input)
            {
                case DirectionN:
                    iActive--;
                    iPage = 0;
                    if (iActive < 0) {
                        iActive = iItemNum - iFilter - 1;
                    }
                    break;
                case DirectionS:
                    iActive++;
                    iPage = 0;
                    if (iActive >= iItemNum - iFilter) {
                        iActive = 0;
                    }
                    break;
                case DirectionE:
                    iPage++;
                    if ( !filtered_items.empty() && iPage >= filtered_items[iActive].vIG.size()) {
                        iPage = filtered_items[iActive].vIG.size()-1;
                    }
                    break;
                case DirectionW:
                    iPage--;
                    if (iPage < 0) {
                        iPage = 0;
                    }
                    break;
                case Tab: //Switch to list_monsters();
                case DirectionDown:
                case DirectionUp:
                    u.view_offset_x = iStoreViewOffsetX;
                    u.view_offset_y = iStoreViewOffsetY;

                    werase(w_items);
                    werase(w_item_info);
                    werase(w_item_info_border);
                    delwin(w_items);
                    delwin(w_item_info);
                    delwin(w_item_info_border);
                    return 1;
                    break;
                default:
                    break;
            }

            //Draw Scrollbar
            draw_scrollbar(w_items, iActive, iMaxRows, iItemNum - iFilter, 1);

            calcStartPos(iStartPos, iActive, iMaxRows, iItemNum - iFilter);

            for (int i = 0; i < iMaxRows; i++)
            {
                wmove(w_items, i + 1, 1);
                for (int i = 1; i < width - 1; i++)
                    wprintz(w_items, c_black, " ");
            }

            int iNum = 0;
            iFilter = ground_items.size() - filtered_items.size();
            iActiveX = 0;
            iActiveY = 0;
            item activeItem;
            std::stringstream sText;
            bool high = true;
            bool low = false;
            int index = 0;
            for (std::vector<map_item_stack>::iterator iter = filtered_items.begin() ;
                 iter != filtered_items.end();
                 ++iter,++index)
            {
                if(index == highPEnd)
                {
                    high = false;
                }
                if(index == lowPStart)
                {
                    low = true;
                }
                if (iNum >= iStartPos && iNum < iStartPos + ((iMaxRows > iItemNum) ? iItemNum : iMaxRows) )
                {
                    int iThisPage = 0;

                    if (iNum == iActive) {
                        iThisPage = iPage;

                        iActiveX = iter->vIG[iThisPage].x;
                        iActiveY = iter->vIG[iThisPage].y;

                        activeItem = iter->example;
                    }

                    sText.str("");

                    if (iter->vIG.size() > 1) {
                        sText << "[" << iThisPage+1 << "/" << iter->vIG.size() << "] (" << iter->totalcount << ") ";
                    }

                    sText << iter->example.tname(this);

                    if (iter->vIG[iThisPage].count > 1) {
                        sText << " [" << iter->vIG[iThisPage].count << "]";
                    }

                    mvwprintz(w_items, 1 + iNum - iStartPos, 2,
                              ((iNum == iActive) ? c_ltgreen : (high ? c_yellow : (low ? c_red : c_white))),
                              "%s", (sText.str()).c_str());
                    int numw = iItemNum > 9 ? 2 : 1;
                    mvwprintz(w_items, 1 + iNum - iStartPos, width - (5 + numw),
                              ((iNum == iActive) ? c_ltgreen : c_ltgray), "%*d %s",
                              numw, trig_dist(0, 0, iter->vIG[iThisPage].x, iter->vIG[iThisPage].y),
                              direction_name_short(direction_from(0, 0, iter->vIG[iThisPage].x, iter->vIG[iThisPage].y)).c_str()
                             );
                 }
                 iNum++;
            }

            mvwprintz(w_items, 0, (width - 9) / 2 + ((iItemNum - iFilter > 9) ? 0 : 1),
                      c_ltgreen, " %*d", ((iItemNum - iFilter > 9) ? 2 : 1), iActive+1);
            wprintz(w_items, c_white, " / %*d ", ((iItemNum - iFilter > 9) ? 2 : 1), iItemNum - iFilter);

            werase(w_item_info);
            fold_and_print(w_item_info,1,1,width - 5, c_white, "%s", activeItem.info().c_str());

            for (int j=0; j < iInfoHeight-1; j++)
            {
                mvwputch(w_item_info_border, j, 0, c_ltgray, LINE_XOXO);
            }

            for (int j=0; j < iInfoHeight-1; j++)
            {
                mvwputch(w_item_info_border, j, width - 1, c_ltgray, LINE_XOXO);
            }

            for (int j=0; j < width - 1; j++)
            {
                mvwputch(w_item_info_border, iInfoHeight-1, j, c_ltgray, LINE_OXOX);
            }

            mvwputch(w_item_info_border, iInfoHeight-1, 0, c_ltgray, LINE_XXOO);
            mvwputch(w_item_info_border, iInfoHeight-1, width - 1, c_ltgray, LINE_XOOX);

            //Only redraw trail/terrain if x/y position changed
            if (iActiveX != iLastActiveX || iActiveY != iLastActiveY)
            {
                iLastActiveX = iActiveX;
                iLastActiveY = iActiveY;
                centerlistview(this, iActiveX, iActiveY);
                draw_trail_to_square(iActiveX, iActiveY, true);
            }

            wrefresh(w_items);
            wrefresh(w_item_info_border);
            wrefresh(w_item_info);

            refresh();
            ch = getch();
            input = get_input(ch);
        }
        else
        {
            iReturn = 0;
            ch = ' ';
            input = Close;
        }
    }
    while (input != Close && input != Cancel);

    u.view_offset_x = iStoreViewOffsetX;
    u.view_offset_y = iStoreViewOffsetY;

    werase(w_items);
    werase(w_item_info);
    werase(w_item_info_border);
    delwin(w_items);
    delwin(w_item_info);
    delwin(w_item_info_border);
    refresh_all(); // TODO - figure out what precisely needs refreshing, rather than the whole screen

    return iReturn;
}


std::vector<int> game::find_nearby_monsters(int iRadius)
{
    std::vector<int> ret;
    std::vector<point> points = closest_points_first(iRadius, u.posx, u.posy);

    for (std::vector<point>::iterator p_it = points.begin(); p_it != points.end(); ++p_it) {
        int dex = mon_at(p_it->x, p_it->y);
        if (dex != -1 && u_see(&zombie(dex))) {
            ret.push_back(dex);
        }
    }

    return ret;
}

int game::list_monsters()
{
    int iInfoHeight = 12;
    const int width = use_narrow_sidebar() ? 45 : 55;
    WINDOW* w_monsters = newwin(TERMY-iInfoHeight-VIEW_OFFSET_Y*2, width, VIEW_OFFSET_Y, TERRAIN_WINDOW_WIDTH + VIEW_OFFSET_X);
    WINDOW* w_monster_info = newwin(iInfoHeight-1, width - 2, TERMY-iInfoHeight-VIEW_OFFSET_Y, TERRAIN_WINDOW_WIDTH+1+VIEW_OFFSET_X);
    WINDOW* w_monster_info_border = newwin(iInfoHeight, width, TERMY-iInfoHeight-VIEW_OFFSET_Y, TERRAIN_WINDOW_WIDTH+VIEW_OFFSET_X);

    uistate.list_item_mon = 2; // remember we've tabbed here
    //this stores the monsters found
    std::vector<int> vMonsters = find_nearby_monsters(DAYLIGHT_LEVEL);

    const int iMonsterNum = vMonsters.size();

    if ( iMonsterNum > 0 ) {
        uistate.list_item_mon = 2; // remember we've tabbed here
    }
    const int iWeaponRange = u.weapon.range(&u);

    const int iStoreViewOffsetX = u.view_offset_x;
    const int iStoreViewOffsetY = u.view_offset_y;

    u.view_offset_x = 0;
    u.view_offset_y = 0;

    int iReturn = -1;
    int iActive = 0; // monster index that we're looking at
    const int iMaxRows = TERMY-iInfoHeight-2-VIEW_OFFSET_Y*2;
    int iStartPos = 0;
    int iActiveX = 0;
    int iActiveY = 0;
    int iLastActiveX = -1;
    int iLastActiveY = -1;
    InputEvent input = Undefined;
    long ch = 0; //this is a long because getch returns a long
    int iMonDex = -1;

    for (int i = 1; i < TERMX; i++) {
        if (i < width) {
            mvwputch(w_monsters, 0, i, c_ltgray, LINE_OXOX); // -
            mvwputch(w_monsters, TERMY-iInfoHeight-1-VIEW_OFFSET_Y*2, i, c_ltgray, LINE_OXOX); // -
        }

        if (i < TERMY-iInfoHeight-VIEW_OFFSET_Y*2) {
            mvwputch(w_monsters, i, 0, c_ltgray, LINE_XOXO); // |
            mvwputch(w_monsters, i, width - 1, c_ltgray, LINE_XOXO); // |
        }
    }

    mvwputch(w_monsters, 0, 0,         c_ltgray, LINE_OXXO); // |^
    mvwputch(w_monsters, 0, width - 1, c_ltgray, LINE_OOXX); // ^|

    mvwputch(w_monsters, TERMY-iInfoHeight-1-VIEW_OFFSET_Y*2, 0,         c_ltgray, LINE_XXXO); // |-
    mvwputch(w_monsters, TERMY-iInfoHeight-1-VIEW_OFFSET_Y*2, width - 1, c_ltgray, LINE_XOXX); // -|

    mvwprintz(w_monsters, 0, 2, c_ltgreen, "< ");
    wprintz(w_monsters, c_white, _("Monsters"));
    wprintz(w_monsters, c_ltgreen, " >");

    do {
        if (vMonsters.size() > 0) {
            // we're switching on input here, whereas above it was if/else clauses on a char
            switch(input) {
                case DirectionN:
                    iActive--;
                    if (iActive < 0) {
                        iActive = iMonsterNum - 1;
                    }
                    break;
                case DirectionS:
                    iActive++;
                    if (iActive >= iMonsterNum) {
                        iActive = 0;
                    }
                    break;
                case Tab: //Switch to list_items();
                case DirectionDown:
                case DirectionUp:
                    u.view_offset_x = iStoreViewOffsetX;
                    u.view_offset_y = iStoreViewOffsetY;

                    werase(w_monsters);
                    werase(w_monster_info);
                    werase(w_monster_info_border);
                    delwin(w_monsters);
                    delwin(w_monster_info);
                    delwin(w_monster_info_border);
                    return 1;
                    break;
                default: {
                    action_id act = keymap[ch];
                    switch (act) {
                        case ACTION_LOOK: {
                            point recentered=look_around();
                            iLastActiveX=recentered.x;
                            iLastActiveY=recentered.y;
                            } break;
                        case ACTION_FIRE: {
                            if ( rl_dist( point(u.posx, u.posy), zombie(iMonDex).pos() ) <= iWeaponRange ) {
                                last_target = iMonDex;
                                u.view_offset_x = iStoreViewOffsetX;
                                u.view_offset_y = iStoreViewOffsetY;
                                werase(w_monsters);
                                werase(w_monster_info);
                                werase(w_monster_info_border);
                                delwin(w_monsters);
                                delwin(w_monster_info);
                                delwin(w_monster_info_border);
                                return 2;
                            }
                        }
                        break;
                default:
                    break;
            }
                }
                break;
            }

            //Draw Scrollbar
            draw_scrollbar(w_monsters, iActive, iMaxRows, iMonsterNum, 1);

            calcStartPos(iStartPos, iActive, iMaxRows, iMonsterNum);

            for (int i = 0; i < iMaxRows; i++) {
                wmove(w_monsters, i + 1, 1);
                for (int i = 1; i < width - 1; i++)
                    wprintz(w_monsters, c_black, " ");
            }

            int iNum = 0;
            iActiveX = 0;
            iActiveY = 0;
            iMonDex = -1;

            for (int i = 0; i < vMonsters.size(); ++i) {
                if (iNum >= iStartPos && iNum < iStartPos + ((iMaxRows > iMonsterNum) ?
                                                             iMonsterNum : iMaxRows) ) {

                    if (iNum == iActive) {
                        iMonDex = vMonsters[i];

                        iActiveX = zombie(iMonDex).posx() - u.posx;
                        iActiveY = zombie(iMonDex).posy() - u.posy;
                    }

                    mvwprintz(w_monsters, 1 + iNum - iStartPos, 2,
                              ((iNum == iActive) ? c_ltgreen : c_white),
                              "%s", (zombie(vMonsters[i]).name()).c_str());

                    int numw = iMonsterNum > 9 ? 2 : 1;
                    mvwprintz(w_monsters, 1 + iNum - iStartPos, width - (5 + numw),
                              ((iNum == iActive) ? c_ltgreen : c_ltgray), "%*d %s",
                              numw, trig_dist(0, 0, zombie(vMonsters[i]).posx() - u.posx,
                                              zombie(vMonsters[i]).posy() - u.posy),
                              direction_name_short(
                                  direction_from( 0, 0, zombie(vMonsters[i]).posx() - u.posx,
                                                  zombie(vMonsters[i]).posy() - u.posy)).c_str() );
                 }
                 iNum++;
            }

            mvwprintz(w_monsters, 0, (width - 9) / 2 + ((iMonsterNum > 9) ? 0 : 1),
                      c_ltgreen, " %*d", ((iMonsterNum > 9) ? 2 : 1), iActive+1);
            wprintz(w_monsters, c_white, " / %*d ", ((iMonsterNum > 9) ? 2 : 1), iMonsterNum);

            werase(w_monster_info);

            //print monster info
            zombie(iMonDex).print_info(this, w_monster_info,1,11);

            for (int j=0; j < iInfoHeight-1; j++) {
                mvwputch(w_monster_info_border, j, 0, c_ltgray, LINE_XOXO);
                mvwputch(w_monster_info_border, j, width - 1, c_ltgray, LINE_XOXO);
            }


            for (int j=0; j < width - 1; j++) {
                mvwputch(w_monster_info_border, iInfoHeight-1, j, c_ltgray, LINE_OXOX);
            }

            mvwprintz(w_monsters, getmaxy(w_monsters)-1, 1, c_ltgreen, press_x(ACTION_LOOK).c_str());
            wprintz(w_monsters, c_ltgray, " %s",_("to look around"));
            if ( rl_dist(point(u.posx, u.posy), zombie(iMonDex).pos() ) <= iWeaponRange ) {
                wprintz(w_monsters, c_ltgray, "%s", " ");
                wprintz(w_monsters, c_ltgreen, press_x(ACTION_FIRE).c_str());
                wprintz(w_monsters, c_ltgray, " %s", _("to shoot"));
            }

            mvwputch(w_monster_info_border, iInfoHeight-1, 0, c_ltgray, LINE_XXOO);
            mvwputch(w_monster_info_border, iInfoHeight-1, width - 1, c_ltgray, LINE_XOOX);

            //Only redraw trail/terrain if x/y position changed
            if (iActiveX != iLastActiveX || iActiveY != iLastActiveY) {
                iLastActiveX = iActiveX;
                iLastActiveY = iActiveY;
                centerlistview(this, iActiveX, iActiveY);
                draw_trail_to_square(iActiveX, iActiveY, false);
            }

            wrefresh(w_monsters);
            wrefresh(w_monster_info_border);
            wrefresh(w_monster_info);

            refresh();
            ch = getch();
            input = get_input(ch);
        } else {
            iReturn = 0;
            ch = ' ';
            input = Close;
        }
    } while (input != Close && input != Cancel);

    u.view_offset_x = iStoreViewOffsetX;
    u.view_offset_y = iStoreViewOffsetY;

    werase(w_monsters);
    werase(w_monster_info);
    werase(w_monster_info_border);
    delwin(w_monsters);
    delwin(w_monster_info);
    delwin(w_monster_info_border);
    refresh_all(); // TODO - figure out what precisely needs refreshing, rather than the whole screen

    return iReturn;
}

// Pick up items at (posx, posy).
void game::pickup(int posx, int posy, int min)
{
 //min == -1 is Autopickup

 if (m.has_flag("SEALED", posx, posy)) return;

 item_exchanges_since_save += 1; // Keeping this simple.
 write_msg();
 if (u.weapon.type->id == "bio_claws_weapon") {
  if (min != -1)
   add_msg(_("You cannot pick up items with your claws out!"));
  return;
 }
 bool weight_is_okay = (u.weight_carried() <= u.weight_capacity());
 bool volume_is_okay = (u.volume_carried() <= u.volume_capacity() -  2);
 bool from_veh = false;
 int veh_part = 0;
 int k_part = 0;
 int w_part = 0;
 int craft_part = 0;
 vehicle *veh = m.veh_at (posx, posy, veh_part);
 if (min != -1 && veh) {
  k_part = veh->part_with_feature(veh_part, "KITCHEN");
  w_part = veh->part_with_feature(veh_part, "WELDRIG");
  craft_part = veh->part_with_feature(veh_part, "CRAFTRIG");
  veh_part = veh->part_with_feature(veh_part, "CARGO", false);
  from_veh = veh && veh_part >= 0 && veh->parts[veh_part].items.size() > 0;

        if(from_veh)
        {
            if(!query_yn(_("Get items from %s?"), veh->part_info(veh_part).name.c_str()))
            {
                from_veh = false;
            }
        }

        if(!from_veh)
        {

            //Either no cargo to grab, or we declined; what about RV kitchen?
            bool used_feature = false;
            if (k_part >= 0)
            {
                int choice = menu(true,
                _("RV kitchen:"), _("Use the hotplate"), _("Fill a container with water"), _("Have a drink"), _("Examine vehicle"), NULL);
                switch (choice)
                {
                    if (choice == 3)
                        break;
                case 1:
                {
                    used_feature = true;
                    if (veh->fuel_left("battery") > 0) {
                        //Will be -1 if no battery at all
                        item tmp_hotplate( g->itypes["hotplate"], 0 );
                        // Drain a ton of power
                        tmp_hotplate.charges = veh->drain( "battery", 100 );
                        if( tmp_hotplate.is_tool() ) {
                            it_tool * tmptool = static_cast<it_tool*>((&tmp_hotplate)->type);
                            if ( tmp_hotplate.charges >= tmptool->charges_per_use ) {
                                tmptool->use.call(g, &u, &tmp_hotplate, false);
                                tmp_hotplate.charges -= tmptool->charges_per_use;
                                veh->refill( "battery", tmp_hotplate.charges );
                            }
                        }
                    } else {
                        add_msg(_("The battery is dead."));
                    }
                }
                break;
                case 2:
                {
                    used_feature = true;
                    if (veh->fuel_left("water") > 0)   //Will be -1 if no water at all
                    {
                        int amt = veh->drain("water", veh->fuel_left("water"));
                        item fill_water(g->itypes[default_ammo("water")], g->turn);
                        fill_water.charges = amt;
                        int back = g->move_liquid(fill_water);
                        if(back >= 0)
                        {
                            veh->refill("water", back);
                        }
                        else
                        {
                            veh->refill("water", amt);
                        }
                    }
                    else
                    {
                        add_msg(_("The water tank is empty."));
                    }
                }
                break;
                case 3:
                {
                    used_feature = true;
                    if (veh->fuel_left("water") > 0)   //Will be -1 if no water at all
                    {
                        veh->drain("water", 1);
                        item water(itypes["water_clean"], 0);
                        u.consume(this, u.inv.add_item(water).invlet);
                        u.moves -= 250;
                    }

                    else
                    {
                        add_msg(_("The water tank is empty."));
                    }
                }
                }
            }

            if (w_part >= 0) {
                if (query_yn(_("Use the welding rig?"))) {
                    used_feature = true;
                    if (veh->fuel_left("battery") > 0) {
                        //Will be -1 if no battery at all
                        item tmp_welder( g->itypes["welder"], 0 );
                        // Drain a ton of power
                        tmp_welder.charges = veh->drain( "battery", 1000 );
                        if( tmp_welder.is_tool() ) {
                            it_tool * tmptool = static_cast<it_tool*>((&tmp_welder)->type);
                            if ( tmp_welder.charges >= tmptool->charges_per_use ) {
                                tmptool->use.call( g, &u, &tmp_welder, false );
                                tmp_welder.charges -= tmptool->charges_per_use;
                                veh->refill( "battery", tmp_welder.charges );
                            }
                        }
                    } else {
                        add_msg(_("The battery is dead."));
                    }
                }
            }
            
            if (craft_part >= 0) {
                if (query_yn(_("Use the water purifier?"))) {
                    used_feature = true;
                    if (veh->fuel_left("battery") > 0) {
                        //Will be -1 if no battery at all
                        item tmp_purifier( g->itypes["water_purifier"], 0 );
                        // Drain a ton of power
                        tmp_purifier.charges = veh->drain( "battery", 100 );
                        if( tmp_purifier.is_tool() ) {
                            it_tool * tmptool = static_cast<it_tool*>((&tmp_purifier)->type);
                            if ( tmp_purifier.charges >= tmptool->charges_per_use ) {
                                tmptool->use.call( g, &u, &tmp_purifier, false );
                                tmp_purifier.charges -= tmptool->charges_per_use;
                                veh->refill( "battery", tmp_purifier.charges );
                            }
                        }
                    } else {
                        add_msg(_("The battery is dead."));
                    }
                }
            }
    //If we still haven't done anything, we probably want to examine the vehicle
    if(!used_feature) {
      exam_vehicle(*veh, posx, posy);
    }

  }

 }

    if (!from_veh) {
        bool isEmpty = (m.i_at(posx, posy).size() == 0);

        // Hide the pickup window if this is a toilet and there's nothing here
        // but water.
        if ((!isEmpty) && m.furn(posx, posy) == f_toilet) {
            isEmpty = true;
            for (int i = 0; isEmpty && i < m.i_at(posx, posy).size(); i++) {
                if (m.i_at(posx, posy)[i].typeId() != "water") {
                    isEmpty = false;
                }
            }
        }

        if (isEmpty) { return; }
    }

 // Not many items, just grab them
 if ((from_veh ? veh->parts[veh_part].items.size() : m.i_at(posx, posy).size() ) <= min && min != -1)
 {
  int iter = 0;
  item newit = from_veh ? veh->parts[veh_part].items[0] : m.i_at(posx, posy)[0];
  if (newit.made_of(LIQUID)) {
   add_msg(_("You can't pick up a liquid!"));
   return;
  }
  newit.invlet = u.inv.get_invlet_for_item( newit.typeId() );
  if (newit.invlet == 0) {
   newit.invlet = nextinv;
   advance_nextinv();
  }
  while (iter <= inv_chars.size() && u.has_item(newit.invlet) &&
         !u.i_at(newit.invlet).stacks_with(newit)) {
   newit.invlet = nextinv;
   iter++;
   advance_nextinv();
  }
  if (iter > inv_chars.size()) {
   add_msg(_("You're carrying too many items!"));
   return;
  } else if (!u.can_pickWeight(newit.weight(), false)) {
   add_msg(_("The %s is too heavy!"), newit.tname(this).c_str());
   decrease_nextinv();
  } else if (!u.can_pickVolume(newit.volume())) {
   if (u.is_armed()) {
    if (!u.weapon.has_flag("NO_UNWIELD")) {
     if (newit.is_armor() && // Armor can be instantly worn
         query_yn(_("Put on the %s?"), newit.tname(this).c_str())) {
      if(u.wear_item(this, &newit)){
       if (from_veh)
        veh->remove_item (veh_part, 0);
       else
        m.i_clear(posx, posy);
      }
     } else if (query_yn(_("Drop your %s and pick up %s?"),
                u.weapon.tname(this).c_str(), newit.tname(this).c_str())) {
      if (from_veh)
       veh->remove_item (veh_part, 0);
      else
       m.i_clear(posx, posy);
      m.add_item_or_charges(posx, posy, u.remove_weapon(), 1);
      u.wield(this, u.i_add(newit, this).invlet);
      u.moves -= 100;
      add_msg(_("Wielding %c - %s"), newit.invlet, newit.tname(this).c_str());
     } else
      decrease_nextinv();
    } else {
     add_msg(_("There's no room in your inventory for the %s, and you can't\
 unwield your %s."), newit.tname(this).c_str(), u.weapon.tname(this).c_str());
     decrease_nextinv();
    }
   } else {
    u.wield(this, u.i_add(newit, this).invlet);
    if (from_veh)
     veh->remove_item (veh_part, 0);
    else
     m.i_clear(posx, posy);
    u.moves -= 100;
    add_msg(_("Wielding %c - %s"), newit.invlet, newit.tname(this).c_str());
   }
  } else if (!u.is_armed() &&
             (u.volume_carried() + newit.volume() > u.volume_capacity() - 2 ||
              newit.is_weap() || newit.is_gun())) {
   u.weapon = newit;
   if (from_veh)
    veh->remove_item (veh_part, 0);
   else
    m.i_clear(posx, posy);
   u.moves -= 100;
   add_msg(_("Wielding %c - %s"), newit.invlet, newit.tname(this).c_str());
  } else {
   newit = u.i_add(newit, this);
   if (from_veh)
    veh->remove_item (veh_part, 0);
   else
    m.i_clear(posx, posy);
   u.moves -= 100;
   add_msg("%c - %s", newit.invlet, newit.tname(this).c_str());
  }
  if (weight_is_okay && u.weight_carried() >= u.weight_capacity())
   add_msg(_("You're overburdened!"));
  if (volume_is_okay && u.volume_carried() > u.volume_capacity() - 2) {
   add_msg(_("You struggle to carry such a large volume!"));
  }
  return;
 }

 bool sideStyle = use_narrow_sidebar();

 // Otherwise, we have Autopickup, 2 or more items and should list them, etc.
 int maxmaxitems = sideStyle ? TERMY : getmaxy(w_messages) - 3;

 int itemsH = 12;
 int pickupBorderRows = 3;

 // The pickup list may consume the entire terminal, minus space needed for its
 // header/footer and the item info window.
 int minleftover = itemsH + pickupBorderRows;
 if(maxmaxitems > TERMY - minleftover) maxmaxitems = TERMY - minleftover;

 const int minmaxitems = sideStyle ? 6 : 9;

 std::vector <item> here = from_veh? veh->parts[veh_part].items : m.i_at(posx, posy);
 std::vector<bool> getitem;
 getitem.resize(here.size(), false);

 int maxitems=here.size();
 maxitems=(maxitems < minmaxitems ? minmaxitems : (maxitems > maxmaxitems ? maxmaxitems : maxitems ));

 int pickupH = maxitems + pickupBorderRows;
 int pickupW = getmaxx(w_messages);
 int pickupY = VIEW_OFFSET_Y;
 int pickupX = getbegx(w_messages);

 int itemsW = pickupW;
 int itemsY = sideStyle ? pickupY + pickupH : TERMY - itemsH;
 int itemsX = pickupX;

 WINDOW* w_pickup    = newwin(pickupH, pickupW, pickupY, pickupX);
 WINDOW* w_item_info = newwin(itemsH,  itemsW,  itemsY,  itemsX);

 int ch = ' ';
 int start = 0, cur_it, iter;
 int new_weight = u.weight_carried(), new_volume = u.volume_carried();
 bool update = true;
 mvwprintw(w_pickup, 0,  0, _("PICK UP (, = all)"));
 int selected=0;
 int last_selected=-1;

 int itemcount = 0;
 std::map<int, unsigned int> pickup_count; // Count of how many we'll pick up from each stack

 if (min == -1) { //Auto Pickup, select matching items
    bool bFoundSomething = false;

    //Loop through Items lowest Volume first
    bool bPickup = false;

    for(int iVol=0, iNumChecked = 0; iNumChecked < here.size(); iVol++) {
        for (int i = 0; i < here.size(); i++) {
            bPickup = false;
            if (here[i].volume() == iVol) {
                iNumChecked++;

                //Auto Pickup all items with 0 Volume and Weight <= AUTO_PICKUP_ZERO * 50
                if (OPTIONS["AUTO_PICKUP_ZERO"]) {
                    if (here[i].volume() == 0 && here[i].weight() <= OPTIONS["AUTO_PICKUP_ZERO"] * 50) {
                        bPickup = true;
                    }
                }

                //Check the Pickup Rules
                if ( mapAutoPickupItems[here[i].tname(this)] == "true" ) {
                    bPickup = true;
                } else if ( mapAutoPickupItems[here[i].tname(this)] != "false" ) {
                    //No prematched pickup rule found
                    //items with damage, (fits) or a container
                    createPickupRules(here[i].tname(this));

                    if ( mapAutoPickupItems[here[i].tname(this)] == "true" ) {
                        bPickup = true;
                    }
                }
            }

            if (bPickup) {
                getitem[i] = bPickup;
                bFoundSomething = true;
            }
        }
    }

    if (!bFoundSomething) {
        return;
    }
 } else {
 // Now print the two lists; those on the ground and about to be added to inv
 // Continue until we hit return or space
  do {
   static const std::string pickup_chars = "abcdefghijklmnopqrstuvwxyzABCDEFGHIJKLMNOPQRSTUVWXYZ:;";
   size_t idx=-1;
   for (int i = 1; i < pickupH; i++) {
     mvwprintw(w_pickup, i, 0, "                                                ");
   }
   if (ch >= '0' && ch <= '9') {
       ch = (char)ch - '0';
       itemcount *= 10;
       itemcount += ch;
   } else if ((ch == '<' || ch == KEY_PPAGE) && start > 0) {
    start -= maxitems;
    selected = start;
    mvwprintw(w_pickup, maxitems + 2, 0, "         ");
   } else if ((ch == '>' || ch == KEY_NPAGE) && start + maxitems < here.size()) {
    start += maxitems;
    selected = start;
    mvwprintw(w_pickup, maxitems + 2, pickupH, "            ");
   } else if ( ch == KEY_UP ) {
       selected--;
       if ( selected < 0 ) {
           selected = here.size()-1;
           start = (int)( here.size() / maxitems ) * maxitems;
           if (start >= here.size()-1) start -= maxitems;
       } else if ( selected < start ) {
           start -= maxitems;
       }
   } else if ( ch == KEY_DOWN ) {
       selected++;
       if ( selected >= here.size() ) {
           selected=0;
           start=0;
       } else if ( selected >= start + maxitems ) {
           start+=maxitems;
       }
   } else if ( selected >= 0 && (
                  ( ch == KEY_RIGHT && !getitem[selected]) ||
                  ( ch == KEY_LEFT && getitem[selected] )
             ) ) {
       idx = selected;
   } else if ( ch == '`' ) {
       std::string ext = string_input_popup(_("Enter 2 letters (case sensitive):"), 2);
       if(ext.size() == 2) {
            int p1=pickup_chars.find(ext.at(0));
            int p2=pickup_chars.find(ext.at(1));
            if ( p1 != -1 && p2 != -1 ) {
                 idx=pickup_chars.size() + ( p1 * pickup_chars.size() ) + p2;
            }
       }
   } else {
       idx = pickup_chars.find(ch);
   }

   if(idx != -1)
   {
       if(itemcount != 0 || pickup_count[idx] == 0)
       {
           pickup_count[idx] = itemcount;
           itemcount = 0;

       }
   }

   if ( idx < here.size()) {
    getitem[idx] = ( ch == KEY_RIGHT ? true : ( ch == KEY_LEFT ? false : !getitem[idx] ) );
    if ( ch != KEY_RIGHT && ch != KEY_LEFT) {
       selected = idx;
       start = (int)( idx / maxitems ) * maxitems;
    }

    if (getitem[idx]) {
        if((pickup_count[idx] != 0) && (pickup_count[idx] < here[idx].charges))
        {
            item temp = here[idx].clone();
            temp.charges = pickup_count[idx];
            new_weight += temp.weight();
            new_volume += temp.volume();
        } else {
            new_weight += here[idx].weight();
            new_volume += here[idx].volume();
        }
    } else {
        if((pickup_count[idx] != 0) && (pickup_count[idx] < here[idx].charges))
        {
            item temp = here[idx].clone();
            temp.charges = pickup_count[idx];
            new_weight -= temp.weight();
            new_volume -= temp.volume();
            pickup_count[idx] = 0;
        } else {
            new_weight -= here[idx].weight();
            new_volume -= here[idx].volume();
        }
    }
    update = true;
   }

   if ( selected != last_selected ) {
       last_selected = selected;
       werase(w_item_info);
       if ( selected >= 0 && selected <= here.size()-1 ) {
           fold_and_print(w_item_info,1,2,48-3, c_ltgray, "%s",  here[selected].info().c_str());
       }
       wborder(w_item_info, LINE_XOXO, LINE_XOXO, LINE_OXOX, LINE_OXOX,
                            LINE_OXXO, LINE_OOXX, LINE_XXOO, LINE_XOOX );
       mvwprintw(w_item_info, 0, 2, "< %s >", here[selected].tname(this).c_str() );
       wrefresh(w_item_info);
   }

   if (ch == ',') {
    int count = 0;
    for (int i = 0; i < here.size(); i++) {
     if (getitem[i])
      count++;
     else {
      new_weight += here[i].weight();
      new_volume += here[i].volume();
     }
     getitem[i] = true;
    }
    if (count == here.size()) {
     for (int i = 0; i < here.size(); i++)
      getitem[i] = false;
     new_weight = u.weight_carried();
     new_volume = u.volume_carried();
    }
    update = true;
   }
   for (cur_it = start; cur_it < start + maxitems; cur_it++) {
    mvwprintw(w_pickup, 1 + (cur_it % maxitems), 0,
              "                                        ");
    if (cur_it < here.size()) {
     nc_color icolor=here[cur_it].color(&u);
     if(cur_it == selected) {
         icolor=hilite(icolor);
     }

     if (cur_it < pickup_chars.size() ) {
        mvwputch(w_pickup, 1 + (cur_it % maxitems), 0, icolor, char(pickup_chars[cur_it]));
     } else {
        int p=cur_it - pickup_chars.size();
        int p1=p / pickup_chars.size();
        int p2=p % pickup_chars.size();
        mvwprintz(w_pickup, 1 + (cur_it % maxitems), 0, icolor, "`%c%c",char(pickup_chars[p1]),char(pickup_chars[p2]));
     }
     if (getitem[cur_it])
         if(pickup_count[cur_it] == 0)
         {
             wprintz(w_pickup, c_ltblue, " + ");
         } else {
             wprintz(w_pickup, c_ltblue, " # ");
         }
     else
      wprintw(w_pickup, " - ");
     wprintz(w_pickup, icolor, here[cur_it].tname(this).c_str());
     if (here[cur_it].charges > 0)
      wprintz(w_pickup, icolor, " (%d)", here[cur_it].charges);
    }
   }

   int pw = pickupW;
   const char *unmark = _("[left] Unmark");
   const char *scroll = _("[up/dn] Scroll");
   const char *mark   = _("[right] Mark");
   mvwprintw(w_pickup, maxitems + 1, 0,                         unmark);
   mvwprintw(w_pickup, maxitems + 1, (pw - strlen(scroll)) / 2, scroll);
   mvwprintw(w_pickup, maxitems + 1,  pw - strlen(mark),        mark);
   const char *prev = _("[pgup] Prev");
   const char *all = _("[,] All");
   const char *next   = _("[pgdn] Next");
   if (start > 0)
    mvwprintw(w_pickup, maxitems + 2, 0, prev);
   mvwprintw(w_pickup, maxitems + 2, (pw - strlen(all)) / 2, all);
   if (cur_it < here.size())
    mvwprintw(w_pickup, maxitems + 2, pw - strlen(next), next);

   if (update) { // Update weight & volume information
    update = false;
    mvwprintw(w_pickup, 0,  7, "                           ");
    mvwprintz(w_pickup, 0,  9,
              (new_weight >= u.weight_capacity() ? c_red : c_white),
              _("Wgt %.1f"), u.convert_weight(new_weight));
    wprintz(w_pickup, c_white, "/%.1f", u.convert_weight(u.weight_capacity()));
    mvwprintz(w_pickup, 0, 24,
              (new_volume > u.volume_capacity() - 2 ? c_red : c_white),
              _("Vol %d"), new_volume);
    wprintz(w_pickup, c_white, "/%d", u.volume_capacity() - 2);
   }
   wrefresh(w_pickup);

   ch = (int)getch();

  } while (ch != ' ' && ch != '\n' && ch != KEY_ESCAPE);
  if (ch != '\n') {
   werase(w_pickup);
   wrefresh(w_pickup);
   werase(w_item_info);
   wrefresh(w_item_info);
   delwin(w_pickup);
   delwin(w_item_info);
   add_msg(_("Never mind."));
   refresh_all();
   return;
  }
 }

 // At this point we've selected our items, now we add them to our inventory
 int curmit = 0;
 bool got_water = false; // Did we try to pick up water?
 bool offered_swap = false;
 std::map<std::string, int> mapPickup;
 for (int i = 0; i < here.size(); i++) {
  iter = 0;
  // This while loop guarantees the inventory letter won't be a repeat. If it
  // tries all 52 letters, it fails and we don't pick it up.
     if (getitem[i] && here[i].made_of(LIQUID)) {
   got_water = true;
     } else if (getitem[i]) {
         bool picked_up = false;
         item temp = here[i].clone();
   iter = 0;
         while (iter < inv_chars.size() &&
                (here[i].invlet == 0 || (u.has_item(here[i].invlet) &&
                         !u.i_at(here[i].invlet).stacks_with(here[i]))) ) {
    here[i].invlet = nextinv;
    iter++;
    advance_nextinv();
   }

         if(pickup_count[i] != 0) {
             // Reinserting leftovers happens after item removal to avoid stacking issues.
       int leftover_charges = here[i].charges - pickup_count[i];
             if(leftover_charges > 0) {
           temp.charges = leftover_charges;
           here[i].charges = pickup_count[i];
       }
   }

   if (iter == inv_chars.size()) {
    add_msg(_("You're carrying too many items!"));
    werase(w_pickup);
    wrefresh(w_pickup);
    delwin(w_pickup);
    return;
   } else if (!u.can_pickWeight(here[i].weight(), false)) {
    add_msg(_("The %s is too heavy!"), here[i].tname(this).c_str());
    decrease_nextinv();
   } else if (!u.can_pickVolume(here[i].volume())) {
    if (u.is_armed()) {
     if (!u.weapon.has_flag("NO_UNWIELD")) {
      if (here[i].is_armor() && // Armor can be instantly worn
          query_yn(_("Put on the %s?"), here[i].tname(this).c_str())) {
                         if(u.wear_item(this, &(here[i]))) {
                             picked_up = true;
       }
      } else if (!offered_swap) {
       if (query_yn(_("Drop your %s and pick up %s?"),
                u.weapon.tname(this).c_str(), here[i].tname(this).c_str())) {
                             picked_up = true;
        m.add_item_or_charges(posx, posy, u.remove_weapon(), 1);
        u.wield(this, u.i_add(here[i], this).invlet);
        mapPickup[here[i].tname(this)]++;
                             add_msg(_("Wielding %c - %s"), u.weapon.invlet,
                                     u.weapon.tname(this).c_str());
       }
       offered_swap = true;
                     } else {
       decrease_nextinv();
                     }
     } else {
      add_msg(_("There's no room in your inventory for the %s, and you can't\
  unwield your %s."), here[i].tname(this).c_str(), u.weapon.tname(this).c_str());
      decrease_nextinv();
     }
    } else {
     u.wield(this, u.i_add(here[i], this).invlet);
     mapPickup[here[i].tname(this)]++;
                 picked_up = true;
    }
   } else if (!u.is_armed() &&
            (u.volume_carried() + here[i].volume() > u.volume_capacity() - 2 ||
              here[i].is_weap() || here[i].is_gun())) {
    u.weapon = here[i];
             picked_up = true;
   } else {
    u.i_add(here[i], this);
    mapPickup[here[i].tname(this)]++;
             picked_up = true;
         }
         if( picked_up ) {
             if (from_veh) {
     veh->remove_item (veh_part, curmit);
             } else {
     m.i_rem(posx, posy, curmit);
             }
             curmit--;
    u.moves -= 100;
             if( pickup_count[i] != 0 ) {
                 bool to_map = !from_veh;

                 if( from_veh ) {
                     to_map = !veh->add_item( veh_part, temp );
   }
                 if( to_map ) {
                     m.add_item_or_charges( posx, posy, temp );
  }
             }
         }
     }
  curmit++;
 }

 if (min == -1) { //Auto pickup item message
     if (!mapPickup.empty()) {
        std::stringstream sTemp;

        for (std::map<std::string, int>::iterator iter = mapPickup.begin(); iter != mapPickup.end(); ++iter) {
            if (sTemp.str() != "") {
                sTemp << ", ";
            }

            sTemp << iter->second << " " << iter->first;
        }

        add_msg((_("You pick up: ") + sTemp.str()).c_str());
     }
 }

 if (got_water)
  add_msg(_("You can't pick up a liquid!"));
 if (weight_is_okay && u.weight_carried() >= u.weight_capacity())
  add_msg(_("You're overburdened!"));
 if (volume_is_okay && u.volume_carried() > u.volume_capacity() - 2) {
  add_msg(_("You struggle to carry such a large volume!"));
 }
 werase(w_pickup);
 wrefresh(w_pickup);
 werase(w_item_info);
 wrefresh(w_item_info);
 delwin(w_pickup);
 delwin(w_item_info);
}

// Establish or release a grab on a vehicle
void game::grab()
{
    int grabx = 0;
    int graby = 0;
    if( 0 != u.grab_point.x || 0 != u.grab_point.y ) {
        vehicle *veh = m.veh_at( u.posx + u.grab_point.x, u.posy + u.grab_point.y );
        if( veh ) {
            add_msg(_("You release the %s."), veh->name.c_str() );
        } else if ( m.can_move_furniture( u.posx + u.grab_point.x, u.posy + u.grab_point.y ) ) {
            add_msg(_("You release the %s."), m.furnname( u.posx + u.grab_point.x, u.posy + u.grab_point.y ).c_str() );
        }
        u.grab_point.x = 0;
        u.grab_point.y = 0;
        u.grab_type = OBJECT_NONE;
        return;
    }
    if( choose_adjacent( _("Grab where?"), grabx, graby ) ) {
        vehicle *veh = m.veh_at(grabx, graby);
        if( veh != NULL ) { // If there's a vehicle, grab that.
            u.grab_point.x = grabx - u.posx;
            u.grab_point.y = graby - u.posy;
            u.grab_type = OBJECT_VEHICLE;
            add_msg(_("You grab the %s."), veh->name.c_str());
        } else if ( m.can_move_furniture( grabx, graby, &u ) ) { // If not, grab furniture if present
            u.grab_point.x = grabx - u.posx;
            u.grab_point.y = graby - u.posy;
            u.grab_type = OBJECT_FURNITURE;
            add_msg(_("You grab the %s."), m.furnname( grabx, graby).c_str() );
        } else { // todo: grab mob? Captured squirrel = pet (or meat that stays fresh longer).
            add_msg(_("There's nothing to grab there!"));
        }
    } else {
        add_msg(_("Never Mind."));
    }
}

// Handle_liquid returns false if we didn't handle all the liquid.
bool game::handle_liquid(item &liquid, bool from_ground, bool infinite, item *source)
{
    if (!liquid.made_of(LIQUID)) {
        dbg(D_ERROR) << "game:handle_liquid: Tried to handle_liquid a non-liquid!";
        debugmsg("Tried to handle_liquid a non-liquid!");
        return false;
    }

    if (liquid.type->id == "gasoline" && vehicle_near() && query_yn(_("Refill vehicle?"))) {
        int vx = u.posx, vy = u.posy;
        refresh_all();
        if (choose_adjacent(_("Refill vehicle where?"), vx, vy)) {
            vehicle *veh = m.veh_at (vx, vy);
            if (veh) {
                ammotype ftype = "gasoline";
                int fuel_cap = veh->fuel_capacity(ftype);
                int fuel_amnt = veh->fuel_left(ftype);
                if (fuel_cap < 1) {
                    add_msg (_("This vehicle doesn't use %s."), ammo_name(ftype).c_str());
                } else if (fuel_amnt == fuel_cap) {
                    add_msg (_("Already full."));
                } else if (from_ground && query_yn(_("Pump until full?"))) {
                    u.assign_activity(this, ACT_REFILL_VEHICLE, 2 * (fuel_cap - fuel_amnt));
                    u.activity.placement = point(vx, vy);
                } else { // Not pump
                    veh->refill ("gasoline", liquid.charges);
                    if (veh->fuel_left(ftype) < fuel_cap) {
                        add_msg(_("You refill %s with %s."),
                                veh->name.c_str(), ammo_name(ftype).c_str());
                    } else {
                        add_msg(_("You refill %s with %s to its maximum."),
                                veh->name.c_str(), ammo_name(ftype).c_str());
                    }

                    u.moves -= 100;
                    return true;
                }
            } else { // if (veh)
                add_msg (_("There isn't any vehicle there."));
            }
            return false;
        } // if (choose_adjacent(_("Refill vehicle where?"), vx, vy))
        return true;
    }

    // Ask to pour rotten liquid (milk!) from the get-go
    if (!from_ground && liquid.rotten(this) &&
            query_yn(_("Pour %s on the ground?"), liquid.tname(this).c_str())) {
        if (!m.has_flag("SWIMMABLE", u.posx, u.posy)) {
            m.add_item_or_charges(u.posx, u.posy, liquid, 1);
        }

        return true;
    }

    std::stringstream text;
    text << _("Container for ") << liquid.tname(this);
    char ch = inv_type(text.str().c_str(), IC_CONTAINER);
    if (!u.has_item(ch)) {
        // No container selected (escaped, ...), ask to pour
        // we asked to pour rotten already
        if (!from_ground && !liquid.rotten(this) &&
                query_yn(_("Pour %s on the ground?"), liquid.tname(this).c_str())) {
            if (!m.has_flag("SWIMMABLE", u.posx, u.posy))
                m.add_item_or_charges(u.posx, u.posy, liquid, 1);
            return true;
        }
        return false;
    }

    item *cont = &(u.i_at(ch));
    if (cont == NULL || cont->is_null()) {
        // Container is null, ask to pour.
        // we asked to pour rotten already
        if (!from_ground && !liquid.rotten(this) &&
                query_yn(_("Pour %s on the ground?"), liquid.tname(this).c_str())) {
            if (!m.has_flag("SWIMMABLE", u.posx, u.posy))
                m.add_item_or_charges(u.posx, u.posy, liquid, 1);
            return true;
        }
        add_msg(_("Never mind."));
        return false;

    } else if(cont == source) {
        //Source and destination are the same; abort
        add_msg(_("That's the same container!"));
        return false;

    } else if (liquid.is_ammo() && (cont->is_tool() || cont->is_gun())) {
        // for filling up chainsaws, jackhammers and flamethrowers
        ammotype ammo = "NULL";
        int max = 0;

        if (cont->is_tool()) {
            it_tool *tool = dynamic_cast<it_tool *>(cont->type);
            ammo = tool->ammo;
            max = tool->max_charges;
        } else {
            it_gun *gun = dynamic_cast<it_gun *>(cont->type);
            ammo = gun->ammo;
            max = gun->clip;
        }

        ammotype liquid_type = liquid.ammo_type();

        if (ammo != liquid_type) {
            add_msg(_("Your %s won't hold %s."), cont->tname(this).c_str(),
                    liquid.tname(this).c_str());
            return false;
        }

        if (max <= 0 || cont->charges >= max) {
            add_msg(_("Your %s can't hold any more %s."), cont->tname(this).c_str(),
                    liquid.tname(this).c_str());
            return false;
        }

        if (cont->charges > 0 && cont->curammo->id != liquid.type->id) {
            add_msg(_("You can't mix loads in your %s."), cont->tname(this).c_str());
            return false;
        }

        add_msg(_("You pour %s into your %s."), liquid.tname(this).c_str(),
                cont->tname(this).c_str());
        cont->curammo = dynamic_cast<it_ammo *>(liquid.type);
        if (infinite) {
            cont->charges = max;
        } else {
            cont->charges += liquid.charges;
            if (cont->charges > max) {
                int extra = cont->charges - max;
                cont->charges = max;
                liquid.charges = extra;
                add_msg(_("There's some left over!"));
                return false;
            }
        }
        return true;

    } else if (!cont->is_container()) {
        add_msg(_("That %s won't hold %s."), cont->tname(this).c_str(),
                liquid.tname(this).c_str());
        return false;
    } else {      // filling up normal containers
        // first, check if liquid types are compatible
        if (!cont->contents.empty()) {
            if  (cont->contents[0].type->id != liquid.type->id) {
                add_msg(_("You can't mix loads in your %s."), cont->tname(this).c_str());
                return false;
            }
        }

        // ok, liquids are compatible.  Now check what the type of liquid is
        // this will determine how much the holding container can hold

        it_container *container = dynamic_cast<it_container *>(cont->type);
        int holding_container_charges;

        if (liquid.type->is_food()) {
            it_comest *tmp_comest = dynamic_cast<it_comest *>(liquid.type);
            holding_container_charges = container->contains * tmp_comest->charges;
        } else if (liquid.type->is_ammo()) {
            it_ammo *tmp_ammo = dynamic_cast<it_ammo *>(liquid.type);
            holding_container_charges = container->contains * tmp_ammo->count;
        } else {
            holding_container_charges = container->contains;
        }

        // if the holding container is NOT empty
        if (!cont->contents.empty()) {
            // case 1: container is completely full
            if (cont->contents[0].charges == holding_container_charges) {
                add_msg(_("Your %s can't hold any more %s."), cont->tname(this).c_str(),
                        liquid.tname(this).c_str());
                return false;
            }

            // case 2: container is half full

            if (infinite) {
                cont->contents[0].charges = holding_container_charges;
                add_msg(_("You pour %s into your %s."), liquid.tname(this).c_str(),
                        cont->tname(this).c_str());
                return true;
            } else { // Container is finite, not empty and not full, add liquid to it
                add_msg(_("You pour %s into your %s."), liquid.tname(this).c_str(),
                        cont->tname(this).c_str());
                cont->contents[0].charges += liquid.charges;
                if (cont->contents[0].charges > holding_container_charges) {
                    int extra = cont->contents[0].charges - holding_container_charges;
                    cont->contents[0].charges = holding_container_charges;
                    liquid.charges = extra;
                    add_msg(_("There's some left over!"));
                    // Why not try to find another container here?
                    return false;
                }
                return true;
            }
        } else { // pouring into an empty container
            if (!cont->has_flag("WATERTIGHT")) { // invalid container types
                add_msg(_("That %s isn't water-tight."), cont->tname(this).c_str());
                return false;
            } else if (!(cont->has_flag("SEALS"))) {
                add_msg(_("You can't seal that %s!"), cont->tname(this).c_str());
                return false;
            }
            // pouring into a valid empty container
            int default_charges = 1;

            if (liquid.is_food()) {
                it_comest *comest = dynamic_cast<it_comest *>(liquid.type);
                default_charges = comest->charges;
            } else if (liquid.is_ammo()) {
                it_ammo *ammo = dynamic_cast<it_ammo *>(liquid.type);
                default_charges = ammo->count;
            }

            if (infinite) { // if filling from infinite source, top it to max
                liquid.charges = container->contains * default_charges;
            } else if (liquid.charges > container->contains * default_charges) {
                add_msg(_("You fill your %s with some of the %s."), cont->tname(this).c_str(),
                        liquid.tname(this).c_str());
                u.inv.unsort();
                int oldcharges = liquid.charges - container->contains * default_charges;
                liquid.charges = container->contains * default_charges;
                cont->put_in(liquid);
                liquid.charges = oldcharges;
                return false;
            }
            cont->put_in(liquid);
            return true;
        }
    }
    return false;
}

//Move_liquid returns the amount of liquid left if we didn't move all the liquid, otherwise returns sentinel -1, signifies transaction fail.
//One-use, strictly for liquid transactions. Not intended for use with while loops.
int game::move_liquid(item &liquid)
{
  if(!liquid.made_of(LIQUID)) {
   dbg(D_ERROR) << "game:move_liquid: Tried to move_liquid a non-liquid!";
   debugmsg("Tried to move_liquid a non-liquid!");
   return -1;
  }

  //liquid is in fact a liquid.
  std::stringstream text;
  text << _("Container for ") << liquid.tname(this);
  char ch = inv_type(text.str().c_str(), IC_CONTAINER);

  //is container selected?
  if(u.has_item(ch)) {
    item *cont = &(u.i_at(ch));
    if (cont == NULL || cont->is_null())
      return -1;
    else if (liquid.is_ammo() && (cont->is_tool() || cont->is_gun())) {
    // for filling up chainsaws, jackhammers and flamethrowers
    ammotype ammo = "NULL";
    int max = 0;

      if (cont->is_tool()) {
      it_tool* tool = dynamic_cast<it_tool*>(cont->type);
      ammo = tool->ammo;
      max = tool->max_charges;
      } else {
      it_gun* gun = dynamic_cast<it_gun*>(cont->type);
      ammo = gun->ammo;
      max = gun->clip;
      }

      ammotype liquid_type = liquid.ammo_type();

      if (ammo != liquid_type) {
      add_msg(_("Your %s won't hold %s."), cont->tname(this).c_str(),
                                           liquid.tname(this).c_str());
      return -1;
      }

      if (max <= 0 || cont->charges >= max) {
      add_msg(_("Your %s can't hold any more %s."), cont->tname(this).c_str(),
                                                    liquid.tname(this).c_str());
      return -1;
      }

      if (cont->charges > 0 && cont->curammo->id != liquid.type->id) {
      add_msg(_("You can't mix loads in your %s."), cont->tname(this).c_str());
      return -1;
      }

      add_msg(_("You pour %s into your %s."), liquid.tname(this).c_str(),
                                          cont->tname(this).c_str());
      cont->curammo = dynamic_cast<it_ammo*>(liquid.type);
      cont->charges += liquid.charges;
      if (cont->charges > max) {
      int extra = cont->charges - max;
      cont->charges = max;
      add_msg(_("There's some left over!"));
      return extra;
      }
      else return 0;
    } else if (!cont->is_container()) {
      add_msg(_("That %s won't hold %s."), cont->tname(this).c_str(),
                                         liquid.tname(this).c_str());
      return -1;
    } else {
      if (!cont->contents.empty())
      {
        if  (cont->contents[0].type->id != liquid.type->id)
        {
          add_msg(_("You can't mix loads in your %s."), cont->tname(this).c_str());
          return -1;
        }
      }
      it_container* container = dynamic_cast<it_container*>(cont->type);
      int holding_container_charges;

      if (liquid.type->is_food())
      {
        it_comest* tmp_comest = dynamic_cast<it_comest*>(liquid.type);
        holding_container_charges = container->contains * tmp_comest->charges;
      }
      else if (liquid.type->is_ammo())
      {
        it_ammo* tmp_ammo = dynamic_cast<it_ammo*>(liquid.type);
        holding_container_charges = container->contains * tmp_ammo->count;
      }
      else
        holding_container_charges = container->contains;
      if (!cont->contents.empty()) {

        // case 1: container is completely full
        if (cont->contents[0].charges == holding_container_charges) {
          add_msg(_("Your %s can't hold any more %s."), cont->tname(this).c_str(),
                                                   liquid.tname(this).c_str());
          return -1;
        } else {
            add_msg(_("You pour %s into your %s."), liquid.tname(this).c_str(),
                      cont->tname(this).c_str());
          cont->contents[0].charges += liquid.charges;
            if (cont->contents[0].charges > holding_container_charges) {
              int extra = cont->contents[0].charges - holding_container_charges;
              cont->contents[0].charges = holding_container_charges;
              add_msg(_("There's some left over!"));
              return extra;
            }
            else return 0;
          }
      } else {
          if (!cont->has_flag("WATERTIGHT")) {
            add_msg(_("That %s isn't water-tight."), cont->tname(this).c_str());
            return -1;
          }
          else if (!(cont->has_flag("SEALS"))) {
            add_msg(_("You can't seal that %s!"), cont->tname(this).c_str());
            return -1;
          }
          // pouring into a valid empty container
          int default_charges = 1;

          if (liquid.is_food()) {
            it_comest* comest = dynamic_cast<it_comest*>(liquid.type);
            default_charges = comest->charges;
          }
          else if (liquid.is_ammo()) {
            it_ammo* ammo = dynamic_cast<it_ammo*>(liquid.type);
            default_charges = ammo->count;
          }
          if (liquid.charges > container->contains * default_charges) {
            add_msg(_("You fill your %s with some of the %s."), cont->tname(this).c_str(),
                                                      liquid.tname(this).c_str());
            u.inv.unsort();
            int extra = liquid.charges - container->contains * default_charges;
            liquid.charges = container->contains * default_charges;
            cont->put_in(liquid);
            return extra;
          } else {
          cont->put_in(liquid);
          return 0;
          }
      }
    }
    return -1;
  }
 return -1;
}

void game::drop(char chInput)
{
    std::vector<item> dropped;

    if (chInput == '.') {
        dropped = multidrop();
    } else {
        if (u.inv.item_by_letter(chInput).is_null()) {
            dropped.push_back(u.i_rem(chInput));
        } else {
            dropped.push_back(u.inv.remove_item_by_letter(chInput));
        }
    }

    if (dropped.size() == 0) {
        add_msg(_("Never mind."));
        return;
    }

    item_exchanges_since_save += dropped.size();

    itype_id first = itype_id(dropped[0].type->id);
    bool same = true;
    for (int i = 1; i < dropped.size() && same; i++) {
        if (dropped[i].type->id != first) {
            same = false;
        }
    }

    int veh_part = 0;
    bool to_veh = false;
    vehicle *veh = m.veh_at(u.posx, u.posy, veh_part);
    if (veh) {
        veh_part = veh->part_with_feature (veh_part, "CARGO");
        to_veh = veh_part >= 0;
    }
    if (dropped.size() == 1 || same) {
        if (to_veh) {
            add_msg(ngettext("You put your %1$s in the %2$s's %3$s.",
                             "You put your %1$ss in the %2$s's %3$s.",
                             dropped.size()),
                    dropped[0].tname(this).c_str(),
                    veh->name.c_str(),
                    veh->part_info(veh_part).name.c_str());
        } else {
            add_msg(ngettext("You drop your %s.", "You drop your %ss.",
                             dropped.size()),
                    dropped[0].tname(this).c_str());
        }
    } else {
        if (to_veh) {
            add_msg(_("You put several items in the %s's %s."),
                    veh->name.c_str(), veh->part_info(veh_part).name.c_str());
        } else {
            add_msg(_("You drop several items."));
        }
    }

    if (to_veh) {
        bool vh_overflow = false;
        for (int i = 0; i < dropped.size(); i++) {
            vh_overflow = vh_overflow || !veh->add_item (veh_part, dropped[i]);
            if (vh_overflow) {
                m.add_item_or_charges(u.posx, u.posy, dropped[i], 1);
            }
        }
        if (vh_overflow) {
            add_msg (_("The trunk is full, so some items fall on the ground."));
        }
    } else {
        for (int i = 0; i < dropped.size(); i++)
            m.add_item_or_charges(u.posx, u.posy, dropped[i], 2);
    }
}

void game::drop_in_direction()
{
    int dirx, diry;
    if (!choose_adjacent(_("Drop where?"), dirx, diry)) {
        return;
    }

    int veh_part = 0;
    bool to_veh = false;
    vehicle *veh = m.veh_at(dirx, diry, veh_part);
    if (veh) {
        veh_part = veh->part_with_feature (veh_part, "CARGO");
        to_veh = veh_part >= 0;
    }

    if (!m.can_put_items(dirx, diry)) {
        add_msg(_("You can't place items there!"));
        return;
    }

    bool can_move_there = m.move_cost(dirx, diry) != 0;

    std::vector<item> dropped = multidrop();

    if (dropped.size() == 0) {
        add_msg(_("Never mind."));
        return;
    }

    item_exchanges_since_save += dropped.size();

    itype_id first = itype_id(dropped[0].type->id);
    bool same = true;
    for (int i = 1; i < dropped.size() && same; i++) {
        if (dropped[i].type->id != first) {
            same = false;
        }
    }

    if (dropped.size() == 1 || same) {
        if (to_veh) {
            add_msg(ngettext("You put your %1$s in the %2$s's %3$s.",
                             "You put your %1$ss in the %2$s's %3$s.",
                             dropped.size()),
                    dropped[0].tname(this).c_str(),
                    veh->name.c_str(),
                    veh->part_info(veh_part).name.c_str());
        } else if (can_move_there) {
            add_msg(ngettext("You drop your %s on the %s.",
                             "You drop your %ss on the %s.", dropped.size()),
                    dropped[0].tname(this).c_str(),
                    m.name(dirx, diry).c_str());
        } else {
            add_msg(ngettext("You put your %s in the %s.",
                             "You put your %ss in the %s.", dropped.size()),
                    dropped[0].tname(this).c_str(),
                    m.name(dirx, diry).c_str());
        }
    } else {
        if (to_veh) {
            add_msg(_("You put several items in the %s's %s."),
                    veh->name.c_str(), veh->part_info(veh_part).name.c_str());
        } else if (can_move_there) {
            add_msg(_("You drop several items on the %s."),
                    m.name(dirx, diry).c_str());
        } else {
            add_msg(_("You put several items in the %s."),
                    m.name(dirx, diry).c_str());
        }
    }

    if (to_veh) {
        bool vh_overflow = false;
        for (int i = 0; i < dropped.size(); i++) {
            vh_overflow = vh_overflow || !veh->add_item (veh_part, dropped[i]);
            if (vh_overflow) {
                m.add_item_or_charges(dirx, diry, dropped[i], 1);
            }
        }
        if (vh_overflow) {
            add_msg (_("The trunk is full, so some items fall on the ground."));
        }
    } else {
        for (int i = 0; i < dropped.size(); i++) {
            m.add_item_or_charges(dirx, diry, dropped[i], 1);
        }
    }
}

void game::reassign_item(char ch)
{
 if (ch == '.') {
     ch = inv(_("Reassign item:"));
 }
 if (ch == ' ') {
  add_msg(_("Never mind."));
  return;
 }
 if (!u.has_item(ch)) {
  add_msg(_("You do not have that item."));
  return;
 }
 char newch = popup_getkey(_("%c - %s; enter new letter."), ch,
                           u.i_at(ch).tname().c_str());
 if (inv_chars.find(newch) == std::string::npos) {
  add_msg(_("%c is not a valid inventory letter."), newch);
  return;
 }
 item* change_from = &(u.i_at(ch));
 if (u.has_item(newch)) {
  item* change_to = &(u.i_at(newch));
  change_to->invlet = ch;
  add_msg("%c - %s", ch, change_to->tname().c_str());
 }
 change_from->invlet = newch;
 add_msg("%c - %s", newch, change_from->tname().c_str());
}

void game::plthrow(char chInput)
{
 char ch;

 if (chInput != '.') {
  ch = chInput;
 } else {
  ch = inv(_("Throw item:"));
  refresh_all();
 }

 int range = u.throw_range(u.lookup_item(ch));
 if (range < 0) {
  add_msg(_("You don't have that item."));
  return;
 } else if (range == 0) {
  add_msg(_("That is too heavy to throw."));
  return;
 }
 item thrown = u.i_at(ch);
  if( std::find(unreal_itype_ids.begin(), unreal_itype_ids.end(),
    thrown.type->id) != unreal_itype_ids.end()) {
  add_msg(_("That's part of your body, you can't throw that!"));
  return;
 }

 m.draw(this, w_terrain, point(u.posx, u.posy));

 std::vector <monster> mon_targets;
 std::vector <int> targetindices;
 int passtarget = -1;
 for (int i = 0; i < num_zombies(); i++) {
   monster &z = _active_monsters[i];
   if (u_see(&z)) {
     z.draw(w_terrain, u.posx, u.posy, true);
     if(rl_dist( u.posx, u.posy, z.posx(), z.posy() ) <= range) {
       mon_targets.push_back(z);
       targetindices.push_back(i);
       if (i == last_target) {
         passtarget = mon_targets.size() - 1;
       }
     }
   }
 }

 int x = u.posx;
 int y = u.posy;

 // target() sets x and y, or returns false if we canceled (by pressing Esc)
 std::vector <point> trajectory = target(x, y, u.posx - range, u.posy - range,
                                         u.posx + range, u.posy + range,
                                         mon_targets, passtarget, &thrown);
 if (trajectory.size() == 0)
  return;
 if (passtarget != -1)
  last_target = targetindices[passtarget];

 // Throw a single charge of a stacking object.
 if( thrown.count_by_charges() && thrown.charges > 1 ) {
     u.i_at(ch).charges--;
     thrown.charges = 1;
 } else {
     u.i_rem(ch);
 }

 u.moves -= 125;
 u.practice(turn, "throw", 10);

 throw_item(u, x, y, thrown, trajectory);
}

void game::plfire(bool burst)
{
 char reload_invlet = 0;
 if (!u.weapon.is_gun())
  return;
 vehicle *veh = m.veh_at(u.posx, u.posy);
 if (veh && veh->player_in_control(&u) && u.weapon.is_two_handed(&u)) {
  add_msg (_("You need a free arm to drive!"));
  return;
 }
 if (u.weapon.has_flag("CHARGE") && !u.weapon.active) {
  if (u.has_charges("UPS_on", 1)  ||
      u.has_charges("adv_UPS_on", 1) ) {
   add_msg(_("Your %s starts charging."), u.weapon.tname().c_str());
   u.weapon.charges = 0;
   u.weapon.poison = 0;
   u.weapon.curammo = dynamic_cast<it_ammo*>(itypes["charge_shot"]);
   u.weapon.active = true;
   return;
  } else {
   add_msg(_("You need a powered UPS."));
   return;
  }
 }

 if (u.weapon.has_flag("NO_AMMO")) {
   u.weapon.charges = 1;
   u.weapon.curammo = dynamic_cast<it_ammo*>(itypes["generic_no_ammo"]);
 }

 if ((u.weapon.has_flag("STR8_DRAW")  && u.str_cur <  4) ||
     (u.weapon.has_flag("STR10_DRAW") && u.str_cur <  5) ||
     (u.weapon.has_flag("STR12_DRAW") && u.str_cur <  6)   ) {
  add_msg(_("You're not strong enough to draw the bow!"));
  return;
 }

 if (u.weapon.has_flag("RELOAD_AND_SHOOT") && u.weapon.charges == 0) {
  reload_invlet = u.weapon.pick_reload_ammo(u, true);
  if (reload_invlet == 0) {
   add_msg(_("Out of ammo!"));
   return;
  }

  u.weapon.reload(u, reload_invlet);
  u.moves -= u.weapon.reload_time(u);
  refresh_all();
 }

 if (u.weapon.num_charges() == 0 && !u.weapon.has_flag("RELOAD_AND_SHOOT")
     && !u.weapon.has_flag("NO_AMMO")) {
  add_msg(_("You need to reload!"));
  return;
 }
 if (u.weapon.has_flag("FIRE_100") && u.weapon.num_charges() < 100) {
  add_msg(_("Your %s needs 100 charges to fire!"), u.weapon.tname().c_str());
  return;
 }
 if (u.weapon.has_flag("FIRE_50") && u.weapon.num_charges() < 50) {
  add_msg(_("Your %s needs 50 charges to fire!"), u.weapon.tname().c_str());
  return;
 }
 if (u.weapon.has_flag("USE_UPS") && !u.has_charges("UPS_off", 5) &&
     !u.has_charges("UPS_on", 5) && !u.has_charges("adv_UPS_off", 3) &&
     !u.has_charges("adv_UPS_on", 3)) {
  add_msg(_("You need a UPS with at least 5 charges or an advanced UPS with at least 3 charges to fire that!"));
  return;
 } else if (u.weapon.has_flag("USE_UPS_20") && !u.has_charges("UPS_off", 20) &&
  !u.has_charges("UPS_on", 20) && !u.has_charges("adv_UPS_off", 12) &&
  !u.has_charges("adv_UPS_on", 12)) {
  add_msg(_("You need a UPS with at least 20 charges or an advanced UPS with at least 12 charges to fire that!"));
  return;
 } else if (u.weapon.has_flag("USE_UPS_40") && !u.has_charges("UPS_off", 40) &&
  !u.has_charges("UPS_on", 40) && !u.has_charges("adv_UPS_off", 24) &&
  !u.has_charges("adv_UPS_on", 24)) {
  add_msg(_("You need a UPS with at least 40 charges or an advanced UPS with at least 24 charges to fire that!"));
  return;
 }

 int range = u.weapon.range(&u);

 m.draw(this, w_terrain, point(u.posx, u.posy));

// Populate a list of targets with the zombies in range and visible
 std::vector <monster> mon_targets;
 std::vector <int> targetindices;
 int passtarget = -1;
 for (int i = 0; i < num_zombies(); i++) {
   monster &z = _active_monsters[i];
   if (u_see(&z)) {
     z.draw(w_terrain, u.posx, u.posy, true);
     if(rl_dist( u.posx, u.posy, z.posx(), z.posy() ) <= range) {
       mon_targets.push_back(z);
       targetindices.push_back(i);
       if (i == last_target) {
         passtarget = mon_targets.size() - 1;
       }
     }
   }
 }

 int x = u.posx;
 int y = u.posy;

 // target() sets x and y, and returns an empty vector if we canceled (Esc)
 std::vector <point> trajectory = target(x, y, u.posx - range, u.posy - range,
                                         u.posx + range, u.posy + range,
                                         mon_targets, passtarget, &u.weapon);

 draw_ter(); // Recenter our view
 if (trajectory.size() == 0) {
  if(u.weapon.has_flag("RELOAD_AND_SHOOT"))
  {
      u.moves += u.weapon.reload_time(u);
      unload(u.weapon);
      u.moves += u.weapon.reload_time(u) / 2; // unloading time
  }
  return;
 }
 if (passtarget != -1) { // We picked a real live target
  last_target = targetindices[passtarget]; // Make it our default for next time
  zombie(targetindices[passtarget]).add_effect(ME_HIT_BY_PLAYER, 100);
 }

 if (u.weapon.mode == "MODE_BURST")
  burst = true;

// Train up our skill
 it_gun* firing = dynamic_cast<it_gun*>(u.weapon.type);
 int num_shots = 1;
 if (burst)
  num_shots = u.weapon.burst_size();
 if (num_shots > u.weapon.num_charges() && !u.weapon.has_flag("NO_AMMO"))
   num_shots = u.weapon.num_charges();
 if (u.skillLevel(firing->skill_used) == 0 ||
     (firing->ammo != "BB" && firing->ammo != "nail"))
     u.practice(turn, firing->skill_used, 4 + (num_shots / 2));
 if (u.skillLevel("gun") == 0 ||
     (firing->ammo != "BB" && firing->ammo != "nail"))
     u.practice(turn, "gun", 5);

 fire(u, x, y, trajectory, burst);
}

void game::butcher()
{
 if (u.in_vehicle)
 {
     add_msg(_("You can't butcher while driving!"));
     return;
 }
 std::vector<int> corpses;
 for (int i = 0; i < m.i_at(u.posx, u.posy).size(); i++) {
  if (m.i_at(u.posx, u.posy)[i].type->id == "corpse")
   corpses.push_back(i);
 }
 if (corpses.size() == 0) {
  add_msg(_("There are no corpses here to butcher."));
  return;
 }
 int factor = u.butcher_factor();
 if (factor == 999) {
  add_msg(_("You don't have a sharp item to butcher with."));
  return;
 }

 if (is_hostile_nearby() &&
     !query_yn(_("Hostiles are nearby! Start Butchering anyway?")))
 {
     return;
 }

 int butcher_corpse_index = 0;
 if (corpses.size() > 1) {
     uimenu kmenu;
     kmenu.text = _("Choose corpse to butcher");
     kmenu.selected = 0;
     for (int i = 0; i < corpses.size(); i++) {
         mtype *corpse = m.i_at(u.posx, u.posy)[corpses[i]].corpse;
         int hotkey = -1;
         if (i == 0) {
             for (std::map<char, action_id>::iterator it = keymap.begin(); it != keymap.end(); it++) {
                 if (it->second == ACTION_BUTCHER) {
                     hotkey = (it->first == 'q') ? -1 : it->first;
                     break;
                 }
             }
         }
         kmenu.addentry(i, true, hotkey, corpse->name.c_str());
     }
     kmenu.addentry(corpses.size(), true, 'q', _("Cancel"));
     kmenu.query();
     if (kmenu.ret == corpses.size()) {
         return;
     }
     butcher_corpse_index = kmenu.ret;
 }

 mtype *corpse = m.i_at(u.posx, u.posy)[corpses[butcher_corpse_index]].corpse;
 int time_to_cut = 0;
 switch (corpse->size) { // Time in turns to cut up te corpse
  case MS_TINY:   time_to_cut =  2; break;
  case MS_SMALL:  time_to_cut =  5; break;
  case MS_MEDIUM: time_to_cut = 10; break;
  case MS_LARGE:  time_to_cut = 18; break;
  case MS_HUGE:   time_to_cut = 40; break;
 }
 time_to_cut *= 100; // Convert to movement points
 time_to_cut += factor * 5; // Penalty for poor tool
 if (time_to_cut < 250)
  time_to_cut = 250;
 u.assign_activity(this, ACT_BUTCHER, time_to_cut, corpses[butcher_corpse_index]);
 u.moves = 0;
}

void game::complete_butcher(int index)
{
 // corpses can disappear (rezzing!), so check for that
 if (m.i_at(u.posx, u.posy).size() <= index || m.i_at(u.posx, u.posy)[index].corpse == NULL || m.i_at(u.posx, u.posy)[index].typeId() != "corpse" ) {
  add_msg(_("There's no corpse to butcher!"));
  return;
 }
 mtype* corpse = m.i_at(u.posx, u.posy)[index].corpse;
 std::vector<item> contents = m.i_at(u.posx, u.posy)[index].contents;
 int age = m.i_at(u.posx, u.posy)[index].bday;
 m.i_rem(u.posx, u.posy, index);
 int factor = u.butcher_factor();
 int pieces = 0, skins = 0, bones = 0, sinews = 0, feathers = 0;
 double skill_shift = 0.;

 int sSkillLevel = u.skillLevel("survival");

 switch (corpse->size) {
  case MS_TINY:   pieces =  1; skins =  1; bones = 1; sinews = 1; feathers = 2;  break;
  case MS_SMALL:  pieces =  2; skins =  3; bones = 4; sinews = 4; feathers = 6;  break;
  case MS_MEDIUM: pieces =  4; skins =  6; bones = 9; sinews = 9; feathers = 11; break;
  case MS_LARGE:  pieces =  8; skins = 10; bones = 14;sinews = 14; feathers = 17;break;
  case MS_HUGE:   pieces = 16; skins = 18; bones = 21;sinews = 21; feathers = 24;break;
 }

 skill_shift += rng(0, sSkillLevel - 3);
 skill_shift += rng(0, u.dex_cur - 8) / 4;
 if (u.str_cur < 4)
  skill_shift -= rng(0, 5 * (4 - u.str_cur)) / 4;
 if (factor > 0)
  skill_shift -= rng(0, factor / 5);

 int practice = 4 + pieces;
 if (practice > 20)
  practice = 20;
 u.practice(turn, "survival", practice);

 pieces += int(skill_shift);
 if (skill_shift < 5)  { // Lose some skins and bones
  skins += ((int)skill_shift - 5);
  bones += ((int)skill_shift - 2);
  sinews += ((int)skill_shift - 8);
  feathers += ((int)skill_shift - 1);
 }

 if (bones > 0) {
  if (corpse->has_flag(MF_BONES)) {
    m.spawn_item(u.posx, u.posy, "bone", bones, 0, age);
   add_msg(_("You harvest some usable bones!"));
  } else if (corpse->mat == "veggy") {
    m.spawn_item(u.posx, u.posy, "plant_sac", bones, 0, age);
   add_msg(_("You harvest some fluid bladders!"));
  }
 }

 if (sinews > 0) {
  if (corpse->has_flag(MF_BONES)) {
    m.spawn_item(u.posx, u.posy, "sinew", sinews, 0, age);
   add_msg(_("You harvest some usable sinews!"));
  } else if (corpse->mat == "veggy") {
    m.spawn_item(u.posx, u.posy, "plant_fibre", sinews, 0, age);
   add_msg(_("You harvest some plant fibres!"));
  }
 }

    if ((corpse->has_flag(MF_FUR) || corpse->has_flag(MF_LEATHER) ||
         corpse->has_flag(MF_CHITIN)) && skins > 0) {
        add_msg(_("You manage to skin the %s!"), corpse->name.c_str());
        int fur = 0;
        int leather = 0;
        int chitin = 0;

        while (skins > 0) {
            if (corpse->has_flag(MF_CHITIN)) {
                chitin = rng(0, skins);
                skins -= chitin;
                skins = std::max(skins, 0);
            }
            if (corpse->has_flag(MF_FUR)) {
                fur = rng(0, skins);
                skins -= fur;
                skins = std::max(skins, 0);
            }
            if (corpse->has_flag(MF_LEATHER)) {
                leather = rng(0, skins);
                skins -= leather;
                skins = std::max(skins, 0);
            }
        }

        if(chitin) m.spawn_item(u.posx, u.posy, "chitin_piece", chitin, 0, age);
        if(fur) m.spawn_item(u.posx, u.posy, "fur", fur, 0, age);
        if(leather) m.spawn_item(u.posx, u.posy, "leather", leather, 0, age);
    }

 if (feathers > 0) {
  if (corpse->has_flag(MF_FEATHER)) {
    m.spawn_item(u.posx, u.posy, "feather", feathers, 0, age);
   add_msg(_("You harvest some feathers!"));
  }
 }

 //Add a chance of CBM recovery. For shocker and cyborg corpses.
 if (corpse->has_flag(MF_CBM)) {
  //As long as the factor is above -4 (the sinew cutoff), you will be able to extract cbms
  if(skill_shift >= 0){
   add_msg(_("You discover a CBM in the %s!"), corpse->name.c_str());
   //To see if it spawns a battery
   if(rng(0,1) == 1){ //The battery works
    m.spawn_item(u.posx, u.posy, "bio_power_storage", 1, 0, age);
   }else{//There is a burnt out CBM
    m.spawn_item(u.posx, u.posy, "burnt_out_bionic", 1, 0, age);
   }
  }
  if(skill_shift >= 0){
   //To see if it spawns a random additional CBM
   if(rng(0,1) == 1){ //The CBM works
    Item_tag bionic_item = item_controller->id_from("bionics");
    m.spawn_item(u.posx, u.posy, bionic_item, 1, 0, age);
   }else{//There is a burnt out CBM
    m.spawn_item(u.posx, u.posy, "burnt_out_bionic", 1, 0, age);
   }
  }
 }

 // Recover hidden items
 for (int i = 0; i < contents.size(); i++) {
   if ((skill_shift + 10) * 5 > rng(0,100)) {
     add_msg(_("You discover a %s in the %s!"), contents[i].tname().c_str(), corpse->name.c_str());
     m.add_item_or_charges(u.posx, u.posy, contents[i]);
   } else if (contents[i].is_bionic()){
     m.spawn_item(u.posx, u.posy, "burnt_out_bionic", 1, 0, age);
   }
 }

 if (pieces <= 0) {
  add_msg(_("Your clumsy butchering destroys the meat!"));
 } else {
  add_msg(_("You butcher the corpse."));
  itype_id meat;
  if (corpse->has_flag(MF_POISON)) {
    if (corpse->mat == "flesh") {
     meat = "meat_tainted";
    } else {
     meat = "veggy_tainted";
    }
  } else {
   if (corpse->mat == "flesh" || corpse->mat == "hflesh") {
    if(corpse->has_flag(MF_HUMAN)) {
     meat = "human_flesh";
    } else {
     meat = "meat";
    }
   } else if(corpse->mat == "bone") {
     meat = "bone";
   } else if(corpse->mat == "veggy") {
    meat = "veggy";
   } else {
     //Don't generate anything
     return;
  }
  }
  item tmpitem=item_controller->create(meat, age);
  tmpitem.corpse=dynamic_cast<mtype*>(corpse);
  while ( pieces > 0 ) {
    pieces--;
    m.add_item_or_charges(u.posx, u.posy, tmpitem);
  }
 }
}

void game::forage()
{
  int veggy_chance = rng(1, 20);

  if (veggy_chance < u.skillLevel("survival"))
  {
    add_msg(_("You found some wild veggies!"));
    u.practice(turn, "survival", 10);
    m.spawn_item(u.activity.placement.x, u.activity.placement.y, "veggy_wild", 1, 0, turn);
    m.ter_set(u.activity.placement.x, u.activity.placement.y, t_dirt);
  }
  else
  {
    add_msg(_("You didn't find anything."));
    if (u.skillLevel("survival") < 7)
        u.practice(turn, "survival", rng(3, 6));
    else
        u.practice(turn, "survival", 1);
    if (one_in(2))
        m.ter_set(u.activity.placement.x, u.activity.placement.y, t_dirt);
  }
}

void game::eat(char chInput)
{
 char ch;
 if (u.has_trait("RUMINANT") && m.ter(u.posx, u.posy) == t_underbrush &&
     query_yn(_("Eat underbrush?"))) {
  u.moves -= 400;
  u.hunger -= 10;
  m.ter_set(u.posx, u.posy, t_grass);
  add_msg(_("You eat the underbrush."));
  return;
 }
 if (chInput == '.')
  ch = inv_type(_("Consume item:"), IC_COMESTIBLE );
 else
  ch = chInput;

 if (ch == ' ' || ch == KEY_ESCAPE) {
  add_msg(_("Never mind."));
  return;
 }

 if (!u.has_item(ch)) {
  add_msg(_("You don't have item '%c'!"), ch);
  return;
 }
 u.consume(this, u.lookup_item(ch));
}

void game::wear(char chInput)
{
 char ch;
 if (chInput == '.')
  ch = inv_type(_("Wear item:"), IC_ARMOR);
 else
  ch = chInput;

 if (inv_chars.find(ch) == std::string::npos) {
  add_msg(_("Never mind."));
  return;
 }
 u.wear(this, ch);
}

void game::takeoff(char chInput)
{
 char ch;
 if (chInput == '.')
  ch = inv_type(_("Take off item:"), IC_NULL);
 else
  ch = chInput;

 if (ch == ' ' || ch == KEY_ESCAPE) {
  add_msg(_("Never mind."));
  return;
 }

 if (u.takeoff(this, ch))
  u.moves -= 250; // TODO: Make this variable
 else
  add_msg(_("Invalid selection."));
}

void game::reload(char chInput)
{
 //Quick and dirty hack
 //Save old weapon in temp variable
 //Wield item that should be unloaded
 //Reload weapon
 //Put unloaded item back into inventory
 //Wield old weapon
 bool bSwitch = false;
 item oTempWeapon;
 item inv_it = u.inv.item_by_letter(chInput);

 if (u.weapon.invlet != chInput && !inv_it.is_null()) {
  oTempWeapon = u.weapon;
  u.weapon = inv_it;
  u.inv.remove_item_by_letter(chInput);
  bSwitch = true;
 }

 if (bSwitch || u.weapon.invlet == chInput) {
  reload();
  u.activity.moves_left = 0;
  monmove();
  process_activity();
 }

 if (bSwitch) {
  u.inv.push_back(u.weapon);
  u.weapon = oTempWeapon;
 }
}

void game::reload()
{
 if (u.weapon.is_gun()) {
  if (u.weapon.has_flag("RELOAD_AND_SHOOT")) {
   add_msg(_("Your %s does not need to be reloaded; it reloads and fires in a \
single action."), u.weapon.tname().c_str());
   return;
  }
  if (u.weapon.ammo_type() == "NULL") {
   add_msg(_("Your %s does not reload normally."), u.weapon.tname().c_str());
   return;
  }
  if (u.weapon.charges == u.weapon.clip_size()) {
      int alternate_magazine = -1;
      for (int i = 0; i < u.weapon.contents.size(); i++)
      {
          if ((u.weapon.contents[i].is_gunmod() &&
               (u.weapon.contents[i].typeId() == "spare_mag" &&
                u.weapon.contents[i].charges < (dynamic_cast<it_gun*>(u.weapon.type))->clip)) ||
              ((u.weapon.contents[i].has_flag("MODE_AUX") &&
                u.weapon.contents[i].charges < u.weapon.contents[i].clip_size())))
          {
              alternate_magazine = i;
          }
      }
      if(alternate_magazine == -1) {
          add_msg(_("Your %s is fully loaded!"), u.weapon.tname(this).c_str());
          return;
      }
  }
  char invlet = u.weapon.pick_reload_ammo(u, true);
  if (invlet == 0) {
   add_msg(_("Out of ammo!"));
   return;
  }
  u.assign_activity(this, ACT_RELOAD, u.weapon.reload_time(u), -1, invlet);
  u.moves = 0;
 } else if (u.weapon.is_tool()) {
  it_tool* tool = dynamic_cast<it_tool*>(u.weapon.type);
  if (tool->ammo == "NULL") {
   add_msg(_("You can't reload a %s!"), u.weapon.tname(this).c_str());
   return;
  }
  char invlet = u.weapon.pick_reload_ammo(u, true);
  if (invlet == 0) {
// Reload failed
   add_msg(_("Out of %s!"), ammo_name(tool->ammo).c_str());
   return;
  }
  u.assign_activity(this, ACT_RELOAD, u.weapon.reload_time(u), -1, invlet);
  u.moves = 0;
 } else if (!u.is_armed())
  add_msg(_("You're not wielding anything."));
 else
  add_msg(_("You can't reload a %s!"), u.weapon.tname(this).c_str());
 refresh_all();
}

// Unload a containter, gun, or tool
// If it's a gun, some gunmods can also be loaded
void game::unload(char chInput)
{ // this is necessary to prevent re-selection of the same item later
    item it = (u.inv.remove_item_by_letter(chInput));
    if (!it.is_null())
    {
        unload(it);
        u.i_add(it, this);
    }
    else
    {
        item ite;
        if (u.weapon.invlet == chInput) { // item is wielded as weapon.
            if (std::find(martial_arts_itype_ids.begin(), martial_arts_itype_ids.end(), u.weapon.type->id) != martial_arts_itype_ids.end()){
                return; //ABORT!
            } else {
                ite = u.weapon;
                u.weapon = item(itypes["null"], 0); //ret_null;
                unload(ite);
                u.weapon = ite;
                return;
            }
        } else { //this is that opportunity for reselection where the original container is worn, see issue #808
            item& itm = u.i_at(chInput);
            if (!itm.is_null())
            {
                unload(itm);
            }
        }
    }
}

void game::unload(item& it)
{
    if ( !it.is_gun() && it.contents.size() == 0 && (!it.is_tool() || it.ammo_type() == "NULL") )
    {
        add_msg(_("You can't unload a %s!"), it.tname(this).c_str());
        return;
    }
    int spare_mag = -1;
    int has_m203 = -1;
    int has_shotgun = -1;
    if (it.is_gun()) {
        spare_mag = it.has_gunmod ("spare_mag");
        has_m203 = it.has_gunmod ("m203");
        has_shotgun = it.has_gunmod ("u_shotgun");
    }
    if (it.is_container() ||
        (it.charges == 0 &&
         (spare_mag == -1 || it.contents[spare_mag].charges <= 0) &&
         (has_m203 == -1 || it.contents[has_m203].charges <= 0) &&
         (has_shotgun == -1 || it.contents[has_shotgun].charges <= 0)))
    {
        if (it.contents.size() == 0)
        {
            if (it.is_gun())
            {
                add_msg(_("Your %s isn't loaded, and is not modified."),
                        it.tname(this).c_str());
            }
            else
            {
                add_msg(_("Your %s isn't charged.") , it.tname(this).c_str());
            }
            return;
        }
        // Unloading a container!
        u.moves -= 40 * it.contents.size();
        std::vector<item> new_contents; // In case we put stuff back
        while (it.contents.size() > 0)
        {
            item content = it.contents[0];
            int iter = 0;
// Pick an inventory item for the contents
            while ((content.invlet == 0 || u.has_item(content.invlet)) && iter < inv_chars.size())
            {
                content.invlet = nextinv;
                advance_nextinv();
                iter++;
            }
            if (content.made_of(LIQUID))
            {
                if (!handle_liquid(content, false, false, &it))
                {
                    new_contents.push_back(content);// Put it back in (we canceled)
                }
            } else {
                if (u.can_pickVolume(content.volume()) && u.can_pickWeight(content.weight(), !OPTIONS["DANGEROUS_PICKUPS"]) &&
                    iter < inv_chars.size())
                {
                    add_msg(_("You put the %s in your inventory."), content.tname(this).c_str());
                    u.i_add(content, this);
                } else {
                    add_msg(_("You drop the %s on the ground."), content.tname(this).c_str());
                    m.add_item_or_charges(u.posx, u.posy, content, 1);
                }
            }
            it.contents.erase(it.contents.begin());
        }
        it.contents = new_contents;
        return;
    }

    if(it.has_flag("NO_UNLOAD")) {
      add_msg(_("You can't unload a %s!"), it.tname(this).c_str());
      return;
    }

// Unloading a gun or tool!
 u.moves -= int(it.reload_time(u) / 2);

 // Default to unloading the gun, but then try other alternatives.
 item* weapon = &it;
 if (weapon->is_gun()) { // Gun ammo is combined with existing items
  // If there's an active gunmod, unload it first.
  item* active_gunmod = weapon->active_gunmod();
  if (active_gunmod != NULL && active_gunmod->charges > 0)
   weapon = active_gunmod;
  // Then try and unload a spare magazine if there is one.
  else if (spare_mag != -1 && weapon->contents[spare_mag].charges > 0)
   weapon = &weapon->contents[spare_mag];
  // Then try the grenade launcher
  else if (has_m203 != -1 && weapon->contents[has_m203].charges > 0)
   weapon = &weapon->contents[has_m203];
  // Then try an underslung shotgun
  else if (has_shotgun != -1 && weapon->contents[has_shotgun].charges > 0)
   weapon = &weapon->contents[has_shotgun];
 }

 item newam;

 if (weapon->curammo != NULL) {
  newam = item(weapon->curammo, turn);
 } else {
  newam = item(itypes[default_ammo(weapon->ammo_type())], turn);
 }
 if(weapon->typeId() == "adv_UPS_off" || weapon->typeId() == "adv_UPS_on") {
    int chargesPerPlutonium = 500;
    int chargesRemoved = weapon->charges - (weapon-> charges % chargesPerPlutonium);;
    int plutoniumRemoved = chargesRemoved / chargesPerPlutonium;
    if(chargesRemoved < weapon->charges) {
        add_msg(_("You can't remove partially depleted plutonium!"));
    }
    if(plutoniumRemoved > 0) {
        add_msg(_("You remove %i plutonium from the advanced UPS"), plutoniumRemoved);
        newam.charges = plutoniumRemoved;
        weapon->charges -= chargesRemoved;
    } else { return; }
 } else {
    newam.charges = weapon->charges;
    weapon->charges = 0;
 }

 if (newam.made_of(LIQUID)) {
  if (!handle_liquid(newam, false, false))
   weapon->charges += newam.charges; // Put it back in
 } else if(newam.charges > 0) {
  int iter = 0;
  while ((newam.invlet == 0 || u.has_item(newam.invlet)) && iter < inv_chars.size()) {
   newam.invlet = nextinv;
   advance_nextinv();
   iter++;
  }
  if (u.can_pickWeight(newam.weight(), !OPTIONS["DANGEROUS_PICKUPS"]) &&
      u.can_pickVolume(newam.volume()) && iter < inv_chars.size()) {
   u.i_add(newam, this);
  } else {
   m.add_item_or_charges(u.posx, u.posy, newam, 1);
  }
 }
 // null the curammo, but only if we did empty the item
 if (weapon->charges == 0) {
  weapon->curammo = NULL;
 }
}

void game::wield(char chInput)
{
 if (u.weapon.has_flag("NO_UNWIELD")) {
// Bionics can't be unwielded
  add_msg(_("You cannot unwield your %s."), u.weapon.tname(this).c_str());
  return;
 }
 char ch;
 if (chInput == '.')
  ch = inv(_("Wield item:"));
 else
  ch = chInput;

 if (ch == ' ' || ch == KEY_ESCAPE) {
  add_msg(_("Never mind."));
  return;
 }

 bool success = false;
 if (ch == '-')
  success = u.wield(this, -3);
 else
  success = u.wield(this, u.lookup_item(ch));

 if (success)
  u.recoil = 5;
}

void game::read()
{
 char ch = inv_type(_("Read:"), IC_BOOK);

 if (ch == ' ' || ch == KEY_ESCAPE) {
  add_msg(_("Never mind."));
  return;
 }
 u.read(this, ch);
}

void game::chat()
{
    if (active_npc.size() == 0)
    {
        add_msg(_("You talk to yourself for a moment."));
        return;
    }

    std::vector<npc*> available;

    for (int i = 0; i < active_npc.size(); i++)
    {
        if (u_see(active_npc[i]->posx, active_npc[i]->posy) && rl_dist(u.posx, u.posy, active_npc[i]->posx, active_npc[i]->posy) <= 24)
        {
            available.push_back(active_npc[i]);
        }
    }

    if (available.size() == 0)
    {
        add_msg(_("There's no-one close enough to talk to."));
        return;
    }
    else if (available.size() == 1)
    {
        available[0]->talk_to_u(this);
    }
    else
    {
        std::vector<std::string> npcs;

        for (int i = 0; i < available.size(); i++)
        {
            npcs.push_back(available[i]->name);
        }
        npcs.push_back(_("Cancel"));

        int npc_choice = menu_vec(true, _("Who do you want to talk to?"), npcs) - 1;

        if(npc_choice >= 0 && npc_choice < available.size())
        {
            available[npc_choice]->talk_to_u(this);
        }
    }
    u.moves -= 100;
}

void game::pldrive(int x, int y) {
    if (run_mode == 2) { // Monsters around and we don't wanna run
        add_msg(_("Monster spotted--run mode is on! "
                    "(%s to turn it off or %s to ignore monster.)"),
                    press_x(ACTION_TOGGLE_SAFEMODE).c_str(),
                    from_sentence_case(press_x(ACTION_IGNORE_ENEMY)).c_str());
        return;
    }
    int part = -1;
    vehicle *veh = m.veh_at (u.posx, u.posy, part);
    if (!veh) {
        dbg(D_ERROR) << "game:pldrive: can't find vehicle! Drive mode is now off.";
        debugmsg ("game::pldrive error: can't find vehicle! Drive mode is now off.");
        u.in_vehicle = false;
        return;
    }
    int pctr = veh->part_with_feature (part, "CONTROLS");
    if (pctr < 0) {
        add_msg (_("You can't drive the vehicle from here. You need controls!"));
        return;
    }

    int thr_amount = 10 * 100;
    if (veh->cruise_on) {
        veh->cruise_thrust (-y * thr_amount);
    } else {
        veh->thrust (-y);
    }
    veh->turn (15 * x);
    if (veh->skidding && veh->valid_wheel_config()) {
        if (rng (0, veh->velocity) < u.dex_cur + u.skillLevel("driving") * 2) {
            add_msg (_("You regain control of the %s."), veh->name.c_str());
            u.practice(turn, "driving", veh->velocity / 5);
            veh->velocity = int(veh->forward_velocity());
            veh->skidding = false;
            veh->move.init (veh->turn_dir);
        }
    }
    // Don't spend turns to adjust cruise speed.
    if( x != 0 || !veh->cruise_on ) {
        u.moves = 0;
    }

    if (x != 0 && veh->velocity != 0 && one_in(10)) {
        u.practice(turn, "driving", 1);
    }
}

void game::plmove(int dx, int dy)
{
 if (run_mode == 2) { // Monsters around and we don't wanna run
   add_msg(_("Monster spotted--safe mode is on! \
(%s to turn it off or %s to ignore monster.)"),
           press_x(ACTION_TOGGLE_SAFEMODE).c_str(),
           from_sentence_case(press_x(ACTION_IGNORE_ENEMY)).c_str());
  return;
 }
 int x = 0;
 int y = 0;
 if (u.has_disease("stunned")) {
  x = rng(u.posx - 1, u.posx + 1);
  y = rng(u.posy - 1, u.posy + 1);
 } else {
  x = u.posx + dx;
  y = u.posy + dy;

  if (moveCount % 60 == 0) {
   if (u.has_bionic("bio_torsionratchet")) {
    u.charge_power(1);
   }
  }
 }

 dbg(D_PEDANTIC_INFO) << "game:plmove: From ("<<u.posx<<","<<u.posy<<") to ("<<x<<","<<y<<")";

// Check if our movement is actually an attack on a monster
 int mondex = mon_at(x, y);
 // Are we displacing a monster?  If it's vermin, always.
 bool displace = false;
 if (mondex != -1) {
     monster &z = zombie(mondex);
     if (z.friendly == 0 && !(z.type->has_flag(MF_VERMIN))) {
         int udam = u.hit_mon(this, &z);
         if (z.hurt(udam) || z.is_hallucination()) {
             kill_mon(mondex, true);
         }
         draw_hit_mon(x,y,z,z.dead);
         return;
     } else {
         displace = true;
     }
 }
 // If not a monster, maybe there's an NPC there
 int npcdex = npc_at(x, y);
 if (npcdex != -1) {
     if(!active_npc[npcdex]->is_enemy()){
         if (!query_yn(_("Really attack %s?"), active_npc[npcdex]->name.c_str())) {
             if (active_npc[npcdex]->is_friend()) {
                 add_msg(_("%s moves out of the way."), active_npc[npcdex]->name.c_str());
                 active_npc[npcdex]->move_away_from(this, u.posx, u.posy);
             }

             return; // Cancel the attack
         } else {
             //The NPC knows we started the fight, used for morale penalty.
             active_npc[npcdex]->hit_by_player = true;
         }
     }

     u.hit_player(this, *active_npc[npcdex]);
     active_npc[npcdex]->make_angry();
     if (active_npc[npcdex]->hp_cur[hp_head]  <= 0 ||
         active_npc[npcdex]->hp_cur[hp_torso] <= 0   ) {
         active_npc[npcdex]->die(this, true);
     }
     return;
 }

     // Otherwise, actual movement, zomg
 if (u.has_disease("amigara")) {
  int curdist = 999, newdist = 999;
  for (int cx = 0; cx < SEEX * MAPSIZE; cx++) {
   for (int cy = 0; cy < SEEY * MAPSIZE; cy++) {
    if (m.ter(cx, cy) == t_fault) {
     int dist = rl_dist(cx, cy, u.posx, u.posy);
     if (dist < curdist)
      curdist = dist;
     dist = rl_dist(cx, cy, x, y);
     if (dist < newdist)
      newdist = dist;
    }
   }
  }
  if (newdist > curdist) {
   add_msg(_("You cannot pull yourself away from the faultline..."));
   return;
  }
 }

 if (u.has_disease("in_pit")) {
  if (rng(0, 40) > u.str_cur + int(u.dex_cur / 2)) {
   add_msg(_("You try to escape the pit, but slip back in."));
   u.moves -= 100;
   return;
  } else {
   add_msg(_("You escape the pit!"));
   u.rem_disease("in_pit");
  }
 }
 if (u.has_disease("downed")) {
  if (rng(0, 40) > u.dex_cur + int(u.str_cur / 2)) {
   add_msg(_("You struggle to stand."));
   u.moves -= 100;
   return;
  } else {
   add_msg(_("You stand up."));
   u.rem_disease("downed");
   u.moves -= 100;
   return;
  }
 }

// GRAB: pre-action checking.
 int vpart0 = -1, vpart1 = -1, dpart = -1;
 vehicle *veh0 = m.veh_at(u.posx, u.posy, vpart0);
 vehicle *veh1 = m.veh_at(x, y, vpart1);
 bool pushing_furniture = false;  // moving -into- furniture tile; skip check for move_cost > 0
 bool pulling_furniture = false;  // moving -away- from furniture tile; check for move_cost > 0
 bool shifting_furniture = false; // moving furniture and staying still; skip check for move_cost > 0
 int movecost_modifier = 0;       // pulling moves furniture into our origin square, so this changes to subtract it.

 if( u.grab_point.x != 0 || u.grab_point.y ) {
     if ( u.grab_type == OBJECT_VEHICLE ) { // default; assume OBJECT_VEHICLE
         vehicle *grabbed_vehicle = m.veh_at( u.posx + u.grab_point.x, u.posy + u.grab_point.y );
         // If we're pushing a vehicle, the vehicle tile we'd be "stepping onto" is
         // actually the current tile.
         // If there's a vehicle there, it will actually result in failed movement.
         if( grabbed_vehicle == veh1 ) {
             veh1 = veh0;
             vpart1 = vpart0;
         }
     } else if ( u.grab_type == OBJECT_FURNITURE ) { // Determine if furniture grab is valid, and what we're wanting to do with it based on
         point fpos( u.posx + u.grab_point.x, u.posy + u.grab_point.y ); // where it is
         if ( m.has_furn(fpos.x, fpos.y) ) {
             pushing_furniture = ( dx == u.grab_point.x && dy == u.grab_point.y); // and where we're going
             if ( ! pushing_furniture ) {
                 point fdest( fpos.x + dx, fpos.y + dy );
                 pulling_furniture = ( fdest.x == u.posx && fdest.y == u.posy );
             }
             shifting_furniture = ( pushing_furniture == false && pulling_furniture == false );
         }
     }
 }
 bool veh_closed_door = false;
 if (veh1) {
  dpart = veh1->part_with_feature (vpart1, "OPENABLE");
  veh_closed_door = dpart >= 0 && !veh1->parts[dpart].open;
 }

 if (veh0 && abs(veh0->velocity) > 100) {
  if (!veh1) {
   if (query_yn(_("Dive from moving vehicle?"))) {
    moving_vehicle_dismount(x, y);
   }
   return;
  } else if (veh1 != veh0) {
   add_msg(_("There is another vehicle in the way."));
   return;
  } else if (veh1->part_with_feature(vpart1, "BOARDABLE") < 0) {
   add_msg(_("That part of the vehicle is currently unsafe."));
   return;
  }
 }


 if (m.move_cost(x, y) > 0 || pushing_furniture || shifting_furniture ) {
    // move_cost() of 0 = impassible (e.g. a wall)
  u.set_underwater(false);

  //Ask for EACH bad field, maybe not? Maybe say "theres X bad shit in there don't do it."
  field_entry *cur = NULL;
  field &tmpfld = m.field_at(x, y);
    std::map<field_id, field_entry*>::iterator field_it;
    for (field_it = tmpfld.getFieldStart(); field_it != tmpfld.getFieldEnd(); ++field_it) {
        cur = field_it->second;
        if (cur == NULL) {
            continue;
        }
        field_id curType = cur->getFieldType();
        bool dangerous = false;

        switch (curType) {
            case fd_smoke:
                dangerous = !(u.resist(bp_mouth) >= 7);
                break;
            case fd_tear_gas:
            case fd_toxic_gas:
            case fd_gas_vent:
                dangerous = !(u.resist(bp_mouth) >= 15);
                break;
            default:
                dangerous = cur->is_dangerous();
                break;
        }
        if ((dangerous) && !query_yn(_("Really step into that %s?"), cur->name().c_str())) {
            return;
    }
    }

  if (m.tr_at(x, y) != tr_null &&
    u.per_cur - u.encumb(bp_eyes) >= traps[m.tr_at(x, y)]->visibility){
        if (  !traps[m.tr_at(x, y)]->is_benign() &&
              !query_yn(_("Really step onto that %s?"),traps[m.tr_at(x, y)]->name.c_str())){
            return;
        }
  }

  float drag_multiplier = 1.0;
  vehicle *grabbed_vehicle = NULL;
  if( u.grab_point.x != 0 || u.grab_point.y != 0 ) {
    // vehicle: pulling, pushing, or moving around the grabbed object.
    if ( u.grab_type == OBJECT_VEHICLE ) {
      grabbed_vehicle = m.veh_at( u.posx + u.grab_point.x, u.posy + u.grab_point.y );
      if( NULL != grabbed_vehicle ) {
          if( grabbed_vehicle == veh0 ) {
              add_msg(_("You can't move %s while standing on it!"), grabbed_vehicle->name.c_str());
              return;
          }
          drag_multiplier += (float)(grabbed_vehicle->total_mass() * 1000) /
              (float)(u.weight_capacity() * 5);
          if( drag_multiplier > 2.0 ) {
              add_msg(_("The %s is too heavy for you to budge!"), grabbed_vehicle->name.c_str());
              return;
          }
          tileray mdir;

          int dxVeh = u.grab_point.x * (-1);
          int dyVeh = u.grab_point.y * (-1);
          int prev_grab_x = u.grab_point.x;
          int prev_grab_y = u.grab_point.y;

          if (abs(dx+dxVeh) == 2 || abs(dy+dyVeh) == 2 || ((dxVeh + dx) == 0 && (dyVeh + dy) == 0))  {
              //We are not moving around the veh
              if ((dxVeh + dx) == 0 && (dyVeh + dy) == 0) {
                  //we are pushing in the direction of veh
                  dxVeh = dx;
                  dyVeh = dy;
              } else {
                  u.grab_point.x = dx * (-1);
                  u.grab_point.y = dy * (-1);
              }

              if ((abs(dx+dxVeh) == 0 || abs(dy+dyVeh) == 0) && u.grab_point.x != 0 && u.grab_point.y != 0) {
                  //We are moving diagonal while veh is diagonal too and one direction is 0
                  dxVeh = ((dx + dxVeh) == 0) ? 0 : dxVeh;
                  dyVeh = ((dy + dyVeh) == 0) ? 0 : dyVeh;

                  u.grab_point.x = dxVeh * (-1);
                  u.grab_point.y = dyVeh * (-1);
              }

              mdir.init( dxVeh, dyVeh );
              mdir.advance( 1 );
              grabbed_vehicle->precalc_mounts( 1, mdir.dir() );
              int imp = 0;
              std::vector<veh_collision> veh_veh_colls;
              bool can_move = true;
              // Set player location to illegal value so it can't collide with vehicle.
              int player_prev_x = u.posx;
              int player_prev_y = u.posy;
              u.posx = 0;
              u.posy = 0;
              if( grabbed_vehicle->collision( veh_veh_colls, dxVeh, dyVeh, can_move, imp, true ) ) {
                  // TODO: figure out what we collided with.
                  add_msg( _("The %s collides with something."), grabbed_vehicle->name.c_str() );
                  u.moves -= 10;
                  u.posx = player_prev_x;
                  u.posy = player_prev_y;
                  u.grab_point.x = prev_grab_x;
                  u.grab_point.y = prev_grab_y;
                  return;
              }
              u.posx = player_prev_x;
              u.posy = player_prev_y;

              int gx = grabbed_vehicle->global_x();
              int gy = grabbed_vehicle->global_y();
              std::vector<int> wheel_indices = grabbed_vehicle->all_parts_with_feature("WHEEL", false);
              for( int i = 0; i < wheel_indices.size(); i++ ) {
                  int p = wheel_indices[i];
                  if( one_in(2) ) {
                      grabbed_vehicle->handle_trap( gx + grabbed_vehicle->parts[p].precalc_dx[0] + dxVeh,
                                                    gy + grabbed_vehicle->parts[p].precalc_dy[0] + dyVeh, p );
                  }
              }
              m.displace_vehicle( this, gx, gy, dxVeh, dyVeh );
          } else {
              //We are moving around the veh
              u.grab_point.x = (dx + dxVeh) * (-1);
              u.grab_point.y = (dy + dyVeh) * (-1);
          }
      } else {
          add_msg( _("No vehicle at grabbed point.") );
          u.grab_point.x = 0;
          u.grab_point.y = 0;
          u.grab_type = OBJECT_NONE;
      }
    // Furniture: pull, push, or standing still and nudging object around. Can push furniture out of reach.
    } else if ( u.grab_type == OBJECT_FURNITURE ) {
      point fpos( u.posx + u.grab_point.x, u.posy + u.grab_point.y ); // supposed position of grabbed furniture
      if ( ! m.has_furn( fpos.x, fpos.y ) ) { // where'd it go? We're grabbing thin air so reset.
          add_msg( _("No furniture at grabbed point.") );
          u.grab_point = point(0, 0);
          u.grab_type = OBJECT_NONE;
      } else {
          point fdest( fpos.x + dx, fpos.y + dy ); // intended destination of furniture.

          // unfortunately, game::is_empty fails for tiles we're standing on, which will forbid pulling, so:
          bool canmove = (
               ( m.move_cost(fdest.x, fdest.y) > 0 || m.has_flag("LIQUID", fdest.x, fdest.y) ) &&
               npc_at(fdest.x, fdest.y) == -1 &&
               mon_at(fdest.x, fdest.y) == -1 &&
               m.has_flag("FLAT", fdest.x, fdest.y) &&
               !m.has_furn(fdest.x, fdest.y) &&
               m.tr_at(fdest.x, fdest.y) == tr_null
          );

          const furn_t furntype = m.furn_at(fpos.x, fpos.y);
          int furncost = furntype.movecost;
          const int src_items = m.i_at(fpos.x, fpos.y).size();
          const int dst_items = m.i_at(fdest.x, fdest.y).size();
          bool dst_item_ok = ( ! m.has_flag("NOITEM", fdest.x, fdest.y) &&
                               ! m.has_flag("SWIMMABLE", fdest.x, fdest.y) &&
                               ! m.has_flag("DESTROY_ITEM", fdest.x, fdest.y) );
          bool src_item_ok = ( m.furn_at(fpos.x, fpos.y).has_flag("CONTAINER") ||
                               m.furn_at(fpos.x, fpos.y).has_flag("SEALED") );

          if ( ! canmove ) {
              add_msg( _("The %s collides with something."), furntype.name.c_str() );
              u.moves -= 50; // "oh was that your foot? Sorry :-O"
              return;
          } else if ( ! m.can_move_furniture( fpos.x, fpos.y, &u ) ) {
              add_msg(_("The %s is too heavy for you to budge!"), furntype.name.c_str() );
              u.moves -= 100; // time spent straining and going 'hnngh!'
              return; // furniture and or obstacle wins.
          } else if ( ! src_item_ok && dst_items > 0 ) {
              add_msg( _("There's stuff in the way.") );
              u.moves -= 50; // "oh was that your stuffed parrot? Sorry :-O"
              return;
          }

          if ( pulling_furniture ) { // normalize movecost for pulling: furniture moves into our current square -then- we move away
              if ( furncost < 0 ) {  // this will make our exit-tile move cost 0
                   movecost_modifier += m.ter_at(fpos.x, fpos.y).movecost; // so add the base cost of our exit-tile's terrain.
              } else {               // or it will think we're walking over the furniture we're pulling
                   movecost_modifier += ( 0 - furncost ); // so subtract the base cost of our furniture.
              }
          }

          u.moves -= furntype.move_str_req * 10; // t_furn has no weight/friction; this is close enough.
          sound(x, y, furntype.move_str_req * 2, _("a scraping noise"));

          m.furn_set(fdest.x, fdest.y, m.furn(fpos.x, fpos.y));    // finally move it.
          m.furn_set(fpos.x, fpos.y, f_null);

          if ( src_items > 0 ) {  // and the stuff inside.
              if ( dst_item_ok && src_item_ok ) {
                  std::vector <item>& miat = m.i_at(fpos.x, fpos.y);
                  const int arbritrary_item_limit = MAX_ITEM_IN_SQUARE - dst_items; // within reason
                  for (int i=0; i < src_items; i++) { // ...carefully
                      if ( i < arbritrary_item_limit &&
                        miat.size() > 0 &&
                        m.add_item_or_charges(fdest.x, fdest.y, miat[0], 0) ) {
                          miat.erase(miat.begin());
                      } else {
                          add_msg("Stuff spills from the %s!", furntype.name.c_str() );
                          break;
                      }
                  }
              } else {
                  add_msg("Stuff spills from the %s!", furntype.name.c_str() );
              }
          }

          if ( shifting_furniture ) { // we didn't move
              if ( abs( u.grab_point.x + dx ) < 2 && abs( u.grab_point.y + dy ) < 2 ) {
                  u.grab_point = point ( u.grab_point.x + dx , u.grab_point.y + dy ); // furniture moved relative to us
              } else { // we pushed furniture out of reach
                  add_msg( _("You let go of the %s"), furntype.name.c_str() );
                  u.grab_point = point (0, 0);
                  u.grab_type = OBJECT_NONE;
              }
              return; // We moved furniture but stayed still.
          } else if ( pushing_furniture && m.move_cost(x, y) <= 0 ) { // Not sure how that chair got into a wall, but don't let player follow.
              add_msg( _("You let go of the %s as it slides past %s"), furntype.name.c_str(), m.ter_at(x,y).name.c_str() );
              u.grab_point = point (0, 0);
              u.grab_type = OBJECT_NONE;
          }
      }
    // Unsupported!
    } else {
       add_msg( _("Nothing at grabbed point %d,%d."),u.grab_point.x,u.grab_point.y );
       u.grab_point.x = 0;
       u.grab_point.y = 0;
       u.grab_type = OBJECT_NONE;
    }
  }

// Calculate cost of moving
  bool diag = trigdist && u.posx != x && u.posy != y;
  u.moves -= int(u.run_cost(m.combined_movecost(u.posx, u.posy, x, y, grabbed_vehicle, movecost_modifier), diag) * drag_multiplier);

// Adjust recoil down
  if (u.recoil > 0) {
    if (int(u.str_cur / 2) + u.skillLevel("gun") >= u.recoil)
    u.recoil = 0;
   else {
     u.recoil -= int(u.str_cur / 2) + u.skillLevel("gun");
    u.recoil = int(u.recoil / 2);
   }
  }
  if ((!u.has_trait("PARKOUR") && m.move_cost(x, y) > 2) ||
      ( u.has_trait("PARKOUR") && m.move_cost(x, y) > 4    ))
  {
   if (veh1 && m.move_cost(x,y) != 2)
    add_msg(_("Moving past this %s is slow!"), veh1->part_info(vpart1).name.c_str());
   else
    add_msg(_("Moving past this %s is slow!"), m.name(x, y).c_str());
  }
  if (m.has_flag("ROUGH", x, y) && (!u.in_vehicle)) {
   if (one_in(5) && u.armor_bash(bp_feet) < rng(2, 5)) {
    add_msg(_("You hurt your feet on the %s!"), m.tername(x, y).c_str());
    u.hit(this, bp_feet, 0, 0, 1);
    u.hit(this, bp_feet, 1, 0, 1);
   }
  }
  if (m.has_flag("SHARP", x, y) && !one_in(3) && !one_in(40 - int(u.dex_cur/2))
      && (!u.in_vehicle)) {
   if (!u.has_trait("PARKOUR") || one_in(4)) {
    body_part bp = random_body_part();
    int side = random_side(bp);
    if(u.hit(this, bp, side, 0, rng(1, 4)) > 0)
     add_msg(_("You cut your %s on the %s!"), body_part_name(bp, side).c_str(), m.tername(x, y).c_str());
   }
  }
  if (!u.has_artifact_with(AEP_STEALTH) && !u.has_trait("LEG_TENTACLES")) {
   if (u.has_trait("LIGHTSTEP"))
    sound(x, y, 2, ""); // Sound of footsteps may awaken nearby monsters
   else
    sound(x, y, 6, ""); // Sound of footsteps may awaken nearby monsters
  }
  if (one_in(20) && u.has_artifact_with(AEP_MOVEMENT_NOISE))
   sound(x, y, 40, _("You emit a rattling sound."));
// If we moved out of the nonant, we need update our map data
  if (m.has_flag("SWIMMABLE", x, y) && u.has_disease("onfire")) {
   add_msg(_("The water puts out the flames!"));
   u.rem_disease("onfire");
  }
// displace is set at the top of this function.
  if (displace) { // We displaced a friendly monster!
// Immobile monsters can't be displaced.
   monster &z = zombie(mondex);
   if (z.has_flag(MF_IMMOBILE)) {
// ...except that turrets can be picked up.
// TODO: Make there a flag, instead of hard-coded to mon_turret
    if (z.type->id == "mon_turret") {
     if (query_yn(_("Deactivate the turret?"))) {
      remove_zombie(mondex);
      u.moves -= 100;
      m.spawn_item(x, y, "bot_turret", 1, 0, turn);
     }
     return;
    } else {
     add_msg(_("You can't displace your %s."), z.name().c_str());
     return;
    }
   }
   z.move_to(this, u.posx, u.posy, true); // Force the movement even though the player is there right now.
   add_msg(_("You displace the %s."), z.name().c_str());
  }

  if (x < SEEX * int(MAPSIZE / 2) || y < SEEY * int(MAPSIZE / 2) ||
      x >= SEEX * (1 + int(MAPSIZE / 2)) || y >= SEEY * (1 + int(MAPSIZE / 2)))
   update_map(x, y);

// If the player is in a vehicle, unboard them from the current part
  if (u.in_vehicle)
   m.unboard_vehicle(u.posx, u.posy);

// Move the player
  u.posx = x;
  u.posy = y;
  if(dx != 0 || dy != 0) {
    u.lifetime_stats()->squares_walked++;
  }

  //Autopickup
  if (OPTIONS["AUTO_PICKUP"] && (!OPTIONS["AUTO_PICKUP_SAFEMODE"] || mostseen == 0) && (m.i_at(u.posx, u.posy)).size() > 0) {
   pickup(u.posx, u.posy, -1);
  }

// If the new tile is a boardable part, board it
  if (veh1 && veh1->part_with_feature(vpart1, "BOARDABLE") >= 0)
   m.board_vehicle(this, u.posx, u.posy, &u);

  if (m.tr_at(x, y) != tr_null) { // We stepped on a trap!
   trap* tr = traps[m.tr_at(x, y)];
   if (!u.avoid_trap(tr)) {
    trapfunc f;
    (f.*(tr->act))(this, x, y);
   }
  }

  // apply martial art move bonuses
  u.ma_onmove_effects();

  // leave the old martial arts stuff in for now
// Some martial art styles have special effects that trigger when we move
  if(u.weapon.type->id == "style_capoeira"){
    if (u.disease_duration("attack_boost") < 2)
     u.add_disease("attack_boost", 2, false, 2, 2);
    if (u.disease_duration("dodge_boost") < 2)
     u.add_disease("dodge_boost", 2, false, 2, 2);
  } else if(u.weapon.type->id == "style_ninjutsu"){
    u.add_disease("attack_boost", 2, false, 1, 3);
  } else if(u.weapon.type->id == "style_crane"){
    if (!u.has_disease("dodge_boost"))
     u.add_disease("dodge_boost", 1, false, 3, 3);
  } else if(u.weapon.type->id == "style_leopard"){
    u.add_disease("attack_boost", 2, false, 1, 4);
  } else if(u.weapon.type->id == "style_dragon"){
    if (!u.has_disease("damage_boost"))
     u.add_disease("damage_boost", 2, false, 3, 3);
  } else if(u.weapon.type->id == "style_lizard"){
    bool wall = false;
    for (int wallx = x - 1; wallx <= x + 1 && !wall; wallx++) {
     for (int wally = y - 1; wally <= y + 1 && !wall; wally++) {
      if (m.has_flag("SUPPORTS_ROOF", wallx, wally))
       wall = true;
     }
    }
    if (wall)
     u.add_disease("attack_boost", 2, false, 2, 8);
    else
     u.rem_disease("attack_boost");
  }

  // Drench the player if swimmable
  if (m.has_flag("SWIMMABLE", x, y))
    u.drench(this, 40, mfb(bp_feet) | mfb(bp_legs));

  // List items here
  if (!m.has_flag("SEALED", x, y)) {
    if (!u.has_disease("blind") && m.i_at(x, y).size() <= 3 && m.i_at(x, y).size() != 0) {
      // TODO: Rewrite to be localizable
      std::string buff = _("You see here ");

      for (int i = 0; i < m.i_at(x, y).size(); i++) {
        buff += m.i_at(x, y)[i].tname(this);

        if (i + 2 < m.i_at(x, y).size())
          buff += _(", ");
        else if (i + 1 < m.i_at(x, y).size())
          buff += _(", and ");

      }

      buff += _(".");

      add_msg(buff.c_str());
    } else if (m.i_at(x, y).size() != 0) {
      add_msg(_("There are many items here."));
    }
  }

  if (veh1 && veh1->part_with_feature(vpart1, "CONTROLS") >= 0
           && u.in_vehicle)
      add_msg(_("There are vehicle controls here.  %s to drive."),
              press_x(ACTION_CONTROL_VEHICLE).c_str() );

  } else if (!m.has_flag("SWIMMABLE", x, y) && u.has_active_bionic("bio_probability_travel") && u.power_level >= 10) {
  //probability travel through walls but not water
  int tunneldist = 0;
  // tile is impassable
  while((m.move_cost(x + tunneldist*(x - u.posx), y + tunneldist*(y - u.posy)) == 0 &&
         // but allow water tiles
         !m.has_flag("SWIMMABLE", x + tunneldist*(x - u.posx), y + tunneldist*(y - u.posy))) ||
         // a monster is there
         ((mon_at(x + tunneldist*(x - u.posx), y + tunneldist*(y - u.posy)) != -1 ||
           // so keep tunneling
           npc_at(x + tunneldist*(x - u.posx), y + tunneldist*(y - u.posy)) != -1) &&
          // assuming we've already started
          tunneldist > 0))
  {
      tunneldist += 1; //add 1 to tunnel distance for each impassable tile in the line
      if(tunneldist * 10 > u.power_level) //oops, not enough energy! Tunneling costs 10 bionic power per impassable tile
      {
          add_msg(_("You try to quantum tunnel through the barrier but are reflected! Try again with more energy!"));
          tunneldist = 0; //we didn't tunnel anywhere
          break;
      }
      if(tunneldist > 24)
      {
          add_msg(_("It's too dangerous to tunnel that far!"));
          tunneldist = 0;
          break;    //limit maximum tunneling distance
      }
  }
  if(tunneldist) //you tunneled
  {
    if (u.in_vehicle)
        m.unboard_vehicle(u.posx, u.posy);
    u.power_level -= (tunneldist * 10); //tunneling costs 10 bionic power per impassable tile
    u.moves -= 100; //tunneling costs 100 moves
    u.posx += (tunneldist + 1) * (x - u.posx); //move us the number of tiles we tunneled in the x direction, plus 1 for the last tile
    u.posy += (tunneldist + 1) * (y - u.posy); //ditto for y
    add_msg(_("You quantum tunnel through the %d-tile wide barrier!"), tunneldist);
    if (m.veh_at(u.posx, u.posy, vpart1) && m.veh_at(u.posx, u.posy, vpart1)->part_with_feature(vpart1, "BOARDABLE") >= 0)
        m.board_vehicle(this, u.posx, u.posy, &u);
  }
  else //or you couldn't tunnel due to lack of energy
  {
      u.power_level -= 10; //failure is expensive!
  }

 } else if (veh_closed_door) { // move_cost <= 0
   veh1->open(dpart);
  u.moves -= 100;
  add_msg (_("You open the %s's %s."), veh1->name.c_str(),
                                    veh1->part_info(dpart).name.c_str());

 } else if (m.has_flag("SWIMMABLE", x, y)) { // Dive into water!
// Requires confirmation if we were on dry land previously
  if ((m.has_flag("SWIMMABLE", u.posx, u.posy) &&
      m.move_cost(u.posx, u.posy) == 0) || query_yn(_("Dive into the water?"))) {
   if (m.move_cost(u.posx, u.posy) > 0 && u.swim_speed() < 500)
     add_msg(_("You start swimming.  %s to dive underwater."),
             press_x(ACTION_MOVE_DOWN).c_str());
   plswim(x, y);
  }
 } else { // Invalid move
  if (u.has_disease("blind") || u.has_disease("stunned")) {
// Only lose movement if we're blind
   add_msg(_("You bump into a %s!"), m.name(x, y).c_str());
   u.moves -= 100;
  } else if (m.furn(x, y) != f_safe_c && m.open_door(x, y, !m.is_outside(u.posx, u.posy)))
   u.moves -= 100;
  else if (m.ter(x, y) == t_door_locked || m.ter(x, y) == t_door_locked_alarm || m.ter(x, y) == t_door_locked_interior) {
   u.moves -= 100;
   add_msg(_("That door is locked!"));
  }
  else if (m.ter(x, y) == t_door_bar_locked) {
   u.moves -= 80;
   add_msg(_("You rattle the bars but the door is locked!"));
  }
 }
}

void game::plswim(int x, int y)
{
 if (x < SEEX * int(MAPSIZE / 2) || y < SEEY * int(MAPSIZE / 2) ||
     x >= SEEX * (1 + int(MAPSIZE / 2)) || y >= SEEY * (1 + int(MAPSIZE / 2)))
  update_map(x, y);
 u.posx = x;
 u.posy = y;
 if (!m.has_flag("SWIMMABLE", x, y)) {
  dbg(D_ERROR) << "game:plswim: Tried to swim in "
               << m.tername(x, y).c_str() << "!";
  debugmsg("Tried to swim in %s!", m.tername(x, y).c_str());
  return;
 }
 if (u.has_disease("onfire")) {
  add_msg(_("The water puts out the flames!"));
  u.rem_disease("onfire");
 }
 int movecost = u.swim_speed();
 u.practice(turn, "swimming", u.is_underwater() ? 2 : 1);
 if (movecost >= 500) {
  if (!u.is_underwater()) {
    add_msg(_("You sink like a rock!"));
   u.set_underwater(true);
   u.oxygen = 30 + 2 * u.str_cur;
  }
 }
 if (u.oxygen <= 5 && u.is_underwater()) {
  if (movecost < 500)
    popup(_("You need to breathe! (%s to surface.)"),
          press_x(ACTION_MOVE_UP).c_str());
  else
   popup(_("You need to breathe but you can't swim!  Get to dry land, quick!"));
 }
 bool diagonal = (x != u.posx && y != u.posy);
 u.moves -= (movecost > 200 ? 200 : movecost)  * (trigdist && diagonal ? 1.41 : 1 );
 u.inv.rust_iron_items();

 int drenchFlags = mfb(bp_legs)|mfb(bp_torso)|mfb(bp_arms)|mfb(bp_feet);

 if (get_temperature() <= 50)
   drenchFlags |= mfb(bp_hands);

 if (u.is_underwater())
   drenchFlags |= mfb(bp_head)|mfb(bp_eyes)|mfb(bp_mouth)|mfb(bp_hands);

 u.drench(this, 100, drenchFlags);
}

void game::fling_player_or_monster(player *p, monster *zz, const int& dir, float flvel, bool controlled)
{
    int steps = 0;
    bool is_u = p && (p == &u);
    int dam1, dam2;

    bool is_player;
    if (p)
        is_player = true;
    else
    if (zz)
        is_player = false;
    else
    {
     dbg(D_ERROR) << "game:fling_player_or_monster: "
                     "neither player nor monster";
     debugmsg ("game::fling neither player nor monster");
     return;
    }

    tileray tdir(dir);
    std::string sname, snd;
    if (is_player)
    {
        if (is_u)
            sname = std::string (_("You are"));
        else
            sname = p->name + _(" is");
    }
    else
        sname = zz->name() + _(" is");
    int range = flvel / 10;
    int x = (is_player? p->posx : zz->posx());
    int y = (is_player? p->posy : zz->posy());
    while (range > 0)
    {
        tdir.advance();
        x = (is_player? p->posx : zz->posx()) + tdir.dx();
        y = (is_player? p->posy : zz->posy()) + tdir.dy();
        std::string dname;
        bool thru = true;
        bool slam = false;
        int mondex = mon_at(x, y);
        dam1 = flvel / 3 + rng (0, flvel * 1 / 3);
        if (controlled)
            dam1 = std::max(dam1 / 2 - 5, 0);
        if (mondex >= 0)
        {
            monster &z = zombie(mondex);
            slam = true;
            dname = z.name();
            dam2 = flvel / 3 + rng (0, flvel * 1 / 3);
            if (z.hurt(dam2))
             kill_mon(mondex, false);
            else
             thru = false;
            if (is_player)
             p->hitall (this, dam1, 40);
            else
                zz->hurt(dam1);
        } else if (m.move_cost(x, y) == 0 && !m.has_flag("SWIMMABLE", x, y)) {
            slam = true;
            int vpart;
            vehicle *veh = m.veh_at(x, y, vpart);
            dname = veh ? veh->part_info(vpart).name : m.tername(x, y).c_str();
            if (m.has_flag("BASHABLE", x, y)) {
                thru = m.bash(x, y, flvel, snd);
            } else {
                thru = false;
            }
            if (snd.length() > 0)
                add_msg (_("You hear a %s"), snd.c_str());
            if (is_player)
                p->hitall (this, dam1, 40);
            else
                zz->hurt (dam1);
            flvel = flvel / 2;
        }
        if (slam && dam1)
            add_msg (_("%s slammed against the %s for %d damage!"), sname.c_str(), dname.c_str(), dam1);
        if (thru)
        {
            if (is_player)
            {
                p->posx = x;
                p->posy = y;
            }
            else
            {
                zz->setpos(x, y);
            }
        }
        else
            break;
        range--;
        steps++;
        timespec ts;   // Timespec for the animation
        ts.tv_sec = 0;
        ts.tv_nsec = BILLION / 20;
        nanosleep (&ts, 0);
    }

    if (!m.has_flag("SWIMMABLE", x, y))
    {
        // fall on ground
        dam1 = rng (flvel / 3, flvel * 2 / 3) / 2;
        if (controlled)
            dam1 = std::max(dam1 / 2 - 5, 0);
        if (is_player)
        {
            int dex_reduce = p->dex_cur < 4? 4 : p->dex_cur;
            dam1 = dam1 * 8 / dex_reduce;
            if (p->has_trait("PARKOUR"))
            {
                dam1 /= 2;
            }
            if (dam1 > 0)
            {
                p->hitall (this, dam1, 40);
            }
        } else {
            zz->hurt (dam1);
        }
        if (is_u)
        {
            if (dam1 > 0)
            {
                add_msg (_("You fall on the ground for %d damage."), dam1);
            } else if (!controlled) {
                add_msg (_("You land on the ground."));
            }
        }
    }
    else if (is_u)
    {
        if (controlled)
            add_msg (_("You dive into water."));
        else
            add_msg (_("You fall into water."));
    }
}

void game::vertical_move(int movez, bool force)
{
// > and < are used for diving underwater.
 if (m.move_cost(u.posx, u.posy) == 0 && m.has_flag("SWIMMABLE", u.posx, u.posy)){
  if (movez == -1) {
   if (u.is_underwater()) {
    add_msg(_("You are already underwater!"));
    return;
   }
   if (u.worn_with_flag("FLOATATION")) {
    add_msg(_("You can't dive while wearing a flotation device."));
    return;
   }
   u.set_underwater(true);
   u.oxygen = 30 + 2 * u.str_cur;
   add_msg(_("You dive underwater!"));
  } else {
   if (u.swim_speed() < 500) {
    u.set_underwater(false);
    add_msg(_("You surface."));
   } else
    add_msg(_("You can't surface!"));
  }
  return;
 }
// Force means we're going down, even if there's no staircase, etc.
// This happens with sinkholes and the like.
 if (!force && ((movez == -1 && !m.has_flag("GOES_DOWN", u.posx, u.posy)) ||
                (movez ==  1 && !m.has_flag("GOES_UP",   u.posx, u.posy))) &&
                !(m.ter(u.posx, u.posy) == t_elevator)) {
  if (movez == -1) {
    add_msg(_("You can't go down here!"));
  } else {
    add_msg(_("You can't go up here!"));
  }
  return;
 }

 if( force ) {
     // Let go of a grabbed cart.
     u.grab_point.x = 0;
     u.grab_point.y = 0;
 } else if( u.grab_point.x != 0 || u.grab_point.y != 0 ) {
     // TODO: Warp the cart along with you if you're on an elevator
     add_msg(_("You can't drag things up and down stairs."));
     return;
 }

 map tmpmap(&traps);
 tmpmap.load(this, levx, levy, levz + movez, false);
// Find the corresponding staircase
 int stairx = -1, stairy = -1;
 bool rope_ladder = false;

    const int omtilesz=SEEX * 2;
    real_coords rc( m.getabs(u.posx, u.posy) );

    point omtile_align_start(
        m.getlocal( rc.begin_om_pos() )
    );

 if (force) {
  stairx = u.posx;
  stairy = u.posy;
 } else { // We need to find the stairs.
  int best = 999;
   for (int i = omtile_align_start.x; i <= omtile_align_start.x + omtilesz; i++) {
    for (int j = omtile_align_start.y; j <= omtile_align_start.y + omtilesz; j++) {
    if (rl_dist(u.posx, u.posy, i, j) <= best &&
        ((movez == -1 && tmpmap.has_flag("GOES_UP", i, j)) ||
         (movez == 1 && (tmpmap.has_flag("GOES_DOWN", i, j) ||
                         tmpmap.ter(i, j) == t_manhole_cover)) ||
         ((movez == 2 || movez == -2) && tmpmap.ter(i, j) == t_elevator))) {
     stairx = i;
     stairy = j;
     best = rl_dist(u.posx, u.posy, i, j);
    }
   }
  }

  if (stairx == -1 || stairy == -1) { // No stairs found!
   if (movez < 0) {
    if (tmpmap.move_cost(u.posx, u.posy) == 0) {
     popup(_("Halfway down, the way down becomes blocked off."));
     return;
    } else if (u.has_amount("rope_30", 1)) {
     if (query_yn(_("There is a sheer drop halfway down. Climb your rope down?"))){
      rope_ladder = true;
      u.use_amount("rope_30", 1);
     } else
      return;
    } else if (!query_yn(_("There is a sheer drop halfway down.  Jump?")))
     return;
   }
   stairx = u.posx;
   stairy = u.posy;
  }
 }

 bool replace_monsters = false;
// Replace the stair monsters if we just came back
 if (abs(monstairx - levx) <= 1 && abs(monstairy - levy) <= 1 &&
     monstairz == levz + movez)
  replace_monsters = true;

 if (!force) {
  monstairx = levx;
  monstairy = levy;
  monstairz = levz;
 }
 // Despawn monsters, only push them onto the stair monster list if we're taking stairs.
 despawn_monsters( abs(movez) == 1 && !force );
 clear_zombies();

// Figure out where we know there are up/down connectors
 std::vector<point> discover;
 for (int x = 0; x < OMAPX; x++) {
  for (int y = 0; y < OMAPY; y++) {
   if (cur_om->seen(x, y, levz) &&
       ((movez ==  1 && oterlist[ cur_om->ter(x, y, levz) ].known_up) ||
        (movez == -1 && oterlist[ cur_om->ter(x, y, levz) ].known_down) ))
    discover.push_back( point(x, y) );
  }
 }

 int z_coord = levz + movez;
 // Fill in all the tiles we know about (e.g. subway stations)
 for (int i = 0; i < discover.size(); i++) {
  int x = discover[i].x, y = discover[i].y;
  cur_om->seen(x, y, z_coord) = true;
  if (movez ==  1 && !oterlist[ cur_om->ter(x, y, z_coord) ].known_down &&
      !cur_om->has_note(x, y, z_coord))
   cur_om->add_note(x, y, z_coord, _("AUTO: goes down"));
  if (movez == -1 && !oterlist[ cur_om->ter(x, y, z_coord) ].known_up &&
      !cur_om->has_note(x, y, z_coord))
   cur_om->add_note(x, y, z_coord, _("AUTO: goes up"));
 }

 levz += movez;
 u.moves -= 100;
 m.clear_vehicle_cache();
 m.vehicle_list.clear();
 m.load(this, levx, levy, levz);
 u.posx = stairx;
 u.posy = stairy;
 if (rope_ladder)
  m.ter_set(u.posx, u.posy, t_rope_up);
 if (m.ter(stairx, stairy) == t_manhole_cover) {
  m.spawn_item(stairx + rng(-1, 1), stairy + rng(-1, 1), "manhole_cover");
  m.ter_set(stairx, stairy, t_manhole);
 }

 if (replace_monsters)
  replace_stair_monsters();

 m.spawn_monsters(this);

 if (force) { // Basically, we fell.
  if (u.has_trait("WINGS_BIRD"))
   add_msg(_("You flap your wings and flutter down gracefully."));
  else {
   int dam = int((u.str_max / 4) + rng(5, 10)) * rng(1, 3);//The bigger they are
   dam -= rng(u.dodge(this), u.dodge(this) * 3);
   if (dam <= 0)
    add_msg(_("You fall expertly and take no damage."));
   else {
    add_msg(_("You fall heavily, taking %d damage."), dam);
    u.hurtall(dam);
   }
  }
 }

 if (m.tr_at(u.posx, u.posy) != tr_null) { // We stepped on a trap!
  trap* tr = traps[m.tr_at(u.posx, u.posy)];
  if (force || !u.avoid_trap(tr)) {
   trapfunc f;
   (f.*(tr->act))(this, u.posx, u.posy);
  }
 }

 set_adjacent_overmaps(true);
 refresh_all();
}


void game::update_map(int &x, int &y)
{
 int shiftx = 0, shifty = 0;
 int olevx = 0, olevy = 0;
 while (x < SEEX * int(MAPSIZE / 2)) {
  x += SEEX;
  shiftx--;
 }
 while (x >= SEEX * (1 + int(MAPSIZE / 2))) {
  x -= SEEX;
  shiftx++;
 }
 while (y < SEEY * int(MAPSIZE / 2)) {
  y += SEEY;
  shifty--;
 }
 while (y >= SEEY * (1 + int(MAPSIZE / 2))) {
  y -= SEEY;
  shifty++;
 }
 m.shift(this, levx, levy, levz, shiftx, shifty);
 levx += shiftx;
 levy += shifty;
 if (levx < 0) {
  levx += OMAPX * 2;
  olevx = -1;
 } else if (levx > OMAPX * 2 - 1) {
  levx -= OMAPX * 2;
  olevx = 1;
 }
 if (levy < 0) {
  levy += OMAPY * 2;
  olevy = -1;
 } else if (levy > OMAPY * 2 - 1) {
  levy -= OMAPY * 2;
  olevy = 1;
 }
 if (olevx != 0 || olevy != 0) {
  cur_om->save();
  cur_om = &overmap_buffer.get(this, cur_om->pos().x + olevx, cur_om->pos().y + olevy);
 }
 set_adjacent_overmaps();

 // Shift monsters if we're actually shifting
 if(shiftx || shifty)
  despawn_monsters(false, shiftx, shifty);

 // Shift NPCs
 for (int i = 0; i < active_npc.size(); i++) {
  active_npc[i]->shift(shiftx, shifty);
  if (active_npc[i]->posx < 0 - SEEX * 2 ||
      active_npc[i]->posy < 0 - SEEX * 2 ||
      active_npc[i]->posx >     SEEX * (MAPSIZE + 2) ||
      active_npc[i]->posy >     SEEY * (MAPSIZE + 2)   ) {
   active_npc[i]->mapx = levx + (active_npc[i]->posx / SEEX);
   active_npc[i]->mapy = levy + (active_npc[i]->posy / SEEY);
   active_npc[i]->posx %= SEEX;
   active_npc[i]->posy %= SEEY;
    //don't remove them from the overmap list.
   active_npc.erase(active_npc.begin() + i); //Remove the npc from the active list. It remains in the overmap list.
   i--;
  }
 }
    // Check for overmap saved npcs that should now come into view.
    // Put those in the active list.
    load_npcs();
 // Spawn monsters if appropriate
 m.spawn_monsters(this); // Static monsters
 if (turn >= nextspawn)
  spawn_mon(shiftx, shifty);
// Shift scent
 unsigned int newscent[SEEX * MAPSIZE][SEEY * MAPSIZE];
 for (int i = 0; i < SEEX * MAPSIZE; i++) {
  for (int j = 0; j < SEEY * MAPSIZE; j++)
   newscent[i][j] = scent(i + (shiftx * SEEX), j + (shifty * SEEY));
 }
 for (int i = 0; i < SEEX * MAPSIZE; i++) {
  for (int j = 0; j < SEEY * MAPSIZE; j++)
   scent(i, j) = newscent[i][j];

 }
 // Make sure map cache is consistent since it may have shifted.
 m.build_map_cache(this);
// Update what parts of the world map we can see
 update_overmap_seen();
 draw_minimap();
}

void game::set_adjacent_overmaps(bool from_scratch)
{
 bool do_h = false, do_v = false, do_d = false;
 int hori_disp = (levx > OMAPX) ? 1 : -1;
 int vert_disp = (levy > OMAPY) ? 1 : -1;
 int diag_posx = cur_om->pos().x + hori_disp;
 int diag_posy = cur_om->pos().y + vert_disp;

 if(!om_hori || om_hori->pos().x != diag_posx || om_hori->pos().y != cur_om->pos().y || from_scratch)
  do_h = true;
 if(!om_vert || om_vert->pos().x != cur_om->pos().x || om_vert->pos().y != diag_posy || from_scratch)
  do_v = true;
 if(!om_diag || om_diag->pos().x != diag_posx || om_diag->pos().y != diag_posy || from_scratch)
  do_d = true;

 if(do_h){
  om_hori = &overmap_buffer.get(this, diag_posx, cur_om->pos().y);
 }
 if(do_v){
  om_vert = &overmap_buffer.get(this, cur_om->pos().x, diag_posy);
 }
 if(do_d){
  om_diag = &overmap_buffer.get(this, diag_posx, diag_posy);
 }
}

void game::update_overmap_seen()
{
 int omx = (levx + int(MAPSIZE / 2)) / 2, omy = (levy + int(MAPSIZE / 2)) / 2;
 int dist = u.overmap_sight_range(light_level());
 cur_om->seen(omx, omy, levz) = true; // We can always see where we're standing
 if (dist == 0)
  return; // No need to run the rest!
 for (int x = omx - dist; x <= omx + dist; x++) {
  for (int y = omy - dist; y <= omy + dist; y++) {
   std::vector<point> line = line_to(omx, omy, x, y, 0);
   int sight_points = dist;
   int cost = 0;
   for (int i = 0; i < line.size() && sight_points >= 0; i++) {
    int lx = line[i].x, ly = line[i].y;
    if (lx >= 0 && lx < OMAPX && ly >= 0 && ly < OMAPY)
     cost = oterlist[cur_om->ter(lx, ly, levz)].see_cost;
    else if ((lx < 0 || lx >= OMAPX) && (ly < 0 || ly >= OMAPY)) {
     if (lx < 0) lx += OMAPX;
     else        lx -= OMAPX;
     if (ly < 0) ly += OMAPY;
     else        ly -= OMAPY;
     cost = oterlist[om_diag->ter(lx, ly, levz)].see_cost;
    } else if (lx < 0 || lx >= OMAPX) {
     if (lx < 0) lx += OMAPX;
     else        lx -= OMAPX;
     cost = oterlist[om_hori->ter(lx, ly, levz)].see_cost;
    } else if (ly < 0 || ly >= OMAPY) {
     if (ly < 0) ly += OMAPY;
     else        ly -= OMAPY;
     cost = oterlist[om_vert->ter(lx, ly, levz)].see_cost;
    }
    sight_points -= cost;
   }
   if (sight_points >= 0) {
    int tmpx = x, tmpy = y;
    if (tmpx >= 0 && tmpx < OMAPX && tmpy >= 0 && tmpy < OMAPY)
     cur_om->seen(tmpx, tmpy, levz) = true;
    else if ((tmpx < 0 || tmpx >= OMAPX) && (tmpy < 0 || tmpy >= OMAPY)) {
     if (tmpx < 0) tmpx += OMAPX;
     else          tmpx -= OMAPX;
     if (tmpy < 0) tmpy += OMAPY;
     else          tmpy -= OMAPY;
     om_diag->seen(tmpx, tmpy, levz) = true;
    } else if (tmpx < 0 || tmpx >= OMAPX) {
     if (tmpx < 0) tmpx += OMAPX;
     else          tmpx -= OMAPX;
     om_hori->seen(tmpx, tmpy, levz) = true;
    } else if (tmpy < 0 || tmpy >= OMAPY) {
     if (tmpy < 0) tmpy += OMAPY;
     else          tmpy -= OMAPY;
     om_vert->seen(tmpx, tmpy, levz) = true;
    }
   }
  }
 }
}

point game::om_location()
{
 point ret;
 ret.x = int( (levx + int(MAPSIZE / 2)) / 2);
 ret.y = int( (levy + int(MAPSIZE / 2)) / 2);
 return ret;
}

void game::replace_stair_monsters()
{
 for (int i = 0; i < coming_to_stairs.size(); i++)
  add_zombie(coming_to_stairs[i].mon);
 coming_to_stairs.clear();
}

//TODO: abstract out the location checking code
//TODO: refactor so zombies can follow up and down stairs instead of this mess
void game::update_stair_monsters()
{
 if (abs(levx - monstairx) > 1 || abs(levy - monstairy) > 1)
  return;

 for (int i = 0; i < coming_to_stairs.size(); i++) {
  coming_to_stairs[i].count--;
  if (coming_to_stairs[i].count <= 0) {
   int startx = rng(0, SEEX * MAPSIZE - 1), starty = rng(0, SEEY * MAPSIZE - 1);
   bool found_stairs = false;
   for (int x = 0; x < SEEX * MAPSIZE && !found_stairs; x++) {
    for (int y = 0; y < SEEY * MAPSIZE && !found_stairs; y++) {
     int sx = (startx + x) % (SEEX * MAPSIZE),
         sy = (starty + y) % (SEEY * MAPSIZE);
     if (m.has_flag("GOES_UP", sx, sy) || m.has_flag("GOES_DOWN", sx, sy)) {
      found_stairs = true;
      int mposx = sx, mposy = sy;
      int tries = 0;
      while (!is_empty(mposx, mposy) && tries < 10) {
       mposx = sx + rng(-2, 2);
       mposy = sy + rng(-2, 2);
       tries++;
      }
      if (tries < 10) {
       coming_to_stairs[i].mon.setpos(mposx, mposy, true);
       add_zombie( coming_to_stairs[i].mon );
       if (u_see(sx, sy)) {
        if (m.has_flag("GOES_UP", sx, sy)) {
            add_msg(_("A %s comes down the %s!"), coming_to_stairs[i].mon.name().c_str(),
                m.tername(sx, sy).c_str());
        } else {
            add_msg(_("A %s comes up the %s!"), coming_to_stairs[i].mon.name().c_str(),
                m.tername(sx, sy).c_str());
        }
       }
      }
     }
    }
   }
   coming_to_stairs.erase(coming_to_stairs.begin() + i);
   i--;
  }
 }
 if (coming_to_stairs.empty()) {
  monstairx = -1;
  monstairy = -1;
  monstairz = 999;
 }
}

void game::despawn_monsters(const bool stairs, const int shiftx, const int shifty)
{
    for (unsigned int i = 0; i < num_zombies(); i++) {
        monster &z = zombie(i);
        // If either shift argument is non-zero, we're shifting.
        if(shiftx != 0 || shifty != 0) {
            z.shift(shiftx, shifty);
            if( z.posx() >= 0 && z.posx() <= SEEX * MAPSIZE &&
                z.posy() >= 0 && z.posy() <= SEEY * MAPSIZE ) {
                // We're inbounds, so don't despawn after all.
                continue;
            }
        }

        if (stairs && z.will_reach(this, u.posx, u.posy)) {
            int turns = z.turns_to_reach(this, u.posx, u.posy);
            if (turns < 999) {
                coming_to_stairs.push_back( monster_and_count(z, 1 + turns) );
            }
        } else if ( (z.spawnmapx != -1) ||
                    ((stairs || shiftx != 0 || shifty != 0) && z.friendly != 0 ) ) {
            // translate shifty relative coordinates to submapx, submapy, subtilex, subtiley
            real_coords rc( m.getabs(z.posx(), z.posy() ) ); // still madness, bud handles straddling omap and -/+
            z.spawnmapx = rc.om_sub.x;
            z.spawnmapy = rc.om_sub.y;
            z.spawnposx = rc.sub_pos.x;
            z.spawnposy = rc.sub_pos.y;

            tinymap tmp(&traps);
            tmp.load(this, z.spawnmapx, z.spawnmapy, levz, false);
            tmp.add_spawn(&z);
            tmp.save(cur_om, turn, z.spawnmapx, z.spawnmapy, levz);
        } else {
            // No spawn site, so absorb them back into a group.
            int group = valid_group((z.type->id), levx + shiftx, levy + shifty, levz);
            if (group != -1) {
                cur_om->zg[group].population++;
                if (cur_om->zg[group].population /
                    (cur_om->zg[group].radius * cur_om->zg[group].radius) > 5 &&
                    !cur_om->zg[group].diffuse) {
                    cur_om->zg[group].radius++;
                }
            }
        }
        // Shifting needs some cleanup for despawned monsters since they won't be cleared afterwards.
        if(shiftx != 0 || shifty != 0) {
            remove_zombie(i);
            i--;
        }
    }

    // The order in which zombies are shifted may cause zombies to briefly exist on
    // the same square. This messes up the mon_at cache, so we need to rebuild it.
    rebuild_mon_at_cache();
}

void game::spawn_mon(int shiftx, int shifty)
{
 int nlevx = levx + shiftx;
 int nlevy = levy + shifty;
 int group;
 int monx, mony;
 int dist;
 int pop, rad;
 int iter;
 int t;
 // Create a new NPC?
 if (ACTIVE_WORLD_OPTIONS["RANDOM_NPC"] && one_in(100 + 15 * cur_om->npcs.size())) {
  npc * tmp = new npc();
  tmp->normalize(this);
  tmp->randomize(this);
  //tmp->stock_missions(this);
  tmp->spawn_at(cur_om, levx, levy, levz);
  tmp->place_near(this, SEEX * 2 * (tmp->mapx - levx) + rng(0 - SEEX, SEEX), SEEY * 2 * (tmp->mapy - levy) + rng(0 - SEEY, SEEY));
  tmp->form_opinion(&u);
  //tmp->attitude = NPCATT_TALK; //Form opinion seems to set the attitude.
  tmp->mission = NPC_MISSION_NULL;
  int mission_index = reserve_random_mission(ORIGIN_ANY_NPC,
                                             om_location(), tmp->getID());
  if (mission_index != -1)
  tmp->chatbin.missions.push_back(mission_index);
  active_npc.push_back(tmp);
 }

// Now, spawn monsters (perhaps)
 monster zom;
 for (int i = 0; i < cur_om->zg.size(); i++) { // For each valid group...
  if (cur_om->zg[i].posz != levz) { continue; } // skip other levels - hack
  group = 0;
  if(cur_om->zg[i].diffuse)
   dist = square_dist(nlevx, nlevy, cur_om->zg[i].posx, cur_om->zg[i].posy);
  else
   dist = trig_dist(nlevx, nlevy, cur_om->zg[i].posx, cur_om->zg[i].posy);
  pop = cur_om->zg[i].population;
  rad = cur_om->zg[i].radius;
  if (dist <= rad) {
// (The area of the group's territory) in (population/square at this range)
// chance of adding one monster; cap at the population OR 16
   while ( (cur_om->zg[i].diffuse ?
            long( pop) :
            long((1.0 - double(dist / rad)) * pop) )
          > rng(0, (rad * rad)) &&
          rng(0, MAPSIZE * 4) > group && group < pop && group < MAPSIZE * 3)
    group++;

   cur_om->zg[i].population -= group;
   // Reduce group radius proportionally to remaining
   // population to maintain a minimal population density.
   if (cur_om->zg[i].population / (cur_om->zg[i].radius * cur_om->zg[i].radius) < 1.0 &&
       !cur_om->zg[i].diffuse)
     cur_om->zg[i].radius--;

   if (group > 0) // If we spawned some zombies, advance the timer
    nextspawn += rng(group * 4 + num_zombies() * 4, group * 10 + num_zombies() * 10);

   for (int j = 0; j < group; j++) { // For each monster in the group get some spawn details
     MonsterGroupResult spawn_details = MonsterGroupManager::GetResultFromGroup( cur_om->zg[i].type, 
                                                             &group, (int)turn );
     zom = monster(GetMType(spawn_details.name));
     for (int kk = 0; kk < spawn_details.pack_size; kk++){
       iter = 0;
       do {
        monx = rng(0, SEEX * MAPSIZE - 1);
        mony = rng(0, SEEY * MAPSIZE - 1);
        if (shiftx == 0 && shifty == 0) {
         if (one_in(2))
          shiftx = 1 - 2 * rng(0, 1);
         else
          shifty = 1 - 2 * rng(0, 1);
        }
        if (shiftx == -1)
         monx = (SEEX * MAPSIZE) / 6;
        else if (shiftx == 1)
         monx = (SEEX * MAPSIZE * 5) / 6;
        if (shifty == -1)
         mony = (SEEY * MAPSIZE) / 6;
        if (shifty == 1)
         mony = (SEEY * MAPSIZE * 5) / 6;
        monx += rng(-5, 5);
        mony += rng(-5, 5);
        iter++;

       } while ((!zom.can_move_to(this, monx, mony) || !is_empty(monx, mony) ||
                 m.sees(u.posx, u.posy, monx, mony, SEEX, t) || !m.is_outside(monx, mony) ||
                 rl_dist(u.posx, u.posy, monx, mony) < 8) && iter < 50);
       if (iter < 50) {
        zom.spawn(monx, mony);
        add_zombie(zom);
       }
     }
   } // Placing monsters of this group is done!
   if (cur_om->zg[i].population <= 0) { // Last monster in the group spawned...
    cur_om->zg.erase(cur_om->zg.begin() + i); // ...so remove that group
    i--; // And don't increment i.
   }
  }
 }
}

int game::valid_group(std::string type, int x, int y, int z_coord)
{
 std::vector <int> valid_groups;
 std::vector <int> semi_valid; // Groups that're ALMOST big enough
 int dist;
 for (int i = 0; i < cur_om->zg.size(); i++) {
  if (cur_om->zg[i].posz != z_coord) { continue; }
  dist = trig_dist(x, y, cur_om->zg[i].posx, cur_om->zg[i].posy);
  if (dist < cur_om->zg[i].radius) {
   if(MonsterGroupManager::IsMonsterInGroup(cur_om->zg[i].type, type)) {
     valid_groups.push_back(i);
   }
  } else if (dist < cur_om->zg[i].radius + 3) {
   if(MonsterGroupManager::IsMonsterInGroup(cur_om->zg[i].type, type)) {
     semi_valid.push_back(i);
   }
  }
 }
 if (valid_groups.size() == 0) {
  if (semi_valid.size() == 0)
   return -1;
  else {
// If there's a group that's ALMOST big enough, expand that group's radius
// by one and absorb into that group.
   int semi = rng(0, semi_valid.size() - 1);
   if (!cur_om->zg[semi_valid[semi]].diffuse)
    cur_om->zg[semi_valid[semi]].radius++;
   return semi_valid[semi];
  }
 }
 return valid_groups[rng(0, valid_groups.size() - 1)];
}

void game::wait()
{
    const bool bHasWatch = u.has_item_with_flag("WATCH");

    uimenu as_m;
    as_m.text = _("Wait for how long?");
    as_m.entries.push_back(uimenu_entry(1, true, '1', (bHasWatch) ? _("5 Minutes") : _("Wait 300 heartbeats") ));
    as_m.entries.push_back(uimenu_entry(2, true, '2', (bHasWatch) ? _("30 Minutes") : _("Wait 1800 heartbeats") ));
    as_m.entries.push_back(uimenu_entry(3, true, '3', (bHasWatch) ? _("1 hour") : _("Wait till dawn") ));
    as_m.entries.push_back(uimenu_entry(4, true, '4', (bHasWatch) ? _("2 hours") : _("Wait till noon") ));
    as_m.entries.push_back(uimenu_entry(5, true, '5', (bHasWatch) ? _("3 hours") : _("Wait till dusk") ));
    as_m.entries.push_back(uimenu_entry(6, true, '6', (bHasWatch) ? _("6 hours") : _("Wait till midnight") ));
    as_m.entries.push_back(uimenu_entry(7, true, '7', _("Exit") ));
    as_m.query(); /* calculate key and window variables, generate window, and loop until we get a valid answer */

    const int iHour = turn.getHour();

    int time = 0;
    switch (as_m.ret) {
        case 1:
            time =   5000;
            break;
        case 2:
            time =  30000;
            break;
        case 3:
            time =  (bHasWatch) ? 60000 : (60000 * ((iHour <= 6) ? 6-iHour : 24-iHour+6));
            break;
        case 4:
            time = (bHasWatch) ? 120000 : (60000 * ((iHour <= 12) ? 12-iHour : 12-iHour+6));
            break;
        case 5:
            time = (bHasWatch) ? 180000 : (60000 * ((iHour <= 18) ? 18-iHour : 18-iHour+6));
            break;
        case 6:
            time = (bHasWatch) ? 360000 : (60000 * ((iHour <= 24) ? 24-iHour : 24-iHour+6));
            break;
        default:
            return;
    }

    u.assign_activity(this, ACT_WAIT, time, 0);
    u.activity.continuous = true;
    u.moves = 0;
}

void game::gameover()
{
 erase();
 gamemode->game_over(this);
 mvprintw(0, 35, _("GAME OVER"));
 inv(_("Inventory:"));
}

bool game::game_quit() { return (uquit == QUIT_MENU); }

bool game::game_error() { return (uquit == QUIT_ERROR); }

void game::write_msg()
{
    werase(w_messages);
    int maxlength = getmaxx(w_messages);

    // Print monster info and start our output below it.
    const int topline = mon_info(w_messages) + 2;

    int line = getmaxy(w_messages) - 1;
    for (int i = messages.size() - 1; i >= 0 && line >= topline; i--) {
        game_message &m = messages[i];
        std::string mstr = m.message;
        if (m.count > 1) {
            std::stringstream mesSS;
            mesSS << mstr << " x " << m.count;
            mstr = mesSS.str();
        }
        // Split the message into many if we must!
        nc_color col = c_dkgray;
        if (int(m.turn) >= curmes)
            col = c_ltred;
        else if (int(m.turn) + 5 >= curmes)
            col = c_ltgray;
        std::vector<std::string> folded = foldstring(mstr, maxlength);
        for (int j = folded.size() - 1; j >= 0 && line >= topline; j--, line--) {
            mvwprintz(w_messages, line, 0, col, folded[j].c_str());
        }
    }
    curmes = int(turn);
    wrefresh(w_messages);
}

void game::msg_buffer()
{
 WINDOW *w = newwin(FULL_SCREEN_HEIGHT, FULL_SCREEN_WIDTH,
                     (TERMY > FULL_SCREEN_HEIGHT) ? (TERMY-FULL_SCREEN_HEIGHT)/2 : 0,
                     (TERMX > FULL_SCREEN_WIDTH) ? (TERMX-FULL_SCREEN_WIDTH)/2 : 0);

 int offset = 0;
 InputEvent input;
 do {
  werase(w);
  wborder(w, LINE_XOXO, LINE_XOXO, LINE_OXOX, LINE_OXOX,
             LINE_OXXO, LINE_OOXX, LINE_XXOO, LINE_XOOX );
  mvwprintz(w, FULL_SCREEN_HEIGHT-1, 32, c_red, _("Press q to return"));

  int line = 1;
  int lasttime = -1;
  int i;

  //Draw Scrollbar
  draw_scrollbar(w, offset, FULL_SCREEN_HEIGHT-2, messages.size(), 1);

  for (i = 1; i <= 20 && line <= FULL_SCREEN_HEIGHT-2 && offset + i <= messages.size(); i++) {
   game_message *mtmp = &(messages[ messages.size() - (offset + i) ]);
   calendar timepassed = turn - mtmp->turn;

   if (int(timepassed) > lasttime) {
    mvwprintz(w, line, 3, c_ltblue, _("%s ago:"),
              timepassed.textify_period().c_str());
    line++;
    lasttime = int(timepassed);
   }

   if (line <= FULL_SCREEN_HEIGHT-2) { // Print the actual message... we may have to split it
    std::string mes = mtmp->message;
    if (mtmp->count > 1) {
     std::stringstream mesSS;
     mesSS << mes << " x " << mtmp->count;
     mes = mesSS.str();
    }
// Split the message into many if we must!
    std::vector<std::string> folded = foldstring(mes, FULL_SCREEN_WIDTH-2);
    for(int j=0; j<folded.size() && line <= FULL_SCREEN_HEIGHT-2; j++, line++) {
     mvwprintz(w, line, 1, c_ltgray, folded[j].c_str());
    }
   } // if (line <= 23)
  } //for (i = 1; i <= 10 && line <= 23 && offset + i <= messages.size(); i++)
  if (offset > 0)
   mvwprintz(w, FULL_SCREEN_HEIGHT-1, 27, c_magenta, "^^^");
  if (offset + i < messages.size())
   mvwprintz(w, FULL_SCREEN_HEIGHT-1, 51, c_magenta, "vvv");
  wrefresh(w);

  DebugLog() << __FUNCTION__ << "calling get_input() \n";
  input = get_input();
  int dirx = 0, diry = 0;

  get_direction(dirx, diry, input);
  if (diry == -1 && offset > 0)
   offset--;
  if (diry == 1 && offset < messages.size())
   offset++;

 } while (input != Close && input != Cancel && input != Confirm);

 werase(w);
 delwin(w);
 refresh_all();
}

void game::teleport(player *p)
{
    if (p == NULL) {
        p = &u;
    }
    int newx, newy, tries = 0;
    bool is_u = (p == &u);

    p->add_disease("teleglow", 300);
    do {
        newx = p->posx + rng(0, SEEX * 2) - SEEX;
        newy = p->posy + rng(0, SEEY * 2) - SEEY;
        tries++;
    } while (tries < 15 && !is_empty(newx, newy));
    bool can_see = (is_u || u_see(newx, newy));
    if (p->in_vehicle) {
        m.unboard_vehicle(p->posx, p->posy);
    }
    p->posx = newx;
    p->posy = newy;
    if (tries == 15) {
        if (m.move_cost(newx, newy) == 0) { // TODO: If we land in water, swim
            if (can_see) {
                if (is_u) {
                    add_msg(_("You teleport into the middle of a %s!"),
                            m.name(newx, newy).c_str());
                    p->add_memorial_log(_("Teleported into a %s."), m.name(newx, newy).c_str());
                } else {
                    add_msg(_("%s teleports into the middle of a %s!"),
                            p->name.c_str(), m.name(newx, newy).c_str());
                }
            }
            p->hurt(this, bp_torso, 0, 500);
        } else if (can_see) {
            const int i = mon_at(newx, newy);
            if (i != -1) {
                monster &z = zombie(i);
                if (is_u) {
                    add_msg(_("You teleport into the middle of a %s!"),
                            z.name().c_str());
                    u.add_memorial_log(_("Telefragged a %s."), z.name().c_str());
                } else {
                    add_msg(_("%s teleports into the middle of a %s!"),
                            p->name.c_str(), z.name().c_str());
                }
                explode_mon(i);
            }
        }
    }
    if (is_u) {
        update_map(u.posx, u.posy);
    }
}

void game::nuke(int x, int y)
{
    // TODO: nukes hit above surface, not z = 0
    if (x < 0 || y < 0 || x >= OMAPX || y >= OMAPY)
        return;
    int mapx = x * 2, mapy = y * 2;
    map tmpmap(&traps);
    tmpmap.load(this, mapx, mapy, 0, false);
    for (int i = 0; i < SEEX * 2; i++)
    {
        for (int j = 0; j < SEEY * 2; j++)
        {
            if (!one_in(10))
                tmpmap.ter_set(i, j, t_rubble);
            if (one_in(3))
                tmpmap.add_field(NULL, i, j, fd_nuke_gas, 3);
            tmpmap.radiation(i, j) += rng(20, 80);
        }
    }
    tmpmap.save(cur_om, turn, mapx, mapy, 0);
    cur_om->ter(x, y, 0) = ot_crater;
    //Kill any npcs on that omap location.
    for(int i = 0; i < cur_om->npcs.size();i++)
        if(cur_om->npcs[i]->mapx/2== x && cur_om->npcs[i]->mapy/2 == y && cur_om->npcs[i]->omz == 0)
            cur_om->npcs[i]->marked_for_death = true;
}

bool game::spread_fungus(int x, int y)
{
    int growth = 1;
    for (int i = x - 1; i <= x + 1; i++) {
        for (int j = y - 1; j <= y + 1; j++) {
            if (i == x && j == y) {
                continue;
            }
            if (m.has_flag("FUNGUS", i, j)) {
                growth += 1;
            }
        }
    }

    bool converted = false;
    if (!m.has_flag_ter("FUNGUS", x, y)) {
        // Terrain conversion
        if (m.has_flag_ter("DIGGABLE", x, y)) {
            if (x_in_y(growth * 10, 100)) {
                m.ter_set(x, y, t_fungus);
                converted = true;
            }
        } else if (m.has_flag("FLAT", x, y)) {
            if (m.has_flag("INDOORS", x, y)) {
                if (x_in_y(growth * 10, 500)) {
                    m.ter_set(x, y, t_fungus_floor_in);
                    converted = true;
                }
            } else if (m.has_flag("SUPPORTS_ROOF", x, y)) {
                if (x_in_y(growth * 10, 1000)) {
                    m.ter_set(x, y, t_fungus_floor_sup);
                    converted = true;
                }
            } else {
                if (x_in_y(growth * 10, 2500)) {
                    m.ter_set(x, y, t_fungus_floor_out);
                    converted = true;
                }
            }
        } else if (m.has_flag("SHRUB", x, y)) {
            if (x_in_y(growth * 10, 200)) {
                m.ter_set(x, y, t_shrub_fungal);
                converted = true;
            } else if (x_in_y(growth, 1000)) {
                m.ter_set(x, y, t_marloss);
                converted = true;
            }
        } else if (m.has_flag("THIN_OBSTACLE", x, y)) {
            if (x_in_y(growth * 10, 150)) {
                m.ter_set(x, y, t_fungus_mound);
                converted = true;
            }
        } else if (m.has_flag("YOUNG", x, y)) {
            if (x_in_y(growth * 10, 500)) {
                m.ter_set(x, y, t_tree_fungal_young);
                converted = true;
            }
        } else if (m.has_flag("WALL", x, y)) {
            if (x_in_y(growth * 10, 5000)) {
                converted = true;
                if (m.ter_at(x, y).sym == LINE_OXOX) {
                    m.ter_set(x, y, t_fungus_wall_h);
                } else if (m.ter_at(x, y).sym == LINE_XOXO) {
                    m.ter_set(x, y, t_fungus_wall_v);
                } else {
                    m.ter_set(x, y, t_fungus_wall);
                }
            }
        }
        // Furniture conversion
        if (converted) {
            if (m.has_flag("FLOWER", x, y)){
                m.furn_set(x, y, f_flower_fungal);
            } else if (m.has_flag("ORGANIC", x, y)){
                if (m.furn_at(x, y).movecost == -10) {
                    m.furn_set(x, y, f_fungal_mass);
                } else {
                    m.furn_set(x, y, f_fungal_clump);
                }
            } else if (m.has_flag("PLANT", x, y)) {
                for (int k = 0; k < g->m.i_at(x, y).size(); k++) {
                    m.i_rem(x, y, k);
                }
                item seeds(g->itypes["fungal_seeds"], int(g->turn));
                m.add_item_or_charges(x, y, seeds);
            }
        }
        return true;
    } else {
        // Everything is already fungus
        if (growth == 9) {
            return false;
        }
        for (int i = x - 1; i <= x + 1; i++) {
            for (int j = y - 1; j <= y + 1; j++) {
                // One spread on average
                if (!m.has_flag("FUNGUS", i, j) && one_in(9 - growth)) {
                    //growth chance is 100 in X simplified
                    if (m.has_flag("DIGGABLE", i, j)) {
                        m.ter_set(i, j, t_fungus);
                        converted = true;
                    } else if (m.has_flag("FLAT", i, j)) {
                        if (m.has_flag("INDOORS", i, j)) {
                            if (one_in(5)) {
                                m.ter_set(i, j, t_fungus_floor_in);
                                converted = true;
                            }
                        } else if (m.has_flag("SUPPORTS_ROOF", i, j)) {
                            if (one_in(10)) {
                                m.ter_set(i, j, t_fungus_floor_sup);
                                converted = true;
                            }
                        } else {
                            if (one_in(25)) {
                                m.ter_set(i, j, t_fungus_floor_out);
                                converted = true;
                            }
                        }
                    } else if (m.has_flag("SHRUB", i, j)) {
                        if (one_in(2)) {
                            m.ter_set(i, j, t_shrub_fungal);
                            converted = true;
                        } else if (one_in(25)) {
                            m.ter_set(i, j, t_marloss);
                            converted = true;
                        }
                    } else if (m.has_flag("THIN_OBSTACLE", i, j)) {
                        if (x_in_y(10, 15)) {
                            m.ter_set(i, j, t_fungus_mound);
                            converted = true;
                        }
                    } else if (m.has_flag("YOUNG", i, j)) {
                        if (one_in(5)) {
                            m.ter_set(i, j, t_tree_fungal_young);
                            converted = true;
                        }
                    } else if (m.has_flag("TREE", i, j)) {
                        if (one_in(10)) {
                            m.ter_set(i, j, t_tree_fungal);
                            converted = true;
                        }
                    } else if (m.has_flag("WALL", i, j)) {
                        if (one_in(50)) {
                            converted = true;
                            if (m.ter_at(i, j).sym == LINE_OXOX) {
                                m.ter_set(i, j, t_fungus_wall_h);
                            } else if (m.ter_at(i, j).sym == LINE_XOXO) {
                                m.ter_set(i, j, t_fungus_wall_v);
                            } else {
                                m.ter_set(i, j, t_fungus_wall);
                            }
                        }
                    }

                    if (converted) {
                        if (m.has_flag("FLOWER", i, j)) {
                            m.furn_set(i, j, f_flower_fungal);
                        } else if (m.has_flag("ORGANIC", i, j)) {
                            if (m.furn_at(i, j).movecost == -10) {
                                m.furn_set(i, j, f_fungal_mass);
                            } else {
                                m.furn_set(i, j, f_fungal_clump);
                            }
                        } else if (m.has_flag("PLANT", i, j)) {
                            for (int k = 0; k < g->m.i_at(i, j).size(); k++) {
                                m.i_rem(i, j, k);
                            }
                            item seeds(g->itypes["fungal_seeds"], int(g->turn));
                            m.add_item_or_charges(x, y, seeds);
                        }
                    }
                }
            }
        }
        return false;
    }
}

std::vector<faction *> game::factions_at(int x, int y)
{
 std::vector<faction *> ret;
 for (int i = 0; i < factions.size(); i++) {
  if (factions[i].omx == cur_om->pos().x && factions[i].omy == cur_om->pos().y &&
      trig_dist(x, y, factions[i].mapx, factions[i].mapy) <= factions[i].size)
   ret.push_back(&(factions[i]));
 }
 return ret;
}

nc_color sev(int a)
{
 switch (a) {
  case 0: return c_cyan;
  case 1: return c_ltcyan;
  case 2: return c_ltblue;
  case 3: return c_blue;
  case 4: return c_ltgreen;
  case 5: return c_green;
  case 6: return c_yellow;
  case 7: return c_pink;
  case 8: return c_ltred;
  case 9: return c_red;
  case 10: return c_magenta;
  case 11: return c_brown;
  case 12: return c_cyan_red;
  case 13: return c_ltcyan_red;
  case 14: return c_ltblue_red;
  case 15: return c_blue_red;
  case 16: return c_ltgreen_red;
  case 17: return c_green_red;
  case 18: return c_yellow_red;
  case 19: return c_pink_red;
  case 20: return c_magenta_red;
  case 21: return c_brown_red;
 }
 return c_dkgray;
}

void game::display_scent()
{
 int div = 1 + query_int(_("Sensitivity"));
 draw_ter();
 for (int x = u.posx - getmaxx(w_terrain)/2; x <= u.posx + getmaxx(w_terrain)/2; x++) {
  for (int y = u.posy - getmaxy(w_terrain)/2; y <= u.posy + getmaxy(w_terrain)/2; y++) {
   int sn = scent(x, y) / (div * 2);
   mvwprintz(w_terrain, getmaxy(w_terrain)/2 + y - u.posy, getmaxx(w_terrain)/2 + x - u.posx, sev(sn/10), "%d",
             sn % 10);
  }
 }
 wrefresh(w_terrain);
 getch();
}

void game::init_autosave()
{
 moves_since_last_save = 0;
 item_exchanges_since_save = 0;
 last_save_timestamp = time(NULL);
}

void game::quicksave(){
    if(!moves_since_last_save && !item_exchanges_since_save){return;}//Don't autosave if the player hasn't done anything since the last autosave/quicksave,
    add_msg(_("Saving game, this may take a while"));

    time_t now = time(NULL);    //timestamp for start of saving procedure

    //perform save
    save();
    save_factions_missions_npcs();
    save_artifacts();
    save_maps();
    save_uistate();
    //Now reset counters for autosaving, so we don't immediately autosave after a quicksave or autosave.
    moves_since_last_save = 0;
    item_exchanges_since_save = 0;
    last_save_timestamp = now;
}

void game::autosave(){
    //Don't autosave if the min-autosave interval has not passed since the last autosave/quicksave.
    if(time(NULL) < last_save_timestamp + (60 * OPTIONS["AUTOSAVE_MINUTES"])){return;}
    quicksave();    //Driving checks are handled by quicksave()
}

void intro()
{
 int maxx, maxy;
 getmaxyx(stdscr, maxy, maxx);
 const int minHeight = FULL_SCREEN_HEIGHT;
 const int minWidth = FULL_SCREEN_WIDTH;
 WINDOW* tmp = newwin(minHeight, minWidth, 0, 0);
 while (maxy < minHeight || maxx < minWidth) {
        werase(tmp);
        if (maxy < minHeight && maxx < minWidth) {
            fold_and_print(tmp, 0, 0, maxx, c_white, _("\
Whoa! Your terminal is tiny! This game requires a minimum terminal size of \
%dx%d to work properly. %dx%d just won't do. Maybe a smaller font would help?"),
                           minWidth, minHeight, maxx, maxy);
        } else if (maxx < minWidth) {
            fold_and_print(tmp, 0, 0, maxx, c_white, _("\
Oh! Hey, look at that. Your terminal is just a little too narrow. This game \
requires a minimum terminal size of %dx%d to function. It just won't work \
with only %dx%d. Can you stretch it out sideways a bit?"),
                           minWidth, minHeight, maxx, maxy);
        } else {
            fold_and_print(tmp, 0, 0, maxx, c_white, _("\
Woah, woah, we're just a little short on space here. The game requires a \
minimum terminal size of %dx%d to run. %dx%d isn't quite enough! Can you \
make the terminal just a smidgen taller?"),
                           minWidth, minHeight, maxx, maxy);
        }
        wgetch(tmp);
        getmaxyx(stdscr, maxy, maxx);
 }
 werase(tmp);
 mvwprintz(tmp, 0, 0, c_ltblue, ":)");
 wrefresh(tmp);
 delwin(tmp);
 erase();
}

void game::process_artifact(item *it, player *p, bool wielded)
{
    std::vector<art_effect_passive> effects;
    if (it->is_armor()) {
        it_artifact_armor* armor = dynamic_cast<it_artifact_armor*>(it->type);
        effects = armor->effects_worn;
    } else if (it->is_tool()) {
        it_artifact_tool* tool = dynamic_cast<it_artifact_tool*>(it->type);
        effects = tool->effects_carried;
        if (wielded) {
            for (int i = 0; i < tool->effects_wielded.size(); i++) {
                effects.push_back(tool->effects_wielded[i]);
            }
        }
        // Recharge it if necessary
        if (it->charges < tool->max_charges) {
            switch (tool->charge_type) {
            case ARTC_TIME:
                // Once per hour
                if (turn.seconds() == 0 && turn.minutes() == 0) {
                    it->charges++;
                }
                break;
            case ARTC_SOLAR:
                if (turn.seconds() == 0 && turn.minutes() % 10 == 0 &&
                    is_in_sunlight(p->posx, p->posy)) {
                    it->charges++;
                }
                break;
            case ARTC_PAIN:
                if (turn.seconds() == 0) {
                    add_msg(_("You suddenly feel sharp pain for no reason."));
                    p->pain += 3 * rng(1, 3);
                    it->charges++;
                }
                break;
            case ARTC_HP:
                if (turn.seconds() == 0) {
                    add_msg(_("You feel your body decaying."));
                    p->hurtall(1);
                    it->charges++;
                }
                break;
            }
        }
    }

    for (int i = 0; i < effects.size(); i++) {
        switch (effects[i]) {
        case AEP_STR_UP:
            p->str_cur += 4;
            break;
        case AEP_DEX_UP:
            p->dex_cur += 4;
            break;
        case AEP_PER_UP:
            p->per_cur += 4;
            break;
        case AEP_INT_UP:
            p->int_cur += 4;
            break;
        case AEP_ALL_UP:
            p->str_cur += 2;
            p->dex_cur += 2;
            p->per_cur += 2;
            p->int_cur += 2;
            break;
        case AEP_SPEED_UP: // Handled in player::current_speed()
            break;

        case AEP_IODINE:
            if (p->radiation > 0) {
                p->radiation--;
            }
            break;

        case AEP_SMOKE:
            if (one_in(10)) {
                int x = p->posx + rng(-1, 1), y = p->posy + rng(-1, 1);
                if (m.add_field(this, x, y, fd_smoke, rng(1, 3))) {
                    add_msg(_("The %s emits some smoke."),
                            it->tname().c_str());
                }
            }
            break;

        case AEP_SNAKES:
            break; // Handled in player::hit()

        case AEP_EXTINGUISH:
            for (int x = p->posx - 1; x <= p->posx + 1; x++) {
                for (int y = p->posy - 1; y <= p->posy + 1; y++) {
                    m.adjust_field_age(point(x,y), fd_fire, -1);
                }
            }

        case AEP_HUNGER:
            if (one_in(100)) {
                p->hunger++;
            }
            break;

        case AEP_THIRST:
            if (one_in(120)) {
                p->thirst++;
            }
            break;

        case AEP_EVIL:
            if (one_in(150)) { // Once every 15 minutes, on average
                p->add_disease("evil", 300);
                if (it->is_armor()) {
                    add_msg(_("You have an urge to wear the %s."),
                            it->tname().c_str());
                } else if (!wielded) {
                    add_msg(_("You have an urge to wield the %s."),
                            it->tname().c_str());
                }
            }
            break;

        case AEP_SCHIZO:
            break; // Handled in player::suffer()

        case AEP_RADIOACTIVE:
            if (one_in(4)) {
                p->radiation++;
            }
            break;

        case AEP_STR_DOWN:
            p->str_cur -= 3;
            break;

        case AEP_DEX_DOWN:
            p->dex_cur -= 3;
            break;

        case AEP_PER_DOWN:
            p->per_cur -= 3;
            break;

        case AEP_INT_DOWN:
            p->int_cur -= 3;
            break;

        case AEP_ALL_DOWN:
            p->str_cur -= 2;
            p->dex_cur -= 2;
            p->per_cur -= 2;
            p->int_cur -= 2;
            break;

        case AEP_SPEED_DOWN:
            break; // Handled in player::current_speed()
        }
    }
}

void game::add_artifact_messages(std::vector<art_effect_passive> effects)
{
    int net_str = 0, net_dex = 0, net_per = 0, net_int = 0, net_speed = 0;

    for (int i = 0; i < effects.size(); i++) {
        switch (effects[i]) {
        case AEP_STR_UP:   net_str += 4; break;
        case AEP_DEX_UP:   net_dex += 4; break;
        case AEP_PER_UP:   net_per += 4; break;
        case AEP_INT_UP:   net_int += 4; break;
        case AEP_ALL_UP:   net_str += 2;
                           net_dex += 2;
                           net_per += 2;
                           net_int += 2; break;
        case AEP_STR_DOWN: net_str -= 3; break;
        case AEP_DEX_DOWN: net_dex -= 3; break;
        case AEP_PER_DOWN: net_per -= 3; break;
        case AEP_INT_DOWN: net_int -= 3; break;
        case AEP_ALL_DOWN: net_str -= 2;
                           net_dex -= 2;
                           net_per -= 2;
                           net_int -= 2; break;

        case AEP_SPEED_UP:   net_speed += 20; break;
        case AEP_SPEED_DOWN: net_speed -= 20; break;

        case AEP_IODINE:
            break; // No message

        case AEP_SNAKES:
            add_msg(_("Your skin feels slithery."));
            break;

        case AEP_INVISIBLE:
            add_msg(_("You fade into invisibility!"));
            break;

        case AEP_CLAIRVOYANCE:
            add_msg(_("You can see through walls!"));
            break;

        case AEP_SUPER_CLAIRVOYANCE:
            add_msg(_("You can see through everything!"));
            break;

        case AEP_STEALTH:
            add_msg(_("Your steps stop making noise."));
            break;

        case AEP_GLOW:
            add_msg(_("A glow of light forms around you."));
            break;

        case AEP_PSYSHIELD:
            add_msg(_("Your mental state feels protected."));
            break;

        case AEP_RESIST_ELECTRICITY:
            add_msg(_("You feel insulated."));
            break;

        case AEP_CARRY_MORE:
            add_msg(_("Your back feels strengthened."));
            break;

        case AEP_HUNGER:
            add_msg(_("You feel hungry."));
            break;

        case AEP_THIRST:
            add_msg(_("You feel thirsty."));
            break;

        case AEP_EVIL:
            add_msg(_("You feel an evil presence..."));
            break;

        case AEP_SCHIZO:
            add_msg(_("You feel a tickle of insanity."));
            break;

        case AEP_RADIOACTIVE:
            add_msg(_("Your skin prickles with radiation."));
            break;

        case AEP_MUTAGENIC:
            add_msg(_("You feel your genetic makeup degrading."));
            break;

        case AEP_ATTENTION:
            add_msg(_("You feel an otherworldly attention upon you..."));
            break;

        case AEP_FORCE_TELEPORT:
            add_msg(_("You feel a force pulling you inwards."));
            break;

        case AEP_MOVEMENT_NOISE:
            add_msg(_("You hear a rattling noise coming from inside yourself."));
            break;

        case AEP_BAD_WEATHER:
            add_msg(_("You feel storms coming."));
            break;
        }
    }

    std::string stat_info = "";
    if (net_str != 0) {
        stat_info += string_format(_("Str %s%d! "),
                                   (net_str > 0 ? "+" : ""), net_str);
    }
    if (net_dex != 0) {
        stat_info += string_format(_("Dex %s%d! "),
                                   (net_dex > 0 ? "+" : ""), net_dex);
    }
    if (net_int != 0) {
        stat_info += string_format(_("Int %s%d! "),
                                   (net_int > 0 ? "+" : ""), net_int);
    }
    if (net_per != 0) {
        stat_info += string_format(_("Per %s%d! "),
                                   (net_per > 0 ? "+" : ""), net_per);
    }

    if (stat_info.length() > 0) {
        add_msg(stat_info.c_str());
    }

    if (net_speed != 0) {
        add_msg(_("Speed %s%d! "), (net_speed > 0 ? "+" : ""), net_speed);
    }
}<|MERGE_RESOLUTION|>--- conflicted
+++ resolved
@@ -2653,123 +2653,10 @@
         JsonObject jo = jsin.get_object();
         uistate.deserialize(jo);
     } catch (std::string e) {
-<<<<<<< HEAD
-        debugmsg("%s: %s", artifactfile.str().c_str(), e.c_str());
-    }
-
-    file_test.close();
-    }
-
-void game::load_artifacts_from_file(std::ifstream *f)
-    {
-    // read artifacts from json array in artifacts.gsav
-    JsonIn artifact_json(f);
-    artifact_json.start_array();
-    while (!artifact_json.end_array()) {
-        JsonObject jo = artifact_json.get_object();
-
-        std::string id = jo.get_string("id");
-        unsigned int price = jo.get_int("price");
-        std::string name = jo.get_string("name");
-        std::string description = jo.get_string("description");
-        char sym = jo.get_int("sym");
-        nc_color color = int_to_color(jo.get_int("color"));
-        std::string m1 = jo.get_string("m1");
-        std::string m2 = jo.get_string("m2");
-        unsigned int volume = jo.get_int("volume");
-        unsigned int weight = jo.get_int("weight");
-        signed char melee_dam = jo.get_int("melee_dam");
-        signed char melee_cut = jo.get_int("melee_cut");
-        signed char m_to_hit = jo.get_int("m_to_hit");
-        std::set<std::string> item_tags = jo.get_tags("item_flags");
-
-        std::string type = jo.get_string("type");
-        if (type == "artifact_tool") {
-            unsigned int max_charges = jo.get_int("max_charges");
-            unsigned int def_charges = jo.get_int("def_charges");
-            unsigned char charges_per_use = jo.get_int("charges_per_use");
-            unsigned char turns_per_charge = jo.get_int("turns_per_charge");
-            ammotype ammo = jo.get_string("ammo");
-            std::string revert_to = jo.get_string("revert_to");
-
-            it_artifact_tool* art_type = new it_artifact_tool(
-                    id, price, name, description, sym, color, m1, m2, volume,
-                    weight, melee_dam, melee_cut, m_to_hit, item_tags,
-                    max_charges, def_charges, charges_per_use, turns_per_charge,
-                    ammo, revert_to);
-
-            art_charge charge_type = (art_charge)jo.get_int("charge_type");
-
-            JsonArray effects_wielded_json = jo.get_array("effects_wielded");
-            std::vector<art_effect_passive> effects_wielded;
-            while (effects_wielded_json.has_more()) {
-                art_effect_passive effect =
-                    (art_effect_passive)effects_wielded_json.next_int();
-                effects_wielded.push_back(effect);
-            }
-
-            JsonArray effects_activated_json = jo.get_array("effects_activated");
-            std::vector<art_effect_active> effects_activated;
-            while (effects_activated_json.has_more()) {
-                art_effect_active effect =
-                    (art_effect_active)effects_activated_json.next_int();
-                effects_activated.push_back(effect);
-            }
-
-            JsonArray effects_carried_json = jo.get_array("effects_carried");
-            std::vector<art_effect_passive> effects_carried;
-            while (effects_carried_json.has_more()) {
-                art_effect_passive effect =
-                    (art_effect_passive)effects_carried_json.next_int();
-                effects_carried.push_back(effect);
-            }
-
-            art_type->charge_type = charge_type;
-            art_type->effects_wielded = effects_wielded;
-            art_type->effects_activated = effects_activated;
-            art_type->effects_carried = effects_carried;
-
-            itypes[id] = art_type;
-        }
-        else if (type == "artifact_armor")
-        {
-            unsigned char covers = jo.get_int("covers");
-            signed char encumber = jo.get_int("encumber");
-            unsigned char coverage = jo.get_int("coverage");
-            unsigned char thickness = jo.get_int("material_thickness");
-            unsigned char env_resist = jo.get_int("env_resist");
-            signed char warmth = jo.get_int("warmth");
-            unsigned char storage = jo.get_int("storage");
-            bool power_armor = jo.get_bool("power_armor");
-
-            it_artifact_armor* art_type = new it_artifact_armor(
-                    id, price, name, description, sym, color, m1, m2, volume,
-                    weight, melee_dam, melee_cut, m_to_hit, item_tags,
-                    covers, encumber, coverage, thickness, env_resist, warmth,
-                    storage);
-            art_type->power_armor = power_armor;
-
-            JsonArray effects_worn_json = jo.get_array("effects_worn");
-            std::vector<art_effect_passive> effects_worn;
-            while (effects_worn_json.has_more()) {
-                art_effect_passive effect =
-                    (art_effect_passive)effects_worn_json.next_int();
-                effects_worn.push_back(effect);
-            }
-            art_type->effects_worn = effects_worn;
-
-            itypes[id] = art_type;
-        }
-
-        jo.finish();
-    }
-    }
-=======
         dbg(D_ERROR) << "load_uistate: " << e;
     }
     fin.close();
-}
->>>>>>> 77e5f365
+    }
 
 void game::load(std::string worldname, std::string name)
 {
@@ -2854,7 +2741,7 @@
             json.write(*art);
         } else {
             json.write(*(dynamic_cast<it_artifact_armor*>(itypes[*it])));
-        }
+    }
     }
     json.end_array();
     fout.close();
