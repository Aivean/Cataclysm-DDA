--- conflicted
+++ resolved
@@ -6191,16 +6191,9 @@
  WINDOW* w_item_info = newwin(12, 48, 12 + VIEW_OFFSET_Y, VIEWX * 2 + 8 + VIEW_OFFSET_X);
  int maxitems = 9;	 // Number of items to show at one time.
  std::vector <item> here = from_veh? veh->parts[veh_part].items : m.i_at(posx, posy);
-<<<<<<< HEAD
- bool getitem[here.size()];
- for (int i = 0; i < here.size(); i++)
-  getitem[i] = false;
- int ch = (int)' ';
-=======
  std::vector<bool> getitem;
  getitem.resize(here.size(), false);
  char ch = ' ';
->>>>>>> c4567d63
  int start = 0, cur_it, iter;
  int new_weight = u.weight_carried(), new_volume = u.volume_carried();
  bool update = true;
