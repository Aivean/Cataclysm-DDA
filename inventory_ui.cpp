#include "game.h"
#include "output.h"
#include "keypress.h"
#include <string>
#include <vector>
#include <map>
#include <sstream>

std::string CATEGORIES[9] =
 {"GROUND:", "FIREARMS:", "AMMUNITION:", "CLOTHING:", "COMESTIBLES:",
  "TOOLS:", "BOOKS:", "WEAPONS:", "OTHER:"};

void print_inv_statics(game *g, WINDOW* w_inv, std::string title,
                       std::vector<char> dropped_items)
{
// Print our header
 mvwprintw(w_inv, 0, 0, title.c_str());

// Print weight
 mvwprintw(w_inv, 0, 45, "Weight: ");
 if (g->u.weight_carried() >= g->u.weight_capacity() * .25)
  wprintz(w_inv, c_red, "%d", g->u.weight_carried());
 else
  wprintz(w_inv, c_ltgray, "%d", g->u.weight_carried());
 wprintz(w_inv, c_ltgray, "/%d", int(g->u.weight_capacity() * .25));//, g->u.weight_capacity());

// Print volume
 mvwprintw(w_inv, 0, 62, "Volume: ");
 if (g->u.volume_carried() > g->u.volume_capacity() - 2)
  wprintz(w_inv, c_red, "%d", g->u.volume_carried());
 else
  wprintz(w_inv, c_ltgray, "%d", g->u.volume_carried());
 wprintw(w_inv, "/%d", g->u.volume_capacity() - 2);

// Print our weapon
 int n_items = 0;
 mvwprintz(w_inv, 2, 45, c_magenta, "WEAPON:");
 int dropping_weapon = false;
 for (unsigned int i = 0; i < dropped_items.size() && !dropping_weapon; i++) {
  if (dropped_items[i] == g->u.weapon.invlet)
   dropping_weapon = true;
 }
 if (g->u.is_armed()) {
  n_items++;
  if (dropping_weapon)
   mvwprintz(w_inv, 3, 45, c_white, "%c + %s", g->u.weapon.invlet,
             g->u.weapname().c_str());
  else
   mvwprintz(w_inv, 3, 45, g->u.weapon.color_in_inventory(&(g->u)), "%c - %s",
             g->u.weapon.invlet, g->u.weapname().c_str());
 } else if (g->u.weapon.is_style()) {
  n_items++;
  mvwprintz(w_inv, 3, 45, c_ltgray, "%c - %s",
            g->u.weapon.invlet, g->u.weapname().c_str());
 } else
  mvwprintz(w_inv, 3, 45, c_ltgray, g->u.weapname().c_str());
// Print worn items
 if (g->u.worn.size() > 0)
  mvwprintz(w_inv, 5, 45, c_magenta, "ITEMS WORN:");
<<<<<<< HEAD
 for (int i = 0; i < g->u.worn.size(); i++) {
  n_items++;
=======
 for (unsigned int i = 0; i < g->u.worn.size(); i++) {
>>>>>>> 9ba34d3e
  bool dropping_armor = false;
  for (unsigned int j = 0; j < dropped_items.size() && !dropping_armor; j++) {
   if (dropped_items[j] == g->u.worn[i].invlet)
    dropping_armor = true;
  }
  if (dropping_armor)
   mvwprintz(w_inv, 6 + i, 45, c_white, "%c + %s", g->u.worn[i].invlet,
             g->u.worn[i].tname(g).c_str());
  else
   mvwprintz(w_inv, 6 + i, 45, c_ltgray, "%c - %s", g->u.worn[i].invlet,
             g->u.worn[i].tname(g).c_str());
 }

 // Print items carried
 for(int ch='a'; ch <= 'z'; ++ch)
   n_items += ((g->u.inv.index_by_letter(ch) == -1) ? 0 : 1);
 for(int ch='A'; ch <= 'Z'; ++ch)
   n_items += ((g->u.inv.index_by_letter(ch) == -1) ? 0 : 1);
 mvwprintw(w_inv, 1, 62, "Items:  %d/52 ", n_items);
}

std::vector<int> find_firsts(inventory &inv)
{
 std::vector<int> firsts;
 for (int i = 0; i < 8; i++)
  firsts.push_back(-1);

 for (int i = 0; i < inv.size(); i++) {
       if (firsts[0] == -1 && inv[i].is_gun())
   firsts[0] = i;
  else if (firsts[1] == -1 && inv[i].is_ammo())
   firsts[1] = i;
  else if (firsts[2] == -1 && inv[i].is_armor())
   firsts[2] = i;
  else if (firsts[3] == -1 &&
           (inv[i].is_food() || inv[i].is_food_container()))
   firsts[3] = i;
  else if (firsts[4] == -1 && (inv[i].is_tool() || inv[i].is_gunmod() ||
                               inv[i].is_bionic()))
   firsts[4] = i;
  else if (firsts[5] == -1 && inv[i].is_book())
   firsts[5] = i;
  else if (firsts[6] == -1 && inv[i].is_weap())
   firsts[6] = i;
  else if (firsts[7] == -1 && inv[i].is_other())
   firsts[7] = i;
 }

 return firsts;
}

// Display current inventory.
char game::inv(std::string title)
{
 WINDOW* w_inv = newwin(((VIEWY < 12) ? 25 : VIEWY*2+1), ((VIEWX < 12) ? 80 : VIEWX*2+56), 0, 0);
 const int maxitems = (VIEWY < 12) ? 20 : VIEWY*2-4;    // Number of items to show at one time.
 char ch = '.';
 int start = 0, cur_it;
 u.sort_inv();
 u.inv.restack(&u);
 std::vector<char> null_vector;
 print_inv_statics(this, w_inv, title, null_vector);
// Gun, ammo, weapon, armor, food, tool, book, other
 std::vector<int> firsts = find_firsts(u.inv);

 do {
  if (ch == '<' && start > 0) { // Clear lines and shift
   for (int i = 1; i < maxitems+4; i++)
    mvwprintz(w_inv, i, 0, c_black, "                                             ");
   start -= maxitems;
   if (start < 0)
    start = 0;
   mvwprintw(w_inv, maxitems + 4, 0, "         ");
  }
  if (ch == '>' && cur_it < u.inv.size()) { // Clear lines and shift
   start = cur_it;
   mvwprintw(w_inv, maxitems + 4, 12, "            ");
   for (int i = 1; i < maxitems+4; i++)
    mvwprintz(w_inv, i, 0, c_black, "                                             ");
  }
  int cur_line = 2;
  for (cur_it = start; cur_it < start + maxitems && cur_line < maxitems+3; cur_it++) {
// Clear the current line;
   mvwprintw(w_inv, cur_line, 0, "                                             ");
// Print category header
   for (int i = 1; i < 9; i++) {
    if (cur_it == firsts[i-1]) {
     mvwprintz(w_inv, cur_line, 0, c_magenta, CATEGORIES[i].c_str());
     cur_line++;
    }
   }
   if (cur_it < u.inv.size()) {
    mvwputch (w_inv, cur_line, 0, c_white, u.inv[cur_it].invlet);
    mvwprintz(w_inv, cur_line, 1, u.inv[cur_it].color_in_inventory(&u), " %s",
              u.inv[cur_it].tname(this).c_str());
    if (u.inv.stack_at(cur_it).size() > 1)
     wprintw(w_inv, " [%d]", u.inv.stack_at(cur_it).size());
    if (u.inv[cur_it].charges > 0)
     wprintw(w_inv, " (%d)", u.inv[cur_it].charges);
    else if (u.inv[cur_it].contents.size() == 1 &&
             u.inv[cur_it].contents[0].charges > 0)
     wprintw(w_inv, " (%d)", u.inv[cur_it].contents[0].charges);
   }
   cur_line++;
  }
  if (start > 0)
   mvwprintw(w_inv, maxitems + 4, 0, "< Go Back");
  if (cur_it < u.inv.size())
   mvwprintw(w_inv, maxitems + 4, 12, "> More items");
  wrefresh(w_inv);
  ch = getch();
 } while (ch == '<' || ch == '>');
 werase(w_inv);
 delwin(w_inv);
 erase();
 refresh_all();
 return ch;
}

char game::inv_type(std::string title, int inv_item_type)
{
// this function lists inventory objects by type
// refer to enum item_cat in itype.h for list of categories

 WINDOW* w_inv = newwin(((VIEWY < 12) ? 25 : VIEWY*2+1), ((VIEWX < 12) ? 80 : VIEWX*2+56), 0, 0);
 const int maxitems = (VIEWY < 12) ? 20 : VIEWY*2-4;    // Number of items to show at one time.
 char ch = '.';
 int start = 0, cur_it = 0;
 u.sort_inv();
 u.inv.restack(&u);
 std::vector<char> null_vector;
 print_inv_statics(this, w_inv, title, null_vector);
// Gun, ammo, weapon, armor, food, tool, book, other

// Create the reduced inventory
  inventory reduced_inv = u.inv;
  reduced_inv.clear();
  int inv_index = 0;

  if (u.inv.size() > 0)
  {
    do
    {
      switch (inv_item_type)
      {
        case IC_COMESTIBLE: // food
          if (u.inv[inv_index].is_food(&u) || u.inv[inv_index].is_food_container(&u))
            reduced_inv += u.inv[inv_index];
          break;
        case IC_AMMO: // ammo
          if (u.inv[inv_index].is_ammo() || u.inv[inv_index].is_ammo_container())
            reduced_inv += u.inv[inv_index];
          break;
        case IC_ARMOR: // armour
          if (u.inv[inv_index].is_armor())
            reduced_inv += u.inv[inv_index];
          break;
        case IC_BOOK: // books
          if (u.inv[inv_index].is_book())
            reduced_inv += u.inv[inv_index];
          break;
        case IC_TOOL: // tools
          if (u.inv[inv_index].is_tool())
            reduced_inv += u.inv[inv_index];
          break;
        case IC_CONTAINER: // containers for liquid handling
          if (u.inv[inv_index].is_tool() || u.inv[inv_index].is_gun())
          {
            if (u.inv[inv_index].ammo_type() == AT_GAS)
              reduced_inv += u.inv[inv_index];
          }
          else
          {
            if (u.inv[inv_index].is_container())
              reduced_inv += u.inv[inv_index];
          }
          break;
      }
      inv_index++;
    } while (inv_index < u.inv.size());
  }

 std::vector<int> firsts = find_firsts(reduced_inv);

 do {
  if (ch == '<' && start > 0) { // Clear lines and shift
   for (int i = 1; i < maxitems+4; i++)
    mvwprintz(w_inv, i, 0, c_black, "                                             ");
   start -= maxitems;
   if (start < 0)
    start = 0;
   mvwprintw(w_inv, maxitems + 4, 0, "         ");
  }
  if (ch == '>' && cur_it < reduced_inv.size()) { // Clear lines and shift
   start = cur_it;
   mvwprintw(w_inv, maxitems + 4, 12, "            ");
   for (int i = 1; i < maxitems+4; i++)
    mvwprintz(w_inv, i, 0, c_black, "                                             ");
  }
  int cur_line = 2;
  for (cur_it = start; cur_it < start + maxitems && cur_line < maxitems+3; cur_it++) {
// Clear the current line;
   mvwprintw(w_inv, cur_line, 0, "                                             ");

   for (int i = 1; i < 9; i++) {
    if (cur_it == firsts[i-1]) {
     mvwprintz(w_inv, cur_line, 0, c_magenta, CATEGORIES[i].c_str());
     cur_line++;
    }
   }

   if (cur_it < reduced_inv.size())
   {
    mvwputch (w_inv, cur_line, 0, c_white, reduced_inv[cur_it].invlet);
    mvwprintz(w_inv, cur_line, 1, reduced_inv[cur_it].color_in_inventory(&u), " %s",
              reduced_inv[cur_it].tname(this).c_str());
    if (reduced_inv.stack_at(cur_it).size() > 1)
     wprintw(w_inv, " [%d]", reduced_inv.stack_at(cur_it).size());
    if (reduced_inv[cur_it].charges > 0)
     wprintw(w_inv, " (%d)", reduced_inv[cur_it].charges);
    else if (reduced_inv[cur_it].contents.size() == 1 &&
             reduced_inv[cur_it].contents[0].charges > 0)
     wprintw(w_inv, " (%d)", reduced_inv[cur_it].contents[0].charges);
   cur_line++;
   }
//   cur_line++;
  }
  if (start > 0)
   mvwprintw(w_inv, maxitems + 4, 0, "< Go Back");
  if (cur_it < reduced_inv.size())
   mvwprintw(w_inv, maxitems + 4, 12, "> More items");
  wrefresh(w_inv);
  ch = getch();
 } while (ch == '<' || ch == '>');
 werase(w_inv);
 delwin(w_inv);
 erase();
 refresh_all();
 return ch;
}

std::vector<item> game::multidrop()
{
 u.sort_inv();
 u.inv.restack(&u);
 WINDOW* w_inv = newwin(((VIEWY < 12) ? 25 : VIEWY*2+1), ((VIEWX < 12) ? 80 : VIEWX*2+56), 0, 0);
 const int maxitems = (VIEWY < 12) ? 20 : VIEWY*2-4;    // Number of items to show at one time.
 int dropping[u.inv.size()]; // Count of how many we'll drop from each stack
 for (int i = 0; i < u.inv.size(); i++)
  dropping[i] = 0;
 int count = 0; // The current count
 std::vector<char> weapon_and_armor; // Always single, not counted
 bool warned_about_bionic = false; // Printed add_msg re: dropping bionics
 print_inv_statics(this, w_inv, "Multidrop:", weapon_and_armor);
// Gun, ammo, weapon, armor, food, tool, book, other
 std::vector<int> firsts = find_firsts(u.inv);

 char ch = '.';
 int start = 0, cur_it = 0;
 do {
  if (ch == '<' && start > 0) {
   for (int i = 1; i < maxitems+4; i++)
    mvwprintz(w_inv, i, 0, c_black, "                                             ");
   start -= maxitems;
   if (start < 0)
    start = 0;
   mvwprintw(w_inv, maxitems + 4, 0, "         ");
  }
  if (ch == '>' && cur_it < u.inv.size()) {
   start = cur_it;
   mvwprintw(w_inv, maxitems + 4, 12, "            ");
   for (int i = 1; i < maxitems+4; i++)
    mvwprintz(w_inv, i, 0, c_black, "                                             ");
  }
  int cur_line = 2;
  for (cur_it = start; cur_it < start + maxitems && cur_line < maxitems+3; cur_it++) {
// Clear the current line;
   mvwprintw(w_inv, cur_line, 0, "                                             ");
// Print category header
   for (int i = 1; i < 9; i++) {
    if (cur_it == firsts[i-1]) {
     mvwprintz(w_inv, cur_line, 0, c_magenta, CATEGORIES[i].c_str());
     cur_line++;
    }
   }
   if (cur_it < u.inv.size()) {
    mvwputch (w_inv, cur_line, 0, c_white, u.inv[cur_it].invlet);
    char icon = '-';
    if (dropping[cur_it] >= u.inv.stack_at(cur_it).size())
     icon = '+';
    else if (dropping[cur_it] > 0)
     icon = '#';
    nc_color col = (dropping[cur_it] == 0 ? c_ltgray : c_white);
    mvwprintz(w_inv, cur_line, 1, col, " %c %s", icon,
              u.inv[cur_it].tname(this).c_str());
    if (u.inv.stack_at(cur_it).size() > 1)
     wprintz(w_inv, col, " [%d]", u.inv.stack_at(cur_it).size());
    if (u.inv[cur_it].charges > 0)
     wprintz(w_inv, col, " (%d)", u.inv[cur_it].charges);
    else if (u.inv[cur_it].contents.size() == 1 &&
             u.inv[cur_it].contents[0].charges > 0)
     wprintw(w_inv, " (%d)", u.inv[cur_it].contents[0].charges);
   }
   cur_line++;
  }
  if (start > 0)
   mvwprintw(w_inv, maxitems + 4, 0, "< Go Back");
  if (cur_it < u.inv.size())
   mvwprintw(w_inv, maxitems + 4, 12, "> More items");
  wrefresh(w_inv);
  ch = getch();
  if (ch >= '0' && ch <= '9') {
   ch -= '0';
   count *= 10;
   count += ch;
  } else if (u.has_item(ch)) {
   int index = u.inv.index_by_letter(ch);
   if (index == -1) { // Not from inventory
    int found = false;
    for (unsigned int i = 0; i < weapon_and_armor.size() && !found; i++) {
     if (weapon_and_armor[i] == ch) {
      weapon_and_armor.erase(weapon_and_armor.begin() + i);
      found = true;
      print_inv_statics(this, w_inv, "Multidrop:", weapon_and_armor);
     }
    }
    if (!found) {
     if (ch == u.weapon.invlet && u.weapon.type->id > num_items &&
         u.weapon.type->id < num_all_items) {
      if (!warned_about_bionic)
       add_msg("You cannot drop your %s.", u.weapon.tname(this).c_str());
      warned_about_bionic = true;
     } else {
      weapon_and_armor.push_back(ch);
      print_inv_statics(this, w_inv, "Multidrop:", weapon_and_armor);
     }
    }
   } else {
    if (count == 0) {
    if (u.inv.stack_at(index)[0].count_by_charges())
      {
       if (dropping[index] == 0)
        dropping[index] = -1;
       else
        dropping[index] = 0;
      }
    else
      {
       if (dropping[index] == 0)
        dropping[index] = u.inv.stack_at(index).size();
       else
        dropping[index] = 0;
      }
    }

    else if (count >= u.inv.stack_at(index).size() && !u.inv.stack_at(index)[0].count_by_charges())
       dropping[index] = u.inv.stack_at(index).size();
    else
      dropping[index] = count;

   count = 0;
  }
  }
 } while (ch != '\n' && ch != KEY_ESCAPE && ch != ' ');
 werase(w_inv);
 delwin(w_inv);
 erase();
 refresh_all();

 std::vector<item> ret;

 if (ch != '\n')
  return ret; // Canceled!

 int current_stack = 0;
 int max_size = u.inv.size();
 for (int i = 0; i < max_size; i++) {

  if (dropping[i] == -1)  // drop whole stack of charges
  {
    ret.push_back(u.inv.remove_item(current_stack));
    current_stack--;
  }

    for (int j = 0; j < dropping[i]; j++) {

    if (u.inv.stack_at(current_stack)[0].count_by_charges())      // dropping parts of stacks
    {
        int tmpcount = dropping[i];

        if (tmpcount >= u.inv.stack_at(current_stack)[0].charges)
        {
          ret.push_back(u.inv.remove_item(current_stack));
          current_stack--;
        }
        else
        {
          u.inv.stack_at(current_stack)[0].charges -= tmpcount;
          ret.push_back(u.inv.remove_item_by_quantity(current_stack, tmpcount));
        }
          j = dropping[i];
    }
  else
    {
      if (current_stack >= 0) {
      if (u.inv.stack_at(current_stack).size() == 1) {
       ret.push_back(u.inv.remove_item(current_stack));
       current_stack--;
      } else
       ret.push_back(u.inv.remove_item(current_stack));
      }
    }
  }
  current_stack++;
 }

 for (unsigned int i = 0; i < weapon_and_armor.size(); i++)
  ret.push_back(u.i_rem(weapon_and_armor[i]));

 return ret;
}

void game::compare(int iCompareX, int iCompareY)
{
 int examx, examy;
 char ch = '.';

 if (iCompareX != -999 && iCompareX != -999) {
  examx = iCompareX;
  examy = iCompareY;
 } else {
  mvwprintw(w_terrain, 0, 0, "Compare where? (Direction button)");
  wrefresh(w_terrain);

  ch = input();
  last_action += ch;
  if (ch == KEY_ESCAPE || ch == 'q')
   return;
  if (ch == '\n' || ch == 'I')
   ch = '.';
  get_direction(this, examx, examy, ch);
  if (examx == -2 || examy == -2) {
   add_msg("Invalid direction.");
   return;
  }
 }
 examx += u.posx;
 examy += u.posy;
 std::vector <item> here = m.i_at(examx, examy);
 std::vector <item> grounditems;
 //Filter out items with the same name (keep only one of them)
 std::map <std::string, bool> dups;
 for (unsigned int i = 0; i < here.size(); i++) {
  if (!dups[here[i].tname(this).c_str()]) {
   grounditems.push_back(here[i]);
   dups[here[i].tname(this).c_str()] = true;
  }
 }
 //Only the first 10 Items due to numbering 0-9
 const int groundsize = (grounditems.size() > 10 ? 10 : grounditems.size());
 u.sort_inv();
 u.inv.restack(&u);
 WINDOW* w_inv = newwin(((VIEWY < 12) ? 25 : VIEWY*2+1), ((VIEWX < 12) ? 80 : VIEWX*2+56), 0, 0);
 int maxitems = (VIEWY < 12) ? 20 : VIEWY*2-4;    // Number of items to show at one time.
 int compare[u.inv.size() + groundsize]; // Count of how many we'll drop from each stack
 bool bFirst = false; // First Item selected
 bool bShowCompare = false;
 char cLastCh = 0;
 for (int i = 0; i < u.inv.size() + groundsize; i++)
  compare[i] = 0;
 std::vector<char> weapon_and_armor; // Always single, not counted
 print_inv_statics(this, w_inv, "Compare:", weapon_and_armor);
// Gun, ammo, weapon, armor, food, tool, book, other
 std::vector<int> first = find_firsts(u.inv);
 std::vector<int> firsts;
 if (groundsize > 0) {
  firsts.push_back(0);
 }
 for (unsigned int i = 0; i < first.size(); i++) {
  firsts.push_back((first[i] >= 0) ? first[i]+groundsize : -1);
 }
 ch = '.';
 int start = 0, cur_it = (0);
 do {
  if (ch == '<' && start > 0) {
   for (int i = 1; i < maxitems+4; i++)
    mvwprintz(w_inv, i, 0, c_black, "                                             ");
   start -= maxitems;
   if (start < 0)
    start = 0;
   mvwprintw(w_inv, maxitems + 4, 0, "         ");
  }
  if (ch == '>' && cur_it < u.inv.size() + groundsize) {
   start = cur_it;
   mvwprintw(w_inv, maxitems + 4, 12, "            ");
   for (int i = 1; i < maxitems+4; i++)
    mvwprintz(w_inv, i, 0, c_black, "                                             ");
  }
  int cur_line = 2;
  int iHeaderOffset = (groundsize > 0) ? 0 : 1;

  for (cur_it = start; cur_it < start + maxitems && cur_line < maxitems+3; cur_it++) {
// Clear the current line;
   mvwprintw(w_inv, cur_line, 0, "                                             ");
// Print category header
   for (int i = iHeaderOffset; i < 9; i++) {
    if (cur_it == firsts[i-iHeaderOffset]) {
     mvwprintz(w_inv, cur_line, 0, c_magenta, CATEGORIES[i].c_str());
     cur_line++;
    }
   }
   if (cur_it < u.inv.size() + groundsize) {
    char icon = '-';
    if (compare[cur_it] == 1)
     icon = '+';
    if (cur_it < groundsize) {
     mvwputch (w_inv, cur_line, 0, c_white, '1'+((cur_it<9) ? cur_it: -1));
     nc_color col = (compare[cur_it] == 0 ? c_ltgray : c_white);
     mvwprintz(w_inv, cur_line, 1, col, " %c %s", icon,
               grounditems[cur_it].tname(this).c_str());
    } else {
     mvwputch (w_inv, cur_line, 0, c_white, u.inv[cur_it-groundsize].invlet);
     nc_color col = (compare[cur_it] == 0 ? c_ltgray : c_white);
     mvwprintz(w_inv, cur_line, 1, col, " %c %s", icon,
               u.inv[cur_it-groundsize].tname(this).c_str());
     if (u.inv.stack_at(cur_it-groundsize).size() > 1)
      wprintz(w_inv, col, " [%d]", u.inv.stack_at(cur_it-groundsize).size());
     if (u.inv[cur_it-groundsize].charges > 0)
      wprintz(w_inv, col, " (%d)", u.inv[cur_it-groundsize].charges);
     else if (u.inv[cur_it-groundsize].contents.size() == 1 &&
              u.inv[cur_it-groundsize].contents[0].charges > 0)
      wprintw(w_inv, " (%d)", u.inv[cur_it-groundsize].contents[0].charges);
    }
   }
   cur_line++;
  }
  if (start > 0)
   mvwprintw(w_inv, maxitems + 4, 0, "< Go Back");
  if (cur_it < u.inv.size() + groundsize)
   mvwprintw(w_inv, maxitems + 4, 12, "> More items");
  wrefresh(w_inv);
  ch = getch();
  if (u.has_item(ch)) {
   int index = u.inv.index_by_letter(ch);
   if (index == -1) { // Not from inventory
    bool found = false;
    for (unsigned int i = 0; i < weapon_and_armor.size() && !found; i++) {
     if (weapon_and_armor[i] == ch) {
      weapon_and_armor.erase(weapon_and_armor.begin() + i);
      found = true;
      bFirst = false;
      print_inv_statics(this, w_inv, "Compare:", weapon_and_armor);
     }
    }
    if (!found) {
     if (ch == u.weapon.invlet && u.weapon.type->id > num_items &&
         u.weapon.type->id < num_all_items) {
      //Do Bionic stuff here?!
     } else {
      if (!bFirst)
      {
       weapon_and_armor.push_back(ch);
       print_inv_statics(this, w_inv, "Compare:", weapon_and_armor);
       bFirst = true;
       cLastCh = ch;
      } else {
       bShowCompare = true;
      }
     }
    }
   } else {
    if (compare[index+groundsize] == 1)
    {
     compare[index+groundsize] = 0;
     bFirst = false;
    } else {
     if (!bFirst)
     {
      compare[index+groundsize] = 1;
      bFirst = true;
      cLastCh = ch;
     } else {
      bShowCompare = true;
     }
    }
   }
  } else if ((ch >= '1' && ch <= '9' && ch-'1' < groundsize) || (ch == '0' && groundsize == 10)) {
   //Ground Items
   int iZero = 0;
   if (ch == '0') {
    iZero = 10;
   }
   if (compare[ch-'1'+iZero] == 1)
   {
    compare[ch-'1'+iZero] = 0;
    bFirst = false;
   } else {
    if (!bFirst)
    {
     compare[ch-'1'+iZero] = 1;
     bFirst = true;
     cLastCh = ch;
    } else {
     bShowCompare = true;
    }
   }
  }
  if (bShowCompare) {
   std::vector<iteminfo> vItemLastCh, vItemCh;
   std::string sItemLastCh, sItemCh;
   if (cLastCh >= '0' && cLastCh <= '9') {
    int iZero = 0;
    if (cLastCh == '0') {
     iZero = 10;
    }

    grounditems[cLastCh-'1'+iZero].info(true, &vItemLastCh);
    sItemLastCh = grounditems[cLastCh-'1'+iZero].tname(this);
   } else {
    u.i_at(cLastCh).info(true, &vItemLastCh);
    sItemLastCh = u.i_at(cLastCh).tname(this);
   }

   if (ch >= '0' && ch <= '9') {
    int iZero = 0;
    if (ch == '0') {
     iZero = 10;
    }

    grounditems[ch-'1'+iZero].info(true, &vItemCh);
    sItemCh = grounditems[ch-'1'+iZero].tname(this);
   } else {
    u.i_at(ch).info(true, &vItemCh);
    sItemCh = u.i_at(ch).tname(this);
   }

   compare_split_screen_popup(true, sItemLastCh, vItemLastCh, vItemCh);
   compare_split_screen_popup(false, sItemCh, vItemCh, vItemLastCh);

   wclear(w_inv);
   print_inv_statics(this, w_inv, "Compare:", weapon_and_armor);
   bShowCompare = false;
  }
 } while (ch != '\n' && ch != KEY_ESCAPE && ch != ' ');
 werase(w_inv);
 delwin(w_inv);
 erase();
 refresh_all();
}<|MERGE_RESOLUTION|>--- conflicted
+++ resolved
@@ -57,12 +57,8 @@
 // Print worn items
  if (g->u.worn.size() > 0)
   mvwprintz(w_inv, 5, 45, c_magenta, "ITEMS WORN:");
-<<<<<<< HEAD
- for (int i = 0; i < g->u.worn.size(); i++) {
+ for (unsigned int i = 0; i < g->u.worn.size(); i++) {
   n_items++;
-=======
- for (unsigned int i = 0; i < g->u.worn.size(); i++) {
->>>>>>> 9ba34d3e
   bool dropping_armor = false;
   for (unsigned int j = 0; j < dropped_items.size() && !dropping_armor; j++) {
    if (dropped_items[j] == g->u.worn[i].invlet)
