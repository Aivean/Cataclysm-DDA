#include "iuse.h"
#include "game.h"
#include "mapdata.h"
#include "keypress.h"
#include "output.h"
#include "rng.h"
#include "line.h"
#include "player.h"
#include <sstream>

#define RADIO_PER_TURN 25 // how many characters per turn of radio

static void add_or_drop_item(game *g, player *p, item *it)
{
  item replacement(g->itypes[it->type->id], int(g->turn), g->nextinv);
  bool drop = false;
  int iter = 0;
  // Should this vary based on how many charges get consumed by default?
  replacement.charges = 1;
  while (p->has_item(replacement.invlet)) {
    replacement.invlet = g->nextinv;
    g->advance_nextinv();
    iter++;
  }
  if (!drop && (iter == 52 || p->volume_carried() >= p->volume_capacity()))
    drop = true;
  if (drop)
    g->m.add_item(p->posx, p->posy, replacement);
  else
    p->i_add(replacement, g);
}

/* To mark an item as "removed from inventory", set its invlet to 0
   This is useful for traps (placed on ground), inactive bots, etc
 */
void iuse::sewage(game *g, player *p, item *it, bool t)
{
 p->vomit(g);
 if (one_in(4))
  p->mutate(g);
}
void iuse::honeycomb(game *g, player *p, item *it, bool t)
{
  g->m.add_item(p->posx, p->posy, g->itypes[itm_wax],0, 2);
}
void iuse::royal_jelly(game *g, player *p, item *it, bool t)
{
// TODO: Add other diseases here; royal jelly is a cure-all!
 p->pkill += 5;
 std::string message;
 if (p->has_disease(DI_FUNGUS)) {
  message = "You feel cleansed inside!";
  p->rem_disease(DI_FUNGUS);
 }
 if (p->has_disease(DI_BLIND)) {
  message = "Your sight returns!";
  p->rem_disease(DI_BLIND);
 }
 if (p->has_disease(DI_POISON) || p->has_disease(DI_FOODPOISON) ||
     p->has_disease(DI_BADPOISON)) {
  message = "You feel much better!";
  p->rem_disease(DI_POISON);
  p->rem_disease(DI_BADPOISON);
  p->rem_disease(DI_FOODPOISON);
 }
 if (p->has_disease(DI_ASTHMA)) {
  message = "Your breathing clears up!";
  p->rem_disease(DI_ASTHMA);
 }
 if (p->has_disease(DI_COMMON_COLD) || p->has_disease(DI_FLU)) {
  message = "You feel healthier!";
  p->rem_disease(DI_COMMON_COLD);
  p->rem_disease(DI_FLU);
 }
 g->add_msg_if_player(p,message.c_str());
}

void iuse::bandage(game *g, player *p, item *it, bool t)
{
<<<<<<< HEAD
    int bonus = p->skillLevel("firstaid").level();
    hp_part healed;

    if (p->is_npc()) { // NPCs heal whichever has sustained the most damage
        int highest_damage = 0;
        for (int i = 0; i < num_hp_parts; i++) {
            int damage = p->hp_max[i] - p->hp_cur[i];
            if (i == hp_head)
                damage *= 1.5;
            if (i == hp_torso)
                damage *= 1.2;
            if (damage > highest_damage) {
                highest_damage = damage;
                healed = hp_part(i);
            }
        }
    } else { // Player--present a menu
        WINDOW* hp_window = newwin(10, 22, 8, 1);
        wborder(hp_window, LINE_XOXO, LINE_XOXO, LINE_OXOX, LINE_OXOX,
        LINE_OXXO, LINE_OOXX, LINE_XXOO, LINE_XOOX );
        mvwprintz(hp_window, 1, 1, c_ltred,  "Bandage where?");
        mvwprintz(hp_window, 2, 1, c_ltgray, "1: Head");
        mvwprintz(hp_window, 3, 1, c_ltgray, "2: Torso");
        mvwprintz(hp_window, 4, 1, c_ltgray, "3: Left Arm");
        mvwprintz(hp_window, 5, 1, c_ltgray, "4: Right Arm");
        mvwprintz(hp_window, 6, 1, c_ltgray, "5: Left Leg");
        mvwprintz(hp_window, 7, 1, c_ltgray, "6: Right Leg");
        mvwprintz(hp_window, 8, 1, c_ltgray, "7: Stop Bleeding");
        mvwprintz(hp_window, 9, 1, c_ltgray, "8: Exit");
        nc_color color;
        std::string asterisks = "";
        int current_hp;
        for (int i = 0; i < num_hp_parts; i++) {
            current_hp = p->hp_cur[i];
            int temporary_bonus = bonus;
            if (current_hp != 0) {
                switch (hp_part(i)) {
                    case hp_head: 
                        current_hp += 1;
                        temporary_bonus *=  .8;
                        break;
                    case hp_torso:
                        current_hp += 4;
                        temporary_bonus *= 1.5;
                        break;
                    default:
                        current_hp += 3;
                        break;
                }
                current_hp += temporary_bonus;
                if (current_hp > p->hp_max[i]){
                  current_hp = p->hp_max[i];
                }
                if (current_hp == p->hp_max[i]){
                  color = c_green;
                  asterisks = "***";
                } else if (current_hp > p->hp_max[i] * .8) {
                  color = c_ltgreen;
                  asterisks = "***";
                } else if (current_hp > p->hp_max[i] * .5) {
                  color = c_yellow;
                  asterisks = "** ";
                } else if (current_hp > p->hp_max[i] * .3) {
                  color = c_ltred;
                  asterisks = "** ";
                } else {
                  color = c_red;
                  asterisks = "*  ";
                }
                if (p->has_trait(PF_SELFAWARE)) {
                    if (current_hp >= 100){
                        mvwprintz(hp_window, i * 2 + 15, 0, color, "%d", current_hp);
                    } else if (current_hp >= 10) {
                        mvwprintz(hp_window, i * 2 + 16, 0, color, "%d", current_hp);
                    } else {
                        mvwprintz(hp_window, i * 2 + 17, 0, color, "%d", current_hp);
                    }
                } else {
                    mvwprintz(hp_window, i * 2 + 15, 0, color, asterisks.c_str());
                }
            } else { // curhp is 0; requires surgical attention
                mvwprintz(hp_window, i + 2, 15, c_dkgray, "---");
            }
        }
        wrefresh(hp_window);
        char ch;
        do {
            ch = getch();
            if (ch == '1'){
                healed = hp_head;
            } else if (ch == '2'){
                healed = hp_torso;
            } else if (ch == '3') {
                if (p->hp_cur[hp_arm_l] == 0) {
                    g->add_msg_if_player(p,"That arm is broken.  It needs surgical attention.");
                    add_or_drop_item(g, p, it);
                    return;
                } else {
                    healed = hp_arm_l;
                }
            } else if (ch == '4') {
                if (p->hp_cur[hp_arm_r] == 0) {
                    g->add_msg_if_player(p,"That arm is broken.  It needs surgical attention.");
                    add_or_drop_item(g, p, it);
                    return;
                } else {
                    healed = hp_arm_r;
                }
            } else if (ch == '5') {
                if (p->hp_cur[hp_leg_l] == 0) {
                    g->add_msg_if_player(p,"That leg is broken.  It needs surgical attention.");
                    add_or_drop_item(g, p, it);
                    return;
                } else {
                    healed = hp_leg_l;
                }
            } else if (ch == '6') {
                if (p->hp_cur[hp_leg_r] == 0) {
                    g->add_msg_if_player(p,"That leg is broken.  It needs surgical attention.");
                    add_or_drop_item(g, p, it);
                    return;
                } else {
                    healed = hp_leg_r;
                }
            } else if (ch == '8') {
                g->add_msg_if_player(p,"Never mind.");
                add_or_drop_item(g, p, it);
                return;
            } else if (ch == '7') {
                g->add_msg_if_player(p,"You stopped the bleeding.");
                p->rem_disease(DI_BLEED);
                return;
            }
        } while (ch < '1' || ch > '8');
        werase(hp_window);
        wrefresh(hp_window);
        delwin(hp_window);
        refresh();
=======
 int bonus = p->skillLevel("firstaid");
 hp_part healed;

 if (p->is_npc()) { // NPCs heal whichever has sustained the most damage
  int highest_damage = 0;
  for (int i = 0; i < num_hp_parts; i++) {
   int damage = p->hp_max[i] - p->hp_cur[i];
   if (i == hp_head)
    damage *= 1.5;
   if (i == hp_torso)
    damage *= 1.2;
   if (damage > highest_damage) {
    highest_damage = damage;
    healed = hp_part(i);
   }
  }
 } else { // Player--present a menu

  WINDOW* w = newwin(10, 22, 8, 1);
  wborder(w, LINE_XOXO, LINE_XOXO, LINE_OXOX, LINE_OXOX,
             LINE_OXXO, LINE_OOXX, LINE_XXOO, LINE_XOOX );
  mvwprintz(w, 1, 1, c_ltred,  "Bandage where?");
  mvwprintz(w, 2, 1, c_ltgray, "1: Head");
  mvwprintz(w, 3, 1, c_ltgray, "2: Torso");
  mvwprintz(w, 4, 1, c_ltgray, "3: Left Arm");
  mvwprintz(w, 5, 1, c_ltgray, "4: Right Arm");
  mvwprintz(w, 6, 1, c_ltgray, "5: Left Leg");
  mvwprintz(w, 7, 1, c_ltgray, "6: Right Leg");
  mvwprintz(w, 8, 1, c_ltgray, "7: Stop Bleeding");
  mvwprintz(w, 9, 1, c_ltgray, "8: Exit");
  nc_color col;
  int curhp;
  for (int i = 0; i < num_hp_parts; i++) {
   curhp = p->hp_cur[i];
   int tmpbonus = bonus;
   if (curhp != 0) {
    switch (hp_part(i)) {
     case hp_head:  curhp += 1;	tmpbonus *=  .8;	break;
     case hp_torso: curhp += 4;	tmpbonus *= 1.5;	break;
     default:       curhp += 3;				break;
    }
    curhp += tmpbonus;
    if (curhp > p->hp_max[i])
     curhp = p->hp_max[i];
    if (curhp == p->hp_max[i])
     col = c_green;
    else if (curhp > p->hp_max[i] * .8)
     col = c_ltgreen;
    else if (curhp > p->hp_max[i] * .5)
     col = c_yellow;
    else if (curhp > p->hp_max[i] * .3)
     col = c_ltred;
    else
     col = c_red;
    if (p->has_trait(PF_HPIGNORANT))
     mvwprintz(w, i + 2, 15, col, "***");
    else {
     if (curhp >= 100)
      mvwprintz(w, i + 2, 15, col, "%d", curhp);
     else if (curhp >= 10)
      mvwprintz(w, i + 2, 16, col, "%d", curhp);
     else
      mvwprintz(w, i + 2, 17, col, "%d", curhp);
>>>>>>> 148b0781
    }

    p->practice("firstaid", 8);
    int dam = 0;
    if (healed == hp_head){
        dam = 1 + bonus * .8;
    } else if (healed == hp_torso){
        dam = 4 + bonus * 1.5;
    } else {
        dam = 3 + bonus;
        p->heal(healed, dam);
    }
}

void iuse::firstaid(game *g, player *p, item *it, bool t)
{
<<<<<<< HEAD
    int bonus = p->skillLevel("firstaid").level();
    hp_part healed;

    if (p->is_npc()) { // NPCs heal whichever has sustained the most damage
        int highest_damage = 0;
        for (int i = 0; i < num_hp_parts; i++) {
            int damage = p->hp_max[i] - p->hp_cur[i];
            if (i == hp_head)
                damage *= 1.5;
            if (i == hp_torso)
                damage *= 1.2;
            if (damage > highest_damage) {
                highest_damage = damage;
                healed = hp_part(i);
            }
        }
    } else { // Player--present a menu
        WINDOW* hp_window = newwin(10, 22, 8, 1);
        wborder(hp_window, LINE_XOXO, LINE_XOXO, LINE_OXOX, LINE_OXOX,
        LINE_OXXO, LINE_OOXX, LINE_XXOO, LINE_XOOX );
        mvwprintz(hp_window, 1, 1, c_ltred,  "First Aid where?");
        mvwprintz(hp_window, 2, 1, c_ltgray, "1: Head");
        mvwprintz(hp_window, 3, 1, c_ltgray, "2: Torso");
        mvwprintz(hp_window, 4, 1, c_ltgray, "3: Left Arm");
        mvwprintz(hp_window, 5, 1, c_ltgray, "4: Right Arm");
        mvwprintz(hp_window, 6, 1, c_ltgray, "5: Left Leg");
        mvwprintz(hp_window, 7, 1, c_ltgray, "6: Right Leg");
        mvwprintz(hp_window, 8, 1, c_ltgray, "7: Clean Wound");
        mvwprintz(hp_window, 9, 1, c_ltgray, "8: Exit");
        nc_color color;
        std::string asterisks = "";
        int current_hp;
        for (int i = 0; i < num_hp_parts; i++) {
            current_hp = p->hp_cur[i];
            int temporary_bonus = bonus;
            if (current_hp != 0) {
                switch (hp_part(i)) {
                    case hp_head: 
                        current_hp += 10;
                        temporary_bonus *=  .8;
                        break;
                    case hp_torso:
                        current_hp += 18;
                        temporary_bonus *= 1.5;
                        break;
                    default:
                        current_hp += 14;
                        break;
                }
                current_hp += temporary_bonus;
                if (current_hp > p->hp_max[i]){
                  current_hp = p->hp_max[i];
                }
                if (current_hp == p->hp_max[i]){
                  color = c_green;
                  asterisks = "***";
                } else if (current_hp > p->hp_max[i] * .8) {
                  color = c_ltgreen;
                  asterisks = "***";
                } else if (current_hp > p->hp_max[i] * .5) {
                  color = c_yellow;
                  asterisks = "** ";
                } else if (current_hp > p->hp_max[i] * .3) {
                  color = c_ltred;
                  asterisks = "** ";
                } else {
                  color = c_red;
                  asterisks = "*  ";
                }
                if (p->has_trait(PF_SELFAWARE)) {
                    if (current_hp >= 100){
                        mvwprintz(hp_window, i * 2 + 15, 0, color, "%d", current_hp);
                    } else if (current_hp >= 10) {
                        mvwprintz(hp_window, i * 2 + 16, 0, color, "%d", current_hp);
                    } else {
                        mvwprintz(hp_window, i * 2 + 17, 0, color, "%d", current_hp);
                    }
                } else {
                    mvwprintz(hp_window, i * 2 + 15, 0, color, asterisks.c_str());
                }
            } else { // curhp is 0; requires surgical attention
                mvwprintz(hp_window, i + 2, 15, c_dkgray, "---");
            }
        }
        wrefresh(hp_window);
        char ch;
        do {
            ch = getch();
            if (ch == '1'){
                healed = hp_head;
            } else if (ch == '2'){
                healed = hp_torso;
            } else if (ch == '3') {
                if (p->hp_cur[hp_arm_l] == 0) {
                    g->add_msg_if_player(p,"That arm is broken.  It needs surgical attention.");
                    add_or_drop_item(g, p, it);
                    return;
                } else {
                    healed = hp_arm_l;
                }
            } else if (ch == '4') {
                if (p->hp_cur[hp_arm_r] == 0) {
                    g->add_msg_if_player(p,"That arm is broken.  It needs surgical attention.");
                    add_or_drop_item(g, p, it);
                    return;
                } else {
                    healed = hp_arm_r;
                }
            } else if (ch == '5') {
                if (p->hp_cur[hp_leg_l] == 0) {
                    g->add_msg_if_player(p,"That leg is broken.  It needs surgical attention.");
                    add_or_drop_item(g, p, it);
                    return;
                } else {
                    healed = hp_leg_l;
                }
            } else if (ch == '6') {
                if (p->hp_cur[hp_leg_r] == 0) {
                    g->add_msg_if_player(p,"That leg is broken.  It needs surgical attention.");
                    add_or_drop_item(g, p, it);
                    return;
                } else {
                    healed = hp_leg_r;
                }
            } else if (ch == '8') {
                g->add_msg_if_player(p,"Never mind.");
                add_or_drop_item(g, p, it);
                return;
            } else if (ch == '7') {
                g->add_msg_if_player(p,"You clean the bite wound.");
                p->rem_disease(DI_BITE);
                return;
            }
        } while (ch < '1' || ch > '8');
        werase(hp_window);
        wrefresh(hp_window);
        delwin(hp_window);
        refresh();
=======
 int bonus = p->skillLevel("firstaid");
 hp_part healed;

 if (p->is_npc()) { // NPCs heal whichever has sustained the most damage
  int highest_damage = 0;
  for (int i = 0; i < num_hp_parts; i++) {
   int damage = p->hp_max[i] - p->hp_cur[i];
   if (i == hp_head)
    damage *= 1.5;
   if (i == hp_torso)
    damage *= 1.2;
   if (damage > highest_damage) {
    highest_damage = damage;
    healed = hp_part(i);
   }
  }
 } else { // Player--present a menu

  WINDOW* w = newwin(11, 22, 8, 1);
  wborder(w, LINE_XOXO, LINE_XOXO, LINE_OXOX, LINE_OXOX,
             LINE_OXXO, LINE_OOXX, LINE_XXOO, LINE_XOOX );
  mvwprintz(w, 1, 1, c_ltred,  "First Aid where?");
  mvwprintz(w, 2, 1, c_ltgray, "1: Head");
  mvwprintz(w, 3, 1, c_ltgray, "2: Torso");
  mvwprintz(w, 4, 1, c_ltgray, "3: Left Arm");
  mvwprintz(w, 5, 1, c_ltgray, "4: Right Arm");
  mvwprintz(w, 6, 1, c_ltgray, "5: Left Leg");
  mvwprintz(w, 7, 1, c_ltgray, "6: Right Leg");
  mvwprintz(w, 8, 1, c_ltgray, "7: Clean Wound");
  mvwprintz(w, 9, 1, c_ltgray, "8: Exit");
  nc_color col;
  int curhp;
  for (int i = 0; i < num_hp_parts; i++) {
   curhp = p->hp_cur[i];
   int tmpbonus = bonus;
   if (curhp != 0) {
    switch (hp_part(i)) {
     case hp_head:  curhp += 10; tmpbonus *=  .8;	break;
     case hp_torso: curhp += 18; tmpbonus *= 1.5;	break;
     default:       curhp += 14;			break;
>>>>>>> 148b0781
    }

    p->practice("firstaid", 8);
    int dam = 0;
    if (healed == hp_head){
        dam = 10 + bonus * .8;
    } else if (healed == hp_torso){
        dam = 18 + bonus * 1.5;
    } else {
        dam = 14 + bonus;
        p->heal(healed, dam);
    }
}

// Aspirin
void iuse::pkill_1(game *g, player *p, item *it, bool t)
{
 g->add_msg_if_player(p,"You take some %s.", it->tname().c_str());

 if (!p->has_disease(DI_PKILL1))
  p->add_disease(DI_PKILL1, 120, g);
 else {
  for (int i = 0; i < p->illness.size(); i++) {
   if (p->illness[i].type == DI_PKILL1) {
    p->illness[i].duration = 120;
    i = p->illness.size();
   }
  }
 }
}

// Codeine
void iuse::pkill_2(game *g, player *p, item *it, bool t)
{
 g->add_msg_if_player(p,"You take some %s.", it->tname().c_str());

 p->add_disease(DI_PKILL2, 180, g);
}

void iuse::pkill_3(game *g, player *p, item *it, bool t)
{
 g->add_msg_if_player(p,"You take some %s.", it->tname().c_str());

 p->add_disease(DI_PKILL3, 20, g);
 p->add_disease(DI_PKILL2, 200, g);
}

void iuse::pkill_4(game *g, player *p, item *it, bool t)
{
 g->add_msg_if_player(p,"You shoot up.");

 p->add_disease(DI_PKILL3, 80, g);
 p->add_disease(DI_PKILL2, 200, g);
}

void iuse::pkill_l(game *g, player *p, item *it, bool t)
{
 g->add_msg_if_player(p,"You take some %s.", it->tname().c_str());

 p->add_disease(DI_PKILL_L, rng(12, 18) * 300, g);
}

void iuse::xanax(game *g, player *p, item *it, bool t)
{
 g->add_msg_if_player(p,"You take some %s.", it->tname().c_str());

 if (!p->has_disease(DI_TOOK_XANAX))
  p->add_disease(DI_TOOK_XANAX, 900, g);
 else
  p->add_disease(DI_TOOK_XANAX, 200, g);
}

void iuse::caff(game *g, player *p, item *it, bool t)
{
 it_comest *food = dynamic_cast<it_comest*> (it->type);
 p->fatigue -= food->stim * 3;
}

void iuse::alcohol(game *g, player *p, item *it, bool t)
{
 int duration = 680 - (10 * p->str_max); // Weaker characters are cheap drunks
 if (p->has_trait(PF_LIGHTWEIGHT))
  duration += 300;
 p->pkill += 8;
 p->add_disease(DI_DRUNK, duration, g);
}

void iuse::cig(game *g, player *p, item *it, bool t)
{
 if (it->type->id == itm_cig)
  g->add_msg_if_player(p,"You light a cigarette and smoke it.");
 else //cigar
  g->add_msg_if_player(p,"You take a few puffs from your cigar.");
 p->add_disease(DI_CIG, 200, g);
 for (int i = 0; i < p->illness.size(); i++) {
  if (p->illness[i].type == DI_CIG && p->illness[i].duration > 600 &&
      !p->is_npc())
   g->add_msg_if_player(p,"Ugh, too much smoke... you feel gross.");
 }
}

void iuse::antibiotic(game *g, player *p, item *it, bool t)
{
if (p->has_disease(DI_INFECTED)){
  g->add_msg_if_player(p,"You took some antibiotics.");
  p->rem_disease(DI_INFECTED);
  p->add_disease(DI_RECOVER, 1200, g);
  }
   else {
 g->add_msg_if_player(p,"You took some antibiotics.");
 }

}

void iuse::weed(game *g, player *p, item *it, bool t)
{
 g->add_msg_if_player(p,"Good stuff, man!");

 int duration = 60;
 if (p->has_trait(PF_LIGHTWEIGHT))
  duration = 90;
 p->hunger += 8;
 if (p->pkill < 15)
  p->pkill += 5;
 p->add_disease(DI_HIGH, duration, g);
}

void iuse::coke(game *g, player *p, item *it, bool t)
{
 g->add_msg_if_player(p,"You snort a bump.");

 int duration = 21 - p->str_cur;
 if (p->has_trait(PF_LIGHTWEIGHT))
  duration += 20;
 p->hunger -= 8;
 p->add_disease(DI_HIGH, duration, g);
}

void iuse::crack(game *g, player *p, item *it, bool t)
{
  g->add_msg_if_player(p,"You smoke some rocks.");
 p->use_charges(itm_lighter, 1);
 int duration = 10;
 if (p->has_trait(PF_LIGHTWEIGHT))
  duration += 10;
 p->hunger -= 8;
 p->add_disease(DI_HIGH, duration, g);
}

void iuse::grack(game *g, player *p, item *it, bool t)
{
  g->add_msg_if_player(p,"You smoke some Grack Cocaine, time seems to stop.");
 p->use_charges(itm_lighter, 1);
 int duration = 1000;
 if (p->has_trait(PF_LIGHTWEIGHT))
  duration += 10;
 p->hunger -= 8;
 p->add_disease(DI_GRACK, duration, g);
}


void iuse::meth(game *g, player *p, item *it, bool t)
{
 int duration = 10 * (40 - p->str_cur);
 if (p->has_amount(itm_apparatus, 1)) {
  p->use_charges(itm_lighter, 1);
  g->add_msg_if_player(p,"You smoke some crystals.");
  duration *= 1.5;
 } else
  g->add_msg_if_player(p,"You snort some crystals.");
 if (!p->has_disease(DI_METH))
  duration += 600;
 int hungerpen = (p->str_cur < 10 ? 20 : 30 - p->str_cur);
 p->hunger -= hungerpen;
 p->add_disease(DI_METH, duration, g);
}

void iuse::poison(game *g, player *p, item *it, bool t)
{
 p->add_disease(DI_POISON, 600, g);
 p->add_disease(DI_FOODPOISON, 1800, g);
}

void iuse::hallu(game *g, player *p, item *it, bool t)
{
 p->add_disease(DI_HALLU, 2400, g);
}

void iuse::thorazine(game *g, player *p, item *it, bool t)
{
 p->fatigue += 15;
 p->rem_disease(DI_HALLU);
 p->rem_disease(DI_VISUALS);
 p->rem_disease(DI_HIGH);
 if (!p->has_disease(DI_DERMATIK))
  p->rem_disease(DI_FORMICATION);
 g->add_msg_if_player(p,"You feel somewhat sedated.");
}

void iuse::prozac(game *g, player *p, item *it, bool t)
{
 if (!p->has_disease(DI_TOOK_PROZAC) && p->morale_level() < 0)
  p->add_disease(DI_TOOK_PROZAC, 7200, g);
 else
  p->stim += 3;
}

void iuse::sleep(game *g, player *p, item *it, bool t)
{
 p->fatigue += 40;
 g->add_msg_if_player(p,"You feel very sleepy...");
}

void iuse::iodine(game *g, player *p, item *it, bool t)
{
 p->add_disease(DI_IODINE, 1200, g);
 g->add_msg_if_player(p,"You take an iodine tablet.");
}

void iuse::flumed(game *g, player *p, item *it, bool t)
{
 p->add_disease(DI_TOOK_FLUMED, 6000, g);
 g->add_msg_if_player(p,"You take some %s", it->tname().c_str());
}

void iuse::flusleep(game *g, player *p, item *it, bool t)
{
 p->add_disease(DI_TOOK_FLUMED, 7200, g);
 p->fatigue += 30;
 g->add_msg_if_player(p,"You feel very sleepy...");
}

void iuse::inhaler(game *g, player *p, item *it, bool t)
{
 p->rem_disease(DI_ASTHMA);
 g->add_msg_if_player(p,"You take a puff from your inhaler.");
}

void iuse::blech(game *g, player *p, item *it, bool t)
{
// TODO: Add more effects?
 g->add_msg_if_player(p,"Blech, that burns your throat!");
 p->vomit(g);
}

void iuse::mutagen(game *g, player *p, item *it, bool t)
{
 if (!one_in(3))
  p->mutate(g);
}

void iuse::mutagen_3(game *g, player *p, item *it, bool t)
{
 p->mutate(g);
 if (!one_in(3))
  p->mutate(g);
 if (one_in(2))
  p->mutate(g);
}

void iuse::purifier(game *g, player *p, item *it, bool t)
{
 std::vector<int> valid;	// Which flags the player has
 for (int i = 1; i < PF_MAX2; i++) {
  if (p->has_trait(pl_flag(i)) && p->has_mutation(pl_flag(i)))
   valid.push_back(i);
 }
 if (valid.size() == 0) {
  g->add_msg_if_player(p,"You feel cleansed.");
  return;
 }
 int num_cured = rng(1, valid.size());
 if (num_cured > 4)
  num_cured = 4;
 for (int i = 0; i < num_cured && valid.size() > 0; i++) {
  int index = rng(0, valid.size() - 1);
  p->remove_mutation(g, pl_flag(valid[index]) );
  valid.erase(valid.begin() + index);
 }
}

void iuse::marloss(game *g, player *p, item *it, bool t)
{
 if (p->is_npc())
  return;
// If we have the marloss in our veins, we are a "breeder" and will spread
// alien lifeforms.
 if (p->has_trait(PF_MARLOSS)) {
  g->add_msg_if_player(p,"As you eat the berry, you have a near-religious experience, feeling at one with your surroundings...");
  p->add_morale(MORALE_MARLOSS, 100, 1000);
  p->hunger = -100;
  monster goo(g->mtypes[mon_blob]);
  goo.friendly = -1;
  int goo_spawned = 0;
  for (int x = p->posx - 4; x <= p->posx + 4; x++) {
   for (int y = p->posy - 4; y <= p->posy + 4; y++) {
    if (rng(0, 10) > trig_dist(x, y, p->posx, p->posy) &&
        rng(0, 10) > trig_dist(x, y, p->posx, p->posy)   )
     g->m.marlossify(x, y);
    if (one_in(10 + 5 * trig_dist(x, y, p->posx, p->posy)) &&
        (goo_spawned == 0 || one_in(goo_spawned * 2))) {
     goo.spawn(x, y);
     g->z.push_back(goo);
     goo_spawned++;
    }
   }
  }
  return;
 }
/* If we're not already carriers of Marloss, roll for a random effect:
 * 1 - Mutate
 * 2 - Mutate
 * 3 - Mutate
 * 4 - Purify
 * 5 - Purify
 * 6 - Cleanse radiation + Purify
 * 7 - Fully satiate
 * 8 - Vomit
 * 9 - Give Marloss mutation
 */
 int effect = rng(1, 9);
 if (effect <= 3) {
  g->add_msg_if_player(p,"This berry tastes extremely strange!");
  p->mutate(g);
 } else if (effect <= 6) { // Radiation cleanse is below
  g->add_msg_if_player(p,"This berry makes you feel better all over.");
  p->pkill += 30;
  this->purifier(g, p, it, t);
 } else if (effect == 7) {
  g->add_msg_if_player(p,"This berry is delicious, and very filling!");
  p->hunger = -100;
 } else if (effect == 8) {
  g->add_msg_if_player(p,"You take one bite, and immediately vomit!");
  p->vomit(g);
 } else if (!p->has_trait(PF_MARLOSS)) {
  g->add_msg_if_player(p,"You feel a strange warmth spreading throughout your body...");
  p->toggle_trait(PF_MARLOSS);
 }
 if (effect == 6)
  p->radiation = 0;
}

void iuse::dogfood(game *g, player *p, item *it, bool t)
{
 int dirx, diry;
 g->draw();
 mvprintw(0, 0, "Which direction?");
 get_direction(g, dirx, diry, input());
 if (dirx == -2) {
  g->add_msg_if_player(p,"Invalid direction.");
  return;
 }
 p->moves -= 15;
 dirx += p->posx;
 diry += p->posy;
 int mon_dex = g->mon_at(dirx,diry);
 if (mon_dex != -1) {
  if (g->z[mon_dex].type->id == mon_dog) {
   g->add_msg_if_player(p,"The dog seems to like you!");
   g->z[mon_dex].friendly = -1;
  } else
   g->add_msg_if_player(p,"The %s seems quit unimpressed!",g->z[mon_dex].type->name.c_str());
 } else
  g->add_msg_if_player(p,"You spill the dogfood all over the ground.");

}



// TOOLS below this point!

void iuse::lighter(game *g, player *p, item *it, bool t)
{
 int dirx, diry;
 g->draw();
 mvprintw(0, 0, "Light where?");
 get_direction(g, dirx, diry, input());
 if (dirx == -2) {
  g->add_msg_if_player(p,"Invalid direction.");
  it->charges++;
  return;
 }
 if (dirx == 0 && diry == 0) {
  g->add_msg_if_player(p, "You would set yourself on fire.");
  g->add_msg_if_player(p, "But you're already smokin' hot.");
  it->charges++;
  return;
 }
 p->moves -= 15;
 dirx += p->posx;
 diry += p->posy;
 if (g->m.flammable_items_at(dirx, diry)) {
  if (g->m.add_field(g, dirx, diry, fd_fire, 1))
   g->m.field_at(dirx, diry).age = 30;
 } else {
  g->add_msg_if_player(p,"There's nothing to light there.");
  it->charges++;
 }
}

void iuse::sew(game *g, player *p, item *it, bool t)
{
 char ch = g->inv_type("Repair what?", IC_ARMOR);
 item* fix = &(p->i_at(ch));
 if (fix == NULL || fix->is_null()) {
  g->add_msg_if_player(p,"You do not have that item!");
  it->charges++;
  return;
 }
 if (!fix->is_armor()) {
  g->add_msg_if_player(p,"That isn't clothing!");
  it->charges++;
  return;
 }
 if (!fix->made_of(COTTON) && !fix->made_of(WOOL)) {
  g->add_msg_if_player(p,"Your %s is not made of cotton or wool.", fix->tname().c_str());
  it->charges++;
  return;
 }
 if (fix->damage < 0) {
  g->add_msg_if_player(p,"Your %s is already enhanced.", fix->tname().c_str());
  it->charges++;
  return;
 } else if (fix->damage == 0) {
  p->moves -= 500;
  p->practice("tailor", 10);
  int rn = dice(4, 2 + p->skillLevel("tailor"));
  if (p->dex_cur < 8 && one_in(p->dex_cur))
   rn -= rng(2, 6);
  if (p->dex_cur >= 16 || (p->dex_cur > 8 && one_in(16 - p->dex_cur)))
   rn += rng(2, 6);
  if (p->dex_cur > 16)
   rn += rng(0, p->dex_cur - 16);
  if (rn <= 4) {
   g->add_msg_if_player(p,"You damage your %s!", fix->tname().c_str());
   fix->damage++;
  } else if (rn >= 12) {
   g->add_msg_if_player(p,"You make your %s extra-sturdy.", fix->tname().c_str());
   fix->damage--;
  } else
   g->add_msg_if_player(p,"You practice your sewing.");
 } else {
  p->moves -= 500;
  p->practice("tailor", 8);
  int rn = dice(4, 2 + p->skillLevel("tailor"));
  rn -= rng(fix->damage, fix->damage * 2);
  if (p->dex_cur < 8 && one_in(p->dex_cur))
   rn -= rng(2, 6);
  if (p->dex_cur >= 8 && (p->dex_cur >= 16 || one_in(16 - p->dex_cur)))
   rn += rng(2, 6);
  if (p->dex_cur > 16)
   rn += rng(0, p->dex_cur - 16);

  if (rn <= 4) {
   g->add_msg_if_player(p,"You damage your %s further!", fix->tname().c_str());
   fix->damage++;
   if (fix->damage >= 5) {
    g->add_msg_if_player(p,"You destroy it!");
    p->i_rem(ch);
   }
  } else if (rn <= 6) {
   g->add_msg_if_player(p,"You don't repair your %s, but you waste lots of thread.",
              fix->tname().c_str());
   int waste = rng(1, 8);
   if (waste > it->charges)
    it->charges = 0;
   else
    it->charges -= waste;
  } else if (rn <= 8) {
   g->add_msg_if_player(p,"You repair your %s, but waste lots of thread.",
              fix->tname().c_str());
   fix->damage--;
   int waste = rng(1, 8);
   if (waste > it->charges)
    it->charges = 0;
   else
    it->charges -= waste;
  } else if (rn <= 16) {
   g->add_msg_if_player(p,"You repair your %s!", fix->tname().c_str());
   fix->damage--;
  } else {
   g->add_msg_if_player(p,"You repair your %s completely!", fix->tname().c_str());
   fix->damage = 0;
  }
 }
}

void iuse::scissors(game *g, player *p, item *it, bool t)
{
 char ch = g->inv("Chop up what?");
 item* cut = &(p->i_at(ch));
 if (cut->type->id == 0) {
  g->add_msg_if_player(p,"You do not have that item!");
  return;
 }
 if (cut->type->id == itm_rag) {
  g->add_msg_if_player(p,"There's no point in cutting a rag.");
  return;
 }
 if (cut->made_of(COTTON)) {
 p->moves -= 25 * cut->volume();
 int count = cut->volume();
 if (p->skillLevel("tailor") == 0)
  count = rng(0, count);
 else if (p->skillLevel("tailor") == 1 && count >= 2)
  count -= rng(0, 2);
 if (dice(3, 3) > p->dex_cur)
  count -= rng(1, 3);

 if (count <= 0) {
  g->add_msg_if_player(p,"You clumsily cut the %s into useless ribbons.",
             cut->tname().c_str());
  p->i_rem(ch);
  return;
 }
 g->add_msg_if_player(p,"You slice the %s into %d rag%s.", cut->tname().c_str(), count,
            (count == 1 ? "" : "s"));
 item rag(g->itypes[itm_rag], int(g->turn), g->nextinv);
 p->i_rem(ch);
 bool drop = false;
 for (int i = 0; i < count; i++) {
  int iter = 0;
  while (p->has_item(rag.invlet) && iter < 52) {
   rag.invlet = g->nextinv;
   g->advance_nextinv();
   iter++;
  }
  if (!drop && (iter == 52 || p->volume_carried() >= p->volume_capacity()))
   drop = true;
  if (drop)
   g->m.add_item(p->posx, p->posy, rag);
  else
   p->i_add(rag, g);
  }
  return;
 }
 if (cut->made_of(LEATHER)) {
 p->moves -= 25 * cut->volume();
 int count = cut->volume();
 if (p->skillLevel("tailor") == 0)
  count = rng(0, count);
 else if (p->skillLevel("tailor") == 1 && count >= 2)
  count -= rng(0, 2);
 if (dice(3, 3) > p->dex_cur)
  count -= rng(1, 3);

 if (count <= 0) {
  g->add_msg_if_player(p,"You clumsily cut the %s into useless scraps.",
             cut->tname().c_str());
  p->i_rem(ch);
  return;
 }
 g->add_msg_if_player(p,"You slice the %s into %d piece%s of leather.", cut->tname().c_str(), count,
            (count == 1 ? "" : "s"));
 item rag(g->itypes[itm_leather], int(g->turn), g->nextinv);
 p->i_rem(ch);
 bool drop = false;
 for (int i = 0; i < count; i++) {
  int iter = 0;
  while (p->has_item(rag.invlet) && iter < 52) {
   rag.invlet = g->nextinv;
   g->advance_nextinv();
   iter++;
  }
  if (!drop && (iter == 52 || p->volume_carried() >= p->volume_capacity()))
   drop = true;
  if (drop)
   g->m.add_item(p->posx, p->posy, rag);
  else
   p->i_add(rag, g);
  }
 }
}

void iuse::extinguisher(game *g, player *p, item *it, bool t)
{
 g->draw();
 mvprintz(0, 0, c_red, "Pick a direction to spray:");
 int dirx, diry;
 get_direction(g, dirx, diry, input());
 if (dirx == -2) {
  g->add_msg_if_player(p,"Invalid direction!");
  it->charges++;
  return;
 }
 p->moves -= 140;
 int x = dirx + p->posx;
 int y = diry + p->posy;
 if (g->m.field_at(x, y).type == fd_fire) {
  g->m.field_at(x, y).density -= rng(2, 3);
  if (g->m.field_at(x, y).density <= 0) {
   g->m.field_at(x, y).density = 1;
   g->m.remove_field(x, y);
  }
 }
 int mondex = g->mon_at(x, y);
 if (mondex != -1) {
  int linet;
  g->z[mondex].moves -= 150;
  if (g->u_see(&(g->z[mondex]), linet))
   g->add_msg_if_player(p,"The %s is sprayed!", g->z[mondex].name().c_str());
  if (g->z[mondex].made_of(LIQUID)) {
   if (g->u_see(&(g->z[mondex]), linet))
    g->add_msg_if_player(p,"The %s is frozen!", g->z[mondex].name().c_str());
   if (g->z[mondex].hurt(rng(20, 60)))
    g->kill_mon(mondex, (p == &(g->u)));
   else
    g->z[mondex].speed /= 2;
  }
 }
 if (g->m.move_cost(x, y) != 0) {
  x += dirx;
  y += diry;
  if (g->m.field_at(x, y).type == fd_fire) {
   g->m.field_at(x, y).density -= rng(0, 1) + rng(0, 1);
   if (g->m.field_at(x, y).density <= 0) {
    g->m.field_at(x, y).density = 1;
    g->m.remove_field(x, y);
   }
  }
 }
}

void iuse::hammer(game *g, player *p, item *it, bool t)
{
 g->draw();
 mvprintz(0, 0, c_red, "Pick a direction in which to pry:");
 int dirx, diry;
 get_direction(g, dirx, diry, input());
 if (dirx == -2) {
  g->add_msg_if_player(p,"Invalid direction!");
  return;
 }
 if (dirx == 0 && diry == 0) {
  g->add_msg_if_player(p, "You try to hit yourself with the hammer.");
  g->add_msg_if_player(p, "But you can't touch this.");
  return;
 }
 dirx += p->posx;
 diry += p->posy;
 int nails = 0, boards = 0;
 ter_id newter;
 switch (g->m.ter(dirx, diry)) {
 case t_window_boarded:
  nails =  8;
  boards = 3;
  newter = t_window_empty;
  break;
 case t_door_boarded:
  nails = 12;
  boards = 3;
  newter = t_door_b;
  break;
 default:
  g->add_msg_if_player(p,"Hammers can only remove boards from windows and doors.");
  g->add_msg_if_player(p,"To board up a window or door, press *");
  return;
 }
 p->moves -= 500;
 g->m.add_item(p->posx, p->posy, g->itypes[itm_nail], 0, nails);
 g->m.add_item(p->posx, p->posy, g->itypes[itm_2x4], 0, boards);
 g->m.ter(dirx, diry) = newter;
}

void iuse::light_off(game *g, player *p, item *it, bool t)
{
 if (it->charges == 0)
  g->add_msg_if_player(p,"The flashlight's batteries are dead.");
 else {
  g->add_msg_if_player(p,"You turn the flashlight on.");
  it->make(g->itypes[itm_flashlight_on]);
  it->active = true;
  it->charges --;
 }
}

void iuse::light_on(game *g, player *p, item *it, bool t)
{
 if (t) {	// Normal use
// Do nothing... player::active_light and the lightmap::generate deal with this
 } else {	// Turning it off
  g->add_msg_if_player(p,"The flashlight flicks off.");
  it->make(g->itypes[itm_flashlight]);
  it->active = false;
 }
}

void iuse::water_purifier(game *g, player *p, item *it, bool t)
{
  it->charges++;
 char ch = g->inv_type("Purify what?", IC_COMESTIBLE);
 if (!p->has_item(ch)) {
  g->add_msg_if_player(p,"You do not have that item!");
  return;
 }
 if (p->i_at(ch).contents.size() == 0) {
  g->add_msg_if_player(p,"You can only purify water.");
  return;
 }
 item *pure = &(p->i_at(ch).contents[0]);
 if (pure->type->id != itm_water && pure->type->id != itm_salt_water) {
  g->add_msg_if_player(p,"You can only purify water.");
  return;
 }
 if (pure->charges > it->charges)
 {
  g->add_msg_if_player(p,"You don't have enough battery power to purify all the water.");
  return;
 }
 it->charges -= pure->charges;
 p->moves -= 150;
 pure->make(g->itypes[itm_water_clean]);
 pure->poison = 0;
}

void iuse::two_way_radio(game *g, player *p, item *it, bool t)
{
 WINDOW* w = newwin(6, 36, 9, 5);
 wborder(w, LINE_XOXO, LINE_XOXO, LINE_OXOX, LINE_OXOX,
            LINE_OXXO, LINE_OOXX, LINE_XXOO, LINE_XOOX );
// TODO: More options here.  Thoughts...
//       > Respond to the SOS of an NPC
//       > Report something to a faction
//       > Call another player
 mvwprintz(w, 1, 1, c_white, "1: Radio a faction for help...");
 mvwprintz(w, 2, 1, c_white, "2: Call Acquaitance...");
 mvwprintz(w, 3, 1, c_white, "3: General S.O.S.");
 mvwprintz(w, 4, 1, c_white, "0: Cancel");
 wrefresh(w);
 char ch = getch();
 if (ch == '1') {
  p->moves -= 300;
  faction* fac = g->list_factions("Call for help...");
  if (fac == NULL) {
   it->charges++;
   return;
  }
  int bonus = 0;
  if (fac->goal == FACGOAL_CIVILIZATION)
   bonus += 2;
  if (fac->has_job(FACJOB_MERCENARIES))
   bonus += 4;
  if (fac->has_job(FACJOB_DOCTORS))
   bonus += 2;
  if (fac->has_value(FACVAL_CHARITABLE))
   bonus += 3;
  if (fac->has_value(FACVAL_LONERS))
   bonus -= 3;
  if (fac->has_value(FACVAL_TREACHERY))
   bonus -= rng(0, 8);
  bonus += fac->respects_u + 3 * fac->likes_u;
  if (bonus >= 25) {
   popup("They reply, \"Help is on the way!\"");
   g->add_event(EVENT_HELP, int(g->turn) + fac->response_time(g), fac->id, -1, -1);
   fac->respects_u -= rng(0, 8);
   fac->likes_u -= rng(3, 5);
  } else if (bonus >= -5) {
   popup("They reply, \"Sorry, you're on your own!\"");
   fac->respects_u -= rng(0, 5);
  } else {
   popup("They reply, \"Hah!  We hope you die!\"");
   fac->respects_u -= rng(1, 8);
  }

 } else if (ch == '2') {	// Call Acquaitance
// TODO: Implement me!
 } else if (ch == '3') {	// General S.O.S.
  p->moves -= 150;
  std::vector<npc*> in_range;
  for (int i = 0; i < g->cur_om.npcs.size(); i++) {
   if (g->cur_om.npcs[i].op_of_u.value >= 4 &&
       rl_dist(g->levx, g->levy, g->cur_om.npcs[i].mapx,
                                   g->cur_om.npcs[i].mapy) <= 30)
    in_range.push_back(&(g->cur_om.npcs[i]));
  }
  if (in_range.size() > 0) {
   npc* coming = in_range[rng(0, in_range.size() - 1)];
   popup("A reply!  %s says, \"I'm on my way; give me %d minutes!\"",
         coming->name.c_str(), coming->minutes_to_u(g));
   coming->mission = NPC_MISSION_RESCUE_U;
  } else
   popup("No-one seems to reply...");
 } else
  it->charges++;	// Canceled the call, get our charge back
 werase(w);
 wrefresh(w);
 delwin(w);
 refresh();
}

void iuse::radio_off(game *g, player *p, item *it, bool t)
{
 if (it->charges == 0)
  g->add_msg_if_player(p,"It's dead.");
 else {
  g->add_msg_if_player(p,"You turn the radio on.");
  it->make(g->itypes[itm_radio_on]);
  it->active = true;
 }
}

void iuse::radio_on(game *g, player *p, item *it, bool t)
{
 if (t) {	// Normal use
  int best_signal = 0;
  std::string message = "Radio: Kssssssssssssh.";
  for (int k = 0; k < g->cur_om.radios.size(); k++) {
   int signal = g->cur_om.radios[k].strength -
                rl_dist(g->cur_om.radios[k].x, g->cur_om.radios[k].y,
                          g->levx, g->levy);
   if (signal > best_signal) {
    best_signal = signal;
    message = g->cur_om.radios[k].message;
   }
  }
  if (best_signal > 0) {
   for (int j = 0; j < message.length(); j++) {
    if (dice(10, 100) > dice(10, best_signal * 3)) {
     if (!one_in(10))
      message[j] = '#';
     else
      message[j] = char(rng('a', 'z'));
    }
   }

   std::vector<std::string> segments;
   while (message.length() > RADIO_PER_TURN) {
    int spot = message.find_last_of(' ', RADIO_PER_TURN);
    if (spot == std::string::npos)
     spot = RADIO_PER_TURN;
    segments.push_back( message.substr(0, spot) );
    message = message.substr(spot + 1);
   }
   segments.push_back(message);
   int index = g->turn % (segments.size());
   std::stringstream messtream;
   messtream << "radio: " << segments[index];
   message = messtream.str();
  }
  point p = g->find_item(it);
  g->sound(p.x, p.y, 6, message.c_str());
 } else {	// Turning it off
  g->add_msg_if_player(p,"The radio dies.");
  it->make(g->itypes[itm_radio]);
  it->active = false;
 }
}

void iuse::picklock(game *g, player *p, item *it, bool t)
{
 int dirx, diry;
 g->draw();
 mvprintw(0, 0, "Pick which lock?");
 get_direction(g, dirx, diry, input());
 if (dirx == -2) {
  g->add_msg_if_player(p,"Invalid direction.");
  return;
 } else if (dirx == 0 && diry == 0) {
  g->add_msg_if_player(p, "You pick your nose and your sinuses swing open.");
  return;
 }
 dirx += p->posx;
 diry += p->posy;
 ter_id type = g->m.ter(dirx, diry);
 int npcdex = g->npc_at(dirx, diry);
 if (npcdex != -1) {
  g->add_msg_if_player(p, "You can pick your friends, and you can");
  g->add_msg_if_player(p, "pick your nose, but you can't pick");
  g->add_msg_if_player(p, "your friend's nose");
  return;
 }

 const char *door_name;
 ter_id new_type;
 if (type == t_chaingate_l) {
   door_name = "gate";
   new_type = t_chaingate_c;
 } else if (type == t_door_locked || type == t_door_locked_alarm) {
   door_name = "door";
   new_type = t_door_c;
 } else {
  g->add_msg("That cannot be picked.");
  return;
 }

 p->practice("mechanics", 1);
 p->moves -= 500 - (p->dex_cur + p->skillLevel("mechanics").level()) * 5;
 if (dice(4, 6) < dice(2, p->skillLevel("mechanics").level()) + dice(2, p->dex_cur) - it->damage / 2) {
  p->practice("mechanics", 1);
  g->add_msg_if_player(p,"With a satisfying click, the lock on the %s opens.", door_name);
  g->m.ter(dirx, diry) = new_type;
 } else if (dice(4, 4) < dice(2, p->skillLevel("mechanics").level()) +
                         dice(2, p->dex_cur) - it->damage / 2 && it->damage < 100) {
  it->damage++;

  std::string sStatus = "damage";
  if (it->damage >= 5) {
   sStatus = "destroy";
   p->i_rem(it->invlet);
  }

  g->add_msg_if_player(p,("The lock stumps your efforts to pick it, and you " + sStatus + " your tool.").c_str());
 } else {
  g->add_msg_if_player(p,"The lock stumps your efforts to pick it.");
 }
 if ( type == t_door_locked_alarm &&
      dice(4, 7) <  dice(2, p->skillLevel("mechanics").level()) +
      dice(2, p->dex_cur) - it->damage / 2 && it->damage < 100) {
  g->sound(p->posx, p->posy, 30, "An alarm sounds!");
  if (!g->event_queued(EVENT_WANTED)) {
   g->add_event(EVENT_WANTED, int(g->turn) + 300, 0, g->levx, g->levy);
  }
 }
}
void iuse::crowbar(game *g, player *p, item *it, bool t)
{
 int dirx, diry;
 g->draw();
 mvprintw(0, 0, "Pry where?");
 get_direction(g, dirx, diry, input());
 if (dirx == -2) {
  g->add_msg_if_player(p,"Invalid direction.");
  return;
 }
if (dirx == 0 && diry == 0) {
   g->add_msg_if_player(p, "You attempt to pry open your wallet");
   g->add_msg_if_player(p, "but alas. You are just too miserly.");
   return;
 }
 dirx += p->posx;
 diry += p->posy;
 ter_id type = g->m.ter(dirx, diry);
 const char *door_name;
 const char *action_name;
 ter_id new_type;
 bool noisy;
 int difficulty;

 if (type == t_door_c || type == t_door_locked || type == t_door_locked_alarm) {
   door_name = "door";
   action_name = "pry open";
   new_type = t_door_o;
   noisy = true;
   difficulty = 6;
 } else if (type == t_manhole_cover) {
   door_name = "manhole cover";
   action_name = "lift";
   new_type = t_manhole;
   noisy = false;
   difficulty = 12;
 } else if (g->m.ter(dirx, diry) == t_crate_c) {
   door_name = "crate";
   action_name = "pop open";
   new_type = t_crate_o;
   noisy = true;
   difficulty = 6;
 } else {
  int nails = 0, boards = 0;
  ter_id newter;
  switch (g->m.ter(dirx, diry)) {
  case t_window_boarded:
   nails =  8;
   boards = 3;
   newter = t_window_empty;
   break;
  case t_door_boarded:
   nails = 12;
   boards = 3;
   newter = t_door_b;
   break;
  case t_fence_h:
   nails = 6;
   boards = 3;
   newter = t_fence_post;
   break;
  case t_fence_v:
   nails = 6;
   boards = 3;
   newter = t_fence_post;
   break;
  default:
   g->add_msg_if_player(p,"There's nothing to pry there.");
   return;
  }
  if(p->skillLevel("carpentry").level() < 1)
   p->practice("carpentry", 1);
  p->moves -= 500;
  g->m.add_item(p->posx, p->posy, g->itypes[itm_nail], 0, nails);
  g->m.add_item(p->posx, p->posy, g->itypes[itm_2x4], 0, boards);
  g->m.ter(dirx, diry) = newter;
  return;
 }

 p->practice("mechanics", 1);
 p->moves -= (difficulty * 25) - ((p->str_cur + p->skillLevel("mechanics").level()) * 5);
 if (dice(4, difficulty) < dice(2, p->skillLevel("mechanics").level()) + dice(2, p->str_cur)) {
  p->practice("mechanics", 1);
  g->add_msg_if_player(p,"You %s the %s.", action_name, door_name);
  g->m.ter(dirx, diry) = new_type;
  if (noisy)
   g->sound(dirx, diry, 8, "crunch!");
  if ( type == t_door_locked_alarm ) {
   g->sound(p->posx, p->posy, 30, "An alarm sounds!");
   if (!g->event_queued(EVENT_WANTED)) {
    g->add_event(EVENT_WANTED, int(g->turn) + 300, 0, g->levx, g->levy);
   }
  }
 } else {
  g->add_msg_if_player(p,"You pry, but cannot %s the %s.", action_name, door_name);
 }
}

void iuse::makemound(game *g, player *p, item *it, bool t)
{
 if (g->m.has_flag(diggable, p->posx, p->posy)) {
  g->add_msg_if_player(p,"You churn up the earth here.");
  p->moves = -300;
  g->m.ter(p->posx, p->posy) = t_dirtmound;
 } else
  g->add_msg_if_player(p,"You can't churn up this ground.");
}

void iuse::dig(game *g, player *p, item *it, bool t)
{
 g->add_msg_if_player(p,"You can dig a pit via the construction menu--hit *");
/*
 int dirx, diry;
 g->draw();
 mvprintw(0, 0, "Dig where?");
 get_direction(g, dirx, diry, input());
 if (dirx == -2) {
  g->add_msg_if_player(p,"Invalid direction.");
  return;
 }
 if (g->m.has_flag(diggable, p->posx + dirx, p->posy + diry)) {
  p->moves -= 300;
  g->add_msg_if_player(p,"You dig a pit.");
  g->m.ter     (p->posx + dirx, p->posy + diry) = t_pit;
  g->m.add_trap(p->posx + dirx, p->posy + diry, tr_pit);
  p->practice("traps", 1);
 } else
  g->add_msg_if_player(p,"You can't dig through %s!",
             g->m.tername(p->posx + dirx, p->posy + diry).c_str());
*/
}

void iuse::chainsaw_off(game *g, player *p, item *it, bool t)
{
 p->moves -= 80;
 if (rng(0, 10) - it->damage > 5 && it->charges > 0) {
  g->sound(p->posx, p->posy, 20,
           "With a roar, the chainsaw leaps to life!");
  it->make(g->itypes[itm_chainsaw_on]);
  it->active = true;
 } else
  g->add_msg_if_player(p,"You yank the cord, but nothing happens.");
}

void iuse::chainsaw_on(game *g, player *p, item *it, bool t)
{
 if (t) {	// Effects while simply on
  if (one_in(15))
   g->sound(p->posx, p->posy, 12, "Your chainsaw rumbles.");
 } else {	// Toggling
  g->add_msg_if_player(p,"Your chainsaw dies.");
  it->make(g->itypes[itm_chainsaw_off]);
  it->active = false;
 }
}

void iuse::jackhammer(game *g, player *p, item *it, bool t)
{
 int dirx, diry;
 g->draw();
 mvprintw(0, 0, "Drill in which direction?");
 get_direction(g, dirx, diry, input());
 if (dirx == -2) {
  g->add_msg_if_player(p,"Invalid direction.");
  return;
 }
 if (dirx == 0 && diry == 0) {
  g->add_msg_if_player(p,"My god! Let's talk it over OK?");
  g->add_msg_if_player(p,"Don't do anything rash..");
  return;
 }
 dirx += p->posx;
 diry += p->posy;
 if (g->m.is_destructable(dirx, diry) && g->m.has_flag(supports_roof, dirx, diry) &&
     g->m.ter(dirx, diry) != t_tree) {
  g->m.destroy(g, dirx, diry, false);
  p->moves -= 500;
  g->sound(dirx, diry, 45, "TATATATATATATAT!");
 } else if (g->m.move_cost(dirx, diry) == 2 && g->levz != -1 &&
            g->m.ter(dirx, diry) != t_dirt && g->m.ter(dirx, diry) != t_grass) {
  g->m.destroy(g, dirx, diry, false);
  p->moves -= 500;
  g->sound(dirx, diry, 45, "TATATATATATATAT!");
 } else {
  g->add_msg_if_player(p,"You can't drill there.");
  it->charges += (dynamic_cast<it_tool*>(it->type))->charges_per_use;
 }
}

void iuse::jacqueshammer(game *g, player *p, item *it, bool t)
{
 int dirx, diry;
 g->draw();
 mvprintw(0, 0, "Percer dans quelle direction?");
 get_direction(g, dirx, diry, input());
 if (dirx == -2) {
  g->add_msg_if_player(p,"Direction invalide");
  return;
 }
 if (dirx == 0 && diry == 0) {
  g->add_msg_if_player(p,"Mon dieu! Nous allons en parler OK?");
  g->add_msg_if_player(p,"Ne pas faire eruption rien..");
  return;
 }
 dirx += p->posx;
 diry += p->posy;
 if (g->m.is_destructable(dirx, diry) && g->m.has_flag(supports_roof, dirx, diry) &&
     g->m.ter(dirx, diry) != t_tree) {
  g->m.destroy(g, dirx, diry, false);
  p->moves -= 500;
  g->sound(dirx, diry, 45, "OHOHOHOHOHOHOHOHO!");
 } else if (g->m.move_cost(dirx, diry) == 2 && g->levz != -1 &&
            g->m.ter(dirx, diry) != t_dirt && g->m.ter(dirx, diry) != t_grass) {
  g->m.destroy(g, dirx, diry, false);
  p->moves -= 500;
  g->sound(dirx, diry, 45, "OHOHOHOHOHOHOHOHO!");
 } else {
  g->add_msg_if_player(p,"Vous ne pouvez pas percer la-bas..");
  it->charges += (dynamic_cast<it_tool*>(it->type))->charges_per_use;
 }
}

void iuse::pickaxe(game *g, player *p, item *it, bool t)
{
/* int dirx, diry;
 g->draw();
 mvprintw(0, 0, "Drill in which direction?");
 get_direction(g, dirx, diry, input());
 if (dirx == -2) {
  g->add_msg_if_player(p,"Invalid direction.");
  return;
 }
 dirx += p->posx;
 diry += p->posy;
 if (g->m.is_destructable(dirx, diry) && g->m.has_flag(supports_roof, dirx, diry) &&
     g->m.ter(dirx, diry) != t_tree) {
  g->m.destroy(g, dirx, diry, false);
  p->moves -= 500;
  g->sound(dirx, diry, 12, "CHNK! CHNK! CHNK!");
 } else if (g->m.move_cost(dirx, diry) == 2 && g->levz != -1 &&
            g->m.ter(dirx, diry) != t_dirt && g->m.ter(dirx, diry) != t_grass) {
  g->m.destroy(g, dirx, diry, false);
  p->moves -= 500;
  g->sound(dirx, diry, 12, CHNK! CHNK! CHNK!");
 } else {
  g->add_msg_if_player(p,"You can't mine there.");
*/
  g->add_msg_if_player(p,"Whoa buddy! You can't go cheating in items and");
  g->add_msg_if_player(p,"just expect them to work! Now put the pickaxe");
  g->add_msg_if_player(p,"down and go play the game.");
}
void iuse::set_trap(game *g, player *p, item *it, bool t)
{
 int dirx, diry;
 g->draw();
 mvprintw(0, 0, "Place where?");
 get_direction(g, dirx, diry, input());
 if (dirx == -2) {
  g->add_msg_if_player(p,"Invalid direction.");
  return;
 }
 if (dirx == 0 && diry == 0) {
  g->add_msg_if_player(p,"Yeah. Place the %s at your feet.", it->tname().c_str());
  g->add_msg_if_player(p,"Real damn smart move.");
  return;
 }
 int posx = dirx + p->posx;
 int posy = diry + p->posy;
 if (g->m.move_cost(posx, posy) != 2) {
  g->add_msg_if_player(p,"You can't place a %s there.", it->tname().c_str());
  return;
 }


 trap_id type = tr_null;
 bool buried = false;
 std::stringstream message;
 int practice;

 switch (it->type->id) {
  case itm_cot:
  message << "You unfold the cot and place it on the ground.";
  type = tr_cot;
  practice = 0;
  break;
 case itm_rollmat:
  message << "You unroll the mat and lay it on the ground.";
  type = tr_rollmat;
  practice = 0;
  break;
 case itm_brazier:
  message << "You place the brazier securely.";
  type = tr_brazier;
  practice = 0;
  break;
 case itm_boobytrap:
  message << "You set the boobytrap up and activate the grenade.";
  type = tr_boobytrap;
  practice = 4;
  break;
 case itm_bubblewrap:
  message << "You set the bubblewrap on the ground, ready to be popped.";
  type = tr_bubblewrap;
  practice = 2;
  break;
 case itm_beartrap:
  buried = (p->has_amount(itm_shovel, 1) &&
            g->m.has_flag(diggable, posx, posy) &&
            query_yn("Bury the beartrap?"));
  type = (buried ? tr_beartrap_buried : tr_beartrap);
  message << "You " << (buried ? "bury" : "set") << " the beartrap.";
  practice = (buried ? 7 : 4);
  break;
 case itm_board_trap:
  message << "You set the board trap on the " << g->m.tername(posx, posy) <<
             ", nails facing up.";
  type = tr_nailboard;
  practice = 2;
  break;
 case itm_tripwire:
// Must have a connection between solid squares.
  if ((g->m.move_cost(posx    , posy - 1) != 2 &&
       g->m.move_cost(posx    , posy + 1) != 2   ) ||
      (g->m.move_cost(posx + 1, posy    ) != 2 &&
       g->m.move_cost(posx - 1, posy    ) != 2   ) ||
      (g->m.move_cost(posx - 1, posy - 1) != 2 &&
       g->m.move_cost(posx + 1, posy + 1) != 2   ) ||
      (g->m.move_cost(posx + 1, posy - 1) != 2 &&
       g->m.move_cost(posx - 1, posy + 1) != 2   )) {
   message << "You string up the tripwire.";
   type= tr_tripwire;
   practice = 3;
  } else {
   g->add_msg_if_player(p,"You must place the tripwire between two solid tiles.");
   return;
  }
  break;
 case itm_crossbow_trap:
  message << "You set the crossbow trap.";
  type = tr_crossbow;
  practice = 4;
  break;
 case itm_shotgun_trap:
  message << "You set the shotgun trap.";
  type = tr_shotgun_2;
  practice = 5;
  break;
 case itm_blade_trap:
  posx += dirx;
  posy += diry;
  for (int i = -1; i <= 1; i++) {
   for (int j = -1; j <= 1; j++) {
    if (g->m.move_cost(posx + i, posy + j) != 2) {
     g->add_msg_if_player(p,"\
That trap needs a 3x3 space to be clear, centered two tiles from you.");
     return;
    }
   }
  }
  message << "You set the blade trap two squares away.";
  type = tr_engine;
  practice = 12;
  break;
 case itm_landmine:
  buried = (p->has_amount(itm_shovel, 1) &&
            g->m.has_flag(diggable, posx, posy) &&
            query_yn("Bury the landmine?"));
  type = (buried ? tr_landmine_buried : tr_landmine);
  message << "You " << (buried ? "bury" : "set") << " the landmine.";
  practice = (buried ? 7 : 4);
  break;
 /*case itm_landmine:
  buried = true;
  message << "You bury the landmine.";
  type = tr_landmine;
  practice = 7;
  break;*/
 default:
  g->add_msg_if_player(p,"Tried to set a trap.  But got confused! %s", it->tname().c_str());
  return;
 }

 if (buried) {
  if (!p->has_amount(itm_shovel, 1)) {
   g->add_msg_if_player(p,"You need a shovel.");
   return;
  } else if (!g->m.has_flag(diggable, posx, posy)) {
   g->add_msg_if_player(p,"You can't dig in that %s", g->m.tername(posx, posy).c_str());
   return;
  }
 }

 g->add_msg_if_player(p,message.str().c_str());
 p->practice("traps", practice);
 g->m.add_trap(posx, posy, type);
 p->moves -= 100 + practice * 25;
 if (type == tr_engine) {
  for (int i = -1; i <= 1; i++) {
   for (int j = -1; j <= 1; j++) {
    if (i != 0 || j != 0)
     g->m.add_trap(posx + i, posy + j, tr_blade);
   }
  }
 }
 it->invlet = 0; // Remove the trap from the player's inv
}

void iuse::geiger(game *g, player *p, item *it, bool t)
{
 if (t) { // Every-turn use when it's on
  int rads = g->m.radiation(p->posx, p->posy);
  if (rads == 0)
   return;
  g->sound(p->posx, p->posy, 6, "");
  if (rads > 50)
   g->add_msg("The geiger counter buzzes intensely.");
  else if (rads > 35)
   g->add_msg("The geiger counter clicks wildly.");
  else if (rads > 25)
   g->add_msg("The geiger counter clicks rapidly.");
  else if (rads > 15)
   g->add_msg("The geiger counter clicks steadily.");
  else if (rads > 8)
   g->add_msg("The geiger counter clicks slowly.");
  else if (rads > 4)
   g->add_msg("The geiger counter clicks intermittantly.");
  else
   g->add_msg("The geiger counter clicks once.");
  return;
 }
// Otherwise, we're activating the geiger counter
 it_tool *type = dynamic_cast<it_tool*>(it->type);
 bool is_on = (type->id == itm_geiger_on);
 if (is_on) {
  g->add_msg("The geiger counter's SCANNING LED flicks off.");
  it->make(g->itypes[itm_geiger_off]);
  it->active = false;
  return;
 }
 std::string toggle_text = "Turn continuous scan ";
 toggle_text += (is_on ? "off" : "on");
 int ch = menu("Geiger counter:", "Scan yourself", "Scan the ground",
               toggle_text.c_str(), "Cancel", NULL);
 switch (ch) {
  case 1: g->add_msg_if_player(p,"Your radiation level: %d", p->radiation); break;
  case 2: g->add_msg_if_player(p,"The ground's radiation level: %d",
                     g->m.radiation(p->posx, p->posy));		break;
  case 3:
   g->add_msg_if_player(p,"The geiger counter's scan LED flicks on.");
   it->make(g->itypes[itm_geiger_on]);
   it->active = true;
   break;
  case 4:
   it->charges++;
   break;
 }
}

void iuse::teleport(game *g, player *p, item *it, bool t)
{
 p->moves -= 100;
 g->teleport(p);
}

void iuse::can_goo(game *g, player *p, item *it, bool t)
{
 it->make(g->itypes[itm_canister_empty]);
 int tries = 0, goox, gooy, junk;
 do {
  goox = p->posx + rng(-2, 2);
  gooy = p->posy + rng(-2, 2);
  tries++;
 } while (g->m.move_cost(goox, gooy) == 0 && tries < 10);
 if (tries == 10)
  return;
 int mondex = g->mon_at(goox, gooy);
 if (mondex != -1) {
  if (g->u_see(goox, gooy, junk))
   g->add_msg("Black goo emerges from the canister and envelopes a %s!",
              g->z[mondex].name().c_str());
  g->z[mondex].poly(g->mtypes[mon_blob]);
  g->z[mondex].speed -= rng(5, 25);
  g->z[mondex].hp = g->z[mondex].speed;
 } else {
  if (g->u_see(goox, gooy, junk))
   g->add_msg("Living black goo emerges from the canister!");
  monster goo(g->mtypes[mon_blob]);
  goo.friendly = -1;
  goo.spawn(goox, gooy);
  g->z.push_back(goo);
 }
 tries = 0;
 while (!one_in(4) && tries < 10) {
  tries = 0;
  do {
   goox = p->posx + rng(-2, 2);
   gooy = p->posy + rng(-2, 2);
   tries++;
  } while (g->m.move_cost(goox, gooy) == 0 &&
           g->m.tr_at(goox, gooy) == tr_null && tries < 10);
  if (tries < 10) {
   if (g->u_see(goox, gooy, junk))
    g->add_msg("A nearby splatter of goo forms into a goo pit.");
   g->m.tr_at(goox, gooy) = tr_goo;
  }
 }
}


void iuse::pipebomb(game *g, player *p, item *it, bool t)
{
 if (!p->has_charges(itm_lighter, 1)) {
  g->add_msg_if_player(p,"You need a lighter!");
  return;
 }
 p->use_charges(itm_lighter, 1);
 g->add_msg_if_player(p,"You light the fuse on the pipe bomb.");
 it->make(g->itypes[itm_pipebomb_act]);
 it->charges = 3;
 it->active = true;
}

void iuse::pipebomb_act(game *g, player *p, item *it, bool t)
{
 int linet;
 point pos = g->find_item(it);
 if (pos.x == -999 || pos.y == -999)
  return;
 if (t) // Simple timer effects
  g->sound(pos.x, pos.y, 0, "Ssssss");	// Vol 0 = only heard if you hold it
 else {	// The timer has run down
  if (one_in(10) && g->u_see(pos.x, pos.y, linet))
   g->add_msg("The pipe bomb fizzles out.");
  else
   g->explosion(pos.x, pos.y, rng(6, 14), rng(0, 4), false);
 }
}

void iuse::grenade(game *g, player *p, item *it, bool t)
{
 g->add_msg_if_player(p,"You pull the pin on the grenade.");
 it->make(g->itypes[itm_grenade_act]);
 it->charges = 5;
 it->active = true;
}

void iuse::grenade_act(game *g, player *p, item *it, bool t)
{
 point pos = g->find_item(it);
 if (pos.x == -999 || pos.y == -999)
  return;
 if (t) // Simple timer effects
  g->sound(pos.x, pos.y, 0, "Tick.");	// Vol 0 = only heard if you hold it
 else	// When that timer runs down...
  g->explosion(pos.x, pos.y, 12, 28, false);
}

void iuse::flashbang(game *g, player *p, item *it, bool t)
{
 g->add_msg_if_player(p,"You pull the pin on the flashbang.");
 it->make(g->itypes[itm_flashbang_act]);
 it->charges = 5;
 it->active = true;
}

void iuse::flashbang_act(game *g, player *p, item *it, bool t)
{
 point pos = g->find_item(it);
 if (pos.x == -999 || pos.y == -999)
  return;
 if (t) // Simple timer effects
  g->sound(pos.x, pos.y, 0, "Tick.");	// Vol 0 = only heard if you hold it
 else	// When that timer runs down...
  g->flashbang(pos.x, pos.y);
}

void iuse::c4(game *g, player *p, item *it, bool t)
{
 int time = query_int("Set the timer to (0 to cancel)?");
 if (time == 0) {
  g->add_msg_if_player(p,"Never mind.");
  return;
 }
 g->add_msg_if_player(p,"You set the timer to %d.", time);
 it->make(g->itypes[itm_c4armed]);
 it->charges = time;
 it->active = true;
}

void iuse::c4armed(game *g, player *p, item *it, bool t)
{
 point pos = g->find_item(it);
 if (pos.x == -999 || pos.y == -999)
  return;
 if (t) // Simple timer effects
  g->sound(pos.x, pos.y, 0, "Tick.");	// Vol 0 = only heard if you hold it
 else	// When that timer runs down...
  g->explosion(pos.x, pos.y, 40, 3, false);
}

void iuse::EMPbomb(game *g, player *p, item *it, bool t)
{
 g->add_msg_if_player(p,"You pull the pin on the EMP grenade.");
 it->make(g->itypes[itm_EMPbomb_act]);
 it->charges = 3;
 it->active = true;
}

void iuse::EMPbomb_act(game *g, player *p, item *it, bool t)
{
 point pos = g->find_item(it);
 if (pos.x == -999 || pos.y == -999)
  return;
 if (t)	// Simple timer effects
  g->sound(pos.x, pos.y, 0, "Tick.");	// Vol 0 = only heard if you hold it
 else {	// When that timer runs down...
  for (int x = pos.x - 4; x <= pos.x + 4; x++) {
   for (int y = pos.y - 4; y <= pos.y + 4; y++)
    g->emp_blast(x, y);
  }
 }
}

void iuse::scrambler(game *g, player *p, item *it, bool t)
{
 g->add_msg_if_player(p,"You pull the pin on the scrambler grenade.");
 it->make(g->itypes[itm_scrambler_act]);
 it->charges = 3;
 it->active = true;
}

void iuse::scrambler_act(game *g, player *p, item *it, bool t)
{
 point pos = g->find_item(it);
 if (pos.x == -999 || pos.y == -999)
  return;
 if (t)	// Simple timer effects
  g->sound(pos.x, pos.y, 0, "Tick.");	// Vol 0 = only heard if you hold it
 else {	// When that timer runs down...
  for (int x = pos.x - 4; x <= pos.x + 4; x++) {
   for (int y = pos.y - 4; y <= pos.y + 4; y++)
    g->scrambler_blast(x, y);
  }
 }
}

void iuse::gasbomb(game *g, player *p, item *it, bool t)
{
 g->add_msg_if_player(p,"You pull the pin on the teargas canister.");
 it->make(g->itypes[itm_gasbomb_act]);
 it->charges = 20;
 it->active = true;
}

void iuse::gasbomb_act(game *g, player *p, item *it, bool t)
{
 point pos = g->find_item(it);
 if (pos.x == -999 || pos.y == -999)
  return;
 if (t) {
  if (it->charges > 15)
   g->sound(pos.x, pos.y, 0, "Tick.");	// Vol 0 = only heard if you hold it
  else {
   int junk;
   for (int i = -2; i <= 2; i++) {
    for (int j = -2; j <= 2; j++) {
     if (g->m.sees(pos.x, pos.y, pos.x + i, pos.y + j, 3, junk) &&
         g->m.move_cost(pos.x + i, pos.y + j) > 0)
      g->m.add_field(g, pos.x + i, pos.y + j, fd_tear_gas, 3);
    }
   }
  }
 } else
  it->make(g->itypes[itm_canister_empty]);
}

void iuse::smokebomb(game *g, player *p, item *it, bool t)
{
 g->add_msg_if_player(p,"You pull the pin on the smoke bomb.");
 it->make(g->itypes[itm_smokebomb_act]);
 it->charges = 20;
 it->active = true;
}

void iuse::smokebomb_act(game *g, player *p, item *it, bool t)
{
 point pos = g->find_item(it);
 if (pos.x == -999 || pos.y == -999)
  return;
 if (t) {
  if (it->charges > 17)
   g->sound(pos.x, pos.y, 0, "Tick.");	// Vol 0 = only heard if you hold it
  else {
   int junk;
   for (int i = -2; i <= 2; i++) {
    for (int j = -2; j <= 2; j++) {
     if (g->m.sees(pos.x, pos.y, pos.x + i, pos.y + j, 3, junk) &&
         g->m.move_cost(pos.x + i, pos.y + j) > 0)
      g->m.add_field(g, pos.x + i, pos.y + j, fd_smoke, rng(1, 2) + rng(0, 1));
    }
   }
  }
 } else
  it->make(g->itypes[itm_canister_empty]);
}

void iuse::acidbomb(game *g, player *p, item *it, bool t)
{
 g->add_msg_if_player(p,"You remove the divider, and the chemicals mix.");
 p->moves -= 150;
 it->make(g->itypes[itm_acidbomb_act]);
 it->charges = 1;
 it->bday = int(g->turn);
 it->active = true;
}

void iuse::acidbomb_act(game *g, player *p, item *it, bool t)
{
 if (!p->has_item(it)) {
  point pos = g->find_item(it);
  if (pos.x == -999)
   pos = point(p->posx, p->posy);
  it->charges = 0;
  for (int x = pos.x - 1; x <= pos.x + 1; x++) {
   for (int y = pos.y - 1; y <= pos.y + 1; y++)
    g->m.add_field(g, x, y, fd_acid, 3);
  }
 }
}

void iuse::molotov(game *g, player *p, item *it, bool t)
{
 if (!p->has_charges(itm_lighter, 1)) {
  g->add_msg_if_player(p,"You need a lighter!");
  return;
 }
 p->use_charges(itm_lighter, 1);
 g->add_msg_if_player(p,"You light the molotov cocktail.");
 p->moves -= 150;
 it->make(g->itypes[itm_molotov_lit]);
 it->charges = 1;
 it->bday = int(g->turn);
 it->active = true;
}

void iuse::molotov_lit(game *g, player *p, item *it, bool t)
{
 int age = int(g->turn) - it->bday;
 if (!p->has_item(it)) {
  point pos = g->find_item(it);
  it->charges = -1;
  g->explosion(pos.x, pos.y, 8, 0, true);
 } else if (age >= 5) { // More than 5 turns old = chance of going out
  if (rng(1, 50) < age) {
   g->add_msg_if_player(p,"Your lit molotov goes out.");
   it->make(g->itypes[itm_molotov]);
   it->charges = 0;
   it->active = false;
  }
 }
}

void iuse::dynamite(game *g, player *p, item *it, bool t)
{
 if (!p->has_charges(itm_lighter, 1)) {
  g->add_msg_if_player(p,"You need a lighter!");
  return;
 }
 p->use_charges(itm_lighter, 1);
 g->add_msg_if_player(p,"You light the dynamite.");
 it->make(g->itypes[itm_dynamite_act]);
 it->charges = 20;
 it->active = true;
}

void iuse::dynamite_act(game *g, player *p, item *it, bool t)
{
 point pos = g->find_item(it);
 if (pos.x == -999 || pos.y == -999)
  return;
 if (t) // Simple timer effects
  g->sound(pos.x, pos.y, 0, "ssss...");
 else	// When that timer runs down...
  g->explosion(pos.x, pos.y, 60, 0, false);
}

void iuse::mininuke(game *g, player *p, item *it, bool t)
{
 g->add_msg_if_player(p,"You activate the mininuke.");
 it->make(g->itypes[itm_mininuke_act]);
 it->charges = 10;
 it->active = true;
}

void iuse::mininuke_act(game *g, player *p, item *it, bool t)
{
 point pos = g->find_item(it);
 if (pos.x == -999 || pos.y == -999)
  return;
 if (t) 	// Simple timer effects
  g->sound(pos.x, pos.y, 2, "Tick.");
 else {	// When that timer runs down...
  g->explosion(pos.x, pos.y, 200, 0, false);
  int junk;
  for (int i = -4; i <= 4; i++) {
   for (int j = -4; j <= 4; j++) {
    if (g->m.sees(pos.x, pos.y, pos.x + i, pos.y + j, 3, junk) &&
        g->m.move_cost(pos.x + i, pos.y + j) > 0)
     g->m.add_field(g, pos.x + i, pos.y + j, fd_nuke_gas, 3);
   }
  }
 }
}

void iuse::pheromone(game *g, player *p, item *it, bool t)
{
 point pos(p->posx, p->posy);

 int junk;
 bool is_u = !p->is_npc(), can_see = (is_u || g->u_see(p->posx, p->posy, junk));
 if (pos.x == -999 || pos.y == -999)
  return;

 if (is_u)
  g->add_msg("You squeeze the pheromone ball...");
 else if (can_see)
  g->add_msg("%s squeezes a pheromone ball...", p->name.c_str());
 p->moves -= 15;

 int converts = 0;
 for (int x = pos.x - 4; x <= pos.x + 4; x++) {
  for (int y = pos.y - 4; y <= pos.y + 4; y++) {
   int mondex = g->mon_at(x, y);
   if (mondex != -1 && g->z[mondex].symbol() == 'Z' &&
       g->z[mondex].friendly == 0 && rng(0, 500) > g->z[mondex].hp) {
    converts++;
    g->z[mondex].make_friendly();
   }
  }
 }

 if (can_see) {
  if (converts == 0)
   g->add_msg("...but nothing happens.");
  else if (converts == 1)
   g->add_msg("...and a nearby zombie turns friendly!");
  else
   g->add_msg("...and several nearby zombies turn friendly!");
 }
}


void iuse::portal(game *g, player *p, item *it, bool t)
{
 g->m.add_trap(p->posx + rng(-2, 2), p->posy + rng(-2, 2), tr_portal);
}

void iuse::manhack(game *g, player *p, item *it, bool t)
{
 std::vector<point> valid;	// Valid spawn locations
 for (int x = p->posx - 1; x <= p->posx + 1; x++) {
  for (int y = p->posy - 1; y <= p->posy + 1; y++) {
   if (g->is_empty(x, y))
    valid.push_back(point(x, y));
  }
 }
 if (valid.size() == 0) {	// No valid points!
  g->add_msg_if_player(p,"There is no adjacent square to release the manhack in!");
  return;
 }
 int index = rng(0, valid.size() - 1);
 p->moves -= 60;
 it->invlet = 0; // Remove the manhack from the player's inv
 monster manhack(g->mtypes[mon_manhack], valid[index].x, valid[index].y);
 if (rng(0, p->int_cur / 2) + p->skillLevel("electronics") / 2 +
     p->skillLevel("computer") < rng(0, 4))
  g->add_msg_if_player(p,"You misprogram the manhack; it's hostile!");
 else
  manhack.friendly = -1;
 g->z.push_back(manhack);
}

void iuse::turret(game *g, player *p, item *it, bool t)
{
 int dirx, diry;
 g->draw();
 mvprintw(0, 0, "Place where?");
 get_direction(g, dirx, diry, input());
 if (dirx == -2) {
  g->add_msg_if_player(p,"Invalid direction.");
  return;
 }
 p->moves -= 100;
 dirx += p->posx;
 diry += p->posy;
 if (!g->is_empty(dirx, diry)) {
  g->add_msg_if_player(p,"You cannot place a turret there.");
  return;
 }
 it->invlet = 0; // Remove the turret from the player's inv
 monster turret(g->mtypes[mon_turret], dirx, diry);
 if (rng(0, p->int_cur / 2) + p->skillLevel("electronics") / 2 +
     p->skillLevel("computer") < rng(0, 6))
  g->add_msg_if_player(p,"You misprogram the turret; it's hostile!");
 else
  turret.friendly = -1;
 g->z.push_back(turret);
}

void iuse::UPS_off(game *g, player *p, item *it, bool t)
{
 if (it->charges == 0)
  g->add_msg_if_player(p,"The power supply's batteries are dead.");
 else {
  g->add_msg_if_player(p,"You turn the power supply on.");
  if (p->is_wearing(itm_goggles_nv))
   g->add_msg_if_player(p,"Your light amp goggles power on.");
  it->make(g->itypes[itm_UPS_on]);
  it->active = true;
 }
}

void iuse::UPS_on(game *g, player *p, item *it, bool t)
{
 if (t) {	// Normal use
	// Does nothing
 } else {	// Turning it off
  g->add_msg_if_player(p,"The UPS powers off with a soft hum.");
  it->make(g->itypes[itm_UPS_off]);
  it->active = false;
 }
}

void iuse::tazer(game *g, player *p, item *it, bool t)
{
 int dirx, diry;
 g->draw();
 mvprintw(0, 0, "Shock in which direction?");
 get_direction(g, dirx, diry, input());
 if (dirx == -2) {
  g->add_msg_if_player(p,"Invalid direction.");
  it->charges += (dynamic_cast<it_tool*>(it->type))->charges_per_use;
  return;
 }
 else if (dirx == 0 && diry == 0) {
  g->add_msg_if_player(p,"Umm. No.");
  it->charges += (dynamic_cast<it_tool*>(it->type))->charges_per_use;
  return;
 }
 int sx = dirx + p->posx, sy = diry + p->posy;
 int mondex = g->mon_at(sx, sy);
 int npcdex = g->npc_at(sx, sy);
 if (mondex == -1 && npcdex == -1) {
  g->add_msg_if_player(p,"Your tazer crackles in the air.");
  return;
 }

 int numdice = 3 + (p->dex_cur / 2.5) + p->skillLevel("melee") * 2;
 p->moves -= 100;

 if (mondex != -1) {
  monster *z = &(g->z[mondex]);
  switch (z->type->size) {
   case MS_TINY:  numdice -= 2; break;
   case MS_SMALL: numdice -= 1; break;
   case MS_LARGE: numdice += 2; break;
   case MS_HUGE:  numdice += 4; break;
  }
  int mondice = z->dodge();
  if (dice(numdice, 10) < dice(mondice, 10)) {	// A miss!
   g->add_msg_if_player(p,"You attempt to shock the %s, but miss.", z->name().c_str());
   return;
  }
  g->add_msg_if_player(p,"You shock the %s!", z->name().c_str());
  int shock = rng(5, 25);
  z->moves -= shock * 100;
  if (z->hurt(shock))
   g->kill_mon(mondex, (p == &(g->u)));
  return;
 }

 if (npcdex != -1) {
  npc *foe = dynamic_cast<npc*>(&g->active_npc[npcdex]);
  if (foe->attitude != NPCATT_FLEE)
   foe->attitude = NPCATT_KILL;
  if (foe->str_max >= 17)
    numdice++;	// Minor bonus against huge people
  else if (foe->str_max <= 5)
   numdice--;	// Minor penalty against tiny people
  if (dice(numdice, 10) <= dice(foe->dodge(g), 6)) {
   g->add_msg_if_player(p,"You attempt to shock %s, but miss.", foe->name.c_str());
   return;
  }
  g->add_msg_if_player(p,"You shock %s!", foe->name.c_str());
  int shock = rng(5, 20);
  foe->moves -= shock * 100;
  foe->hurtall(shock);
  if (foe->hp_cur[hp_head]  <= 0 || foe->hp_cur[hp_torso] <= 0) {
   foe->die(g, true);
   g->active_npc.erase(g->active_npc.begin() + npcdex);
  }
 }

}

void iuse::mp3(game *g, player *p, item *it, bool t)
{
 if (it->charges == 0)
  g->add_msg_if_player(p,"The mp3 player's batteries are dead.");
 else if (p->has_active_item(itm_mp3_on))
  g->add_msg_if_player(p,"You are already listening to an mp3 player!");
 else {
  g->add_msg_if_player(p,"You put in the earbuds and start listening to music.");
  it->make(g->itypes[itm_mp3_on]);
  it->active = true;
 }
}

void iuse::mp3_on(game *g, player *p, item *it, bool t)
{
 if (t) {	// Normal use
  if (!p->has_item(it))
   return;	// We're not carrying it!
  p->add_morale(MORALE_MUSIC, 1, 50);

  if (int(g->turn) % 10 == 0) {	// Every 10 turns, describe the music
   std::string sound = "";
   switch (rng(1, 10)) {
    case 1: sound = "a sweet guitar solo!";	p->stim++;	break;
    case 2: sound = "a funky bassline.";			break;
    case 3: sound = "some amazing vocals.";			break;
    case 4: sound = "some pumping bass.";			break;
    case 5: sound = "dramatic classical music.";
            if (p->int_cur >= 10)
             p->add_morale(MORALE_MUSIC, 1, 100);		break;
   }
   if (sound.length() > 0)
    g->add_msg_if_player(p,"You listen to %s", sound.c_str());
  }
 } else {	// Turning it off
  g->add_msg_if_player(p,"The mp3 player turns off.");
  it->make(g->itypes[itm_mp3]);
  it->active = false;
 }
}

void iuse::vortex(game *g, player *p, item *it, bool t)
{
 std::vector<point> spawn;
 for (int i = -3; i <= 3; i++) {
  if (g->is_empty(p->posx - 3, p->posy + i))
   spawn.push_back( point(p->posx - 3, p->posy + i) );
  if (g->is_empty(p->posx + 3, p->posy + i))
   spawn.push_back( point(p->posx + 3, p->posy + i) );
  if (g->is_empty(p->posx + i, p->posy - 3))
   spawn.push_back( point(p->posx + i, p->posy - 3) );
  if (g->is_empty(p->posx + i, p->posy + 3))
   spawn.push_back( point(p->posx + i, p->posy + 3) );
 }
 if (spawn.empty()) {
  g->add_msg_if_player(p,"Air swirls around you for a moment.");
  it->make(g->itypes[itm_spiral_stone]);
  return;
 }

 g->add_msg_if_player(p,"Air swirls all over...");
 int index = rng(0, spawn.size() - 1);
 p->moves -= 100;
 it->make(g->itypes[itm_spiral_stone]);
 monster vortex(g->mtypes[mon_vortex], spawn[index].x, spawn[index].y);
 vortex.friendly = -1;
 g->z.push_back(vortex);
}

void iuse::dog_whistle(game *g, player *p, item *it, bool t)
{
 g->add_msg_if_player(p,"You blow your dog whistle.");
 for (int i = 0; i < g->z.size(); i++) {
  if (g->z[i].friendly != 0 && g->z[i].type->id == mon_dog) {
   int linet;
   bool u_see = g->u_see(&(g->z[i]), linet);
   if (g->z[i].has_effect(ME_DOCILE)) {
    if (u_see)
     g->add_msg_if_player(p,"Your %s looks ready to attack.", g->z[i].name().c_str());
    g->z[i].rem_effect(ME_DOCILE);
   } else {
    if (u_see)
     g->add_msg_if_player(p,"Your %s goes docile.", g->z[i].name().c_str());
    g->z[i].add_effect(ME_DOCILE, -1);
   }
  }
 }
}

void iuse::vacutainer(game *g, player *p, item *it, bool t)
{
 if (p->is_npc())
  return; // No NPCs for now!

 if (!it->contents.empty()) {
  g->add_msg_if_player(p,"That %s is full!", it->tname().c_str());
  return;
 }

 item blood(g->itypes[itm_blood], g->turn);
 bool drew_blood = false;
 for (int i = 0; i < g->m.i_at(p->posx, p->posy).size() && !drew_blood; i++) {
  item *it = &(g->m.i_at(p->posx, p->posy)[i]);
  if (it->type->id == itm_corpse &&
      query_yn("Draw blood from %s?", it->tname().c_str())) {
   blood.corpse = it->corpse;
   drew_blood = true;
  }
 }

 if (!drew_blood && query_yn("Draw your own blood?"))
  drew_blood = true;

 if (!drew_blood)
  return;

 it->put_in(blood);
}

 void iuse::knife(game *g, player *p, item *it, bool t)
{
 int ch = menu(
 "Using knife:", "Cut up fabric", "Carve wood", "Cancel", NULL);
 switch (ch) {
  if (ch == 3)
  break;

 case 1: {
 char ch = g->inv("Chop up what?");
 item* cut = &(p->i_at(ch));
 if (cut->type->id == 0) {
  g->add_msg("You do not have that item!");
  return;
 }
 if (cut->type->id == itm_rag) {
  g->add_msg("There's no point in cutting a rag.");
  return;
 }
 if (!cut->made_of(COTTON) && !cut->made_of(LEATHER)) {
  g->add_msg("You can only slice items made of cotton.");
  return;
 }
if (cut->made_of(COTTON)) {
 p->moves -= 25 * cut->volume();
 int count = cut->volume();
 if (p->skillLevel("tailor") == 0)
  count = rng(0, count);
 else if (p->skillLevel("tailor") == 1 && count >= 2)
  count -= rng(0, 2);
 if (dice(3, 3) > p->dex_cur)
  count -= rng(1, 3);

 if (count <= 0) {
  g->add_msg("You clumsily cut the %s into useless ribbons.",
             cut->tname().c_str());
  p->i_rem(ch);
  return;
 }
 g->add_msg("You slice the %s into %d rag%s.", cut->tname().c_str(), count,
            (count == 1 ? "" : "s"));
 item rag(g->itypes[itm_rag], int(g->turn), g->nextinv);
 p->i_rem(ch);
 bool drop = false;
 for (int i = 0; i < count; i++) {
  int iter = 0;
  while (p->has_item(rag.invlet) && iter < 52) {
   rag.invlet = g->nextinv;
   g->advance_nextinv();
   iter++;
  }
  if (!drop && (iter == 52 || p->volume_carried() >= p->volume_capacity()))
   drop = true;
  if (drop)
   g->m.add_item(p->posx, p->posy, rag);
  else
   p->i_add(rag);
  }
  break;
 }
 if (cut->made_of(LEATHER)) {
 p->moves -= 25 * cut->volume();
 int count = cut->volume();
 if (p->skillLevel("tailor") == 0)
  count = rng(0, count);
 else if (p->skillLevel("tailor") == 1 && count >= 2)
  count -= rng(0, 2);
 if (dice(3, 3) > p->dex_cur)
  count -= rng(1, 3);

 if (count <= 0) {
  g->add_msg_if_player(p,"You clumsily cut the %s into useless scraps.",
             cut->tname().c_str());
  p->i_rem(ch);
  return;
 }
 g->add_msg_if_player(p,"You slice the %s into %d piece%s of leather.", cut->tname().c_str(), count,
            (count == 1 ? "" : "s"));
 item rag(g->itypes[itm_leather], int(g->turn), g->nextinv);
 p->i_rem(ch);
 bool drop = false;
 for (int i = 0; i < count; i++) {
  int iter = 0;
  while (p->has_item(rag.invlet) && iter < 52) {
   rag.invlet = g->nextinv;
   g->advance_nextinv();
   iter++;
  }
  if (!drop && (iter == 52 || p->volume_carried() >= p->volume_capacity()))
   drop = true;
  if (drop)
   g->m.add_item(p->posx, p->posy, rag);
  else
   p->i_add(rag, g);
  }
break;
 }
}

break;
case 2:{
char ch = g->inv("Chop up what?");
 item* cut = &(p->i_at(ch));
 if (cut->type->id == 0) {
  g->add_msg("You do not have that item!");
  return;
 }
 if (cut->type->id == itm_stick || cut->type->id == itm_2x4) {
 g->add_msg("You carve several skewers from the wood.", cut->tname().c_str());
 int count = 8;
 g->m.add_item(p->posx, p->posy, g->itypes[itm_splinter], 0);
 item skewer(g->itypes[itm_skewer], int(g->turn), g->nextinv);
 p->i_rem(ch);
 bool drop = false;
 for (int i = 0; i < count; i++) {
  int iter = 0;
  while (p->has_item(skewer.invlet) && iter < 52) {
   skewer.invlet = g->nextinv;
   g->advance_nextinv();
   iter++;
  }
  if (!drop && (iter == 52 || p->volume_carried() >= p->volume_capacity()))
   drop = true;
  if (drop)
   g->m.add_item(p->posx, p->posy, skewer);
  else
   p->i_add(skewer);
  }
} else { g->add_msg("You can't carve that up!");
  }
 }
break;
 }
}

void iuse::lumber(game *g, player *p, item *it, bool t)
{
 char ch = g->inv("Cut up what?");
 item* cut = &(p->i_at(ch));
 if (cut->type->id == 0) {
  g->add_msg("You do not have that item!");
  return;
 }
 if (cut->type->id == itm_log) {
  p->moves -= 300;
  g->add_msg("You cut the log into planks.");
  item plank(g->itypes[itm_2x4], int(g->turn), g->nextinv);
  item scrap(g->itypes[itm_splinter], int(g->turn), g->nextinv);
  p->i_rem(ch);
  bool drop = false;
  int planks = (rng(1, 3) + (p->skillLevel("carpentry") * 2));
  int scraps = 12 - planks;
   if (planks >= 12)
    planks = 12;
  if (scraps >= planks)
   g->add_msg("You waste a lot of the wood.");
  for (int i = 0; i < planks; i++) {
   int iter = 0;
   while (p->has_item(plank.invlet)) {
    plank.invlet = g->nextinv;
    g->advance_nextinv();
    iter++;
   }
   if (!drop && (iter == 52 || p->volume_carried() >= p->volume_capacity()))
    drop = true;
   if (drop)
    g->m.add_item(p->posx, p->posy, plank);
   else
    p->i_add(plank);
  }
 for (int i = 0; i < scraps; i++) {
   int iter = 0;
   while (p->has_item(scrap.invlet)) {
    scrap.invlet = g->nextinv;
    g->advance_nextinv();
    iter++;
   }
   if (!drop && (iter == 52 || p->volume_carried() >= p->volume_capacity()))
    drop = true;
   if (drop)
    g->m.add_item(p->posx, p->posy, scrap);
   else
    p->i_add(scrap);
  }
  return;
  } else { g->add_msg("You can't cut that up!");
 } return;
}


void iuse::hacksaw(game *g, player *p, item *it, bool t)
{
 int dirx, diry;
 g->draw();
 mvprintw(0, 0, "Cut up metal where?");
 get_direction(g, dirx, diry, input());
 if (dirx == -2) {
  g->add_msg("Invalid direction.");
  return;
 }
if (dirx == 0 && diry == 0) {
  g->add_msg("Why would you do that?");
  g->add_msg("You're not even chained to a boiler.");
  return;
 }
 dirx += p->posx;
 diry += p->posy;
 if (g->m.ter(dirx, diry) == t_chainfence_v || g->m.ter(dirx, diry) == t_chainfence_h) {
  p->moves -= 500;
  g->m.ter(dirx, diry) = t_pavement;
  g->sound(dirx, diry, 15,"grnd grnd grnd");
  g->m.add_item(dirx, diry, g->itypes[itm_pipe], 0, 6);
  g->m.add_item(dirx, diry, g->itypes[itm_wire], 0, 20);
 } else if (g->m.ter(dirx, diry) == t_rack) {
  p->moves -= 500;
  g->m.ter(dirx, diry) = t_floor;
  g->sound(dirx, diry, 15,"grnd grnd grnd");
  g->m.add_item(p->posx, p->posy, g->itypes[itm_pipe], 0, rng(1, 3));
  g->m.add_item(p->posx, p->posy, g->itypes[itm_steel_chunk], 0);
 } else if (g->m.ter(dirx, diry) == t_bars && g->m.ter(dirx + 1, diry) == t_sewage ||
                                              g->m.ter(dirx, diry + 1) == t_sewage) {
  g->m.ter(dirx, diry) = t_sewage;
  p->moves -= 1000;
  g->sound(dirx, diry, 15,"grnd grnd grnd");
  g->m.add_item(p->posx, p->posy, g->itypes[itm_pipe], 0, 3);
 } else if (g->m.ter(dirx, diry) == t_bars && g->m.ter(p->posx, p->posy)) {
  g->m.ter(dirx, diry) = t_floor;
  p->moves -= 500;
  g->sound(dirx, diry, 15,"grnd grnd grnd");
  g->m.add_item(p->posx, p->posy, g->itypes[itm_pipe], 0, 3);
 } else {
  g->add_msg("You can't cut that.");
 }
}

void iuse::tent(game *g, player *p, item *it, bool t)
{
 int dirx, diry;
 g->draw();
 mvprintw(0, 0, "Put up tent where?");
 get_direction(g, dirx, diry, input());
 if (dirx == -2 || (dirx == 0 && diry == 0)) {
  g->add_msg_if_player(p,"Invalid direction.");
  return;
 }
 int posx = dirx + p->posx;
 int posy = diry + p->posy;
 posx += dirx;
 posy += diry;
 for (int i = -1; i <= 1; i++)
  for (int j = -1; j <= 1; j++)
   if (!g->m.has_flag(tentable, posx + i, posy + j)) {
    g->add_msg("You need a 3x3 diggable space to place a tent");
    return;
   }
 for (int i = -1; i <= 1; i++)
  for (int j = -1; j <= 1; j++)
    g->m.ter(posx + i, posy + j) = t_canvas_wall;
 g->m.ter(posx, posy) = t_groundsheet;
 g->m.ter(posx - dirx, posy - diry) = t_canvas_door;
 it->invlet = 0;
}

void iuse::torch(game *g, player *p, item *it, bool t)
{
  if (!p->has_charges(itm_lighter, 1))
  g->add_msg_if_player(p,"You need a lighter or fire to light this.");
else {
 p->use_charges(itm_lighter, 1);
  g->add_msg_if_player(p,"You light the torch.");
  it->make(g->itypes[itm_torch_lit]);
  it->active = true;
 }
}

void iuse::torch_lit(game *g, player *p, item *it, bool t)
{
 if (t) {	// Normal use
// Do nothing... player::active_light and the lightmap::generate deal with this
 } else {	// Turning it off
  g->add_msg_if_player(p,"The torch is extinguished");
  it->charges -= 1;
  it->make(g->itypes[itm_torch]);
  it->active = false;
 }
}


void iuse::candle(game *g, player *p, item *it, bool t)
{
  if (!p->has_charges(itm_lighter, 1))
  g->add_msg_if_player(p,"You need a lighter to light this.");
else {
  p->use_charges(itm_lighter, 1);
  g->add_msg_if_player(p,"You light the candle.");
  it->make(g->itypes[itm_candle_lit]);
  it->active = true;
 }
}

void iuse::candle_lit(game *g, player *p, item *it, bool t)
{
 if (t) {	// Normal use
// Do nothing... player::active_light and the lightmap::generate deal with this
 } else {	// Turning it off
  g->add_msg_if_player(p,"The candle winks out");
  it->make(g->itypes[itm_candle]);
  it->active = false;
 }
}


void iuse::bullet_puller(game *g, player *p, item *it, bool t)
{
 char ch = g->inv("Disassemble what?");
 item* pull = &(p->i_at(ch));
 if (pull->type->id == 0) {
  g->add_msg("You do not have that item!");
  return;
 }
 if (p->skillLevel("gun") < 2) {
  g->add_msg("You need to be at least level 2 in the firearms skill before you\
  can disassemble ammunition.");
  return;}
 int multiply = pull->charges;
 if (multiply > 20)
 multiply = 20;
 item casing;
 item primer;
 item gunpowder;
 item lead;
 if (pull->type->id == itm_556_incendiary || pull->type->id == itm_3006_incendiary ||
     pull->type->id == itm_762_51_incendiary)
 lead.make(g->itypes[itm_incendiary]);
 else
 lead.make(g->itypes[itm_lead]);
 if (pull->type->id == itm_shot_bird) {
 casing.make(g->itypes[itm_shot_hull]);
 primer.make(g->itypes[itm_shotgun_primer]);
 gunpowder.make(g->itypes[itm_gunpowder]);
 gunpowder.charges = 12*multiply;
 lead.charges = 16*multiply;
 }
 else if (pull->type->id == itm_shot_00 || pull->type->id == itm_shot_slug) {
 casing.make(g->itypes[itm_shot_hull]);
 primer.make(g->itypes[itm_shotgun_primer]);
 gunpowder.make(g->itypes[itm_gunpowder]);
 gunpowder.charges = 20*multiply;
 lead.charges = 16*multiply;
 }
 else if (pull->type->id == itm_22_lr || pull->type->id == itm_22_ratshot) {
 casing.make(g->itypes[itm_null]);
 primer.make(g->itypes[itm_null]);
 gunpowder.make(g->itypes[itm_gunpowder]);
 gunpowder.charges = 2*multiply;
 lead.charges = 2*multiply;
 }
 else if (pull->type->id == itm_22_cb) {
 casing.make(g->itypes[itm_null]);
 primer.make(g->itypes[itm_null]);
 gunpowder.make(g->itypes[itm_gunpowder]);
 gunpowder.charges = 1*multiply;
 lead.charges = 2*multiply;
 }
 else if (pull->type->id == itm_9mm) {
 casing.make(g->itypes[itm_9mm_casing]);
 primer.make(g->itypes[itm_smpistol_primer]);
 gunpowder.make(g->itypes[itm_gunpowder]);
 gunpowder.charges = 4*multiply;
 lead.charges = 4*multiply;
 }
 else if (pull->type->id == itm_9mmP) {
 casing.make(g->itypes[itm_9mm_casing]);
 primer.make(g->itypes[itm_smpistol_primer]);
 gunpowder.make(g->itypes[itm_gunpowder]);
 gunpowder.charges = 5*multiply;
 lead.charges = 4*multiply;
 }
 else if (pull->type->id == itm_9mmP2) {
 casing.make(g->itypes[itm_9mm_casing]);
 primer.make(g->itypes[itm_smpistol_primer]);
 gunpowder.make(g->itypes[itm_gunpowder]);
 gunpowder.charges = 6*multiply;
 lead.charges = 4*multiply;
 }
 else if (pull->type->id == itm_38_special) {
 casing.make(g->itypes[itm_38_casing]);
 primer.make(g->itypes[itm_smpistol_primer]);
 gunpowder.make(g->itypes[itm_gunpowder]);
 gunpowder.charges = 5*multiply;
 lead.charges = 5*multiply;
 }
 else if (pull->type->id == itm_38_super) {
 casing.make(g->itypes[itm_38_casing]);
 primer.make(g->itypes[itm_smpistol_primer]);
 gunpowder.make(g->itypes[itm_gunpowder]);
 gunpowder.charges = 7*multiply;
 lead.charges = 5*multiply;
 }
 else if (pull->type->id == itm_10mm) {
 casing.make(g->itypes[itm_40_casing]);
 primer.make(g->itypes[itm_lgpistol_primer]);
 gunpowder.make(g->itypes[itm_gunpowder]);
 gunpowder.charges = 8*multiply;
 lead.charges = 8*multiply;
 }
 else if (pull->type->id == itm_40sw) {
 casing.make(g->itypes[itm_40_casing]);
 primer.make(g->itypes[itm_smpistol_primer]);
 gunpowder.make(g->itypes[itm_gunpowder]);
 gunpowder.charges = 6*multiply;
 lead.charges = 6*multiply;
 }
 else if (pull->type->id == itm_44magnum) {
 casing.make(g->itypes[itm_44_casing]);
 primer.make(g->itypes[itm_lgpistol_primer]);
 gunpowder.make(g->itypes[itm_gunpowder]);
 gunpowder.charges = 10*multiply;
 lead.charges = 10*multiply;
 }
 else if (pull->type->id == itm_45_acp || pull->type->id == itm_45_jhp) {
 casing.make(g->itypes[itm_45_casing]);
 primer.make(g->itypes[itm_lgpistol_primer]);
 gunpowder.make(g->itypes[itm_gunpowder]);
 gunpowder.charges = 10*multiply;
 lead.charges = 8*multiply;
 }
// else if (pull->type->id == itm_45_jhp) {
// casing.make(g->itypes[itm_45_casing]);
// primer.make(g->itypes[itm_lgpistol_primer]);
// gunpowder.make(g->itypes[itm_gunpowder]);
// gunpowder.charges = 10*multiply;
// lead.charges = 8*multiply;
// }
 else if (pull->type->id == itm_45_super) {
 casing.make(g->itypes[itm_45_casing]);
 primer.make(g->itypes[itm_lgpistol_primer]);
 gunpowder.make(g->itypes[itm_gunpowder]);
 gunpowder.charges = 12*multiply;
 lead.charges = 10*multiply;
 }
 else if (pull->type->id == itm_57mm) {
 casing.make(g->itypes[itm_57mm_casing]);
 primer.make(g->itypes[itm_smrifle_primer]);
 gunpowder.make(g->itypes[itm_gunpowder]);
 gunpowder.charges = 4*multiply;
 lead.charges = 2*multiply;
 }
 else if (pull->type->id == itm_46mm) {
 casing.make(g->itypes[itm_46mm_casing]);
 primer.make(g->itypes[itm_smpistol_primer]);
 gunpowder.make(g->itypes[itm_gunpowder]);
 gunpowder.charges = 4*multiply;
 lead.charges = 2*multiply;
 }
 else if (pull->type->id == itm_762_m43) {
 casing.make(g->itypes[itm_762_casing]);
 primer.make(g->itypes[itm_lgrifle_primer]);
 gunpowder.make(g->itypes[itm_gunpowder]);
 gunpowder.charges = 7*multiply;
 lead.charges = 5*multiply;
 }
 else if (pull->type->id == itm_762_m87) {
 casing.make(g->itypes[itm_762_casing]);
 primer.make(g->itypes[itm_lgrifle_primer]);
 gunpowder.make(g->itypes[itm_gunpowder]);
 gunpowder.charges = 8*multiply;
 lead.charges = 5*multiply;
 }
 else if (pull->type->id == itm_223) {
 casing.make(g->itypes[itm_223_casing]);
 primer.make(g->itypes[itm_smrifle_primer]);
 gunpowder.make(g->itypes[itm_gunpowder]);
 gunpowder.charges = 4*multiply;
 lead.charges = 2*multiply;
 }
 else if (pull->type->id == itm_556 || pull->type->id == itm_556_incendiary) {
 casing.make(g->itypes[itm_223_casing]);
 primer.make(g->itypes[itm_smrifle_primer]);
 gunpowder.make(g->itypes[itm_gunpowder]);
 gunpowder.charges = 6*multiply;
 lead.charges = 2*multiply;
 }
 else if (pull->type->id == itm_270) {
 casing.make(g->itypes[itm_3006_casing]);
 primer.make(g->itypes[itm_lgrifle_primer]);
 gunpowder.make(g->itypes[itm_gunpowder]);
 gunpowder.charges = 10*multiply;
 lead.charges = 5*multiply;
 }
 else if (pull->type->id == itm_3006 || pull->type->id == itm_3006_incendiary) {
 casing.make(g->itypes[itm_3006_casing]);
 primer.make(g->itypes[itm_lgrifle_primer]);
 gunpowder.make(g->itypes[itm_gunpowder]);
 gunpowder.charges = 8*multiply;
 lead.charges = 6*multiply;
 }
 else if (pull->type->id == itm_308) {
 casing.make(g->itypes[itm_308_casing]);
 primer.make(g->itypes[itm_lgrifle_primer]);
 gunpowder.make(g->itypes[itm_gunpowder]);
 gunpowder.charges = 10*multiply;
 lead.charges = 6*multiply;
 }
 else if (pull->type->id == itm_762_51 || pull->type->id == itm_762_51_incendiary) {
 casing.make(g->itypes[itm_308_casing]);
 primer.make(g->itypes[itm_lgrifle_primer]);
 gunpowder.make(g->itypes[itm_gunpowder]);
 gunpowder.charges = 10*multiply;
 lead.charges = 6*multiply;
 }
 else {
 g->add_msg("You cannot disassemble that.");
  return;
 }
 pull->charges = pull->charges - multiply;
 if (pull->charges == 0)
 p->i_rem(ch);
 g->add_msg("You take apart the ammunition.");
 p->moves -= 500;
 if (casing.type->id != itm_null){
 casing.charges = multiply;
 int iter = 0;
   while ((casing.invlet == 0 || p->has_item(casing.invlet)) && iter < 52) {
    casing.invlet = g->nextinv;
    g->advance_nextinv();
    iter++;}
    if (p->weight_carried() + casing.weight() < p->weight_capacity() &&
      p->volume_carried() + casing.volume() < p->volume_capacity() && iter < 52) {
    p->i_add(casing);}
    else
   g->m.add_item(p->posx, p->posy, casing);}
 if (primer.type->id != itm_null){
 primer.charges = multiply;
 int iter = 0;
   while ((primer.invlet == 0 || p->has_item(primer.invlet)) && iter < 52) {
    primer.invlet = g->nextinv;
    g->advance_nextinv();
    iter++;}
    if (p->weight_carried() + primer.weight() < p->weight_capacity() &&
      p->volume_carried() + primer.volume() < p->volume_capacity() && iter < 52) {
    p->i_add(primer);}
    else
   g->m.add_item(p->posx, p->posy, primer);}
 int iter = 0;
   while ((gunpowder.invlet == 0 || p->has_item(gunpowder.invlet)) && iter < 52) {
    gunpowder.invlet = g->nextinv;
    g->advance_nextinv();
    iter++;}
    if (p->weight_carried() + gunpowder.weight() < p->weight_capacity() &&
      p->volume_carried() + gunpowder.volume() < p->volume_capacity() && iter < 52) {
    p->i_add(gunpowder);}
    else
   g->m.add_item(p->posx, p->posy, gunpowder);
 iter = 0;
   while ((lead.invlet == 0 || p->has_item(lead.invlet)) && iter < 52) {
    lead.invlet = g->nextinv;
    g->advance_nextinv();
    iter++;}
    if (p->weight_carried() + lead.weight() < p->weight_capacity() &&
      p->volume_carried() + lead.volume() < p->volume_capacity() && iter < 52) {
    p->i_add(lead);}
    else
   g->m.add_item(p->posx, p->posy, lead);
 }

void iuse::boltcutters(game *g, player *p, item *it, bool t)
{
 int dirx, diry;
 g->draw();
 mvprintw(0, 0, "Cut up metal where?");
 get_direction(g, dirx, diry, input());
 if (dirx == -2) {
  g->add_msg("Invalid direction.");
  return;
 }
if (dirx == 0 && diry == 0) {
  g->add_msg_if_player(p, "You neatly sever all of the veins");
  g->add_msg_if_player(p, "and arteries in your body. Oh wait,");
  g->add_msg_if_player(p, "Never mind.");
  return;
}
 dirx += p->posx;
 diry += p->posy;

 if (g->m.ter(dirx, diry) == t_chaingate_l) {
  p->moves -= 100;
  g->m.ter(dirx, diry) = t_chaingate_c;
  g->sound(dirx, diry, 5, "Gachunk!");
  g->m.add_item(p->posx, p->posy, g->itypes[itm_scrap], 0, 3);
 } else if (g->m.ter(dirx, diry) == t_chainfence_v || g->m.ter(dirx, diry) == t_chainfence_h) {
  p->moves -= 500;
  g->m.ter(dirx, diry) = t_chainfence_posts;
  g->sound(dirx, diry, 5,"Snick, snick, gachunk!");
  g->m.add_item(dirx, diry, g->itypes[itm_wire], 0, 20);
 } else {
  g->add_msg("You can't cut that.");
 }
}

void iuse::mop(game *g, player *p, item *it, bool t)
{
 int dirx, diry;
 g->draw();
 mvprintw(0, 0, "Mop where?");
 get_direction(g, dirx, diry, input());
 if (dirx == -2) {
  g->add_msg_if_player(p,"Invalid direction.");
  return;
 }
 if (dirx == 0 && diry == 0) {
   g->add_msg_if_player(p,"You mop yourself up.");
   g->add_msg_if_player(p,"The universe implodes and reforms around you.");
   return;
}
 p->moves -= 15;
 dirx += p->posx;
 diry += p->posy;
  if (g->m.moppable_items_at(dirx, diry)) {
   g->m.mop_spills(dirx, diry);
   g->add_msg("You mop up the spill");
 } else {
  g->add_msg_if_player(p,"There's nothing to mop there.");
 }
}
void iuse::rag(game *g, player *p, item *it, bool t)
{
 if (p->has_disease(DI_BLEED)){
  if (one_in(2)){
   g->add_msg_if_player(p,"You managed to stop the bleeding.");
   p->rem_disease(DI_BLEED);
  } else {
   g->add_msg_if_player(p,"You couldnt stop the bleeding.");
  }
  p->use_charges(itm_rag, 1);
  it->make(g->itypes[itm_rag_bloody]);
 } else {
  g->add_msg_if_player(p,"Nothing to use the rag for.");
 }

}

void iuse::pda(game *g, player *p, item *it, bool t)
{
 if (it->charges == 0)
  g->add_msg_if_player(p,"The PDA's batteries are dead.");
 else {
  g->add_msg_if_player(p,"You activate the flashlight app.");
  it->make(g->itypes[itm_pda_flashlight]);
  it->active = true;
  it->charges --;
 }
}

void iuse::pda_flashlight(game *g, player *p, item *it, bool t)
{
 if (t) {	// Normal use
// Do nothing... player::active_light and the lightmap::generate deal with this
 } else {	// Turning it off
  g->add_msg_if_player(p,"The PDA screen goes blank.");
  it->make(g->itypes[itm_pda]);
  it->active = false;
 }
}

/* MACGUFFIN FUNCTIONS
 * These functions should refer to it->associated_mission for the particulars
 */
void iuse::mcg_note(game *g, player *p, item *it, bool t)
{
 std::stringstream message;
 message << "Dear " << it->name << ":\n";
/*
 faction* fac = NULL;
 direction dir = NORTH;
// Pick an associated faction
 switch (it->associated_mission) {
 case MISSION_FIND_FAMILY_FACTION:
  fac = &(g->factions[rng(0, g->factions.size() - 1)]);
  break;
 case MISSION_FIND_FAMILY_KIDNAPPER:
  fac = g->random_evil_faction();
  break;
 }
// Calculate where that faction is
 if (fac != NULL) {
  int omx = g->cur_om.posx, omy = g->cur_om.posy;
  if (fac->omx != g->cur_om.posx || fac->omx != g->cur_om.posy)
   dir = direction_from(omx, omy, fac->omx, fac->omy);
  else
   dir = direction_from(g->levx, g->levy, fac->mapx, fac->mapy);
 }
// Produce the note and generate the next mission
 switch (it->associated_mission) {
 case MISSION_FIND_FAMILY_FACTION:
  if (fac->name == "The army")
   message << "\
I've been rescued by an army patrol.  They're taking me\n\
to their outpost to the " << direction_name(dir) << ".\n\
Please meet me there.  I need to know you're alright.";
  else
   message << "\
This group came through, looking for survivors.  They\n\
said they were members of this group calling itself\n" << fac->name << ".\n\
They've got a settlement to the " << direction_name(dir) << ", so\n\
I guess I'm heading there.  Meet me there as soon as\n\
you can, I need to know you're alright.";
  break;


  popup(message.str().c_str());
*/
}

void iuse::artifact(game *g, player *p, item *it, bool t)
{
 if (!it->is_artifact()) {
  debugmsg("iuse::artifact called on a non-artifact item! %s",
           it->tname().c_str());
  return;
 } else if (!it->is_tool()) {
  debugmsg("iuse::artifact called on a non-tool artifact! %s",
           it->tname().c_str());
  return;
 }
 it_artifact_tool *art = dynamic_cast<it_artifact_tool*>(it->type);
 int num_used = rng(1, art->effects_activated.size());
 if (num_used < art->effects_activated.size())
  num_used += rng(1, art->effects_activated.size() - num_used);

 std::vector<art_effect_active> effects = art->effects_activated;
 for (int i = 0; i < num_used; i++) {
  int index = rng(0, effects.size() - 1);
  art_effect_active used = effects[index];
  effects.erase(effects.begin() + index);

  switch (used) {
  case AEA_STORM: {
   g->sound(p->posx, p->posy, 10, "Ka-BOOM!");
   int num_bolts = rng(2, 4);
   for (int j = 0; j < num_bolts; j++) {
    int xdir = 0, ydir = 0;
    while (xdir == 0 && ydir == 0) {
     xdir = rng(-1, 1);
     ydir = rng(-1, 1);
    }
    int dist = rng(4, 12);
    int boltx = p->posx, bolty = p->posy;
    for (int n = 0; n < dist; n++) {
     boltx += xdir;
     bolty += ydir;
     g->m.add_field(g, boltx, bolty, fd_electricity, rng(2, 3));
     if (one_in(4)) {
      if (xdir == 0)
       xdir = rng(0, 1) * 2 - 1;
      else
       xdir = 0;
     }
     if (one_in(4)) {
      if (ydir == 0)
       ydir = rng(0, 1) * 2 - 1;
      else
       ydir = 0;
     }
    }
   }
  } break;

  case AEA_FIREBALL: {
   point fireball = g->look_around();
   if (fireball.x != -1 && fireball.y != -1)
    g->explosion(fireball.x, fireball.y, 8, 0, true);
  } break;

  case AEA_ADRENALINE:
   g->add_msg_if_player(p,"You're filled with a roaring energy!");
   p->add_disease(DI_ADRENALINE, rng(200, 250), g);
   break;

  case AEA_MAP: {
   bool new_map = false;
   for (int x = int(g->levx / 2) - 20; x <= int(g->levx / 2) + 20; x++) {
    for (int y = int(g->levy / 2) - 20; y <= int(g->levy / 2) + 20; y++) {
     if (!g->cur_om.seen(x, y)) {
      new_map = true;
      g->cur_om.seen(x, y) = true;
     }
    }
   }
   if (new_map) {
    g->add_msg_if_player(p,"You have a vision of the surrounding area...");
    p->moves -= 100;
   }
  } break;

  case AEA_BLOOD: {
   bool blood = false;
   int j;
   for (int x = p->posx - 4; x <= p->posx + 4; x++) {
    for (int y = p->posy - 4; y <= p->posy + 4; y++) {
     if (!one_in(4) && g->m.add_field(g, x, y, fd_blood, 3) &&
         (blood || g->u_see(x, y, j)))
      blood = true;
    }
   }
   if (blood)
    g->add_msg_if_player(p,"Blood soaks out of the ground and walls.");
  } break;

  case AEA_FATIGUE: {
   g->add_msg_if_player(p,"The fabric of space seems to decay.");
   int x = rng(p->posx - 3, p->posx + 3), y = rng(p->posy - 3, p->posy + 3);
   if (g->m.field_at(x, y).type == fd_fatigue &&
       g->m.field_at(x, y).density < 3)
    g->m.field_at(x, y).density++;
   else
    g->m.add_field(g, x, y, fd_fatigue, rng(1, 2));
  } break;

  case AEA_ACIDBALL: {
   point acidball = g->look_around();
   if (acidball.x != -1 && acidball.y != -1) {
    for (int x = acidball.x - 1; x <= acidball.x + 1; x++) {
     for (int y = acidball.y - 1; y <= acidball.y + 1; y++) {
      if (g->m.field_at(x, y).type == fd_acid &&
          g->m.field_at(x, y).density < 3)
       g->m.field_at(x, y).density++;
      else
       g->m.add_field(g, x, y, fd_acid, rng(2, 3));
     }
    }
   }
  } break;

  case AEA_PULSE:
   g->sound(p->posx, p->posy, 30, "The earth shakes!");
   for (int x = p->posx - 2; x <= p->posx + 2; x++) {
    for (int y = p->posy - 2; y <= p->posy + 2; y++) {
     std::string junk;
     g->m.bash(x, y, 40, junk);
     g->m.bash(x, y, 40, junk);  // Multibash effect, so that doors &c will fall
     g->m.bash(x, y, 40, junk);
     if (g->m.is_destructable(x, y) && rng(1, 10) >= 3)
      g->m.ter(x, y) = t_rubble;
    }
   }
   break;

  case AEA_HEAL:
   g->add_msg_if_player(p,"You feel healed.");
   p->healall(2);
   break;

  case AEA_CONFUSED:
   for (int x = p->posx - 8; x <= p->posx + 8; x++) {
    for (int y = p->posy - 8; y <= p->posy + 8; y++) {
     int mondex = g->mon_at(x, y);
     if (mondex != -1)
      g->z[mondex].add_effect(ME_STUNNED, rng(5, 15));
    }
   }

  case AEA_ENTRANCE:
   for (int x = p->posx - 8; x <= p->posx + 8; x++) {
    for (int y = p->posy - 8; y <= p->posy + 8; y++) {
     int mondex = g->mon_at(x, y);
     if (mondex != -1 &&  g->z[mondex].friendly == 0 &&
         rng(0, 600) > g->z[mondex].hp)
      g->z[mondex].make_friendly();
    }
   }
   break;

  case AEA_BUGS: {
   int roll = rng(1, 10);
   mon_id bug = mon_null;
   int num = 0;
   std::vector<point> empty;
   for (int x = p->posx - 1; x <= p->posx + 1; x++) {
    for (int y = p->posy - 1; y <= p->posy + 1; y++) {
     if (g->is_empty(x, y))
      empty.push_back( point(x, y) );
    }
   }
   if (empty.empty() || roll <= 4)
    g->add_msg_if_player(p,"Flies buzz around you.");
   else if (roll <= 7) {
    g->add_msg_if_player(p,"Giant flies appear!");
    bug = mon_fly;
    num = rng(2, 4);
   } else if (roll <= 9) {
    g->add_msg_if_player(p,"Giant bees appear!");
    bug = mon_bee;
    num = rng(1, 3);
   } else {
    g->add_msg_if_player(p,"Giant wasps appear!");
    bug = mon_wasp;
    num = rng(1, 2);
   }
   if (bug != mon_null) {
    monster spawned(g->mtypes[bug]);
    spawned.friendly = -1;
    for (int i = 0; i < num && !empty.empty(); i++) {
     int index = rng(0, empty.size() - 1);
     point spawnp = empty[index];
     empty.erase(empty.begin() + index);
     spawned.spawn(spawnp.x, spawnp.y);
     g->z.push_back(spawned);
    }
   }
  } break;

  case AEA_TELEPORT:
   g->teleport(p);
   break;

  case AEA_LIGHT:
   g->add_msg_if_player(p,"The %s glows brightly!", it->tname().c_str());
   g->add_event(EVENT_ARTIFACT_LIGHT, int(g->turn) + 30);
   break;

  case AEA_GROWTH: {
   monster tmptriffid(g->mtypes[0], p->posx, p->posy);
   mattack tmpattack;
   tmpattack.growplants(g, &tmptriffid);
  } break;

  case AEA_HURTALL:
   for (int i = 0; i < g->z.size(); i++)
    g->z[i].hurt(rng(0, 5));
   break;

  case AEA_RADIATION:
   g->add_msg("Horrible gasses are emitted!");
   for (int x = p->posx - 1; x <= p->posx + 1; x++) {
    for (int y = p->posy - 1; y <= p->posy + 1; y++)
     g->m.add_field(g, x, y, fd_nuke_gas, rng(2, 3));
   }
   break;

  case AEA_PAIN:
   g->add_msg_if_player(p,"You're wracked with pain!");
   p->pain += rng(5, 15);
   break;

  case AEA_MUTATE:
   if (!one_in(3))
    p->mutate(g);
   break;

  case AEA_PARALYZE:
   g->add_msg_if_player(p,"You're paralyzed!");
   p->moves -= rng(50, 200);
   break;

  case AEA_FIRESTORM:
   g->add_msg_if_player(p,"Fire rains down around you!");
   for (int x = p->posx - 3; x <= p->posx + 3; x++) {
    for (int y = p->posy - 3; y <= p->posy + 3; y++) {
     if (!one_in(3)) {
      if (g->m.add_field(g, x, y, fd_fire, 1 + rng(0, 1) * rng(0, 1)))
       g->m.field_at(x, y).age = 30;
     }
    }
   }
   break;

  case AEA_ATTENTION:
   g->add_msg_if_player(p,"You feel like your action has attracted attention.");
   p->add_disease(DI_ATTENTION, 600 * rng(1, 3), g);
   break;

  case AEA_TELEGLOW:
   g->add_msg_if_player(p,"You feel unhinged.");
   p->add_disease(DI_TELEGLOW, 100 * rng(3, 12), g);
   break;

  case AEA_NOISE:
   g->add_msg_if_player(p,"Your %s emits a deafening boom!", it->tname().c_str());
   g->sound(p->posx, p->posy, 100, "");
   break;

  case AEA_SCREAM:
   g->add_msg_if_player(p,"Your %s screams disturbingly.", it->tname().c_str());
   g->sound(p->posx, p->posy, 40, "");
   p->add_morale(MORALE_SCREAM, -10);
   break;

  case AEA_DIM:
   g->add_msg_if_player(p,"The sky starts to dim.");
   g->add_event(EVENT_DIM, int(g->turn) + 50);
   break;

  case AEA_FLASH:
   g->add_msg_if_player(p,"The %s flashes brightly!", it->tname().c_str());
   g->flashbang(p->posx, p->posy);
   break;

  case AEA_VOMIT:
   g->add_msg_if_player(p,"A wave of nausea passes through you!");
   p->vomit(g);
   break;

  case AEA_SHADOWS: {
   int num_shadows = rng(4, 8);
   monster spawned(g->mtypes[mon_shadow]);
   int num_spawned = 0;
   for (int i = 0; i < num_shadows; i++) {
    int tries = 0, monx, mony, junk;
    do {
     if (one_in(2)) {
      monx = rng(p->posx - 5, p->posx + 5);
      mony = (one_in(2) ? p->posy - 5 : p->posy + 5);
     } else {
      monx = (one_in(2) ? p->posx - 5 : p->posx + 5);
      mony = rng(p->posy - 5, p->posy + 5);
     }
    } while (tries < 5 && !g->is_empty(monx, mony) &&
             !g->m.sees(monx, mony, p->posx, p->posy, 10, junk));
    if (tries < 5) {
     num_spawned++;
     spawned.sp_timeout = rng(8, 20);
     spawned.spawn(monx, mony);
     g->z.push_back(spawned);
    }
   }
   if (num_spawned > 1)
    g->add_msg_if_player(p,"Shadows form around you.");
   else if (num_spawned == 1)
    g->add_msg_if_player(p,"A shadow forms nearby.");
  } break;

  }
 }
}

void iuse::spray_can(game *g, player *p, item *it, bool t)
{
 std::string message = string_input_popup("Spray what?");
 if(g->m.add_graffiti(g, p->posx, p->posy, message))
  g->add_msg("You spray a message on the ground.");
 else
  g->add_msg("You fail to spray a message here.");
}<|MERGE_RESOLUTION|>--- conflicted
+++ resolved
@@ -77,8 +77,7 @@
 
 void iuse::bandage(game *g, player *p, item *it, bool t)
 {
-<<<<<<< HEAD
-    int bonus = p->skillLevel("firstaid").level();
+    int bonus = p->skillLevel("firstaid");
     hp_part healed;
 
     if (p->is_npc()) { // NPCs heal whichever has sustained the most damage
@@ -216,71 +215,6 @@
         wrefresh(hp_window);
         delwin(hp_window);
         refresh();
-=======
- int bonus = p->skillLevel("firstaid");
- hp_part healed;
-
- if (p->is_npc()) { // NPCs heal whichever has sustained the most damage
-  int highest_damage = 0;
-  for (int i = 0; i < num_hp_parts; i++) {
-   int damage = p->hp_max[i] - p->hp_cur[i];
-   if (i == hp_head)
-    damage *= 1.5;
-   if (i == hp_torso)
-    damage *= 1.2;
-   if (damage > highest_damage) {
-    highest_damage = damage;
-    healed = hp_part(i);
-   }
-  }
- } else { // Player--present a menu
-
-  WINDOW* w = newwin(10, 22, 8, 1);
-  wborder(w, LINE_XOXO, LINE_XOXO, LINE_OXOX, LINE_OXOX,
-             LINE_OXXO, LINE_OOXX, LINE_XXOO, LINE_XOOX );
-  mvwprintz(w, 1, 1, c_ltred,  "Bandage where?");
-  mvwprintz(w, 2, 1, c_ltgray, "1: Head");
-  mvwprintz(w, 3, 1, c_ltgray, "2: Torso");
-  mvwprintz(w, 4, 1, c_ltgray, "3: Left Arm");
-  mvwprintz(w, 5, 1, c_ltgray, "4: Right Arm");
-  mvwprintz(w, 6, 1, c_ltgray, "5: Left Leg");
-  mvwprintz(w, 7, 1, c_ltgray, "6: Right Leg");
-  mvwprintz(w, 8, 1, c_ltgray, "7: Stop Bleeding");
-  mvwprintz(w, 9, 1, c_ltgray, "8: Exit");
-  nc_color col;
-  int curhp;
-  for (int i = 0; i < num_hp_parts; i++) {
-   curhp = p->hp_cur[i];
-   int tmpbonus = bonus;
-   if (curhp != 0) {
-    switch (hp_part(i)) {
-     case hp_head:  curhp += 1;	tmpbonus *=  .8;	break;
-     case hp_torso: curhp += 4;	tmpbonus *= 1.5;	break;
-     default:       curhp += 3;				break;
-    }
-    curhp += tmpbonus;
-    if (curhp > p->hp_max[i])
-     curhp = p->hp_max[i];
-    if (curhp == p->hp_max[i])
-     col = c_green;
-    else if (curhp > p->hp_max[i] * .8)
-     col = c_ltgreen;
-    else if (curhp > p->hp_max[i] * .5)
-     col = c_yellow;
-    else if (curhp > p->hp_max[i] * .3)
-     col = c_ltred;
-    else
-     col = c_red;
-    if (p->has_trait(PF_HPIGNORANT))
-     mvwprintz(w, i + 2, 15, col, "***");
-    else {
-     if (curhp >= 100)
-      mvwprintz(w, i + 2, 15, col, "%d", curhp);
-     else if (curhp >= 10)
-      mvwprintz(w, i + 2, 16, col, "%d", curhp);
-     else
-      mvwprintz(w, i + 2, 17, col, "%d", curhp);
->>>>>>> 148b0781
     }
 
     p->practice("firstaid", 8);
@@ -297,8 +231,7 @@
 
 void iuse::firstaid(game *g, player *p, item *it, bool t)
 {
-<<<<<<< HEAD
-    int bonus = p->skillLevel("firstaid").level();
+    int bonus = p->skillLevel("firstaid");
     hp_part healed;
 
     if (p->is_npc()) { // NPCs heal whichever has sustained the most damage
@@ -436,48 +369,6 @@
         wrefresh(hp_window);
         delwin(hp_window);
         refresh();
-=======
- int bonus = p->skillLevel("firstaid");
- hp_part healed;
-
- if (p->is_npc()) { // NPCs heal whichever has sustained the most damage
-  int highest_damage = 0;
-  for (int i = 0; i < num_hp_parts; i++) {
-   int damage = p->hp_max[i] - p->hp_cur[i];
-   if (i == hp_head)
-    damage *= 1.5;
-   if (i == hp_torso)
-    damage *= 1.2;
-   if (damage > highest_damage) {
-    highest_damage = damage;
-    healed = hp_part(i);
-   }
-  }
- } else { // Player--present a menu
-
-  WINDOW* w = newwin(11, 22, 8, 1);
-  wborder(w, LINE_XOXO, LINE_XOXO, LINE_OXOX, LINE_OXOX,
-             LINE_OXXO, LINE_OOXX, LINE_XXOO, LINE_XOOX );
-  mvwprintz(w, 1, 1, c_ltred,  "First Aid where?");
-  mvwprintz(w, 2, 1, c_ltgray, "1: Head");
-  mvwprintz(w, 3, 1, c_ltgray, "2: Torso");
-  mvwprintz(w, 4, 1, c_ltgray, "3: Left Arm");
-  mvwprintz(w, 5, 1, c_ltgray, "4: Right Arm");
-  mvwprintz(w, 6, 1, c_ltgray, "5: Left Leg");
-  mvwprintz(w, 7, 1, c_ltgray, "6: Right Leg");
-  mvwprintz(w, 8, 1, c_ltgray, "7: Clean Wound");
-  mvwprintz(w, 9, 1, c_ltgray, "8: Exit");
-  nc_color col;
-  int curhp;
-  for (int i = 0; i < num_hp_parts; i++) {
-   curhp = p->hp_cur[i];
-   int tmpbonus = bonus;
-   if (curhp != 0) {
-    switch (hp_part(i)) {
-     case hp_head:  curhp += 10; tmpbonus *=  .8;	break;
-     case hp_torso: curhp += 18; tmpbonus *= 1.5;	break;
-     default:       curhp += 14;			break;
->>>>>>> 148b0781
     }
 
     p->practice("firstaid", 8);
@@ -1467,7 +1358,7 @@
   p->moves -= 500;
   g->m.add_item(p->posx, p->posy, g->itypes[itm_nail], 0, nails);
   g->m.add_item(p->posx, p->posy, g->itypes[itm_2x4], 0, boards);
-  g->m.ter(dirx, diry) = newter;
+  g->m.ter(dirx, diry) = newter;
   return;
  }
 
