#include "iuse.h"
#include "game.h"
#include "mapdata.h"
#include "keypress.h"
#include "output.h"
#include "options.h"
#include "rng.h"
#include "line.h"
#include "mutation.h"
#include "player.h"
#include "vehicle.h"
#include "uistate.h"
#include <sstream>
#include <algorithm>

#define RADIO_PER_TURN 25 // how many characters per turn of radio

// mfb(n) converts a flag to its appropriate position in covers's bitfield
#ifndef mfb
#define mfb(n) static_cast <unsigned long> (1 << (n))
#endif

#include "iuse_software.h"

static void add_or_drop_item(game *g, player *p, item *it)
{
  item replacement(g->itypes[it->type->id], int(g->turn), g->nextinv);
  bool drop = false;
  int iter = 0;
  // Should this vary based on how many charges get consumed by default?
  if (replacement.charges >= 0)
  {
      replacement.charges = 1;
  }
  if( replacement.is_drink() ) {
      it->charges++;
      return;
  }

  while (p->has_item(replacement.invlet)) {
    replacement.invlet = g->nextinv;
    g->advance_nextinv();
    iter++;
  }
  if (!drop && (iter == inv_chars.size() || p->volume_carried() >= p->volume_capacity()))
    drop = true;
  if (drop)
    g->m.add_item_or_charges(p->posx, p->posy, replacement);
  else
    p->i_add(replacement, g);
}

static bool use_fire(game *g, player *p, item *it)
{
    if (!p->use_charges_if_avail("fire", 1))
    {
        add_or_drop_item(g, p, it);
        g->add_msg_if_player(p, _("You need a source of flame!"));
        return false;
    }
    return true;
}

static bool item_inscription( game *g, player *p, item *cut, std::string verb, std::string gerund,
                              bool carveable)
{
    if (!cut->made_of(SOLID)) {
        std::string lower_verb = verb;
        std::transform(lower_verb.begin(), lower_verb.end(), lower_verb.begin(), ::tolower);
        g->add_msg(_("You can't %s an item that's not solid!"), lower_verb.c_str());
        return false;
    }
    if(carveable && !(cut->made_of("wood") || cut->made_of("plastic") || cut->made_of("glass") ||
                      cut->made_of("chitin") || cut->made_of("iron") || cut->made_of("steel") ||
                      cut->made_of("silver"))) {
        std::string lower_verb = verb;
        std::transform(lower_verb.begin(), lower_verb.end(), lower_verb.begin(), ::tolower);
        std::string mat = cut->get_material(1);
        material_type *mt = material_type::find_material(mat);
        std::string mtname = "null";
        if(mt != NULL) {
            mtname = mt->name();
        }
        std::transform(mtname.begin(), mtname.end(), mtname.begin(), ::tolower);
        g->add_msg(_("You can't %1$s an item made of %2$s!"),
                   lower_verb.c_str(), mtname.c_str());
        return false;
    }

    std::map<std::string, std::string>::const_iterator ent = cut->item_vars.find("item_note");

    bool hasnote = (ent != cut->item_vars.end());
    std::string message = "";
    std::string messageprefix = string_format( hasnote ? _("(To delete, input one '.')\n") : "" ) +
                                string_format(_("%1$s on this %2$s is a note saying: "), gerund.c_str(), cut->type->name.c_str() );
    message = string_input_popup(string_format(_("%s what?"), verb.c_str()), 64,
                                 (hasnote ? cut->item_vars["item_note"] : message ),
                                 messageprefix, "inscribe_item", 128
                                );

    if( message.size() > 0 ) {
        if ( hasnote && message == "." ) {
            cut->item_vars.erase("item_note");
            cut->item_vars.erase("item_note_type");
            cut->item_vars.erase("item_note_typez");
        } else {
            cut->item_vars["item_note"] = message;
            cut->item_vars["item_note_type"] = gerund;
        }
    }
    return true;
}

// Returns false if the inscription failed or if the player canceled the action. Otherwise, returns true.

static bool inscribe_item( game *g, player *p, std::string verb, std::string gerund, bool carveable )
{
        //Note: this part still strongly relies on English grammar.
        //Although it can be easily worked around in language like Chinese,
        //but might need to be reworked for some European languages that have more verb forms
    char ch = g->inv(string_format(_("%s on what?"), verb.c_str()));
    item* cut = &(p->i_at(ch));
    if (cut->type->id == "null") {
        g->add_msg(_("You do not have that item!"));
        return false;
    }
    return item_inscription( g, p, cut, verb, gerund, carveable );
}

void iuse::none(game *g, player *p, item *it, bool t)
{
  g->add_msg(_("You can't do anything interesting with your %s."),
             it->tname(g).c_str());
}
/* To mark an item as "removed from inventory", set its invlet to 0
   This is useful for traps (placed on ground), inactive bots, etc
 */
void iuse::sewage(game *g, player *p, item *it, bool t)
{
  if(!p->is_npc()) {
    p->add_memorial_log(_("Ate a sewage sample."));
  }
  p->vomit(g);
  if (one_in(4)) {
    p->mutate(g);
  }
}

void iuse::honeycomb(game *g, player *p, item *it, bool t)
{
  g->m.spawn_item(p->posx, p->posy, "wax",0, 2);
}

void iuse::royal_jelly(game *g, player *p, item *it, bool t)
{
// TODO: Add other diseases here; royal jelly is a cure-all!
 p->pkill += 5;
 std::string message;
 if (p->has_disease("fungus")) {
  message = _("You feel cleansed inside!");
  p->rem_disease("fungus");
 }
 if (p->has_disease("blind")) {
  message = _("Your sight returns!");
  p->rem_disease("blind");
 }
 if (p->has_disease("poison") || p->has_disease("foodpoison") ||
     p->has_disease("badpoison")) {
  message = _("You feel much better!");
  p->rem_disease("poison");
  p->rem_disease("badpoison");
  p->rem_disease("foodpoison");
 }
 if (p->has_disease("asthma")) {
  message = _("Your breathing clears up!");
  p->rem_disease("asthma");
 }
 if (p->has_disease("common_cold") || p->has_disease("flu")) {
  message = _("You feel healthier!");
  p->rem_disease("common_cold");
  p->rem_disease("flu");
 }
 g->add_msg_if_player(p,message.c_str());
}

// returns true if we want to use the special action
bool use_healing_item(game *g, player *p, item *it, int normal_power, int head_power,
                      int torso_power, std::string item_name, std::string special_action)
{
    int bonus = p->skillLevel("firstaid");
    hp_part healed = num_hp_parts;

    if (p->is_npc()) { // NPCs heal whichever has sustained the most damage
        int highest_damage = 0;
        for (int i = 0; i < num_hp_parts; i++) {
            int damage = p->hp_max[i] - p->hp_cur[i];
            if (i == hp_head)
                damage *= 1.5;
            if (i == hp_torso)
                damage *= 1.2;
            if (damage > highest_damage) {
                highest_damage = damage;
                healed = hp_part(i);
            }
        }
    } else { // Player--present a menu
        WINDOW* hp_window = newwin(11, 22, (TERMY-10)/2, (TERMX-22)/2);
        wborder(hp_window, LINE_XOXO, LINE_XOXO, LINE_OXOX, LINE_OXOX,
                           LINE_OXXO, LINE_OOXX, LINE_XXOO, LINE_XOOX );

        mvwprintz(hp_window, 1, 1, c_ltred,  _("Use %s:"), item_name.c_str());
        if(p->hp_cur[hp_head] < p->hp_max[hp_head])
        {
            mvwprintz(hp_window, 2, 1, p->has_disease("bleed", bp_head) ? c_red : c_ltgray, _("1: Head"));
        }
        if(p->hp_cur[hp_torso] < p->hp_max[hp_torso])
        {
            mvwprintz(hp_window, 3, 1, p->has_disease("bleed", bp_torso) ? c_red : c_ltgray, _("2: Torso"));
        }
        if(p->hp_cur[hp_arm_l] < p->hp_max[hp_arm_l])
        {
            mvwprintz(hp_window, 4, 1, p->has_disease("bleed", bp_arms, 0) ? c_red : c_ltgray, _("3: Left Arm"));
        }
        if(p->hp_cur[hp_arm_r] < p->hp_max[hp_arm_r])
        {
            mvwprintz(hp_window, 5, 1, p->has_disease("bleed", bp_arms, 1) ? c_red : c_ltgray, _("4: Right Arm"));
        }
        if(p->hp_cur[hp_leg_l] < p->hp_max[hp_leg_l])
        {
            mvwprintz(hp_window, 6, 1, p->has_disease("bleed", bp_legs, 0) ? c_red : c_ltgray, _("5: Left Leg"));
        }
        if(p->hp_cur[hp_leg_r] < p->hp_max[hp_leg_r])
        {
            mvwprintz(hp_window, 7, 1, p->has_disease("bleed", bp_legs, 1) ? c_red : c_ltgray, _("6: Right Leg"));
        }
        if(special_action != "")
        {
            mvwprintz(hp_window, 8, 1, c_ltgray, _("7: %s"), special_action.c_str());
        }
        mvwprintz(hp_window, 9, 1, c_ltgray, _("8: Exit"));
        nc_color color;
        std::string asterisks = "";
        for (int i = 0; i < num_hp_parts; i++)
        {
            if (p->hp_cur[i] < p->hp_max[i])
            {
                int current_hp = p->hp_cur[i];
                int temporary_bonus = bonus;
                if (current_hp != 0)
                {
                    switch (hp_part(i)) {
                        case hp_head:
                            current_hp += head_power;
                            temporary_bonus *=  .8;
                            break;
                        case hp_torso:
                            current_hp += torso_power;
                            temporary_bonus *= 1.5;
                            break;
                        default:
                            current_hp += normal_power;
                            break;
                    }
                    current_hp += temporary_bonus;
                    if (current_hp > p->hp_max[i])
                    {
                        current_hp = p->hp_max[i];
                    }
                    if (current_hp == p->hp_max[i])
                    {
                        color = c_green;
                        asterisks = "***";
                    }
                    else if (current_hp > p->hp_max[i] * .8)
                    {
                        color = c_ltgreen;
                        asterisks = "***";
                    }
                    else if (current_hp > p->hp_max[i] * .5)
                    {
                        color = c_yellow;
                        asterisks = "** ";
                    }
                    else if (current_hp > p->hp_max[i] * .3)
                    {
                        color = c_ltred;
                        asterisks = "** ";
                    }
                    else
                    {
                        color = c_red;
                        asterisks = "*  ";
                    }
                    if (p->has_trait("SELFAWARE"))
                    {
                        if (current_hp >= 100)
                        {
                            mvwprintz(hp_window, i + 2, 16, color, "%d", current_hp);
                        }
                        else if (current_hp >= 10)
                        {
                            mvwprintz(hp_window, i + 2, 17, color, "%d", current_hp);
                        }
                        else
                        {
                            mvwprintz(hp_window, i + 2, 19, color, "%d", current_hp);
                        }
                    }
                    else
                    {
                        mvwprintz(hp_window, i + 2, 16, color, asterisks.c_str());
                    }
                }
                else
                {
                    // curhp is 0; requires surgical attention
                    mvwprintz(hp_window, i + 2, 16, c_dkgray, "---");
                }
            }
        }
        wrefresh(hp_window);
        char ch;
        do {
            ch = getch();
            if (ch == '1'){
                healed = hp_head;
            } else if (ch == '2'){
                healed = hp_torso;
            } else if (ch == '3') {
                if (p->hp_cur[hp_arm_l] == 0) {
                    g->add_msg_if_player(p,_("That arm is broken.  It needs surgical attention."));
                    add_or_drop_item(g, p, it);
                    return false;
                } else {
                    healed = hp_arm_l;
                }
            } else if (ch == '4') {
                if (p->hp_cur[hp_arm_r] == 0) {
                    g->add_msg_if_player(p,_("That arm is broken.  It needs surgical attention."));
                    add_or_drop_item(g, p, it);
                    return false;
                } else {
                    healed = hp_arm_r;
                }
            } else if (ch == '5') {
                if (p->hp_cur[hp_leg_l] == 0) {
                    g->add_msg_if_player(p,_("That leg is broken.  It needs surgical attention."));
                    add_or_drop_item(g, p, it);
                    return false;
                } else {
                    healed = hp_leg_l;
                }
            } else if (ch == '6') {
                if (p->hp_cur[hp_leg_r] == 0) {
                    g->add_msg_if_player(p,_("That leg is broken.  It needs surgical attention."));
                    add_or_drop_item(g, p, it);
                    return false;
                } else {
                    healed = hp_leg_r;
                }
            } else if (ch == '8' || special_action == "") {
                g->add_msg_if_player(p,_("Never mind."));
                add_or_drop_item(g, p, it);
                return false;
            } else if (ch == '7') {
                return true;
            }
        } while (ch < '1' || ch > '8');
        werase(hp_window);
        wrefresh(hp_window);
        delwin(hp_window);
        refresh();
    }

    p->practice(g->turn, "firstaid", 8);
    int dam = 0;
    if (healed == hp_head){
        dam = head_power + bonus * .8;
    } else if (healed == hp_torso){
        dam = torso_power + bonus * 1.5;
    } else {
        dam = normal_power + bonus;
    }
    p->heal(healed, dam);
    body_part bp_healed = bp_torso;
    int side = -1;
    switch(healed) {
        case hp_head:
            bp_healed = bp_head;
            break;
        case hp_torso:
            bp_healed = bp_torso;
            break;
        case hp_arm_l:
            bp_healed = bp_arms;
            side = 0;
            break;
        case hp_arm_r:
            bp_healed = bp_arms;
            side = 1;
            break;
        case hp_leg_l:
            bp_healed = bp_legs;
            side = 0;
            break;
        case hp_leg_r:
            bp_healed = bp_legs;
            side = 1;
            break;
    }
    p->rem_disease("bleed", bp_healed, side);
    return false;
}

void iuse::bandage(game *g, player *p, item *it, bool t)
{
    if (use_healing_item(g, p, it, 3, 1, 4, it->name, ""))
    {
        g->add_msg_if_player(p,_("You stopped the bleeding."));
        p->rem_disease("bleed");
    }
}

void iuse::firstaid(game *g, player *p, item *it, bool t)
{
    if (use_healing_item(g, p, it, 14, 10, 18, it->name, p->has_disease("bite") ? _("Clean Wound") : ""))
    {
        g->add_msg_if_player(p,_("You clean the bite wound."));
        p->rem_disease("bite");
    }
}

void iuse::disinfectant(game *g, player *p, item *it, bool t)
{

    if (use_healing_item(g, p, it, 6, 5, 9, it->name, p->has_disease("bite") ? _("Clean Wound") : ""))
    {
        g->add_msg_if_player(p,_("You disinfect the bite wound."));
        p->rem_disease("bite");
    }
}

void iuse::pkill(game *g, player *p, item *it, bool t)
{
    // Aspirin
    if (it->has_flag("PKILL_1")) {
        g->add_msg_if_player(p,_("You take some %s."), it->tname().c_str());
        p->add_disease("pkill1", 120);
    // Codeine
    } else if (it->has_flag("PKILL_2")) {
        g->add_msg_if_player(p,_("You take some %s."), it->tname().c_str());
        p->add_disease("pkill2", 180);

    } else if (it->has_flag("PKILL_3")) {
        g->add_msg_if_player(p,_("You take some %s."), it->tname().c_str());
        p->add_disease("pkill3", 20);
        p->add_disease("pkill2", 200);

    } else if (it->has_flag("PKILL_4")) {
        g->add_msg_if_player(p,_("You shoot up."));
        p->add_disease("pkill3", 80);
        p->add_disease("pkill2", 200);

    } else if (it->has_flag("PKILL_L")) {
        g->add_msg_if_player(p,_("You take some %s."), it->tname().c_str());
        p->add_disease("pkill_l", rng(12, 18) * 300);
    }
}

void iuse::xanax(game *g, player *p, item *it, bool t)
{
 g->add_msg_if_player(p,_("You take some %s."), it->tname().c_str());

 if (!p->has_disease("took_xanax"))
  p->add_disease("took_xanax", 900);
 else
  p->add_disease("took_xanax", 200);
}

void iuse::caff(game *g, player *p, item *it, bool t)
{
 it_comest *food = dynamic_cast<it_comest*> (it->type);
 p->fatigue -= food->stim * 3;
}

void iuse::alcohol(game *g, player *p, item *it, bool t)
{
 int duration = 680 - (10 * p->str_max); // Weaker characters are cheap drunks
 if (p->has_trait("LIGHTWEIGHT"))
  duration += 300;
 p->pkill += 8;
 p->add_disease("drunk", duration);
}

void iuse::alcohol_weak(game *g, player *p, item *it, bool t)
{
 int duration = 340 - (6 * p->str_max);
 if (p->has_trait("LIGHTWEIGHT"))
  duration += 120;
 p->pkill += 4;
 p->add_disease("drunk", duration);
}

void iuse::cig(game *g, player *p, item *it, bool t) {
    if (!use_fire(g, p, it)) return;
    if (it->type->id == "cig") {
        g->add_msg_if_player(p,_("You light a cigarette and smoke it."));
    } else {  // cigar
        g->add_msg_if_player(p,_("You take a few puffs from your cigar."));
    }
    p->thirst += 2;
    p->hunger -= 3;
    p->add_disease("cig", 200);
    if (p->disease_level("cig") > 600) {
        g->add_msg_if_player(p,_("Ugh, too much smoke... you feel nasty."));
    }
}

void iuse::antibiotic(game *g, player *p, item *it, bool t) {
    g->add_msg_if_player(p,_("You take some antibiotics."));
    // cheap model of antibiotic resistance, but it's something.
    int resistChance = 5;
    bool resisted = (rng(1,100) < resistChance);
    if (p->has_disease("infected") && !resisted) {
        p->rem_disease("infected");
        p->add_disease("recover", 1200);
    }
}

void iuse::weed(game *g, player *p, item *it, bool t) {
    // Requires flame and something to smoke with.
    bool alreadyHigh = (p->has_disease("weed_high"));
    bool hasPipe = (p->has_amount("apparatus", 1));
    bool canSmoke = (hasPipe || p->has_charges("rolling_paper", 1));
    if (!canSmoke) {
        g->add_msg_if_player(p,_("You haven't got anything to smoke out of."));
        add_or_drop_item(g, p, it);
        return;
    } else if (!hasPipe) {
        p->use_charges_if_avail("rolling_paper", 1);
    }
    if (p->use_charges_if_avail("fire", 1)) {
        p->hunger += 4;
        p->thirst += 6;
        if (p->pkill < 5) {
            p->pkill += 3;
            p->pkill *= 2;
        }
        if (!alreadyHigh) {
            g->add_msg_if_player(p,_("You smoke some weed.  Good stuff, man!"));
        } else {
            g->add_msg_if_player(p,_("You smoke some more weed."));
        }
        int duration = (p->has_trait("LIGHTWEIGHT") ? 120 : 90);
        p->add_disease("weed_high", duration);
    } else {
        g->add_msg_if_player(p,_("You need something to light it."));
        add_or_drop_item(g, p, it);
        return;
    }
}

void iuse::coke(game *g, player *p, item *it, bool t) {
    g->add_msg_if_player(p,_("You snort a bump of coke."));
    int duration = 21 - p->str_cur + rng(0,10);
    if (p->has_trait("LIGHTWEIGHT")) {
        duration += 20;
    }
    p->hunger -= 8;
    p->add_disease("high", duration);
}

void iuse::crack(game *g, player *p, item *it, bool t) {
    // Crack requires a fire source and a pipe.
    if (p->has_amount("apparatus", 1) && p->use_charges_if_avail("fire", 1)) {
        int duration = 15;
        if (p->has_trait("LIGHTWEIGHT")) {
            duration += 20;
        }
        g->add_msg_if_player(p,_("You smoke your crack rocks.  Mother would be proud."));
        p->hunger -= 10;
        p->add_disease("high", duration);
    }
}

void iuse::grack(game *g, player *p, item *it, bool t) {
    // Grack requires a fire source AND a pipe.
    if (p->has_amount("apparatus", 1) && p->use_charges_if_avail("fire", 1)) {
        g->add_msg_if_player(p,_("You smoke some Grack Cocaine. Time seems to stop."));
        int duration = 1000;
        if (p->has_trait("LIGHTWEIGHT")) {
            duration += 10;
        }
        p->hunger -= 10;
        p->add_disease("grack", duration);
    }
}

void iuse::meth(game *g, player *p, item *it, bool t) {
    int duration = 10 * (40 - p->str_cur);
    if (p->has_amount("apparatus", 1) && p->use_charges_if_avail("fire", 1)) {
        g->add_msg_if_player(p,_("You smoke your meth.  The world seems to sharpen."));
        duration *= (p->has_trait("LIGHTWEIGHT") ? 1.8 : 1.5);
    } else {
        g->add_msg_if_player(p,_("You snort some crystal meth."));
    }
    if (!p->has_disease("meth")) {
        duration += 600;
    }
    if (duration > 0) {
        int hungerpen = (p->str_cur < 10 ? 20 : 30 - p->str_cur);
        p->hunger -= hungerpen;
        p->add_disease("meth", duration);
    }
}

void iuse::vitamins(game *g, player *p, item *it, bool t) {
    g->add_msg_if_player(p,_("You take some vitamins."));
    if (p->health >= 10) {
        return;
    } else if (p->health >= 0) {
        p->health = 10;
    } else {
        p->health += 10;
    }
}

void iuse::vaccine(game *g, player *p, item *it, bool t) {
    g->add_msg_if_player(p, _("You inject the vaccine."));
    g->add_msg_if_player(p, _("You feel tough."));
    if (p->health >= 100) {
        return;
    } else if (p->health >= 0) {
        p->health = 100;
    } else {
        p->health += 100;
    }
    p->pain += 3;
}

void iuse::poison(game *g, player *p, item *it, bool t) {
    p->add_disease("poison", 600);
    p->add_disease("foodpoison", 1800);
}

void iuse::hallu(game *g, player *p, item *it, bool t) {
    if (!p->has_disease("hallu")) {
        p->add_disease("hallu", 3600);
    }
}

void iuse::thorazine(game *g, player *p, item *it, bool t) {
    p->fatigue += 5;
    p->rem_disease("hallu");
    p->rem_disease("visuals");
    p->rem_disease("high");
    if (!p->has_disease("dermatik")) {
        p->rem_disease("formication");
    }
    if (one_in(50)) {  // adverse reaction
        g->add_msg_if_player(p,_("You feel completely exhausted."));
        p->fatigue += 15;
    } else {
        g->add_msg_if_player(p,_("You feel a bit wobbly."));
    }
}

void iuse::prozac(game *g, player *p, item *it, bool t) {
    if (!p->has_disease("took_prozac") && p->morale_level() < 0) {
        p->add_disease("took_prozac", 7200);
    } else {
        p->stim += 3;
    }
    if (one_in(150)) {  // adverse reaction
        g->add_msg_if_player(p,_("You suddenly feel hollow inside."));
    }
}

void iuse::sleep(game *g, player *p, item *it, bool t) {
    p->fatigue += 40;
    g->add_msg_if_player(p,_("You feel very sleepy..."));
}

void iuse::iodine(game *g, player *p, item *it, bool t) {
    p->add_disease("iodine", 1200);
    g->add_msg_if_player(p,_("You take an iodine tablet."));
}

void iuse::flumed(game *g, player *p, item *it, bool t) {
    p->add_disease("took_flumed", 6000);
    g->add_msg_if_player(p,_("You take some %s"), it->tname().c_str());
}

void iuse::flusleep(game *g, player *p, item *it, bool t) {
    p->add_disease("took_flumed", 7200);
    p->fatigue += 30;
    g->add_msg_if_player(p,_("You take some %s"), it->tname().c_str());
    g->add_msg_if_player(p,_("You feel very sleepy..."));
}

void iuse::inhaler(game *g, player *p, item *it, bool t) {
    p->rem_disease("asthma");
    g->add_msg_if_player(p,_("You take a puff from your inhaler."));
    if (one_in(50)) {  // adverse reaction
        g->add_msg_if_player(p,_("Your heart begins to race."));
        p->fatigue -= 10;
    }
}

void iuse::blech(game *g, player *p, item *it, bool t) {
    // TODO: Add more effects?
    g->add_msg_if_player(p,_("Blech, that burns your throat!"));
    p->vomit(g);
}

void iuse::mutagen(game *g, player *p, item *it, bool t) {
    if(!p->is_npc()) {
      p->add_memorial_log(_("Consumed mutagen."));
    }
    if( it->has_flag("MUTAGEN_STRONG") ) {
         p->mutate(g);
         if (!one_in(3))
             p->mutate(g);
         if (one_in(2))
             p->mutate(g);
    }
    else if( it->has_flag("MUTAGEN_PLANT") )
    {
        g->add_msg_if_player(p, _("You feel much closer to nature."));
        p->mutate_category(g, "MUTCAT_PLANT");
    }
    else if( it->has_flag("MUTAGEN_INSECT") )
    {
        g->add_msg_if_player(p, _("You hear buzzing, and feel your body harden."));
        p->mutate_category(g, "MUTCAT_INSECT");
    }
    else if( it->has_flag("MUTAGEN_SPIDER") )
    {
        g->add_msg_if_player(p, _("You feel insidious."));
        p->mutate_category(g, "MUTCAT_SPIDER");
    }
    else if( it->has_flag("MUTAGEN_SLIME") )
    {
        g->add_msg_if_player(p, _("Your body loses all rigidity for a moment."));
        p->mutate_category(g, "MUTCAT_SLIME");
    }
    else if( it->has_flag("MUTAGEN_FISH") )
    {
        g->add_msg_if_player(p, _("You are overcome by an overwhelming longing for the ocean."));
        p->mutate_category(g, "MUTCAT_FISH");
    }
    else if( it->has_flag("MUTAGEN_RAT") )
    {
        g->add_msg_if_player(p, _("You feel a momentary nausea."));
        p->mutate_category(g, "MUTCAT_RAT");
    }
    else if( it->has_flag("MUTAGEN_BEAST") )
    {
        g->add_msg_if_player(p, _("Your heart races and you see blood for a moment."));
        p->mutate_category(g, "MUTCAT_BEAST");
    }
    else if( it->has_flag("MUTAGEN_CATTLE") )
    {
        g->add_msg_if_player(p, _("Your mind and body slow down. You feel peaceful."));
        p->mutate_category(g, "MUTCAT_CATTLE");
    }
    else if( it->has_flag("MUTAGEN_CEPHALOPOD") )
    {
        g->add_msg_if_player(p, _("Your mind is overcome by images of eldritch horrors...and then they pass."));
        p->mutate_category(g, "MUTCAT_CEPHALOPOD");
    }
    else if( it->has_flag("MUTAGEN_BIRD") )
    {
        g->add_msg_if_player(p, _("Your body lightens and you long for the sky."));
        p->mutate_category(g, "MUTCAT_BIRD");
    }
    else if( it->has_flag("MUTAGEN_LIZARD") )
    {
        g->add_msg_if_player(p, _("For a heartbeat, your body cools down."));
        p->mutate_category(g, "MUTCAT_LIZARD");
    }
    else if( it->has_flag("MUTAGEN_TROGLOBITE") )
    {
        g->add_msg_if_player(p, _("You yearn for a cool, dark place to hide."));
        p->mutate_category(g, "MUTCAT_TROGLO");
    }
    else
    {
        if (!one_in(3))
        {
            p->mutate(g);
        }
    }
}

void iuse::purifier(game *g, player *p, item *it, bool t)
{
 if(!p->is_npc()) {
  p->add_memorial_log(_("Consumed purifier."));
 }
 std::vector<std::string> valid; // Which flags the player has
 for (std::map<std::string, trait>::iterator iter = traits.begin(); iter != traits.end(); ++iter) {
  if (p->has_trait(iter->first) && !p->has_base_trait(iter->first))  //Looks for active mutation
   valid.push_back(iter->first);
 }
 if (valid.size() == 0) {
  g->add_msg_if_player(p,_("You feel cleansed."));
  return;
 }
 int num_cured = rng(1, valid.size());
 if (num_cured > 4)
  num_cured = 4;
 for (int i = 0; i < num_cured && valid.size() > 0; i++) {
  int index = rng(0, valid.size() - 1);
  p->remove_mutation(g, valid[index] );
  valid.erase(valid.begin() + index);
 }
}

void iuse::marloss(game *g, player *p, item *it, bool t)
{
 if (p->is_npc())
  return;
// If we have the marloss in our veins, we are a "breeder" and will spread
// alien lifeforms.
 p->add_memorial_log("Ate a marloss berry.");
 if (p->has_trait("MARLOSS")) {
  g->add_msg_if_player(p,_("As you eat the berry, you have a near-religious experience, feeling at one with your surroundings..."));
  p->add_morale(MORALE_MARLOSS, 100, 1000);
  p->hunger = -100;
  monster goo(g->mtypes[mon_blob]);
  goo.friendly = -1;
  int goo_spawned = 0;
  for (int x = p->posx - 4; x <= p->posx + 4; x++) {
   for (int y = p->posy - 4; y <= p->posy + 4; y++) {
    if (rng(0, 10) > trig_dist(x, y, p->posx, p->posy) &&
        rng(0, 10) > trig_dist(x, y, p->posx, p->posy)   )
     g->m.marlossify(x, y);
    if (one_in(10 + 5 * trig_dist(x, y, p->posx, p->posy)) &&
        (goo_spawned == 0 || one_in(goo_spawned * 2))) {
     goo.spawn(x, y);
     g->add_zombie(goo);
     goo_spawned++;
    }
   }
  }
  return;
 }
/* If we're not already carriers of Marloss, roll for a random effect:
 * 1 - Mutate
 * 2 - Mutate
 * 3 - Mutate
 * 4 - Purify
 * 5 - Purify
 * 6 - Cleanse radiation + Purify
 * 7 - Fully satiate
 * 8 - Vomit
 * 9 - Give Marloss mutation
 */
 int effect = rng(1, 9);
 if (effect <= 3) {
  g->add_msg_if_player(p,_("This berry tastes extremely strange!"));
  p->mutate(g);
 } else if (effect <= 6) { // Radiation cleanse is below
  g->add_msg_if_player(p,_("This berry makes you feel better all over."));
  p->pkill += 30;
  this->purifier(g, p, it, t);
  if (effect == 6) {
   p->radiation = 0;
  }
 } else if (effect == 7) {
  g->add_msg_if_player(p,_("This berry is delicious, and very filling!"));
  p->hunger = -100;
 } else if (effect == 8) {
  g->add_msg_if_player(p,_("You take one bite, and immediately vomit!"));
  p->vomit(g);
 } else if (!p->has_trait("MARLOSS")) {
  g->add_msg_if_player(p,_("You feel a strange warmth spreading throughout your body..."));
  p->toggle_mutation("MARLOSS");
 }
}

void iuse::dogfood(game *g, player *p, item *it, bool t)
{
 int dirx, diry;
 if(!g->choose_adjacent(_("Put the dog food"),dirx,diry))
  return;
 p->moves -= 15;
 int mon_dex = g->mon_at(dirx,diry);
 if (mon_dex != -1) {
  if (g->zombie(mon_dex).type->id == mon_dog) {
   g->add_msg_if_player(p,_("The dog seems to like you!"));
   g->zombie(mon_dex).friendly = -1;
  } else
   g->add_msg_if_player(p,_("The %s seems quite unimpressed!"),g->zombie(mon_dex).type->name.c_str());
 } else
  g->add_msg_if_player(p,_("You spill the dogfood all over the ground."));
}


// TOOLS below this point!

bool prep_firestarter_use(game *g, player *p, item *it, int &posx, int &posy)
{
   if (!g->choose_adjacent(_("Light"),posx,posy))
   {
     it->charges++;
     return false;
   }
   if (posx == p->posx && posy == p->posy)
   {
     g->add_msg_if_player(p, _("You would set yourself on fire."));
     g->add_msg_if_player(p, _("But you're already smokin' hot."));
     it->charges++;
     return false;
   }

   if (!(g->m.flammable_items_at(posx, posy)  || g->m.has_flag(flammable, posx, posy) || g->m.has_flag(flammable2, posx, posy)))
   {
     g->add_msg_if_player(p,_("There's nothing to light there."));
     it->charges++;
     return false;
   }
   else
   {
     return true;
   }
}

void resolve_firestarter_use(game *g, player *p, item *it, int posx, int posy)
{
    if (g->m.add_field(g, point(posx, posy), fd_fire, 1, 100)) {
        g->add_msg_if_player(p, _("You successfully light a fire."));
    }
}

void iuse::lighter(game *g, player *p, item *it, bool t)
{
    int dirx, diry;
    if (prep_firestarter_use(g, p, it, dirx, diry))
    {
        p->moves -= 15;
        resolve_firestarter_use(g, p, it, dirx, diry);
    }
}

void iuse::primitive_fire(game *g, player *p, item *it, bool t)
{
    int posx, posy;
    if (prep_firestarter_use(g, p, it, posx, posy))
    {
        p->moves -= 500;
        const int skillLevel = p->skillLevel("survival");
        const int sides = 10;
        const int base_dice = 3;
        // aiming for ~50% success at skill level 3, and possible but unheard of at level 0
        const int difficulty = (base_dice + 3) * sides / 2;
        if (dice(skillLevel+base_dice, 10) >= difficulty)
        {
            resolve_firestarter_use(g, p, it, posx, posy);
        }
        else
        {
            g->add_msg_if_player(p, _("You try to light a fire, but fail."));
        }
        p->practice(g->turn, "survival", 10);
    }
}

void iuse::sew(game *g, player *p, item *it, bool t)
{
    if (p->fine_detail_vision_mod(g) > 2.5) {
        g->add_msg(_("You can't see to sew!"));
        it->charges++;
        return;
    }
    char ch = g->inv_type(_("Repair what?"), IC_ARMOR);
    item* fix = &(p->i_at(ch));
    if (fix == NULL || fix->is_null()) {
        g->add_msg_if_player(p,_("You do not have that item!"));
        it->charges++;
        return;
    }
    if (!fix->is_armor()) {
        g->add_msg_if_player(p,_("That isn't clothing!"));
        it->charges++;
        return;
    }
    //some items are made from more than one material. we should try to use both items if one type of repair item is missing
    itype_id repair_item = "none";
    std::vector<std::string> plurals;
    std::vector<itype_id> repair_items;
    std::string plural = "";
    //translation note: add <plural> tag to keep them unique
    if (fix->made_of("cotton") || fix->made_of("wool")) {
        repair_items.push_back("rag");
        plurals.push_back(rm_prefix(_("<plural>rags")));
    }
    if (fix->made_of("leather")) {
        repair_items.push_back("leather");
        plurals.push_back(rm_prefix(_("<plural>leather")));
    }
    if (fix->made_of("fur")) {
        repair_items.push_back("fur");
        plurals.push_back(rm_prefix(_("<plural>fur")));
    }
    if(repair_items.empty()) {
        g->add_msg_if_player(p,_("Your %s is not made of cotton, wool, leather or fur."), fix->tname().c_str());
        it->charges++;
        return;
    }

    int items_needed=(fix->damage>2||fix->damage==0)?1:0;

    // this will cause issues if/when NPCs start being able to sew.
    // but, then again, it'll cause issues when they start crafting, too.
    inventory crafting_inv = g->crafting_inventory(p);
    bool bFound = false;
    //go through all discovered repair items and see if we have any of them available
    for(unsigned int i = 0; i< repair_items.size(); i++) {
        if (crafting_inv.has_amount(repair_items[i], items_needed)) {
           //we've found enough of a material, use this one
           repair_item = repair_items[i];
           bFound = true;
        }
    }
    if (!bFound) {
        for(unsigned int i = 0; i< repair_items.size(); i++) {
            g->add_msg_if_player(p,_("You don't have enough %s to do that."), plurals[i].c_str());
        }
        it->charges++;
        return;
    }
    if (fix->damage < 0) {
        g->add_msg_if_player(p,_("Your %s is already enhanced."), fix->tname().c_str());
        it->charges++;
        return;
    }

    std::vector<component> comps;
    comps.push_back(component(repair_item, items_needed));
    comps.back().available = true;


    if (fix->damage == 0) {
        p->moves -= 500 * p->fine_detail_vision_mod(g);
        p->practice(g->turn, "tailor", 10);
        int rn = dice(4, 2 + p->skillLevel("tailor"));
        if (p->dex_cur < 8 && one_in(p->dex_cur))
            {rn -= rng(2, 6);}
        if (p->dex_cur >= 16 || (p->dex_cur > 8 && one_in(16 - p->dex_cur)))
            {rn += rng(2, 6);}
        if (p->dex_cur > 16)
            {rn += rng(0, p->dex_cur - 16);}
        if (rn <= 4) {
            g->add_msg_if_player(p,_("You damage your %s!"), fix->tname().c_str());
            fix->damage++;
        } else if (rn >= 12 && p->i_at(ch).has_flag("VARSIZE") && !p->i_at(ch).has_flag("FIT")) {
            g->add_msg_if_player(p,_("You take your %s in, improving the fit."), fix->tname().c_str());
            (p->i_at(ch).item_tags.insert("FIT"));
        } else if (rn >= 12 && (p->i_at(ch).has_flag("FIT") || !p->i_at(ch).has_flag("VARSIZE"))) {
            g->add_msg_if_player(p, _("You make your %s extra sturdy."), fix->tname().c_str());
            fix->damage--;
            g->consume_items(p, comps);
        } else {
            g->add_msg_if_player(p,_("You practice your sewing."));
        }
    } else {
        p->moves -= 500 * p->fine_detail_vision_mod(g);
        p->practice(g->turn, "tailor", 8);
        int rn = dice(4, 2 + p->skillLevel("tailor"));
        rn -= rng(fix->damage, fix->damage * 2);
        if (p->dex_cur < 8 && one_in(p->dex_cur))
            {rn -= rng(2, 6);}
        if (p->dex_cur >= 8 && (p->dex_cur >= 16 || one_in(16 - p->dex_cur)))
            {rn += rng(2, 6);}
        if (p->dex_cur > 16)
            {rn += rng(0, p->dex_cur - 16);}
        if (rn <= 4) {
            g->add_msg_if_player(p,_("You damage your %s further!"), fix->tname().c_str());
            fix->damage++;
            if (fix->damage >= 5) {
                g->add_msg_if_player(p,_("You destroy it!"));
                p->i_rem(ch);
            }
        } else if (rn <= 6) {
            g->add_msg_if_player(p,_("You don't repair your %s, but you waste lots of thread."), fix->tname().c_str());
            int waste = rng(1, 8);
            if (waste > it->charges)
                {it->charges = 1;}
            else
                {it->charges -= waste;}
        } else if (rn <= 8) {
            g->add_msg_if_player(p,_("You repair your %s, but waste lots of thread."), fix->tname().c_str());
            if (fix->damage>=3) {g->consume_items(p, comps);}
            fix->damage--;
            int waste = rng(1, 8);
            if (waste > it->charges) {
                it->charges = 1;
            } else {
                it->charges -= waste;
            }
        } else if (rn <= 16) {
            g->add_msg_if_player(p,_("You repair your %s!"), fix->tname().c_str());
            if (fix->damage>=3) {g->consume_items(p, comps);}
            fix->damage--;
        } else {
            g->add_msg_if_player(p,_("You repair your %s completely!"), fix->tname().c_str());
            if (fix->damage>=3) {g->consume_items(p, comps);}
            fix->damage = 0;
        }
    }

    //iuse::sew uses up 1 charge when called, if less than 1, set to 1, and use that one up.
    if (it->charges < 1)
        {it->charges = 1;}
}

void iuse::extra_battery(game *g, player *p, item *it, bool t)
{
    char ch = g->inv_type(_("Modify what?"), IC_TOOL);
    item* modded = &(p->i_at(ch));

    if (modded == NULL || modded->is_null())
    {
        g->add_msg_if_player(p,_("You do not have that item!"));
        return;
    }
    if (!modded->is_tool())
    {
        g->add_msg_if_player(p,_("You can only mod tools with this battery mod."));
        return;
    }

    it_tool *tool = dynamic_cast<it_tool*>(modded->type);
    if (tool->ammo != "battery")
    {
        g->add_msg_if_player(p,_("That item does not use batteries!"));
        return;
    }

    if (modded->has_flag("DOUBLE_AMMO"))
    {
        g->add_msg_if_player(p,_("That item has already had its battery capacity doubled."));
        return;
    }

    modded->item_tags.insert("DOUBLE_AMMO");
    g->add_msg_if_player(p,_("You double the battery capacity of your %s!"), tool->name.c_str());
    it->invlet = 0;
}

bool iuse::valid_fabric(game *g, player *p, item *it, bool t)
{
    if (it->type->id == "null") {
        g->add_msg_if_player(p, _("You do not have that item!"));
        return false;
    }
    if (it->type->id == "string_6" || it->type->id == "string_36" || it->type->id == "rope_30" ||
        it->type->id == "rope_6") {
        g->add_msg(_("You cannot cut that, you must disassemble it using the disassemble key"));
        return false;
    }
    if (it->type->id == "rag" || it->type->id == "rag_bloody" || it->type->id == "leather") {
        g->add_msg_if_player(p, _("There's no point in cutting a %s."), it->type->name.c_str());
        return false;
    }
    if (!it->made_of("cotton") && !it->made_of("leather")) {
        g->add_msg(_("You can only slice items made of cotton or leather."));
        return false;
    }

    return true;
}

void iuse::cut_up(game *g, player *p, item *it, item *cut, bool t)
{
    p->moves -= 25 * cut->volume();
    int count = cut->volume();
    if (p->skillLevel("tailor") == 0) {
        count = rng(0, count);
    } else if (p->skillLevel("tailor") == 1 && count >= 2) {
        count -= rng(0, 2);
    }

    if (dice(3, 3) > p->dex_cur) {
        count -= rng(1, 3);
    }

    if (cut->damage > 2 || cut->damage < 0) {
        count -= cut->damage;
    }

    //scrap_text is result string of worthless scraps
    //sliced_text is result on a success
    std::string scrap_text, sliced_text, type;
    if (cut->made_of("cotton")) {
        scrap_text = _("You clumsily cut the %s into useless ribbons.");
        sliced_text = ngettext("You slice the %s into a rag.", "You slice the %1$s into %2$d rags.", count);
        type = "rag";
    } else {
        scrap_text = _("You clumsily cut the %s into useless scraps.");
        sliced_text = ngettext("You slice the %s into a piece of leather.",
                               "You slice the %1$s into %2$d pieces of leather.", count);
        type = "leather";
    }

    char ch = cut->invlet;

    if (count <= 0) {
        g->add_msg_if_player(p, scrap_text.c_str(), cut->tname().c_str());
        p->i_rem(ch);
        return;
    }
    g->add_msg_if_player(p, sliced_text.c_str(), cut->tname().c_str(), count);
    item result(g->itypes[type], int(g->turn), g->nextinv);
    p->i_rem(ch);
    bool drop = false;
    for (int i = 0; i < count; i++) {
        int iter = 0;
        while (p->has_item(result.invlet) && iter < inv_chars.size()) {
            result.invlet = g->nextinv;
            g->advance_nextinv();
            iter++;
        }
        if (!drop && (iter == inv_chars.size() || p->volume_carried() >= p->volume_capacity())) {
            drop = true;
        }
        if (drop) {
            g->m.add_item_or_charges(p->posx, p->posy, result);
        } else {
            p->i_add(result, g);
        }
    }
    return;
}

void iuse::scissors(game *g, player *p, item *it, bool t)
{
    char ch = g->inv(_("Chop up what?"));
    item *cut = &(p->i_at(ch));

    if (!valid_fabric(g, p, cut, t)) {
        return;
    }

    return cut_up(g, p, it, cut, t);
}

void iuse::extinguisher(game *g, player *p, item *it, bool t)
{
 g->draw();
 int x, y;
 // If anyone other than the player wants to use one of these,
 // they're going to need to figure out how to aim it.
 if (!g->choose_adjacent("Spray", x, y))
  return;

 p->moves -= 140;

 field &current_field = g->m.field_at(x, y);
 if (current_field.findField(fd_fire)) {
     current_field.findField(fd_fire)->setFieldDensity(current_field.findField(fd_fire)->getFieldDensity() - rng(2, 3));
     if (current_field.findField(fd_fire)->getFieldDensity() <= 0) {
   //g->m.field_at(x, y).density = 1;
   g->m.remove_field(x, y, fd_fire);
  }
 }
 int mondex = g->mon_at(x, y);
 if (mondex != -1) {
  g->zombie(mondex).moves -= 150;
  if (g->u_see(&(g->zombie(mondex))))
   g->add_msg_if_player(p,_("The %s is sprayed!"), g->zombie(mondex).name().c_str());
  if (g->zombie(mondex).made_of(LIQUID)) {
   if (g->u_see(&(g->zombie(mondex))))
    g->add_msg_if_player(p,_("The %s is frozen!"), g->zombie(mondex).name().c_str());
   if (g->zombie(mondex).hurt(rng(20, 60)))
    g->kill_mon(mondex, (p == &(g->u)));
   else
    g->zombie(mondex).speed /= 2;
  }
 }
 if (g->m.move_cost(x, y) != 0) {
  x += (x - p->posx);
  y += (y - p->posy);

  if (current_field.findField(fd_fire)) {
   current_field.findField(fd_fire)->setFieldDensity(current_field.findField(fd_fire)->getFieldDensity() - rng(0, 1) + rng(0, 1));
   if (current_field.findField(fd_fire)->getFieldDensity() <= 0) {
    //g->m.field_at(x, y).density = 1;
    g->m.remove_field(x, y,fd_fire);
   }
  }
 }
}

void iuse::hammer(game *g, player *p, item *it, bool t)
{
    g->draw();
    int x, y;
    // If anyone other than the player wants to use one of these,
    // they're going to need to figure out how to aim it.
    if (!g->choose_adjacent(_("Pry"), x, y))
        return;

    if (x == p->posx && y == p->posy)
    {
        g->add_msg_if_player(p, _("You try to hit yourself with the hammer."));
        g->add_msg_if_player(p, _("But you can't touch this."));
        return;
    }

    int nails = 0, boards = 0;
    ter_id newter;
    switch (g->m.ter(x, y))
    {
        case t_fence_h:
        case t_fence_v:
        nails = 6;
        boards = 3;
        newter = t_fence_post;
        break;

        case t_window_boarded:
        nails =  8;
        boards = 4;
        newter = t_window_empty;
        break;

        case t_door_boarded:
        nails = 12;
        boards = 4;
        newter = t_door_b;
        break;

        default:
        g->add_msg_if_player(p,_("Hammers can only remove boards from windows, doors and fences."));
        g->add_msg_if_player(p,_("To board up a window or door, press *"));
        return;
    }
    p->moves -= 500;
    g->m.spawn_item(p->posx, p->posy, "nail", 0, 0, nails);
    g->m.spawn_item(p->posx, p->posy, "2x4", 0, boards);
    g->m.ter_set(x, y, newter);
}

void iuse::gasoline_lantern_off(game *g, player *p, item *it, bool t)
{
    if (it->charges == 0)
    {
        g->add_msg_if_player(p,_("The lantern is empty."));
    }
    else if(!p->use_charges_if_avail("fire", 1))
    {
        g->add_msg_if_player(p,_("You need a lighter!"));
    }
    else
    {
        g->add_msg_if_player(p,_("You turn the lantern on."));
        it->make(g->itypes["gasoline_lantern_on"]);
        it->active = true;
        it->charges --;
    }
}

void iuse::gasoline_lantern_on(game *g, player *p, item *it, bool t)
{
    if (t)  // Normal use
    {
// Do nothing... player::active_light and the lightmap::generate deal with this
    }
    else  // Turning it off
    {
        g->add_msg_if_player(p,_("The lantern is extinguished."));
        it->make(g->itypes["gasoline_lantern"]);
        it->active = false;
    }
}

void iuse::light_off(game *g, player *p, item *it, bool t)
{
 if (it->charges == 0)
  g->add_msg_if_player(p,_("The flashlight's batteries are dead."));
 else {
  g->add_msg_if_player(p,_("You turn the flashlight on."));
  it->make(g->itypes["flashlight_on"]);
  it->active = true;
  it->charges --;
 }
}

void iuse::light_on(game *g, player *p, item *it, bool t)
{
 if (t) { // Normal use
// Do nothing... player::active_light and the lightmap::generate deal with this
 } else { // Turning it off
  g->add_msg_if_player(p,_("The flashlight flicks off."));
  it->make(g->itypes["flashlight"]);
  it->active = false;
 }
}

// this function only exists because we need to set it->active = true
// otherwise crafting would just give you the active version directly
void iuse::lightstrip(game *g, player *p, item *it, bool t)
{
    g->add_msg_if_player(p,_("You irreversibly activate the lightstrip."));
    it->make(g->itypes["lightstrip"]);
    it->active = true;
}

void iuse::lightstrip_active(game *g, player *p, item *it, bool t)
{
    if (t)
    { // Normal use
        // Do nothing... player::active_light and the lightmap::generate deal with this
    }
    else
    { // Turning it off
        g->add_msg_if_player(p,_("The lightstrip dies."));
        it->make(g->itypes["lightstrip_dead"]);
        it->active = false;
    }
}

void iuse::glowstick(game *g, player *p, item *it, bool t)
{
    g->add_msg_if_player(p,_("You activate the glowstick."));
    it->make(g->itypes["glowstick_lit"]);
    it->active = true;
}

void iuse::glowstick_active(game *g, player *p, item *it, bool t)
{
    if (t)
    { // Normal use
        // Do nothing... player::active_light and the lightmap::generate deal with this
    }
    else
    {
        if (it->charges > 0)
        {
            g->add_msg_if_player(p,_("You can't turn off a glowstick."));
        }
        else
        {
            g->add_msg_if_player(p,_("The glowstick fades out."));
            it->active = false;
        }
    }
}
void iuse::cauterize_elec(game *g, player *p, item *it, bool t)
{
    if (it->charges == 0)
        g->add_msg_if_player(p,_("You need batteries to cauterize wounds."));

    else if (!p->has_disease("bite") && !p->has_disease("bleed")) {
        if (p->has_trait("MASOCHIST") && query_yn(_("Cauterize yourself for fun?"))) {
            it->charges -= 1;
            p->cauterize(g);
        }
        else
            g->add_msg_if_player(p,_("You are not bleeding or bitten, there is no need to cauterize yourself."));
    }
    else if (p->is_npc() || query_yn(_("Cauterize any open wounds?")))
    {
        it->charges -= 1;
        p->cauterize(g);
    }
}

void iuse::solder_weld(game *g, player *p, item *it, bool t)
{
    it->charges += (dynamic_cast<it_tool*>(it->type))->charges_per_use;
    int choice = 2;

        // Option for cauterization only if player has the incentive to do so
        // One does not check for open wounds with a soldering iron.
    if (p->has_disease("bite") || p->has_disease("bleed")) {
        choice = menu(true, ("Using soldering item:"), _("Cauterize wound"), _("Repair plastic/metal/kevlar item"), _("Cancel"), NULL);
    }
    else if (p->has_trait("MASOCHIST")) {   // Masochists might be wounded too, let's not ask twice.
        choice = menu(true, ("Using soldering item:"), _("Cauterize yourself for fun"), _("Repair plastic/metal/kevlar item"), _("Cancel"), NULL);
    }

    switch (choice)
    {
        case 1:
        {
            iuse::cauterize_elec(g, p, it, t);
        }
        break;
        case 2:
        {
            if(it->charges <= 0)
            {
                g->add_msg_if_player(p,_("You don't have enough batteries!"));
                return;
            }

            char ch = g->inv_type(_("Repair what?"), IC_ARMOR);
            item* fix = &(p->i_at(ch));
            if (fix == NULL || fix->is_null())
            {
                g->add_msg_if_player(p,_("You do not have that item!"));
                return;
            }
            if (!fix->is_armor())
            {
                g->add_msg_if_player(p,_("That isn't clothing!"));
                return;
            }
            itype_id repair_item = "none";
            std::vector<std::string> repairitem_names;
            std::vector<itype_id> repair_items;
            if (fix->made_of("kevlar"))
            {
                repair_items.push_back("kevlar_plate");
                repairitem_names.push_back(_("kevlar plates"));
            }
            if (fix->made_of("plastic"))
            {
                repair_items.push_back("plastic_chunk");
                repairitem_names.push_back(_("plastic chunks"));
            }
            if (fix->made_of("iron") || fix->made_of("steel"))
            {
                repair_items.push_back("scrap");
                repairitem_names.push_back(_("scrap metal"));
            }
            if(repair_items.empty())
            {
                g->add_msg_if_player(p,_("Your %s is not made of kevlar, plastic or metal."), fix->tname().c_str());
                return;
            }

            //repairing or modifying items requires at least 1 repair item, otherwise number is related to size of item
            int items_needed=ceil( fix->volume() * 0.25);

            // this will cause issues if/when NPCs start being able to sew.
            // but, then again, it'll cause issues when they start crafting, too.
            inventory crafting_inv = g->crafting_inventory(p);

             bool bFound = false;
            //go through all discovered repair items and see if we have any of them available
            for(unsigned int i = 0; i< repair_items.size(); i++)
            {
                if (crafting_inv.has_amount(repair_items[i], items_needed))
                {
                   //we've found enough of a material, use this one
                   repair_item = repair_items[i];
                   bFound = true;
                }
            }
            if (!bFound)
            {
                for(unsigned int i = 0; i< repair_items.size(); i++)
                {
                    g->add_msg_if_player(p,_("You don't have enough %s to do that."), repairitem_names[i].c_str());
                }
                return;
            }
            if (fix->damage < 0)
            {
                g->add_msg_if_player(p,_("Your %s is already enhanced."), fix->tname().c_str());
                return;
            }

            std::vector<component> comps;
            comps.push_back(component(repair_item, items_needed));
            comps.back().available = true;


            if (fix->damage == 0)
            {
                p->moves -= 500 * p->fine_detail_vision_mod(g);
                p->practice(g->turn, "mechanics", 10);
                int rn = dice(4, 2 + p->skillLevel("mechanics"));
                if (p->dex_cur < 8 && one_in(p->dex_cur))
                    {rn -= rng(2, 6);}
                if (p->dex_cur >= 16 || (p->dex_cur > 8 && one_in(16 - p->dex_cur)))
                    {rn += rng(2, 6);}
                if (p->dex_cur > 16)
                    {rn += rng(0, p->dex_cur - 16);}
                if (rn <= 4)
                {
                    g->add_msg_if_player(p,_("You damage your %s!"), fix->tname().c_str());
                    fix->damage++;
                }
                else if (rn >= 12 && p->i_at(ch).has_flag("VARSIZE") && !p->i_at(ch).has_flag("FIT"))
                {
                    g->add_msg_if_player(p,_("You take your %s in, improving the fit."), fix->tname().c_str());
                    (p->i_at(ch).item_tags.insert("FIT"));
                }
                else if (rn >= 12 && (p->i_at(ch).has_flag("FIT") || !p->i_at(ch).has_flag("VARSIZE")))
                {
                    g->add_msg_if_player(p, _("You make your %s extra sturdy."), fix->tname().c_str());
                    fix->damage--;
                    g->consume_items(p, comps);
                }
                else
                {
                    g->add_msg_if_player(p,_("You practice your soldering."));
                }
            }
            else
            {
                p->moves -= 500 * p->fine_detail_vision_mod(g);
                p->practice(g->turn, "mechanics", 8);
                int rn = dice(4, 2 + p->skillLevel("mechanics"));
                rn -= rng(fix->damage, fix->damage * 2);
                if (p->dex_cur < 8 && one_in(p->dex_cur))
                    {rn -= rng(2, 6);}
                if (p->dex_cur >= 8 && (p->dex_cur >= 16 || one_in(16 - p->dex_cur)))
                    {rn += rng(2, 6);}
                if (p->dex_cur > 16)
                    {rn += rng(0, p->dex_cur - 16);}
                if (rn <= 4)
                {
                    g->add_msg_if_player(p,_("You damage your %s further!"), fix->tname().c_str());
                    fix->damage++;
                    if (fix->damage >= 5)
                    {
                        g->add_msg_if_player(p,_("You destroy it!"));
                        p->i_rem(ch);
                    }
                }
                else if (rn <= 6)
                {
                    g->add_msg_if_player(p,_("You don't repair your %s, and you waste lots of charge."), fix->tname().c_str());
                    int waste = rng(1, 8);
                    if (waste > it->charges)
                        {it->charges = 1;}
                    else
                        {it->charges -= waste;}
                }
                else if (rn <= 8)
                {
                    g->add_msg_if_player(p,_("You repair your %s, but you waste lots of charge."), fix->tname().c_str());
                    if (fix->damage>=3) {g->consume_items(p, comps);}
                    fix->damage--;
                    int waste = rng(1, 8);
                if (waste > it->charges)
                    {it->charges = 1;}
                else
                    {it->charges -= waste;}
                }
                else if (rn <= 16)
                {
                    g->add_msg_if_player(p,_("You repair your %s!"), fix->tname().c_str());
                    if (fix->damage>=3) {g->consume_items(p, comps);}
                    fix->damage--;
                }
                else
                {
                    g->add_msg_if_player(p,_("You repair your %s completely!"), fix->tname().c_str());
                    if (fix->damage>=3) {g->consume_items(p, comps);}
                    fix->damage = 0;
                }
            }

            it->charges -= 1;
        }
        break;
        case 3:
        {

        }
        break;
        default:
            break;
    };
}


void iuse::water_purifier(game *g, player *p, item *it, bool t)
{
  it->charges++;
 char ch = g->inv_type(_("Purify what?"), IC_COMESTIBLE);
 if (!p->has_item(ch)) {
  g->add_msg_if_player(p,_("You do not have that item!"));
  return;
 }
 if (p->i_at(ch).contents.size() == 0) {
  g->add_msg_if_player(p,_("You can only purify water."));
  return;
 }
 item *pure = &(p->i_at(ch).contents[0]);
 if (pure->type->id != "water" && pure->type->id != "salt_water") {
  g->add_msg_if_player(p,_("You can only purify water."));
  return;
 }
 if (pure->charges > it->charges)
 {
  g->add_msg_if_player(p,_("You don't have enough battery power to purify all the water."));
  return;
 }
 it->charges -= pure->charges;
 p->moves -= 150;
 pure->make(g->itypes["water_clean"]);
 pure->poison = 0;
}

void iuse::two_way_radio(game *g, player *p, item *it, bool t)
{
 WINDOW* w = newwin(6, 36, (TERMY-6)/2, (TERMX-36)/2);
 wborder(w, LINE_XOXO, LINE_XOXO, LINE_OXOX, LINE_OXOX,
            LINE_OXXO, LINE_OOXX, LINE_XXOO, LINE_XOOX );
// TODO: More options here.  Thoughts...
//       > Respond to the SOS of an NPC
//       > Report something to a faction
//       > Call another player
 fold_and_print(w, 1, 1, 999, c_white,
_(
"1: Radio a faction for help...\n"
"2: Call Acquaintance...\n"
"3: General S.O.S.\n"
"0: Cancel"));
 wrefresh(w);
 char ch = getch();
 if (ch == '1') {
  p->moves -= 300;
  faction* fac = g->list_factions(_("Call for help..."));
  if (fac == NULL) {
   it->charges++;
   return;
  }
  int bonus = 0;
  if (fac->goal == FACGOAL_CIVILIZATION)
   bonus += 2;
  if (fac->has_job(FACJOB_MERCENARIES))
   bonus += 4;
  if (fac->has_job(FACJOB_DOCTORS))
   bonus += 2;
  if (fac->has_value(FACVAL_CHARITABLE))
   bonus += 3;
  if (fac->has_value(FACVAL_LONERS))
   bonus -= 3;
  if (fac->has_value(FACVAL_TREACHERY))
   bonus -= rng(0, 8);
  bonus += fac->respects_u + 3 * fac->likes_u;
  if (bonus >= 25) {
   popup(_("They reply, \"Help is on the way!\""));
   g->u.add_memorial_log(_("Called for help from %s."), fac->name.c_str());
   g->add_event(EVENT_HELP, int(g->turn) + fac->response_time(g), fac->id, -1, -1);
   fac->respects_u -= rng(0, 8);
   fac->likes_u -= rng(3, 5);
  } else if (bonus >= -5) {
   popup(_("They reply, \"Sorry, you're on your own!\""));
   fac->respects_u -= rng(0, 5);
  } else {
   popup(_("They reply, \"Hah!  We hope you die!\""));
   fac->respects_u -= rng(1, 8);
  }

 } else if (ch == '2') { // Call Acquaintance
// TODO: Implement me!
 } else if (ch == '3') { // General S.O.S.
  p->moves -= 150;
  std::vector<npc*> in_range;
  for (int i = 0; i < g->cur_om->npcs.size(); i++) {
   if (g->cur_om->npcs[i]->op_of_u.value >= 4 &&
       rl_dist(g->levx, g->levy, g->cur_om->npcs[i]->mapx,
                                   g->cur_om->npcs[i]->mapy) <= 30)
    in_range.push_back((g->cur_om->npcs[i]));
  }
  if (in_range.size() > 0) {
   npc* coming = in_range[rng(0, in_range.size() - 1)];
   popup(_("A reply!  %s says, \"I'm on my way; give me %d minutes!\""),
         coming->name.c_str(), coming->minutes_to_u(g));
   g->u.add_memorial_log(_("Called for help from %s."), coming->name.c_str());
   coming->mission = NPC_MISSION_RESCUE_U;
  } else
   popup(_("No-one seems to reply..."));
 } else
  it->charges++; // Canceled the call, get our charge back
 werase(w);
 wrefresh(w);
 delwin(w);
 refresh();
}

void iuse::radio_off(game *g, player *p, item *it, bool t)
{
 if (it->charges == 0)
  g->add_msg_if_player(p,_("It's dead."));
 else {
  g->add_msg_if_player(p,_("You turn the radio on."));
  it->make(g->itypes["radio_on"]);
  it->active = true;
 }
}

static radio_tower *find_radio_station( game *g, int frequency )
{
    radio_tower *tower = NULL;
    for (int k = 0; k < g->cur_om->radios.size(); k++)
    {
        tower = &g->cur_om->radios[k];
        if( 0 < tower->strength - rl_dist(tower->x, tower->y, g->levx, g->levy) &&
            tower->frequency == frequency )
        {
            return tower;
        }
    }
    return NULL;
}

void iuse::directional_antenna(game *g, player *p, item *it, bool t)
{
    // Find out if we have an active radio
    item radio = p->i_of_type("radio_on");
    if( radio.typeId() != "radio_on" )
    {
        g->add_msg( _("Must have an active radio to check for signal direction.") );
        return;
    }
    // Find the radio station its tuned to (if any)
    radio_tower *tower = find_radio_station( g, radio.frequency );
    if( tower == NULL )
    {
        g->add_msg( _("You can't find the direction if your radio isn't tuned.") );
        return;
    }
    // Report direction.
    direction angle = direction_from( g->levx, g->levy, tower->x, tower->y );
    g->add_msg( _("The signal seems strongest to the %s."), direction_name(angle).c_str());

}

void iuse::radio_on(game *g, player *p, item *it, bool t)
{
    if (t)
    { // Normal use
        std::string message = _("Radio: Kssssssssssssh.");
        radio_tower *selected_tower = find_radio_station( g, it->frequency );
        if( selected_tower != NULL )
        {
            if( selected_tower->type == MESSAGE_BROADCAST )
            {
                message = selected_tower->message;
            }
            else if (selected_tower->type == WEATHER_RADIO)
            {
                message = weather_forecast(g, *selected_tower);
            }

            int signal_strength = selected_tower->strength -
                rl_dist(selected_tower->x, selected_tower->y, g->levx, g->levy);

            for (int j = 0; j < message.length(); j++)
            {
                if (dice(10, 100) > dice(10, signal_strength * 3))
                {
                    if (!one_in(10))
                    {
                        message[j] = '#';
                    }
                    else
                    {
                        message[j] = char(rng('a', 'z'));
                    }
                }
            }

            std::vector<std::string> segments = foldstring(message, RADIO_PER_TURN);
            int index = g->turn % (segments.size());
            std::stringstream messtream;
            messtream << _("radio: ") << segments[index];
            message = messtream.str();
        }
        point pos = g->find_item(it);
        g->sound(pos.x, pos.y, 6, message.c_str());
    } else { // Activated
        int ch = 2;
        if (it->charges > 0)
             ch = menu( true, _("Radio:"), _("Scan"), _("Turn off"), NULL );

        switch (ch)
        {
        case 1:
        {
            int old_frequency = it->frequency;
            radio_tower *tower = NULL;
            radio_tower *lowest_tower = NULL;
            radio_tower *lowest_larger_tower = NULL;

            for (int k = 0; k < g->cur_om->radios.size(); k++)
            {
                tower = &g->cur_om->radios[k];

                if(tower->strength - rl_dist(tower->x, tower->y, g->levx, g->levy) > 0 &&
                    tower->frequency != old_frequency )
                {
                    if( tower->frequency > old_frequency &&
                        (lowest_larger_tower == NULL ||
                         tower->frequency < lowest_larger_tower->frequency) )
                    {
                        lowest_larger_tower = tower;
                    }
                    else if( lowest_tower == NULL ||
                             tower->frequency < lowest_tower->frequency )
                    {
                        lowest_tower = tower;
                    }
                }
            }
            if( lowest_larger_tower != NULL )
            {
                it->frequency = lowest_larger_tower->frequency;
            }
            else if( lowest_tower != NULL )
            {
                it->frequency = lowest_tower->frequency;
            }
        }
        break;
        case 2:
            g->add_msg_if_player(p,_("The radio dies."));
            it->make(g->itypes["radio"]);
            it->active = false;
            break;
        case 3: break;
        }
    }
}

void iuse::noise_emitter_off(game *g, player *p, item *it, bool t)
{
    if (it->charges == 0)
    {
        g->add_msg_if_player(p,_("It's dead."));
    }
    else
    {
        g->add_msg_if_player(p,_("You turn the noise emitter on."));
        it->make(g->itypes["noise_emitter_on"]);
        it->active = true;
    }
}

void iuse::horn_bicycle(game *g, player *p, item *it, bool t)
{
    point pos = g->find_item(it);
    g->sound(pos.x, pos.y, 15, _("honk."));
    g->add_msg_if_player(p,_("You honk the bicycle horn."));
}

void iuse::noise_emitter_on(game *g, player *p, item *it, bool t)
{
    if (t) // Normal use
    {
        point pos = g->find_item(it);
        //~ the sound of a noise emitter when turned on
        g->sound(pos.x, pos.y, 30, _("KXSHHHHRRCRKLKKK!"));
    }
    else // Turning it off
    {
        g->add_msg_if_player(p,_("The infernal racket dies as you turn off the noise emitter."));
        it->make(g->itypes["noise_emitter"]);
        it->active = false;
    }
}

void iuse::roadmap(game *g, player *p, item *it, bool t)
{
 if (it->charges < 1) {
  g->add_msg_if_player(p, _("There isn't anything new on the map."));
  return;
 }
  // Show roads
 roadmap_targets(g, p, it, t, (int)ot_hiway_ns, 2, 0, 0);
 roadmap_targets(g, p, it, t, (int)ot_road_ns, 12, 0, 0);
 roadmap_targets(g, p, it, t, (int)ot_bridge_ns, 2, 0, 0);

  // Show evac shelters
 roadmap_targets(g, p, it, t, (int)ot_shelter, 1, 0, 0);
  // Show hospital(s)
 roadmap_targets(g, p, it, t, (int)ot_hospital_entrance, 2, 0, 0);
  // Show megastores
 roadmap_targets(g, p, it, t, (int)ot_megastore_entrance, 2, 0, 0);
  // Show police stations
 roadmap_targets(g, p, it, t, (int)ot_police_north, 4, 0, 0);
  // Show pharmacies
 roadmap_targets(g, p, it, t, (int)ot_s_pharm_north, 4, 0, 0);

 g->add_msg_if_player(p, _("You add roads and points of interest to your map."));

 it->charges = 0;
}

void iuse::roadmap_a_target(game *g, player *p, item *it, bool t, int target)
{
 int dist = 0;
 oter_t oter_target = oterlist[target];
 point place = g->cur_om->find_closest(g->om_location(), (oter_id)target, 1, dist,
                                      false);

 int pomx = (g->levx + int(MAPSIZE / 2)) / 2; //overmap loc
 int pomy = (g->levy + int(MAPSIZE / 2)) / 2; //overmap loc

 if (g->debugmon) debugmsg("Map: %s at %d,%d found! You @ %d %d",oter_target.name.c_str(), place.x, place.y, pomx,pomy);

 if (place.x >= 0 && place.y >= 0) {
  for (int x = place.x - 3; x <= place.x + 3; x++) {
   for (int y = place.y - 3; y <= place.y + 3; y++)
    g->cur_om->seen(x, y, g->levz) = true;
  }

  direction to_hospital = direction_from(pomx,pomy, place.x, place.y);
  int distance = trig_dist(pomx,pomy, place.x, place.y);

  g->add_msg_if_player(p, _("You add a %s location to your map."), oterlist[target].name.c_str());
  g->add_msg_if_player(p, _("It's %d squares to the %s"), distance,  direction_name(to_hospital).c_str());
 } else {
  g->add_msg_if_player(p, _("You can't find a hospital near your location."));
 }
}

void iuse::roadmap_targets(game *g, player *p, item *it, bool t, int target, int target_range, int distance, int reveal_distance)
{
 oter_t oter_target = oterlist[target];
 point place;
 point origin = g->om_location();
 std::vector<point> places = g->cur_om->find_all(tripoint(origin.x, origin.y, g->levz),
                                                (oter_id)target, target_range, distance, false);

 for (std::vector<point>::iterator iter = places.begin(); iter != places.end(); ++iter) {
  place = *iter;
  if (place.x >= 0 && place.y >= 0) {
  if (reveal_distance == 0) {
    g->cur_om->seen(place.x,place.y,g->levz) = true;
  } else {
   for (int x = place.x - reveal_distance; x <= place.x + reveal_distance; x++) {
    for (int y = place.y - reveal_distance; y <= place.y + reveal_distance; y++)
      g->cur_om->seen(x, y,g->levz) = true;
   }
  }
  }
 }
}

void iuse::picklock(game *g, player *p, item *it, bool t)
{
 int dirx, diry;
 if(!g->choose_adjacent(_("Use your pick lock"), dirx, diry))
  return;
 if (dirx == p->posx && diry == p->posy) {
  g->add_msg_if_player(p, _("You pick your nose and your sinuses swing open."));
  return;
 }
 ter_id type = g->m.ter(dirx, diry);
 int npcdex = g->npc_at(dirx, diry);
 if (npcdex != -1) {
  g->add_msg_if_player(p, _("You can pick your friends, and you can\npick your nose, but you can't pick\nyour friend's nose"));
  return;
 }

 int pick_quality = 1;
 if( it->typeId() == "picklock" ) {
     pick_quality = 5;
 }
 else if( it->typeId() == "crude_picklock" ) {
     pick_quality = 3;
 }


 std::string door_name;
 ter_id new_type;
 std::string open_message = _("With a satisfying click, the lock on the %s opens.");
 if (type == t_chaingate_l) {
   door_name = rm_prefix(_("<door_name>gate"));
   new_type = t_chaingate_c;
 } else if (type == t_door_locked || type == t_door_locked_alarm || type == t_door_locked_interior) {
   door_name = rm_prefix(_("<door_name>door"));
   new_type = t_door_c;
 } else if (type == t_door_bar_locked) {
   door_name = rm_prefix(_("<door_name>door"));
   new_type = t_door_bar_o;
   //Bar doors auto-open (and lock if closed again) so show a different message)
   open_message = _("The %s swings open...");
 } else if (type == t_door_c) {
   g->add_msg(_("That door isn't locked."));
   return;
 } else {
  g->add_msg(_("That cannot be picked."));
  return;
 }

 p->practice(g->turn, "mechanics", 1);
 p->moves -= (1000 - (pick_quality * 100)) - (p->dex_cur + p->skillLevel("mechanics")) * 5;
 int pick_roll = (dice(2, p->skillLevel("mechanics")) + dice(2, p->dex_cur) - it->damage / 2) * pick_quality;
 int door_roll = dice(4, 30);
 if (pick_roll >= door_roll) {
  p->practice(g->turn, "mechanics", 1);
  g->add_msg_if_player(p, open_message.c_str(), door_name.c_str());
  g->m.ter_set(dirx, diry, new_type);
 } else if (door_roll > (1.5 * pick_roll) && it->damage < 100) {
  it->damage++;

  std::string sStatus = rm_prefix(_("<door_status>damage"));
  if (it->damage >= 5) {
   sStatus = rm_prefix(_("<door_status>destroy"));
   it->invlet = 0; // no copy to inventory in player.cpp:4472 ->
  }

  g->add_msg_if_player(p,"The lock stumps your efforts to pick it, and you %s your tool.", sStatus.c_str());
 } else {
  g->add_msg_if_player(p,_("The lock stumps your efforts to pick it."));
 }
 if ( type == t_door_locked_alarm && (door_roll + dice(1, 30)) > pick_roll &&
        it->damage < 100) {
  g->sound(p->posx, p->posy, 40, _("An alarm sounds!"));
  if (!g->event_queued(EVENT_WANTED)) {
   g->add_event(EVENT_WANTED, int(g->turn) + 300, 0, g->levx, g->levy);
  }
 }
}

void iuse::crowbar(game *g, player *p, item *it, bool t)
{
 int dirx, diry;
 if(!g->choose_adjacent(_("Pry"), dirx,diry))
  return;

 if (dirx == p->posx && diry == p->posy) {
    g->add_msg_if_player(p, _("You attempt to pry open your wallet"));
    g->add_msg_if_player(p, _("but alas. You are just too miserly."));
    return;
  }
  ter_id type = g->m.ter(dirx, diry);
  const char *succ_action;
  const char *fail_action;
  ter_id new_type = t_null;
  bool noisy;
  int difficulty;

  if (type == t_door_c || type == t_door_locked || type == t_door_locked_alarm || type == t_door_locked_interior) {
    succ_action = _("You pry open the door.");
    fail_action = _("You pry, but cannot pry open the door.");
    new_type = t_door_o;
    noisy = true;
    difficulty = 6;
  } else if (type == t_door_bar_locked) {
    succ_action = _("You pry open the door.");
    fail_action = _("You pry, but cannot pry open the door.");
    new_type = t_door_bar_o;
    noisy = false;
    difficulty = 10;
  } else if (type == t_manhole_cover) {
    succ_action = _("You lift the manhole cover.");
    fail_action = _("You pry, but cannot lift the manhole cover.");
    new_type = t_manhole;
    noisy = false;
    difficulty = 12;
  } else if (g->m.furn(dirx, diry) == f_crate_c) {
    succ_action = _("You pop open the crate.");
    fail_action = _("You pry, but cannot pop open the crate.");
    noisy = true;
    difficulty = 6;
  } else if (type == t_window_domestic || type == t_curtains) {
    succ_action = _("You pry open the window.");
    fail_action = _("You pry, but cannot pry open the window.");
    new_type = t_window_open;
    noisy = true;
    difficulty = 6;
  } else {
   int nails = 0, boards = 0;
   ter_id newter;
   switch (g->m.ter(dirx, diry)) {
   case t_window_boarded:
    nails =  8;
    boards = 4;
    newter = t_window_empty;
    break;
   case t_door_boarded:
    nails = 12;
    boards = 4;
    newter = t_door_b;
    break;
   case t_fence_h:
    nails = 6;
    boards = 3;
    newter = t_fence_post;
    break;
   case t_fence_v:
    nails = 6;
    boards = 3;
    newter = t_fence_post;
    break;
   default:
    g->add_msg_if_player(p,_("There's nothing to pry there."));
    return;
   }
   if(p->skillLevel("carpentry") < 1)
    p->practice(g->turn, "carpentry", 1);
   p->moves -= 500;
   g->m.spawn_item(p->posx, p->posy, "nail", 0, 0, nails);
   g->m.spawn_item(p->posx, p->posy, "2x4", 0, boards);
   g->m.ter_set(dirx, diry, newter);
   return;
  }

  p->practice(g->turn, "mechanics", 1);
  p->moves -= (difficulty * 25) - ((p->str_cur + p->skillLevel("mechanics")) * 5);
  if (dice(4, difficulty) < dice(2, p->skillLevel("mechanics")) + dice(2, p->str_cur)) {
   p->practice(g->turn, "mechanics", 1);
   g->add_msg_if_player(p, succ_action);
   if (g->m.furn(dirx, diry) == f_crate_c) {
    g->m.furn_set(dirx, diry, f_crate_o);
   } else {
    g->m.ter_set(dirx, diry, new_type);
   }
   if (noisy) {
    g->sound(dirx, diry, 12, _("crunch!"));
   }
   if ( type == t_manhole_cover ) {
     g->m.spawn_item(dirx, diry, "manhole_cover", 0);
   }
   if ( type == t_door_locked_alarm ) {
     g->u.add_memorial_log(_("Set off an alarm."));
    g->sound(p->posx, p->posy, 40, _("An alarm sounds!"));
    if (!g->event_queued(EVENT_WANTED)) {
     g->add_event(EVENT_WANTED, int(g->turn) + 300, 0, g->levx, g->levy);
    }
   }
  } else {
   if (type == t_window_domestic || type == t_curtains) {
    //chance of breaking the glass if pry attempt fails
    if (dice(4, difficulty) > dice(2, p->skillLevel("mechanics")) + dice(2, p->str_cur)) {
     g->add_msg_if_player(p,_("You break the glass."));
     g->sound(dirx, diry, 24, _("glass breaking!"));
     g->m.ter_set(dirx, diry, t_window_frame);
     g->m.spawn_item(dirx, diry, "sheet", 0, 2);
     g->m.spawn_item(dirx, diry, "stick", 0);
     g->m.spawn_item(dirx, diry, "string_36", 0);
     return;
    }
   }
   g->add_msg_if_player(p, fail_action);
   }
}

void iuse::makemound(game *g, player *p, item *it, bool t)
{
 if (g->m.has_flag(diggable, p->posx, p->posy) && !g->m.has_flag(plant, p->posx, p->posy)) {
  g->add_msg_if_player(p,_("You churn up the earth here."));
  p->moves = -300;
  g->m.ter_set(p->posx, p->posy, t_dirtmound);
 } else
  g->add_msg_if_player(p,_("You can't churn up this ground."));
}

//TODO remove this?
void iuse::dig(game *g, player *p, item *it, bool t)
{
 g->add_msg_if_player(p,_("You can dig a pit via the construction menu--hit *"));
}

void iuse::siphon(game *g, player *p, item *it, bool t)
{
    int posx = 0;
    int posy = 0;
    if(!g->choose_adjacent(_("Siphon from"), posx, posy))
      return;

    vehicle* veh = g->m.veh_at(posx, posy);
    if (veh == NULL)
    {
        g->add_msg_if_player(p,_("There's no vehicle there."));
        return;
    }
    if (veh->fuel_left("gasoline") == 0)
    {
        g->add_msg_if_player(p, _("That vehicle has no fuel to siphon."));
        return;
    }
    if (p->siphon(g, veh, "gasoline")) {
        p->moves -= 200;
    }
}

void iuse::chainsaw_off(game *g, player *p, item *it, bool t)
{
 p->moves -= 80;
 if (rng(0, 10) - it->damage > 5 && it->charges > 0) {
  g->sound(p->posx, p->posy, 20,
           _("With a roar, the chainsaw leaps to life!"));
  it->make(g->itypes["chainsaw_on"]);
  it->active = true;
 } else
  g->add_msg_if_player(p,_("You yank the cord, but nothing happens."));
}

void iuse::chainsaw_on(game *g, player *p, item *it, bool t)
{
 if (t) { // Effects while simply on
  if (one_in(15))
   g->sound(p->posx, p->posy, 12, _("Your chainsaw rumbles."));
 } else { // Toggling
  g->add_msg_if_player(p,_("Your chainsaw dies."));
  it->make(g->itypes["chainsaw_off"]);
  it->active = false;
 }
}

void iuse::shishkebab_off(game *g, player *p, item *it, bool t)
{
    int choice = menu(true,
                      _("What's the plan?"), _("Bring the heat!"), _("Cut 'em up!"), _("I'm good."), NULL);
    switch (choice)
    {
        if (choice == 2)
            break;
    case 1:
    {
        p->moves -= 10;
        if (rng(0, 10) - it->damage > 5 && it->charges > 0)
        {
            g->sound(p->posx, p->posy, 10,
                     _("Let's dance Zeds!"));
            it->make(g->itypes["shishkebab_on"]);
            it->active = true;
        }

        else
            g->add_msg_if_player(p,_("Aw, dangit."));
    }
    break;
    case 2:
    {
        iuse::knife(g, p, it, t);
    }
    }
}
void iuse::shishkebab_on(game *g, player *p, item *it, bool t)
{
    if (t)    // Effects while simply on
    {
        if (one_in(25))
            g->sound(p->posx, p->posy, 10, _("Your shishkebab crackles!"));

        if (one_in(75))
        {
            g->add_msg_if_player(p,_("Bummer man, wipeout!")),
              it->make(g->itypes["shishkebab_off"]),
              it->active = false;
        }
    }
    else if (it->charges == 0)
    {
        g->add_msg_if_player(p,_("Uncool, outta gas."));
        it->make(g->itypes["shishkebab_off"]);
        it->active = false;
    }
    else
    {
        int choice = menu(true,
                          _("What's the plan?"), _("Chill out"), _("Torch something!"), _("Keep groovin'"), NULL);
        switch (choice)
        {
            if (choice == 2)
                break;
        case 1:
        {
            g->add_msg_if_player(p,_("Peace out."));
            it->make(g->itypes["shishkebab_off"]);
            it->active = false;
        }
        break;
        case 2:
        {
            int dirx, diry;
            if (prep_firestarter_use(g, p, it, dirx, diry))
            {
                p->moves -= 5;
                resolve_firestarter_use(g, p, it, dirx, diry);
            }
        }
        }
    }
}

void iuse::firemachete_off(game *g, player *p, item *it, bool t)
{
    int choice = menu(true,
                      _("No. 9"), _("Turn on"), _("Use as a knife"), _("Cancel"), NULL);
    switch (choice)
    {
        if (choice == 2)
            break;
    case 1:
    {
        p->moves -= 10;
        if (rng(0, 10) - it->damage > 2 && it->charges > 0)
        {
            g->sound(p->posx, p->posy, 10,
                     _("Your No. 9 glows!"));
            it->make(g->itypes["firemachete_on"]);
            it->active = true;
        }

        else
            g->add_msg_if_player(p,_("Click."));
    }
    break;
    case 2:
    {
        iuse::knife(g, p, it, t);
    }
    }
}
void iuse::firemachete_on(game *g, player *p, item *it, bool t)
{
    if (t)    // Effects while simply on
    {
        if (one_in(25))
            g->sound(p->posx, p->posy, 5, _("Your No. 9 hisses."));
        if (one_in(100))
        {
            g->add_msg_if_player(p,_("Your No. 9 cuts out!")),
              it->make(g->itypes["firemachete_off"]),
              it->active = false;
        }
    }
    else if (it->charges == 0)
    {
        g->add_msg_if_player(p,_("Out of ammo!"));
        it->make(g->itypes["firemachete_off"]);
        it->active = false;
    }
    else
    {
        int choice = menu(true, _("No. 9"), _("Turn off"), _("Light something"), _("Cancel"), NULL);
        switch (choice)
        {
            if (choice == 2)
                break;
        case 1:
        {
            g->add_msg_if_player(p,_("Your No. 9 goes dark."));
            it->make(g->itypes["firemachete_off"]);
            it->active = false;
        }
        break;
        case 2:
        {
            int dirx, diry;
            if (prep_firestarter_use(g, p, it, dirx, diry))
            {
                p->moves -= 5;
                resolve_firestarter_use(g, p, it, dirx, diry);
            }
        }
        }
    }
}

void iuse::broadfire_off(game *g, player *p, item *it, bool t)
{
    int choice = menu(true,
                      _("What will thou do?"), _("Ready for battle!"), _("Perform peasant work?"), _("Reconsider thy strategy"), NULL);
    switch (choice)
    {
        if (choice == 2)
            break;
    case 1:
    {
        p->moves -= 10;
        if (it->charges > 0)
        {
            g->sound(p->posx, p->posy, 10,
                     _("Charge!!"));
            it->make(g->itypes["broadfire_on"]);
            it->active = true;
        }
        else
            g->add_msg_if_player(p,_("No strength to fight!"));
    }
    break;
    case 2:
    {
        iuse::knife(g, p, it, t);
    }
    }
}
void iuse::broadfire_on(game *g, player *p, item *it, bool t)
{
    if (t)    // Effects while simply on
    {
        if (one_in(35))
            g->add_msg_if_player(p,_("Your blade burns for combat!"));
    }
    else if (it->charges == 0)
    {
        g->add_msg_if_player(p,_("Thy strength fades!"));
        it->make(g->itypes["broadfire_off"]);
        it->active = false;
    }
    else
    {
        int choice = menu(true,
                          _("What will thou do?"), _("Retreat!"), _("Burn and Pillage!"), _("Keep Fighting!"), NULL);
        switch (choice)
        {
            if (choice == 2)
                break;
        case 1:
        {
            g->add_msg_if_player(p,_("Run away!"));
            it->make(g->itypes["broadfire_off"]);
            it->active = false;
        }
        break;
        case 2:
        {
            int dirx, diry;
            if (prep_firestarter_use(g, p, it, dirx, diry))
            {
                p->moves -= 5;
                resolve_firestarter_use(g, p, it, dirx, diry);
            }
        }
        }
    }
}

void iuse::firekatana_off(game *g, player *p, item *it, bool t)
{
    int choice = menu(true,
                      _("The Dark of Night."), _("Daybreak"), _("The Moonlight's Edge"), _("Eternal Night"), NULL);
    switch (choice)
    {
        if (choice == 2)
            break;
    case 1:
    {
        p->moves -= 10;
        if (it->charges > 0)
        {
            g->sound(p->posx, p->posy, 10,
                     _("The Sun rises."));
            it->make(g->itypes["firekatana_on"]);
            it->active = true;
        }
        else
            g->add_msg_if_player(p,_("Time stands still."));
    }
    break;
    case 2:
    {
        iuse::knife(g, p, it, t);
    }
    }
}
void iuse::firekatana_on(game *g, player *p, item *it, bool t)
{
    if (t)    // Effects while simply on
    {
        if (one_in(35))
            g->add_msg_if_player(p,_("The Sun shines brightly."));
    }
    else if (it->charges == 0)
    {
        g->add_msg_if_player(p,_("The Light Fades."));
        it->make(g->itypes["firekatana_off"]);
        it->active = false;
    }
    else
    {
        int choice = menu(true,
                          _("The Light of Day."), _("Nightfall"), _("Blazing Heat"), _("Endless Day"), NULL);
        switch (choice)
        {
            if (choice == 2)
                break;
        case 1:
        {
            g->add_msg_if_player(p,_("The Sun sets."));
            it->make(g->itypes["firekatana_off"]);
            it->active = false;
        }
        break;
        case 2:
        {
            int dirx, diry;
            if (prep_firestarter_use(g, p, it, dirx, diry))
            {
                p->moves -= 5;
                resolve_firestarter_use(g, p, it, dirx, diry);
            }
        }
        }
    }
}

void iuse::zweifire_off(game *g, player *p, item *it, bool t)
{
    int choice = menu(true,
                      _("Was willst du tun?"), _("Die Flamme entfachen."), _("Als Messer verwenden."), _("Nichts tun."), NULL);
    switch (choice)
    {
        if (choice == 2)
            break;
    case 1:
    {
        p->moves -= 10;
        if (it->charges > 0)
        {
            g->sound(p->posx, p->posy, 10,
                     _("Die Klinge deines Schwertes brennt!"));
            it->make(g->itypes["zweifire_on"]);
            it->active = true;
        }
        else
            g->add_msg_if_player(p,_("Dein Flammenschwert hat keinen Brennstoff mehr."));
    }
    break;
    case 2:
    {
        iuse::knife(g, p, it, t);
    }
    }
}

void iuse::zweifire_on(game *g, player *p, item *it, bool t)
{
    if (t)    // Effects while simply on
    {
        if (one_in(35))
            g->add_msg_if_player(p,_("Das Feuer um deine Schwertklinge leuchtet hell!"));
    }
    else if (it->charges == 0)
    {
        g->add_msg_if_player(p,_("Deinem Flammenschwert ist der Brennstoff ausgegangen!"));
        it->make(g->itypes["zweifire_off"]);
        it->active = false;
    }
    else
    {
        int choice = menu(true,
                          _("Was willst du tun?"), _("Die Flamme erl�schen."), _("Ein Feuer entfachen."), _("Nichts tun."), NULL);
        switch (choice)
        {
            if (choice == 2)
                break;
        case 1:
        {
            g->add_msg_if_player(p,_("Die Flamme deines Schwertes erlischt."));
            it->make(g->itypes["zweifire_off"]);
            it->active = false;
        }
        break;
        case 2:
        {
            int dirx, diry;
            if (prep_firestarter_use(g, p, it, dirx, diry))
            {
                p->moves -= 5;
                resolve_firestarter_use(g, p, it, dirx, diry);
            }
        }
        }
    }
}

void iuse::jackhammer(game *g, player *p, item *it, bool t)
{
 int dirx, diry;
 if(!g->choose_adjacent(_("Drill"),dirx,diry))
  return;

 if (dirx == p->posx && diry == p->posy) {
  g->add_msg_if_player(p,_("My god! Let's talk it over OK?"));
  g->add_msg_if_player(p,_("Don't do anything rash.."));
  return;
 }
 if (g->m.is_destructable(dirx, diry) && g->m.has_flag(supports_roof, dirx, diry) &&
     g->m.ter(dirx, diry) != t_tree) {
  g->m.destroy(g, dirx, diry, false);
  p->moves -= 500;
  //~ the sound of a jackhammer
  g->sound(dirx, diry, 45, _("TATATATATATATAT!"));
 } else if (g->m.move_cost(dirx, diry) == 2 && g->levz != -1 &&
            g->m.ter(dirx, diry) != t_dirt && g->m.ter(dirx, diry) != t_grass) {
  g->m.destroy(g, dirx, diry, false);
  p->moves -= 500;
  g->sound(dirx, diry, 45, _("TATATATATATATAT!"));
 } else {
  g->add_msg_if_player(p,_("You can't drill there."));
  it->charges += (dynamic_cast<it_tool*>(it->type))->charges_per_use;
 }
}

void iuse::jacqueshammer(game *g, player *p, item *it, bool t)
{
 int dirx, diry;
 g->draw();
 mvprintw(0, 0, _("Percer dans quelle direction?"));
 get_direction(g, dirx, diry, input());
 if (dirx == -2) {
  g->add_msg_if_player(p,_("Direction invalide"));
  return;
 }
 if (dirx == 0 && diry == 0) {
  g->add_msg_if_player(p,_("Mon dieu! Nous allons en parler OK?"));
  g->add_msg_if_player(p,_("Ne pas faire eruption rien.."));
  return;
 }
 dirx += p->posx;
 diry += p->posy;
 if (g->m.is_destructable(dirx, diry) && g->m.has_flag(supports_roof, dirx, diry) &&
     g->m.ter(dirx, diry) != t_tree) {
  g->m.destroy(g, dirx, diry, false);
  p->moves -= 500;
  //~ the sound of a "jaqueshammer"
  g->sound(dirx, diry, 45, _("OHOHOHOHOHOHOHOHO!"));
 } else if (g->m.move_cost(dirx, diry) == 2 && g->levz != -1 &&
            g->m.ter(dirx, diry) != t_dirt && g->m.ter(dirx, diry) != t_grass) {
  g->m.destroy(g, dirx, diry, false);
  p->moves -= 500;
  g->sound(dirx, diry, 45, _("OHOHOHOHOHOHOHOHO!"));
 } else {
  g->add_msg_if_player(p,_("Vous ne pouvez pas percer la-bas.."));
  it->charges += (dynamic_cast<it_tool*>(it->type))->charges_per_use;
 }
}

void iuse::pickaxe(game *g, player *p, item *it, bool t)
{
  g->add_msg_if_player(p,_("Whoa buddy! You can't go cheating in items and"));
  g->add_msg_if_player(p,_("just expect them to work! Now put the pickaxe"));
  g->add_msg_if_player(p,_("down and go play the game."));
}
void iuse::set_trap(game *g, player *p, item *it, bool t)
{
 int dirx, diry;
 if(!g->choose_adjacent(_("Place trap"),dirx,diry))
  return;

 if (dirx == p->posx && diry == p->posy) {
  g->add_msg_if_player(p,_("Yeah. Place the %s at your feet."), it->tname().c_str());
  g->add_msg_if_player(p,_("Real damn smart move."));
  return;
 }
 int posx = dirx;
 int posy = diry;
 if (g->m.move_cost(posx, posy) != 2) {
  g->add_msg_if_player(p,_("You can't place a %s there."), it->tname().c_str());
  return;
 }
  if (g->m.tr_at(posx, posy) != tr_null) {
  g->add_msg_if_player(p, _("You can't place a %s there. It contains a trap already."), it->tname().c_str());
  return;
 }

 trap_id type = tr_null;
 ter_id ter;
 bool buried = false;
 bool set = false;
 std::stringstream message;
 int practice = 0;

if(it->type->id == "cot"){
  message << _("You unfold the cot and place it on the ground.");
  type = tr_cot;
  practice = 0;
 } else if(it->type->id == "rollmat"){
  message << _("You unroll the mat and lay it on the ground.");
  type = tr_rollmat;
  practice = 0;
 } else if(it->type->id == "brazier"){
  message << _("You place the brazier securely.");
  type = tr_brazier;
  practice = 0;
 } else if(it->type->id == "boobytrap"){
  message << _("You set the booby trap up and activate the grenade.");
  type = tr_boobytrap;
  practice = 4;
 } else if(it->type->id == "bubblewrap"){
  message << _("You set the bubble wrap on the ground, ready to be popped.");
  type = tr_bubblewrap;
  practice = 2;
 } else if(it->type->id == "beartrap"){
  buried = (p->has_amount("shovel", 1) &&
            g->m.has_flag(diggable, posx, posy) &&
            query_yn(_("Bury the beartrap?")));
  type = (buried ? tr_beartrap_buried : tr_beartrap);
  message << (buried ? _("You bury the beartrap.") : _("You set the beartrap.")) ;
  practice = (buried ? 7 : 4);
 } else if(it->type->id == "board_trap"){
  message << string_format("You set the board trap on the %s, nails facing up.", g->m.tername(posx, posy).c_str());
  type = tr_nailboard;
  practice = 2;
  } else if(it->type->id == "funnel"){
  message << _("You place the funnel, waiting to collect rain.");
  type = tr_funnel;
  practice = 0;
  } else if(it->type->id == "makeshift_funnel"){
  message << _("You place the makeshift funnel, waiting to collect rain.");
  type = tr_makeshift_funnel;
  practice = 0;
 } else if(it->type->id == "tripwire"){
// Must have a connection between solid squares.
  if ((g->m.move_cost(posx    , posy - 1) != 2 &&
       g->m.move_cost(posx    , posy + 1) != 2   ) ||
      (g->m.move_cost(posx + 1, posy    ) != 2 &&
       g->m.move_cost(posx - 1, posy    ) != 2   ) ||
      (g->m.move_cost(posx - 1, posy - 1) != 2 &&
       g->m.move_cost(posx + 1, posy + 1) != 2   ) ||
      (g->m.move_cost(posx + 1, posy - 1) != 2 &&
       g->m.move_cost(posx - 1, posy + 1) != 2   )) {
   message << _("You string up the tripwire.");
   type= tr_tripwire;
   practice = 3;
  } else {
   g->add_msg_if_player(p,_("You must place the tripwire between two solid tiles."));
   return;
  }
 } else if(it->type->id == "crossbow_trap"){
  message << _("You set the crossbow trap.");
  type = tr_crossbow;
  practice = 4;
 } else if(it->type->id == "shotgun_trap"){
  message << _("You set the shotgun trap.");
  type = tr_shotgun_2;
  practice = 5;
 } else if(it->type->id == "blade_trap"){
  posx = (dirx - p->posx)*2 + p->posx; //math correction for blade trap
  posy = (diry - p->posy)*2 + p->posy;
  for (int i = -1; i <= 1; i++) {
   for (int j = -1; j <= 1; j++) {
    if (g->m.move_cost(posx + i, posy + j) != 2) {
     g->add_msg_if_player(p,_("That trap needs a 3x3 space to be clear, centered two tiles from you."));
     return;
    }
   }
  }
  message << _("You set the blade trap two squares away.");
  type = tr_engine;
  practice = 12;
 } else if(it->type->id == "light_snare_kit"){
  for(int i = -1; i <= 1; i++) {
    for(int j = -1; j <= 1; j++){
      ter = g->m.ter(posx+j, posy+i);
      if(ter == t_tree_young && !set) {
        message << _("You set the snare trap.");
        type = tr_light_snare;
        practice = 2;
        set = true;
      }
    }
  }
  if(!set) {
    g->add_msg_if_player(p, _("Invalid Placement."));
    return;
  }
 } else if(it->type->id == "heavy_snare_kit"){
  for(int i = -1; i <= 1; i++) {
    for(int j = -1; j <= 1; j++){
      ter = g->m.ter(posx+j, posy+i);
      if(ter == t_tree && !set) {
        message << _("You set the snare trap.");
        type = tr_heavy_snare;
        practice = 4;
        set = true;
      }
    }
  }
  if(!set) {
    g->add_msg_if_player(p, _("Invalid Placement."));
    return;
  }
 } else if(it->type->id == "landmine"){
  buried = (p->has_amount("shovel", 1) &&
            g->m.has_flag(diggable, posx, posy) &&
            query_yn(_("Bury the land mine?")));
  type = (buried ? tr_landmine_buried : tr_landmine);
  message << (buried ? _("You bury the land mine.") : _("You set the land mine."));
  practice = (buried ? 7 : 4);
 } else {
  g->add_msg_if_player(p,_("Tried to set a trap.  But got confused! %s"), it->tname().c_str());
 }

 if (buried) {
  if (!p->has_amount("shovel", 1)) {
   g->add_msg_if_player(p,_("You need a shovel."));
   return;
  } else if (!g->m.has_flag(diggable, posx, posy)) {
   g->add_msg_if_player(p,_("You can't dig in that %s"), g->m.tername(posx, posy).c_str());
   return;
  }
 }

 g->add_msg_if_player(p,message.str().c_str());
 p->practice(g->turn, "traps", practice);
 g->m.add_trap(posx, posy, type);
 p->moves -= 100 + practice * 25;
 if (type == tr_engine) {
  for (int i = -1; i <= 1; i++) {
   for (int j = -1; j <= 1; j++) {
    if (i != 0 || j != 0)
     g->m.add_trap(posx + i, posy + j, tr_blade);
   }
  }
 }
 it->invlet = 0; // Remove the trap from the player's inv
}

void iuse::geiger(game *g, player *p, item *it, bool t)
{
 if (t) { // Every-turn use when it's on
  int rads = g->m.radiation(p->posx, p->posy);
  if (rads == 0)
   return;
  g->sound(p->posx, p->posy, 6, "");
  if (rads > 50)
   g->add_msg(_("The geiger counter buzzes intensely."));
  else if (rads > 35)
   g->add_msg(_("The geiger counter clicks wildly."));
  else if (rads > 25)
   g->add_msg(_("The geiger counter clicks rapidly."));
  else if (rads > 15)
   g->add_msg(_("The geiger counter clicks steadily."));
  else if (rads > 8)
   g->add_msg(_("The geiger counter clicks slowly."));
  else if (rads > 4)
   g->add_msg(_("The geiger counter clicks intermittently."));
  else
   g->add_msg(_("The geiger counter clicks once."));
  return;
 }
// Otherwise, we're activating the geiger counter
 it_tool *type = dynamic_cast<it_tool*>(it->type);
 bool is_on = (type->id == "geiger_on");
 if (is_on) {
  g->add_msg(_("The geiger counter's SCANNING LED flicks off."));
  it->make(g->itypes["geiger_off"]);
  it->active = false;
  return;
 }
 std::string toggle_text = is_on ? _("Turn continuous scan off") : _("Turn continuous scan on");
 int ch = menu(true, _("Geiger counter:"), _("Scan yourself"), _("Scan the ground"),
               toggle_text.c_str(), _("Cancel"), NULL);
 switch (ch) {
  case 1: g->add_msg_if_player(p,_("Your radiation level: %d"), p->radiation); break;
  case 2: g->add_msg_if_player(p,_("The ground's radiation level: %d"),
                     g->m.radiation(p->posx, p->posy)); break;
  case 3:
   g->add_msg_if_player(p,_("The geiger counter's scan LED flicks on."));
   it->make(g->itypes["geiger_on"]);
   it->active = true;
   break;
  case 4:
   it->charges++;
   break;
 }
}

void iuse::teleport(game *g, player *p, item *it, bool t)
{
 p->moves -= 100;
 g->teleport(p);
}

void iuse::can_goo(game *g, player *p, item *it, bool t)
{
 it->make(g->itypes["canister_empty"]);
 int tries = 0, goox, gooy;
 do {
  goox = p->posx + rng(-2, 2);
  gooy = p->posy + rng(-2, 2);
  tries++;
 } while (g->m.move_cost(goox, gooy) == 0 && tries < 10);
 if (tries == 10)
  return;
 int mondex = g->mon_at(goox, gooy);
 if (mondex != -1) {
  if (g->u_see(goox, gooy))
   g->add_msg(_("Black goo emerges from the canister and envelopes a %s!"),
              g->zombie(mondex).name().c_str());
  g->zombie(mondex).poly(g->mtypes[mon_blob]);
  g->zombie(mondex).speed -= rng(5, 25);
  g->zombie(mondex).hp = g->zombie(mondex).speed;
 } else {
  if (g->u_see(goox, gooy))
   g->add_msg(_("Living black goo emerges from the canister!"));
  monster goo(g->mtypes[mon_blob]);
  goo.friendly = -1;
  goo.spawn(goox, gooy);
  g->add_zombie(goo);
 }
 tries = 0;
 while (!one_in(4) && tries < 10) {
  tries = 0;
  do {
   goox = p->posx + rng(-2, 2);
   gooy = p->posy + rng(-2, 2);
   tries++;
  } while (g->m.move_cost(goox, gooy) == 0 &&
           g->m.tr_at(goox, gooy) == tr_null && tries < 10);
  if (tries < 10) {
   if (g->u_see(goox, gooy))
    g->add_msg(_("A nearby splatter of goo forms into a goo pit."));
   g->m.add_trap(goox, gooy, tr_goo);
  }
 }
}


void iuse::pipebomb(game *g, player *p, item *it, bool t)
{
 if (!p->use_charges_if_avail("fire", 1)) {
  g->add_msg_if_player(p,_("You need a lighter!"));
  return;
 }
 g->add_msg_if_player(p,_("You light the fuse on the pipe bomb."));
 it->make(g->itypes["pipebomb_act"]);
 it->charges = 3;
 it->active = true;
}

void iuse::pipebomb_act(game *g, player *p, item *it, bool t)
{
 point pos = g->find_item(it);
 if (pos.x == -999 || pos.y == -999)
  return;
 if (t) // Simple timer effects
  //~ the sound of a lit fuse
  g->sound(pos.x, pos.y, 0, _("ssss...")); // Vol 0 = only heard if you hold it
 else { // The timer has run down
  if (one_in(10) && g->u_see(pos.x, pos.y))
   g->add_msg(_("The pipe bomb fizzles out."));
  else
   g->explosion(pos.x, pos.y, rng(6, 14), rng(0, 4), false);
 }
}

void iuse::grenade(game *g, player *p, item *it, bool t)
{
 g->add_msg_if_player(p,_("You pull the pin on the grenade."));
 it->make(g->itypes["grenade_act"]);
 it->charges = 5;
 it->active = true;
}

void iuse::grenade_act(game *g, player *p, item *it, bool t)
{
 point pos = g->find_item(it);
 if (pos.x == -999 || pos.y == -999)
  return;
 if (t) // Simple timer effects
  g->sound(pos.x, pos.y, 0, _("Tick.")); // Vol 0 = only heard if you hold it
 else // When that timer runs down...
  g->explosion(pos.x, pos.y, 12, 28, false);
}

void iuse::granade(game *g, player *p, item *it, bool t)
{
 g->add_msg_if_player(p,_("You pull the pin on the Granade."));
 it->make(g->itypes["granade_act"]);
 it->charges = 5;
 it->active = true;
}

void iuse::granade_act(game *g, player *p, item *it, bool t)
{
    point pos = g->find_item(it);
    if (pos.x == -999 || pos.y == -999) {
        return;
    }
    if (t) { // Simple timer effects
        g->sound(pos.x, pos.y, 0, _("Merged!"));  // Vol 0 = only heard if you hold it
    } else {  // When that timer runs down...
        int effect_roll = rng(1,4);
        switch (effect_roll)
        {
            case 1:
                g->sound(pos.x, pos.y, 100, _("BUGFIXES!!"));
                g->draw_explosion(pos.x, pos.y, 10, c_ltcyan);
                for (int i = -10; i <= 10; i++) {
                    for (int j = -10; j <= 10; j++) {
                        const int zid = g->mon_at(pos.x + i, pos.y + j);
                        if (zid != -1 &&
                              (g->zombie(zid).type->species == species_insect ||
                               g->zombie(zid).is_hallucination()) ) {
                            g->explode_mon(zid);
                        }
                    }
                }
                break;

            case 2:
                g->sound(pos.x, pos.y, 100, _("BUFFS!!"));
                g->draw_explosion(pos.x, pos.y, 10, c_green);
                for (int i = -10; i <= 10; i++) {
                    for (int j = -10; j <= 10; j++) {
                        const int mon_hit = g->mon_at(pos.x + i, pos.y + j);
                        if (mon_hit != -1) {
                            g->zombie(mon_hit).speed *= 1 + rng(0, 20) * .1;
                            g->zombie(mon_hit).hp *= 1 + rng(0, 20) * .1;
                        } else if (g->npc_at(pos.x + i, pos.y + j) != -1) {
                            int npc_hit = g->npc_at(pos.x + i, pos.y + j);
                            g->active_npc[npc_hit]->str_max += rng(0, g->active_npc[npc_hit]->str_max/2);
                            g->active_npc[npc_hit]->dex_max += rng(0, g->active_npc[npc_hit]->dex_max/2);
                            g->active_npc[npc_hit]->int_max += rng(0, g->active_npc[npc_hit]->int_max/2);
                            g->active_npc[npc_hit]->per_max += rng(0, g->active_npc[npc_hit]->per_max/2);
                        } else if (g->u.posx == pos.x + i && g->u.posy == pos.y + j) {
                            g->u.str_max += rng(0, g->u.str_max/2);
                            g->u.dex_max += rng(0, g->u.dex_max/2);
                            g->u.int_max += rng(0, g->u.int_max/2);
                            g->u.per_max += rng(0, g->u.per_max/2);
                            g->u.recalc_hp();
                            for (int part = 0; part < num_hp_parts; part++) {
                                g->u.hp_cur[part] *= 1 + rng(0, 20) * .1;
                                if (g->u.hp_cur[part] > g->u.hp_max[part]) {
                                    g->u.hp_cur[part] = g->u.hp_max[part];
                                }
                            }
                        }
                    }
                }
                break;

            case 3:
                g->sound(pos.x, pos.y, 100, _("NERFS!!"));
                g->draw_explosion(pos.x, pos.y, 10, c_red);
                for (int i = -10; i <= 10; i++) {
                    for (int j = -10; j <= 10; j++) {
                        const int mon_hit = g->mon_at(pos.x + i, pos.y + j);
                        if (mon_hit != -1) {
                            g->zombie(mon_hit).speed = rng(1, g->zombie(mon_hit).speed);
                            g->zombie(mon_hit).hp = rng(1, g->zombie(mon_hit).hp);
                        } else if (g->npc_at(pos.x + i, pos.y + j) != -1) {
                            int npc_hit = g->npc_at(pos.x + i, pos.y + j);
                            g->active_npc[npc_hit]->str_max -= rng(0, g->active_npc[npc_hit]->str_max/2);
                            g->active_npc[npc_hit]->dex_max -= rng(0, g->active_npc[npc_hit]->dex_max/2);
                            g->active_npc[npc_hit]->int_max -= rng(0, g->active_npc[npc_hit]->int_max/2);
                            g->active_npc[npc_hit]->per_max -= rng(0, g->active_npc[npc_hit]->per_max/2);
                        } else if (g->u.posx == pos.x + i && g->u.posy == pos.y + j) {
                            g->u.str_max -= rng(0, g->u.str_max/2);
                            g->u.dex_max -= rng(0, g->u.dex_max/2);
                            g->u.int_max -= rng(0, g->u.int_max/2);
                            g->u.per_max -= rng(0, g->u.per_max/2);
                            g->u.recalc_hp();
                            for (int part = 0; part < num_hp_parts; part++) {
                                if (g->u.hp_cur[part] > 0) {
                                    g->u.hp_cur[part] = rng(1, g->u.hp_cur[part]);
                                }
                            }
                        }
                    }
                }
                break;

            case 4:
                g->sound(pos.x, pos.y, 100, _("REVERTS!!"));
                g->draw_explosion(pos.x, pos.y, 10, c_pink);
                for (int i = -10; i <= 10; i++) {
                    for (int j = -10; j <= 10; j++) {
                        const int mon_hit = g->mon_at(pos.x + i, pos.y + j);
                        if (mon_hit != -1) {
                            g->zombie(mon_hit).speed = g->zombie(mon_hit).type->speed;
                            g->zombie(mon_hit).hp = g->zombie(mon_hit).type->hp;
                            for (int i = 0; i < g->zombie(mon_hit).effects.size(); i++) {
                                g->zombie(mon_hit).effects.erase(g->zombie(mon_hit).effects.begin() + i);
                                i--;
                            }
                        } else if (g->npc_at(pos.x + i, pos.y + j) != -1) {
                            int npc_hit = g->npc_at(pos.x + i, pos.y + j);
                            g->active_npc[npc_hit]->environmental_revert_effect();
                        } else if (g->u.posx == pos.x + i && g->u.posy == pos.y + j) {
                            g->u.environmental_revert_effect();
                        }
                    }
                }
                break;
        }
    }
}

void iuse::flashbang(game *g, player *p, item *it, bool t)
{
 g->add_msg_if_player(p,_("You pull the pin on the flashbang."));
 it->make(g->itypes["flashbang_act"]);
 it->charges = 5;
 it->active = true;
}

void iuse::flashbang_act(game *g, player *p, item *it, bool t)
{
 point pos = g->find_item(it);
 if (pos.x == -999 || pos.y == -999)
  return;
 if (t) // Simple timer effects
  g->sound(pos.x, pos.y, 0, _("Tick.")); // Vol 0 = only heard if you hold it
 else // When that timer runs down...
  g->flashbang(pos.x, pos.y);
}

void iuse::c4(game *g, player *p, item *it, bool t)
{
 int time = query_int(_("Set the timer to (0 to cancel)?"));
 if (time == 0) {
  g->add_msg_if_player(p,"Never mind.");
  return;
 }
 g->add_msg_if_player(p,_("You set the timer to %d."), time);
 it->make(g->itypes["c4armed"]);
 it->charges = time;
 it->active = true;
}

void iuse::c4armed(game *g, player *p, item *it, bool t)
{
 point pos = g->find_item(it);
 if (pos.x == -999 || pos.y == -999)
  return;
 if (t) // Simple timer effects
  g->sound(pos.x, pos.y, 0, _("Tick.")); // Vol 0 = only heard if you hold it
 else // When that timer runs down...
  g->explosion(pos.x, pos.y, 40, 3, false);
}

void iuse::EMPbomb(game *g, player *p, item *it, bool t)
{
 g->add_msg_if_player(p,_("You pull the pin on the EMP grenade."));
 it->make(g->itypes["EMPbomb_act"]);
 it->charges = 3;
 it->active = true;
}

void iuse::EMPbomb_act(game *g, player *p, item *it, bool t)
{
 point pos = g->find_item(it);
 if (pos.x == -999 || pos.y == -999)
  return;
 if (t) // Simple timer effects
  g->sound(pos.x, pos.y, 0, _("Tick.")); // Vol 0 = only heard if you hold it
 else { // When that timer runs down...
  g->draw_explosion(pos.x, pos.y, 4, c_ltblue);
  for (int x = pos.x - 4; x <= pos.x + 4; x++) {
   for (int y = pos.y - 4; y <= pos.y + 4; y++)
    g->emp_blast(x, y);
  }
 }
}

void iuse::scrambler(game *g, player *p, item *it, bool t)
{
 g->add_msg_if_player(p,_("You pull the pin on the scrambler grenade."));
 it->make(g->itypes["scrambler_act"]);
 it->charges = 3;
 it->active = true;
}

void iuse::scrambler_act(game *g, player *p, item *it, bool t)
{
 point pos = g->find_item(it);
 if (pos.x == -999 || pos.y == -999)
  return;
 if (t) // Simple timer effects
  g->sound(pos.x, pos.y, 0, _("Tick.")); // Vol 0 = only heard if you hold it
 else { // When that timer runs down...
  g->draw_explosion(pos.x, pos.y, 4, c_cyan);
  for (int x = pos.x - 4; x <= pos.x + 4; x++) {
   for (int y = pos.y - 4; y <= pos.y + 4; y++)
    g->scrambler_blast(x, y);
  }
 }
}

void iuse::gasbomb(game *g, player *p, item *it, bool t)
{
 g->add_msg_if_player(p,_("You pull the pin on the teargas canister."));
 it->make(g->itypes["gasbomb_act"]);
 it->charges = 20;
 it->active = true;
}

void iuse::gasbomb_act(game *g, player *p, item *it, bool t)
{
 point pos = g->find_item(it);
 if (pos.x == -999 || pos.y == -999)
  return;
 if (t) {
  if (it->charges > 15)
   g->sound(pos.x, pos.y, 0, _("Tick.")); // Vol 0 = only heard if you hold it
  else {
   int junk;
   for (int i = -2; i <= 2; i++) {
    for (int j = -2; j <= 2; j++) {
     if (g->m.sees(pos.x, pos.y, pos.x + i, pos.y + j, 3, junk) &&
         g->m.move_cost(pos.x + i, pos.y + j) > 0)
      g->m.add_field(g, pos.x + i, pos.y + j, fd_tear_gas, 3);
    }
   }
  }
 } else
  it->make(g->itypes["canister_empty"]);
}

void iuse::smokebomb(game *g, player *p, item *it, bool t)
{
 g->add_msg_if_player(p,_("You pull the pin on the smoke bomb."));
 it->make(g->itypes["smokebomb_act"]);
 it->charges = 20;
 it->active = true;
}

void iuse::smokebomb_act(game *g, player *p, item *it, bool t)
{
 point pos = g->find_item(it);
 if (pos.x == -999 || pos.y == -999)
  return;
 if (t) {
  if (it->charges > 17)
   g->sound(pos.x, pos.y, 0, _("Tick.")); // Vol 0 = only heard if you hold it
  else {
   int junk;
   for (int i = -2; i <= 2; i++) {
    for (int j = -2; j <= 2; j++) {
     if (g->m.sees(pos.x, pos.y, pos.x + i, pos.y + j, 3, junk) &&
         g->m.move_cost(pos.x + i, pos.y + j) > 0)
      g->m.add_field(g, pos.x + i, pos.y + j, fd_smoke, rng(1, 2) + rng(0, 1));
    }
   }
  }
 } else
  it->make(g->itypes["canister_empty"]);
}

void iuse::acidbomb(game *g, player *p, item *it, bool t)
{
 g->add_msg_if_player(p,_("You remove the divider, and the chemicals mix."));
 p->moves -= 150;
 it->make(g->itypes["acidbomb_act"]);
 it->charges = 1;
 it->bday = int(g->turn);
 it->active = true;
}

void iuse::acidbomb_act(game *g, player *p, item *it, bool t)
{
 if (!p->has_item(it)) {
  point pos = g->find_item(it);
  if (pos.x == -999)
   pos = point(p->posx, p->posy);
  it->charges = 0;
  for (int x = pos.x - 1; x <= pos.x + 1; x++) {
   for (int y = pos.y - 1; y <= pos.y + 1; y++)
    g->m.add_field(g, x, y, fd_acid, 3);
  }
 }
}

void iuse::arrow_flamable(game *g, player *p, item *it, bool t)
{
 if (!p->use_charges_if_avail("fire", 1))
 {
  g->add_msg_if_player(p,_("You need a lighter!"));
  return;
 }
 g->add_msg_if_player(p,_("You light the arrow!."));
 p->moves -= 150;
 it->make(g->itypes["arrow_flamming"]);
}

void iuse::molotov(game *g, player *p, item *it, bool t)
{
 if (!p->use_charges_if_avail("fire", 1))
 {
  g->add_msg_if_player(p,_("You need a lighter!"));
  return;
 }
 g->add_msg_if_player(p,_("You light the molotov cocktail."));
 p->moves -= 150;
 it->make(g->itypes["molotov_lit"]);
 it->bday = int(g->turn);
 it->active = true;
}

void iuse::molotov_lit(game *g, player *p, item *it, bool t)
{
    int age = int(g->turn) - it->bday;
    if (p->has_item(it)) {
        it->charges += 1;
        if (age >= 5) { // More than 5 turns old = chance of going out
            if (rng(1, 50) < age) {
                g->add_msg_if_player(p,_("Your lit molotov goes out."));
                it->make(g->itypes["molotov"]);
                it->active = false;
            }
        }
    } else {
        point pos = g->find_item(it);
        if (!t)
            g->explosion(pos.x, pos.y, 8, 0, true);
    }
}

void iuse::dynamite(game *g, player *p, item *it, bool t)
{
 if (!p->use_charges_if_avail("fire", 1))
 {
  it->charges++;
  g->add_msg_if_player(p,_("You need a lighter!"));
  return;
 }
 g->add_msg_if_player(p,_("You light the dynamite."));
 it->make(g->itypes["dynamite_act"]);
 it->charges = 20;
 it->active = true;
}

void iuse::dynamite_act(game *g, player *p, item *it, bool t)
{
    point pos = g->find_item(it);
    if (pos.x == -999 || pos.y == -999) { return; }
    // Simple timer effects
    if (t) { g->sound(pos.x, pos.y, 0, _("ssss..."));
    // When that timer runs down...
    } else { g->explosion(pos.x, pos.y, 60, 0, false); }
}

void iuse::matchbomb(game *g, player *p, item *it, bool t) {
    if( !p->use_charges_if_avail("fire", 1) ) {
        it->charges++;
        g->add_msg_if_player(p,_("You need a lighter!"));
        return;
    }
    g->add_msg_if_player(p,_("You light the match head bomb."));
    it->make( g->itypes["matchbomb_act"] );
    it->charges = 3;
    it->active = true;
}

void iuse::matchbomb_act(game *g, player *p, item *it, bool t) {
    point pos = g->find_item(it);
    if (pos.x == -999 || pos.y == -999) { return; }
    // Simple timer effects
    if (t) { g->sound(pos.x, pos.y, 0, _("ssss..."));
     // When that timer runs down...
    } else { g->explosion(pos.x, pos.y, 24, 0, false); }
}

void iuse::firecracker_pack(game *g, player *p, item *it, bool t)
{
 if (!p->use_charges_if_avail("fire", 1))
 {
  g->add_msg_if_player(p,_("You need a lighter!"));
  return;
 }
 WINDOW* w = newwin(5, 41, (TERMY-5)/2, (TERMX-41)/2);
 wborder(w, LINE_XOXO, LINE_XOXO, LINE_OXOX, LINE_OXOX,
              LINE_OXXO, LINE_OOXX, LINE_XXOO, LINE_XOOX );
 int mid_x = getmaxx(w) / 2;
 int tmpx = 5;
 mvwprintz(w, 1, 2, c_white,  _("How many do you want to light? (1-%d)"), it->charges);
 mvwprintz(w, 2, mid_x, c_white, "1");
 tmpx += shortcut_print(w, 3, tmpx, c_white, c_ltred, _("<I>ncrease"))+1;
 tmpx += shortcut_print(w, 3, tmpx, c_white, c_ltred, _("<D>ecrease"))+1;
 tmpx += shortcut_print(w, 3, tmpx, c_white, c_ltred, _("<A>ccept"))+1;
 tmpx += shortcut_print(w, 3, tmpx, c_white, c_ltred, _("<C>ancel"))+1;
 wrefresh(w);
 bool close = false;
 int charges = 1;
 char ch = getch();
 while(!close) {
  if(ch == 'I') {
   charges++;
   if(charges > it->charges) {
    charges = it->charges;
   }
   mvwprintz(w, 2, mid_x, c_white, "%d", charges);
   wrefresh(w);
  } else if(ch == 'D') {
   charges--;
   if(charges < 1) {
    charges = 1;
   }
   mvwprintz(w, 2, mid_x, c_white, "%d ", charges); //Trailing space clears the second digit when decreasing from 10 to 9
   wrefresh(w);
  } else if(ch == 'A') {
   if(charges == it->charges) {
    g->add_msg_if_player(p,_("You light the pack of firecrackers."));
    it->make(g->itypes["firecracker_pack_act"]);
    it->charges = charges;
    it->bday = g->turn;
    it->active = true;
   } else {
    if(charges == 1) {
     g->add_msg_if_player(p,_("You light one firecracker."));
     item new_it = item(g->itypes["firecracker_act"], int(g->turn));
     new_it.charges = 2;
     new_it.active = true;
     p->i_add(new_it, g);
     it->charges -= 1;
    } else {
     g->add_msg_if_player(p,_("You light a string of %d firecrackers."), charges);
     item new_it = item(g->itypes["firecracker_pack_act"], int(g->turn));
     new_it.charges = charges;
     new_it.bday = g->turn;
     new_it.active = true;
     p->i_add(new_it, g);
     it->charges -= charges;
    }
    if(it->charges == 1) {
     it->make(g->itypes["firecracker"]);
    }
   }
   close = true;
  } else if(ch == 'C') {
   close = true;
  }
  if(!close) {
   ch = getch();
  }
 }
}

void iuse::firecracker_pack_act(game *g, player *p, item *it, bool t)
{
 point pos = g->find_item(it);
 int current_turn = g->turn;
 int timer = current_turn - it->bday;
 if(timer < 2) {
  g->sound(pos.x, pos.y, 0, _("ssss..."));
  it->damage += 1;
 } else if(it->charges > 0) {
  int ex = rng(3,5);
  int i = 0;
  if(ex > it->charges) {
    ex = it->charges;
  }
  for(i = 0; i < ex; i++) {
   g->sound(pos.x, pos.y, 20, _("Bang!"));
  }
  it->charges -= ex;
 }
}

void iuse::firecracker(game *g, player *p, item *it, bool t)
{
 if (!p->use_charges_if_avail("fire", 1))
 {
  g->add_msg_if_player(p,_("You need a lighter!"));
  return;
 }
 g->add_msg_if_player(p,_("You light the firecracker."));
 it->make(g->itypes["firecracker_act"]);
 it->charges = 2;
 it->active = true;
}

void iuse::firecracker_act(game *g, player *p, item *it, bool t)
{
 point pos = g->find_item(it);
 if (pos.x == -999 || pos.y == -999)
  return;
 if (t) {// Simple timer effects
  g->sound(pos.x, pos.y, 0, _("ssss..."));
 } else {  // When that timer runs down...
  g->sound(pos.x, pos.y, 20, _("Bang!"));
 }
}

void iuse::mininuke(game *g, player *p, item *it, bool t)
{
 if(!p->is_npc()) {
   p->add_memorial_log(_("Activated a mininuke."));
 }
 g->add_msg_if_player(p,_("You activate the mininuke."));
 it->make(g->itypes["mininuke_act"]);
 it->charges = 10;
 it->active = true;
}

void iuse::mininuke_act(game *g, player *p, item *it, bool t)
{
 point pos = g->find_item(it);
 if (pos.x == -999 || pos.y == -999)
  return;
 if (t)  // Simple timer effects
  g->sound(pos.x, pos.y, 2, _("Tick."));
 else { // When that timer runs down...
  g->explosion(pos.x, pos.y, 200, 0, false);
  int junk;
  for (int i = -4; i <= 4; i++) {
   for (int j = -4; j <= 4; j++) {
    if (g->m.sees(pos.x, pos.y, pos.x + i, pos.y + j, 3, junk) &&
        g->m.move_cost(pos.x + i, pos.y + j) > 0)
     g->m.add_field(g, pos.x + i, pos.y + j, fd_nuke_gas, 3);
   }
  }
 }
}

void iuse::pheromone(game *g, player *p, item *it, bool t)
{
 point pos(p->posx, p->posy);

 if (pos.x == -999 || pos.y == -999)
  return;

 g->add_msg_player_or_npc( p, _("You squeeze the pheremone ball.."),
                           _("<npcname> squeezes the pheremone ball...") );

 p->moves -= 15;

 int converts = 0;
 for (int x = pos.x - 4; x <= pos.x + 4; x++) {
  for (int y = pos.y - 4; y <= pos.y + 4; y++) {
   int mondex = g->mon_at(x, y);
   if (mondex != -1 && g->zombie(mondex).symbol() == 'Z' &&
       g->zombie(mondex).friendly == 0 && rng(0, 500) > g->zombie(mondex).hp) {
    converts++;
    g->zombie(mondex).make_friendly();
   }
  }
 }

 if (g->u_see(p)) {
  if (converts == 0)
   g->add_msg(_("...but nothing happens."));
  else if (converts == 1)
   g->add_msg(_("...and a nearby zombie turns friendly!"));
  else
   g->add_msg(_("...and several nearby zombies turn friendly!"));
 }
}


void iuse::portal(game *g, player *p, item *it, bool t)
{
 g->m.add_trap(p->posx + rng(-2, 2), p->posy + rng(-2, 2), tr_portal);
}

void iuse::manhack(game *g, player *p, item *it, bool t)
{
 std::vector<point> valid; // Valid spawn locations
 for (int x = p->posx - 1; x <= p->posx + 1; x++) {
  for (int y = p->posy - 1; y <= p->posy + 1; y++) {
   if (g->is_empty(x, y))
    valid.push_back(point(x, y));
  }
 }
 if (valid.size() == 0) { // No valid points!
  g->add_msg_if_player(p,_("There is no adjacent square to release the manhack in!"));
  return;
 }
 int index = rng(0, valid.size() - 1);
 p->moves -= 60;
 it->invlet = 0; // Remove the manhack from the player's inv
 monster m_manhack(g->mtypes[mon_manhack], valid[index].x, valid[index].y);
 if (rng(0, p->int_cur / 2) + p->skillLevel("electronics") / 2 +
     p->skillLevel("computer") < rng(0, 4))
  g->add_msg_if_player(p,_("You misprogram the manhack; it's hostile!"));
 else
  m_manhack.friendly = -1;
 g->add_zombie(m_manhack);
}

void iuse::turret(game *g, player *p, item *it, bool t)
{
 int dirx, diry;
 if(!g->choose_adjacent(_("Place the turret"), dirx, diry))
  return;
 if (!g->is_empty(dirx, diry)) {
  g->add_msg_if_player(p,_("You cannot place a turret there."));
  return;
 }

 p->moves -= 100;
 it->invlet = 0; // Remove the turret from the player's inv
 monster mturret(g->mtypes[mon_turret], dirx, diry);
 if (rng(0, p->int_cur / 2) + p->skillLevel("electronics") / 2 +
     p->skillLevel("computer") < rng(0, 6))
  g->add_msg_if_player(p,_("You misprogram the turret; it's hostile!"));
 else
  mturret.friendly = -1;
 g->add_zombie(mturret);
}

void iuse::UPS_off(game *g, player *p, item *it, bool t)
{
 if (it->charges == 0)
  g->add_msg_if_player(p,_("The power supply's batteries are dead."));
 else {
  g->add_msg_if_player(p,_("You turn the power supply on."));
  if (p->is_wearing("goggles_nv"))
   g->add_msg_if_player(p,_("Your light amp goggles power on."));
  if (p->worn.size() && p->worn[0].type->is_power_armor())
    g->add_msg_if_player(p, _("Your power armor engages."));
  it->make(g->itypes["UPS_on"]);
  it->active = true;
 }
}

void iuse::UPS_on(game *g, player *p, item *it, bool t)
{
 if (t) { // Normal use
   if (p->worn.size() && p->worn[0].type->is_power_armor() &&
       !p->has_active_bionic("bio_power_armor_interface") &&
       !p->has_active_bionic("bio_power_armor_interface_mkII") &&
       !p->has_active_item("adv_UPS_on")) { // Use better power sources first
     it->charges -= 4;

     if (it->charges < 0) {
       it->charges = 0;
     }
   }
 } else { // Turning it off
  g->add_msg_if_player(p,_("The UPS powers off with a soft hum."));
  if (p->worn.size() && p->worn[0].type->is_power_armor())
    g->add_msg_if_player(p, _("Your power armor disengages."));
  it->make(g->itypes["UPS_off"]);
  it->active = false;
 }
}

void iuse::adv_UPS_off(game *g, player *p, item *it, bool t)
{
 if (it->charges == 0)
  g->add_msg_if_player(p,_("The power supply has depleted the plutonium."));
 else {
  g->add_msg_if_player(p,_("You turn the power supply on."));
  if (p->is_wearing("goggles_nv"))
   g->add_msg_if_player(p,_("Your light amp goggles power on."));
  if (p->worn.size() && p->worn[0].type->is_power_armor())
    g->add_msg_if_player(p, _("Your power armor engages."));
  it->make(g->itypes["adv_UPS_on"]);
  it->active = true;
 }
}

void iuse::adv_UPS_on(game *g, player *p, item *it, bool t)
{
 if (t) { // Normal use
   if (p->worn.size() && p->worn[0].type->is_power_armor() &&
       !p->has_active_bionic("bio_power_armor_interface") &&
       !p->has_active_bionic("bio_power_armor_interface_mkII")) {
     it->charges -= 2; // Use better power sources first

     if (it->charges < 0) {
       it->charges = 0;
     }
   }
 } else { // Turning it off
  g->add_msg_if_player(p,_("The advanced UPS powers off with a soft hum."));
  if (p->worn.size() && p->worn[0].type->is_power_armor())
    g->add_msg_if_player(p, _("Your power armor disengages."));
  it->make(g->itypes["adv_UPS_off"]);
  it->active = false;
 }
}

void iuse::tazer(game *g, player *p, item *it, bool t)
{
 int dirx, diry;
 if(!g->choose_adjacent(_("Shock"),dirx,diry)){
  it->charges += (dynamic_cast<it_tool*>(it->type))->charges_per_use;
  return;
 }

 if (dirx == p->posx && diry == p->posy) {
  g->add_msg_if_player(p,_("Umm. No."));
  it->charges += (dynamic_cast<it_tool*>(it->type))->charges_per_use;
  return;
 }
 int mondex = g->mon_at(dirx, diry);
 int npcdex = g->npc_at(dirx, diry);
 if (mondex == -1 && npcdex == -1) {
  g->add_msg_if_player(p,_("Your tazer crackles in the air."));
  return;
 }

 int numdice = 3 + (p->dex_cur / 2.5) + p->skillLevel("melee") * 2;
 p->moves -= 100;

 if (mondex != -1) {
  monster *z = &(g->zombie(mondex));
  switch (z->type->size) {
   case MS_TINY:  numdice -= 2; break;
   case MS_SMALL: numdice -= 1; break;
   case MS_LARGE: numdice += 2; break;
   case MS_HUGE:  numdice += 4; break;
  }
  int mondice = z->dodge();
  if (dice(numdice, 10) < dice(mondice, 10)) { // A miss!
   g->add_msg_if_player(p,_("You attempt to shock the %s, but miss."), z->name().c_str());
   return;
  }
  g->add_msg_if_player(p,_("You shock the %s!"), z->name().c_str());
  int shock = rng(5, 25);
  z->moves -= shock * 100;
  if (z->hurt(shock))
   g->kill_mon(mondex, (p == &(g->u)));
  return;
 }

 if (npcdex != -1) {
  npc *foe = g->active_npc[npcdex];
  if (foe->attitude != NPCATT_FLEE)
   foe->attitude = NPCATT_KILL;
  if (foe->str_max >= 17)
    numdice++; // Minor bonus against huge people
  else if (foe->str_max <= 5)
   numdice--; // Minor penalty against tiny people
  if (dice(numdice, 10) <= dice(foe->dodge(g), 6)) {
   g->add_msg_if_player(p,_("You attempt to shock %s, but miss."), foe->name.c_str());
   return;
  }
  g->add_msg_if_player(p,_("You shock %s!"), foe->name.c_str());
  int shock = rng(5, 20);
  foe->moves -= shock * 100;
  foe->hurtall(shock);
  if (foe->hp_cur[hp_head]  <= 0 || foe->hp_cur[hp_torso] <= 0) {
   foe->die(g, true);
   g->active_npc.erase(g->active_npc.begin() + npcdex);
  }
 }

}

void iuse::mp3(game *g, player *p, item *it, bool t)
{
 if (it->charges == 0)
  g->add_msg_if_player(p,_("The mp3 player's batteries are dead."));
 else if (p->has_active_item("mp3_on"))
  g->add_msg_if_player(p,_("You are already listening to an mp3 player!"));
 else {
  g->add_msg_if_player(p,_("You put in the earbuds and start listening to music."));
  it->make(g->itypes["mp3_on"]);
  it->active = true;
 }
}

void iuse::mp3_on(game *g, player *p, item *it, bool t)
{
 if (t) { // Normal use
  if (!p->has_item(it) || p->has_disease("deaf") )
   return; // We're not carrying it, or we're deaf.
  p->add_morale(MORALE_MUSIC, 1, 50);

  if (int(g->turn) % 10 == 0) { // Every 10 turns, describe the music
   std::string sound = "";
   if (one_in(50))
     sound = _("some bass-heavy post-glam speed polka");
   switch (rng(1, 10)) {
    case 1: sound = _("a sweet guitar solo!"); p->stim++; break;
    case 2: sound = _("a funky bassline."); break;
    case 3: sound = _("some amazing vocals."); break;
    case 4: sound = _("some pumping bass."); break;
    case 5: sound = _("dramatic classical music.");
            if (p->int_cur >= 10)
             p->add_morale(MORALE_MUSIC, 1, 100); break;
   }
   if (sound.length() > 0)
    g->add_msg_if_player(p,_("You listen to %s"), sound.c_str());
  }
 } else { // Turning it off
  g->add_msg_if_player(p,_("The mp3 player turns off."));
  it->make(g->itypes["mp3"]);
  it->active = false;
 }
}

void iuse::portable_game(game *g, player *p, item *it, bool t)
{
    if(p->has_trait("ILLITERATE")) {
        g->add_msg(_("You're illiterate!"));
    } else if(it->charges == 0) {
        g->add_msg_if_player(p, _("The %s's batteries are dead."), it->name.c_str());
    } else {
        std::string loaded_software = "robot_finds_kitten";
        /*s
        if ( it->item_vars.find("loaded_software") != it->item_vars.end() ) {
            loaded_software = it->item_vars["loaded_software"];
        }*/

        uimenu as_m;
        as_m.text = _("What do you want to play?");
        as_m.entries.push_back(uimenu_entry(1, true, '1',_("Robot finds Kitten") ));
        as_m.entries.push_back(uimenu_entry(2, true, '2', _("S N A K E") ));
        as_m.entries.push_back(uimenu_entry(3, true, '3', _("Sokoban") ));
        as_m.query();

        switch (as_m.ret) {
            case 1:
                loaded_software = "robot_finds_kitten";
                break;
            case 2:
                loaded_software = "snake_game";
                break;
            case 3:
                loaded_software = "sokoban_game";
                break;
        }

        //Play in 15-minute chunks
        int time = 15000;

        g->add_msg_if_player(p, _("You play on your %s for a while."), it->name.c_str());
        p->assign_activity(g, ACT_GAME, time, -1, it->invlet, "gaming");
        p->moves = 0;

        std::map<std::string, std::string> game_data;
        game_data.clear();
        int game_score = 0;

        play_videogame(loaded_software, game_data, game_score);

        if ( game_data.find("end_message") != game_data.end() ) {
            g->add_msg_if_player(p, "%s", game_data["end_message"].c_str() );
        }

        if ( game_score != 0 ) {
            if ( game_data.find("moraletype") != game_data.end() ) {
                std::string moraletype = game_data.find("moraletype")->second;
                if(moraletype == "MORALE_GAME_FOUND_KITTEN") {
                    p->add_morale(MORALE_GAME_FOUND_KITTEN, game_score, 110);
                } /*else if ( ...*/
            } else {
                p->add_morale(MORALE_GAME, game_score, 110);
            }
        }

    }
}

void iuse::vortex(game *g, player *p, item *it, bool t)
{
 std::vector<point> spawn;
 for (int i = -3; i <= 3; i++) {
  if (g->is_empty(p->posx - 3, p->posy + i))
   spawn.push_back( point(p->posx - 3, p->posy + i) );
  if (g->is_empty(p->posx + 3, p->posy + i))
   spawn.push_back( point(p->posx + 3, p->posy + i) );
  if (g->is_empty(p->posx + i, p->posy - 3))
   spawn.push_back( point(p->posx + i, p->posy - 3) );
  if (g->is_empty(p->posx + i, p->posy + 3))
   spawn.push_back( point(p->posx + i, p->posy + 3) );
 }
 if (spawn.empty()) {
  g->add_msg_if_player(p,_("Air swirls around you for a moment."));
  it->make(g->itypes["spiral_stone"]);
  return;
 }

 g->add_msg_if_player(p,_("Air swirls all over..."));
 int index = rng(0, spawn.size() - 1);
 p->moves -= 100;
 it->make(g->itypes["spiral_stone"]);
 monster mvortex(g->mtypes[mon_vortex], spawn[index].x, spawn[index].y);
 mvortex.friendly = -1;
 g->add_zombie(mvortex);
}

void iuse::dog_whistle(game *g, player *p, item *it, bool t)
{
 g->add_msg_if_player(p,_("You blow your dog whistle."));
 for (int i = 0; i < g->num_zombies(); i++) {
  if (g->zombie(i).friendly != 0 && g->zombie(i).type->id == mon_dog) {
   bool u_see = g->u_see(&(g->zombie(i)));
   if (g->zombie(i).has_effect(ME_DOCILE)) {
    if (u_see)
     g->add_msg_if_player(p,_("Your %s looks ready to attack."), g->zombie(i).name().c_str());
    g->zombie(i).rem_effect(ME_DOCILE);
   } else {
    if (u_see)
     g->add_msg_if_player(p,_("Your %s goes docile."), g->zombie(i).name().c_str());
    g->zombie(i).add_effect(ME_DOCILE, -1);
   }
  }
 }
}

void iuse::vacutainer(game *g, player *p, item *it, bool t)
{
 if (p->is_npc())
  return; // No NPCs for now!

 if (!it->contents.empty()) {
  g->add_msg_if_player(p,_("That %s is full!"), it->tname().c_str());
  return;
 }

 item blood(g->itypes["blood"], g->turn);
 bool drew_blood = false;
 for (int i = 0; i < g->m.i_at(p->posx, p->posy).size() && !drew_blood; i++) {
  item *map_it = &(g->m.i_at(p->posx, p->posy)[i]);
  if (map_it->corpse !=NULL && map_it->type->id == "corpse" &&
      query_yn(_("Draw blood from %s?"), map_it->tname().c_str())) {
   blood.corpse = map_it->corpse;
   drew_blood = true;
  }
 }

 if (!drew_blood && query_yn(_("Draw your own blood?")))
  drew_blood = true;

 if (!drew_blood)
  return;

 it->put_in(blood);
}

void iuse::knife(game *g, player *p, item *it, bool t)
{
    int choice = -1;
    const int cut_fabric = 0;
    const int carve_writing = 1;
    const int cauterize = 2;
    const int cancel = 4;
    char ch;

    uimenu kmenu;
    kmenu.selected = uistate.iuse_knife_selected;
    kmenu.text = _("Using knife:");
    kmenu.addentry( cut_fabric, true, -1, _("Cut up fabric/plastic/kevlar/wood") );
    kmenu.addentry( carve_writing, true, -1, _("Carve writing on item") );
    if (p->has_disease("bite") || p->has_disease("bleed") || p->has_trait("MASOCHIST") ) {
        if ( !p->use_charges_if_avail("fire", 4) ) {
            kmenu.addentry( cauterize, false, -1, _("You need a lighter with 4 charges before you can cauterize yourself.") );
        } else {
            kmenu.addentry( cauterize, true, -1,
              (p->has_disease("bite") || p->has_disease("bleed")) ? _("Cauterize") :  _("Cauterize...for FUN!")
            );
        }
    }
    kmenu.addentry( cancel, true, 'q', _("Cancel") );
    kmenu.query();
    choice = kmenu.ret;
    if ( choice < cauterize ) {
        uistate.iuse_knife_selected = choice;
    }

    if ( choice == cauterize) {
        p->cauterize(g);
        return;
    } else if (choice == cut_fabric) {
        ch = g->inv(_("Chop up what?"));
    } else if (choice == carve_writing) {
        ch = g->inv(_("Carve writing on what?"));
    } else {
        return;
    }

    item *cut = &(p->i_at(ch));

    if (cut->type->id == "null") {
        g->add_msg(_("You do not have that item!"));
        return;
    } else if ( p->has_weapon_or_armor(cut->invlet) && menu(true, _("You're wearing that, are you sure?"), _("Yes"), _("No"), NULL ) != 1 ) {
        return;
    }

    if (choice == carve_writing) {
        item_inscription( g, p, cut, _("Carve"), _("Carved"), true );
        return;
    }

    // let's handle the rest
    int amount = cut->volume();
    if(amount == 0) {
        g->add_msg(_("This object is too small to salvage a meaningful quantity of anything from!"));
        return;
    }

    std::string verb = "cut";
    std::string found_mat = "plastic";

    item *result = NULL;
    int count = amount;

    if ((cut->made_of("cotton") || cut->made_of("leather")) ) {
        if (valid_fabric(g, p, cut, t)) {
            cut_up(g, p, it, cut, t);
        }
        return;
    } else if( cut->made_of(found_mat.c_str()) ||
               cut->made_of((found_mat = "kevlar").c_str())) { // TODO : extract a function
        //if we're going to cut up a bottle, make sure it isn't full of liquid
        //applies also to all of them kevlar bottles.

        if(cut->is_container()) {
            if(cut->is_food_container()) {
                g->add_msg(_("That container has liquid in it!"));
                return;
            }
        }

        if ( found_mat == "plastic" ) {
            result = new item(g->itypes["plastic_chunk"], int(g->turn), g->nextinv);
        } else {
            result = new item(g->itypes["kevlar_plate"], int(g->turn), g->nextinv);
        }

    } else if (cut->made_of("wood")) {
        verb = "carve";
        count = 2 * amount; // twice the volume, i.e. 12 skewers from 2x4 and heavy stick just as before.
        result = new item(g->itypes["skewer"], int(g->turn), g->nextinv);
    } else { // TODO: add the rest of the materials, gold and what not.
        g->add_msg(_("Material of this item is not applicable for cutting up."));
        return;
    }
    // check again
    if ( result == NULL ) {
        return;
    }
    if ( cut->typeId() == result->typeId() ) {
        g->add_msg(_("There's no point in cutting a %s."), cut->tname().c_str());
        return;
    }

    g->add_msg(ngettext("You %4$s the %1$s into %2$i %3$s.", "You %4$s the %1$s into %2$i %3$ss.",
                        count), cut->tname().c_str(), count, result->tname().c_str(), verb.c_str());
    // otherwise layout the goodies.
    p->i_rem(ch);
    bool drop = false;
    for (int i = 0; i < count; i++) {
        int iter = 0;
        while (p->has_item(result->invlet) && iter < inv_chars.size()) {
            result->invlet = g->nextinv;
            g->advance_nextinv();
            iter++;
        }
        if (!drop && (iter == inv_chars.size() || p->volume_carried() >= p->volume_capacity())) {
            drop = true;
        }
        if (drop) {
            g->m.add_item_or_charges(p->posx, p->posy, *result);
        } else {
            p->i_add(*result);
        }
    }

    // hear this helps with objects in dynamically allocated memory and
    // their abandonment issues.
    delete result;
}

void iuse::cut_log_into_planks(game *g, player *p, item *it)
{
    p->moves -= 300;
    g->add_msg(_("You cut the log into planks."));
    item plank(g->itypes["2x4"], int(g->turn), g->nextinv);
    item scrap(g->itypes["splinter"], int(g->turn), g->nextinv);
    bool drop = false;
    int planks = (rng(1, 3) + (p->skillLevel("carpentry") * 2));
    int scraps = 12 - planks;
    if (planks >= 12) {
        planks = 12;
    }
    if (scraps >= planks) {
        g->add_msg(_("You waste a lot of the wood."));
    }
    for (int i = 0; i < planks; i++) {
        int iter = 0;
        while (p->has_item(plank.invlet)) {
            plank.invlet = g->nextinv;
            g->advance_nextinv();
            iter++;
        }
        if (!drop && (iter == inv_chars.size() || p->volume_carried() >= p->volume_capacity())) {
            drop = true;
        }
        if (drop) {
            g->m.add_item_or_charges(p->posx, p->posy, plank);
        } else {
            p->i_add(plank);
        }
    }
    for (int i = 0; i < scraps; i++) {
        int iter = 0;
        while (p->has_item(scrap.invlet)) {
            scrap.invlet = g->nextinv;
            g->advance_nextinv();
            iter++;
        }
        if (!drop && (iter == inv_chars.size() || p->volume_carried() >= p->volume_capacity()))
            drop = true;
        if (drop)
            g->m.add_item_or_charges(p->posx, p->posy, scrap);
        else
            p->i_add(scrap);
    }
}

void iuse::lumber(game *g, player *p, item *it, bool t)
{
 char ch = g->inv(_("Cut up what?"));
 item* cut = &(p->i_at(ch));
 if (cut->type->id == "null") {
  g->add_msg(_("You do not have that item!"));
  return;
 }
 if (cut->type->id == "log") {
     p->i_rem(ch);
     cut_log_into_planks(g, p, it);
     return;
 } else {
     g->add_msg(_("You can't cut that up!"));
 } return;
}


void iuse::hacksaw(game *g, player *p, item *it, bool t)
{
    int dirx, diry;
    if(!g->choose_adjacent(_("Cut up metal"), dirx, diry))
        return;

    if (dirx == p->posx && diry == p->posy) {
        g->add_msg(_("Why would you do that?"));
        g->add_msg(_("You're not even chained to a boiler."));
        return;
    }


    if (g->m.furn(dirx, diry) == f_rack){
        p->moves -= 500;
        g->m.furn_set(dirx, diry, f_null);
        g->sound(dirx, diry, 15,_("grnd grnd grnd"));
        g->m.spawn_item(p->posx, p->posy, "pipe", 0, rng(1, 3));
        g->m.spawn_item(p->posx, p->posy, "steel_chunk", 0);
        return;
    }

    switch (g->m.ter(dirx, diry))
    {
    case t_chainfence_v:
    case t_chainfence_h:
    case t_chaingate_c:
        p->moves -= 500;
        g->m.ter_set(dirx, diry, t_dirt);
        g->sound(dirx, diry, 15,_("grnd grnd grnd"));
        g->m.spawn_item(dirx, diry, "pipe", 0, 6);
        g->m.spawn_item(dirx, diry, "wire", 0, 20);
        break;

    case t_chainfence_posts:
        p->moves -= 500;
        g->m.ter_set(dirx, diry, t_dirt);
        g->sound(dirx, diry, 15,_("grnd grnd grnd"));
        g->m.spawn_item(dirx, diry, "pipe", 0, 6);
        break;

    case t_bars:
        if (g->m.ter(dirx + 1, diry) == t_sewage || g->m.ter(dirx, diry + 1) == t_sewage ||
            g->m.ter(dirx - 1, diry) == t_sewage || g->m.ter(dirx, diry - 1) == t_sewage)
        {
            g->m.ter_set(dirx, diry, t_sewage);
            p->moves -= 1000;
            g->sound(dirx, diry, 15,_("grnd grnd grnd"));
            g->m.spawn_item(p->posx, p->posy, "pipe", 0, 3);
        } else if (g->m.ter(p->posx, p->posy)){
            g->m.ter_set(dirx, diry, t_floor);
            p->moves -= 500;
            g->sound(dirx, diry, 15,_("grnd grnd grnd"));
            g->m.spawn_item(p->posx, p->posy, "pipe", 0, 3);
        }
        break;

    default:
        g->add_msg(_("You can't cut that."));
    }
}

void iuse::tent(game *g, player *p, item *it, bool t)
{
 int dirx, diry;
 if(!g->choose_adjacent(_("Pitch the tent"), dirx, diry))
  return;

 //must place the center of the tent two spaces away from player
 //dirx and diry will be integratined with the player's position
 int posx = dirx - p->posx;
 int posy = diry - p->posy;
 if(posx == 0 && posy == 0){
  g->add_msg_if_player(p,_("Invalid Direction"));
  return;
 }
 posx = posx*2 + p->posx;
 posy = posy*2 + p->posy;
 for (int i = -1; i <= 1; i++)
  for (int j = -1; j <= 1; j++)
   if (!g->m.has_flag(flat, posx + i, posy + j) ||
        g->m.has_furn(posx + i, posy + j)) {
    g->add_msg(_("You need a 3x3 flat space to place a tent"));
    return;
   }
 for (int i = -1; i <= 1; i++)
  for (int j = -1; j <= 1; j++)
    g->m.furn_set(posx + i, posy + j, f_canvas_wall);
 g->m.furn_set(posx, posy, f_groundsheet);
 g->m.furn_set(posx - (dirx - p->posx), posy - (diry - p->posy), f_canvas_door);
 it->invlet = 0;
}

void iuse::shelter(game *g, player *p, item *it, bool t)
{
 int dirx, diry;
 if(!g->choose_adjacent(_("Put up the shelter"), dirx, diry))
  return;

 //must place the center of the tent two spaces away from player
 //dirx and diry will be integratined with the player's position
 int posx = dirx - p->posx;
 int posy = diry - p->posy;
 if(posx == 0 && posy == 0){
  g->add_msg_if_player(p,_("Invalid Direction"));
  return;
 }
 posx = posx*2 + p->posx;
 posy = posy*2 + p->posy;
 for (int i = -1; i <= 1; i++)
  for (int j = -1; j <= 1; j++)
   if (!g->m.has_flag(flat, posx + i, posy + j) ||
        g->m.has_furn(posx + i, posy + j)) {
    g->add_msg(_("You need a 3x3 flat space to place a shelter"));
    return;
   }
 for (int i = -1; i <= 1; i++)
  for (int j = -1; j <= 1; j++)
    g->m.furn_set(posx + i, posy + j, f_skin_wall);
 g->m.furn_set(posx, posy, f_skin_groundsheet);
 g->m.furn_set(posx - (dirx - p->posx), posy - (diry - p->posy), f_skin_door);
 it->invlet = 0;
}

void iuse::torch(game *g, player *p, item *it, bool t)
{
    if (!p->use_charges_if_avail("fire", 1))
    {
        g->add_msg_if_player(p,_("You need a lighter or fire to light this."));
    }
    else
    {
        g->add_msg_if_player(p,_("You light the torch."));
        it->make(g->itypes["torch_lit"]);
        it->active = true;
    }
}


void iuse::torch_lit(game *g, player *p, item *it, bool t)
{
    if (t)
    {
        if (it->charges == 0)
        {
            g->add_msg_if_player(p,_("The torch burns out."));
            it->make(g->itypes["torch_done"]);
            it->active = false;
        }
    }
    else   // Turning it off
    {
        int choice = menu(true,
                          _("torch (lit)"), _("extinguish"), _("light something"), _("cancel"), NULL);
        switch (choice)
        {
            if (choice == 2)
                break;
        case 1:
        {
            g->add_msg_if_player(p,_("The torch is extinguished"));
            it->charges -= 1;
            it->make(g->itypes["torch"]);
            it->active = false;
        }
        break;
        case 2:
        {
            int dirx, diry;
            if (prep_firestarter_use(g, p, it, dirx, diry))
            {
                p->moves -= 5;
                resolve_firestarter_use(g, p, it, dirx, diry);
            }
        }
        }
    }
}


void iuse::battletorch(game *g, player *p, item *it, bool t)
{
    if (!p->use_charges_if_avail("fire", 1))
    {
        g->add_msg_if_player(p,_("You need a lighter or fire to light this."));
    }
    else
    {
        g->add_msg_if_player(p,_("You light the Louieville Slaughterer."));
        it->make(g->itypes["battletorch_lit"]);
        it->active = true;
    }
}


void iuse::battletorch_lit(game *g, player *p, item *it, bool t)
{
    if (t)
    {
        if (it->charges == 0)
        {
            g->add_msg_if_player(p,_("The Louieville Slaughterer burns out."));
            it->make(g->itypes["bat"]);
            it->active = false;
        }
    }
    else   // Turning it off
    {
        int choice = menu(true,
                          _("Louieville Slaughterer (lit)"), _("extinguish"), _("light something"), _("cancel"), NULL);
        switch (choice)
        {
            if (choice == 2)
                break;
        case 1:
        {
            g->add_msg_if_player(p,_("The Louieville Slaughterer is extinguished"));
            it->charges -= 1;
            it->make(g->itypes["battletorch"]);
            it->active = false;
        }
        break;
        case 2:
        {
            int dirx, diry;
            if (prep_firestarter_use(g, p, it, dirx, diry))
            {
                p->moves -= 5;
                resolve_firestarter_use(g, p, it, dirx, diry);
            }
        }
        }
    }
}


void iuse::candle(game *g, player *p, item *it, bool t)
{
    if (!p->use_charges_if_avail("fire", 1))
    {
        g->add_msg_if_player(p, _("You need a lighter to light this."));
    }
    else
    {
        g->add_msg_if_player(p, _("You light the candle."));
        it->make(g->itypes["candle_lit"]);
        it->active = true;
    }
}

void iuse::candle_lit(game *g, player *p, item *it, bool t)
{
 if (t) { // Normal use
// Do nothing... player::active_light and the lightmap::generate deal with this
 } else { // Turning it off
  g->add_msg_if_player(p,_("The candle winks out"));
  it->make(g->itypes["candle"]);
  it->active = false;
 }
}


void iuse::bullet_puller(game *g, player *p, item *it, bool t)
{
 char ch = g->inv(_("Disassemble what?"));
 item* pull = &(p->i_at(ch));
 if (pull->type->id == "null") {
  g->add_msg(_("You do not have that item!"));
  return;
 }
 if (p->skillLevel("gun") < 2) {
  g->add_msg(_("You need to be at least level 2 in the firearms skill before you\
  can disassemble ammunition."));
  return;}
 int multiply = pull->charges;
 if (multiply > 20)
 multiply = 20;
 item casing;
 item primer;
 item gunpowder;
 item lead;
 if (pull->type->id == "556_incendiary" || pull->type->id == "3006_incendiary" ||
     pull->type->id == "762_51_incendiary")
 lead.make(g->itypes["incendiary"]);
 else
 lead.make(g->itypes["lead"]);
 if (pull->type->id == "shot_bird") {
 casing.make(g->itypes["shot_hull"]);
 primer.make(g->itypes["shotgun_primer"]);
 gunpowder.make(g->itypes["gunpowder"]);
 gunpowder.charges = 12*multiply;
 lead.charges = 16*multiply;
 }
 else if (pull->type->id == "shot_00" || pull->type->id == "shot_slug") {
 casing.make(g->itypes["shot_hull"]);
 primer.make(g->itypes["shotgun_primer"]);
 gunpowder.make(g->itypes["gunpowder"]);
 gunpowder.charges = 20*multiply;
 lead.charges = 16*multiply;
 }
 else if (pull->type->id == "22_lr" || pull->type->id == "22_ratshot") {
 casing.make(g->itypes["22_casing"]);
 primer.make(g->itypes["smrifle_primer"]);
 gunpowder.make(g->itypes["gunpowder"]);
 gunpowder.charges = 2*multiply;
 lead.charges = 2*multiply;
 }
 else if (pull->type->id == "22_cb") {
 casing.make(g->itypes["22_casing"]);
 primer.make(g->itypes["smrifle_primer"]);
 gunpowder.make(g->itypes["gunpowder"]);
 gunpowder.charges = 1*multiply;
 lead.charges = 2*multiply;
 }
 else if (pull->type->id == "9mm") {
 casing.make(g->itypes["9mm_casing"]);
 primer.make(g->itypes["smpistol_primer"]);
 gunpowder.make(g->itypes["gunpowder"]);
 gunpowder.charges = 4*multiply;
 lead.charges = 4*multiply;
 }
 else if (pull->type->id == "9mmP") {
 casing.make(g->itypes["9mm_casing"]);
 primer.make(g->itypes["smpistol_primer"]);
 gunpowder.make(g->itypes["gunpowder"]);
 gunpowder.charges = 5*multiply;
 lead.charges = 4*multiply;
 }
 else if (pull->type->id == "9mmP2") {
 casing.make(g->itypes["9mm_casing"]);
 primer.make(g->itypes["smpistol_primer"]);
 gunpowder.make(g->itypes["gunpowder"]);
 gunpowder.charges = 6*multiply;
 lead.charges = 4*multiply;
 }
 else if (pull->type->id == "38_special") {
 casing.make(g->itypes["38_casing"]);
 primer.make(g->itypes["smpistol_primer"]);
 gunpowder.make(g->itypes["gunpowder"]);
 gunpowder.charges = 5*multiply;
 lead.charges = 5*multiply;
 }
 else if (pull->type->id == "38_super") {
 casing.make(g->itypes["38_casing"]);
 primer.make(g->itypes["smpistol_primer"]);
 gunpowder.make(g->itypes["gunpowder"]);
 gunpowder.charges = 7*multiply;
 lead.charges = 5*multiply;
 }
 else if (pull->type->id == "10mm") {
 casing.make(g->itypes["40_casing"]);
 primer.make(g->itypes["lgpistol_primer"]);
 gunpowder.make(g->itypes["gunpowder"]);
 gunpowder.charges = 8*multiply;
 lead.charges = 8*multiply;
 }
 else if (pull->type->id == "40sw") {
 casing.make(g->itypes["40_casing"]);
 primer.make(g->itypes["smpistol_primer"]);
 gunpowder.make(g->itypes["gunpowder"]);
 gunpowder.charges = 6*multiply;
 lead.charges = 6*multiply;
 }
 else if (pull->type->id == "44magnum") {
 casing.make(g->itypes["44_casing"]);
 primer.make(g->itypes["lgpistol_primer"]);
 gunpowder.make(g->itypes["gunpowder"]);
 gunpowder.charges = 10*multiply;
 lead.charges = 10*multiply;
 }
 else if (pull->type->id == "45_acp" ||
          pull->type->id == "45_jhp") {
 casing.make(g->itypes["45_casing"]);
 primer.make(g->itypes["lgpistol_primer"]);
 gunpowder.make(g->itypes["gunpowder"]);
 gunpowder.charges = 10*multiply;
 lead.charges = 8*multiply;
 }
 else if (pull->type->id == "45_super") {
 casing.make(g->itypes["45_casing"]);
 primer.make(g->itypes["lgpistol_primer"]);
 gunpowder.make(g->itypes["gunpowder"]);
 gunpowder.charges = 12*multiply;
 lead.charges = 10*multiply;
 }
 else if (pull->type->id == "454_Casull") {
 casing.make(g->itypes["454_casing"]);
 primer.make(g->itypes["smrifle_primer"]);
 gunpowder.make(g->itypes["gunpowder"]);
 gunpowder.charges = 20*multiply;
 lead.charges = 20*multiply;
 }
 else if (pull->type->id == "500_Magnum") {
 casing.make(g->itypes["500_casing"]);
 primer.make(g->itypes["lgpistol_primer"]);
 gunpowder.make(g->itypes["gunpowder"]);
 gunpowder.charges = 24*multiply;
 lead.charges = 24*multiply;
 }
 else if (pull->type->id == "57mm") {
 casing.make(g->itypes["57mm_casing"]);
 primer.make(g->itypes["smrifle_primer"]);
 gunpowder.make(g->itypes["gunpowder"]);
 gunpowder.charges = 4*multiply;
 lead.charges = 2*multiply;
 }
 else if (pull->type->id == "46mm") {
 casing.make(g->itypes["46mm_casing"]);
 primer.make(g->itypes["smpistol_primer"]);
 gunpowder.make(g->itypes["gunpowder"]);
 gunpowder.charges = 4*multiply;
 lead.charges = 2*multiply;
 }
 else if (pull->type->id == "762_m43") {
 casing.make(g->itypes["762_casing"]);
 primer.make(g->itypes["lgrifle_primer"]);
 gunpowder.make(g->itypes["gunpowder"]);
 gunpowder.charges = 7*multiply;
 lead.charges = 5*multiply;
 }
 else if (pull->type->id == "762_m87") {
 casing.make(g->itypes["762_casing"]);
 primer.make(g->itypes["lgrifle_primer"]);
 gunpowder.make(g->itypes["gunpowder"]);
 gunpowder.charges = 8*multiply;
 lead.charges = 5*multiply;
 }
 else if (pull->type->id == "223") {
 casing.make(g->itypes["223_casing"]);
 primer.make(g->itypes["smrifle_primer"]);
 gunpowder.make(g->itypes["gunpowder"]);
 gunpowder.charges = 4*multiply;
 lead.charges = 2*multiply;
 }
 else if (pull->type->id == "556" || pull->type->id == "556_incendiary") {
 casing.make(g->itypes["223_casing"]);
 primer.make(g->itypes["smrifle_primer"]);
 gunpowder.make(g->itypes["gunpowder"]);
 gunpowder.charges = 6*multiply;
 lead.charges = 2*multiply;
 }
 else if (pull->type->id == "270") {
 casing.make(g->itypes["3006_casing"]);
 primer.make(g->itypes["lgrifle_primer"]);
 gunpowder.make(g->itypes["gunpowder"]);
 gunpowder.charges = 10*multiply;
 lead.charges = 5*multiply;
 }
 else if (pull->type->id == "3006" || pull->type->id == "3006_incendiary") {
 casing.make(g->itypes["3006_casing"]);
 primer.make(g->itypes["lgrifle_primer"]);
 gunpowder.make(g->itypes["gunpowder"]);
 gunpowder.charges = 8*multiply;
 lead.charges = 6*multiply;
 }
 else if (pull->type->id == "308") {
 casing.make(g->itypes["308_casing"]);
 primer.make(g->itypes["lgrifle_primer"]);
 gunpowder.make(g->itypes["gunpowder"]);
 gunpowder.charges = 10*multiply;
 lead.charges = 6*multiply;
 }
 else if (pull->type->id == "762_51" || pull->type->id == "762_51_incendiary") {
 casing.make(g->itypes["308_casing"]);
 primer.make(g->itypes["lgrifle_primer"]);
 gunpowder.make(g->itypes["gunpowder"]);
 gunpowder.charges = 10*multiply;
 lead.charges = 6*multiply;
 }
 else {
 g->add_msg(_("You cannot disassemble that."));
  return;
 }
 pull->charges = pull->charges - multiply;
 if (pull->charges == 0)
 p->i_rem(ch);
 g->add_msg(_("You take apart the ammunition."));
 p->moves -= 500;
 if (casing.type->id != "null"){
 casing.charges = multiply;
 int iter = 0;
   while ((casing.invlet == 0 || p->has_item(casing.invlet)) && iter < inv_chars.size()) {
    casing.invlet = g->nextinv;
    g->advance_nextinv();
    iter++;}
    if (p->can_pickWeight(casing.weight(), !OPTIONS["DANGEROUS_PICKUPS"]) &&
      p->can_pickVolume(casing.volume()) && iter < inv_chars.size()) {
    p->i_add(casing);}
    else
   g->m.add_item_or_charges(p->posx, p->posy, casing);}
 if (primer.type->id != "null"){
 primer.charges = multiply;
 int iter = 0;
   while ((primer.invlet == 0 || p->has_item(primer.invlet)) && iter < inv_chars.size()) {
    primer.invlet = g->nextinv;
    g->advance_nextinv();
    iter++;}
    if (p->can_pickWeight(primer.weight(), !OPTIONS["DANGEROUS_PICKUPS"]) &&
      p->can_pickVolume(primer.volume()) && iter < inv_chars.size()) {
    p->i_add(primer);}
    else
   g->m.add_item_or_charges(p->posx, p->posy, primer);}
 int iter = 0;
   while ((gunpowder.invlet == 0 || p->has_item(gunpowder.invlet)) && iter < inv_chars.size()) {
    gunpowder.invlet = g->nextinv;
    g->advance_nextinv();
    iter++;}
    if (p->can_pickWeight(gunpowder.weight(), !OPTIONS["DANGEROUS_PICKUPS"]) &&
      p->can_pickVolume(gunpowder.volume()) && iter < inv_chars.size()) {
    p->i_add(gunpowder);}
    else
   g->m.add_item_or_charges(p->posx, p->posy, gunpowder);
 iter = 0;
   while ((lead.invlet == 0 || p->has_item(lead.invlet)) && iter < inv_chars.size()) {
    lead.invlet = g->nextinv;
    g->advance_nextinv();
    iter++;}
    if (p->can_pickWeight(lead.weight(), !OPTIONS["DANGEROUS_PICKUPS"]) &&
      p->can_pickVolume(lead.volume()) && iter < inv_chars.size()) {
    p->i_add(lead);}
    else
   g->m.add_item_or_charges(p->posx, p->posy, lead);

  p->practice(g->turn, "fabrication", rng(1, multiply / 5 + 1));
}

void iuse::boltcutters(game *g, player *p, item *it, bool t)
{
 int dirx, diry;
 if(!g->choose_adjacent(_("Cut up metal"),dirx,diry))
  return;

if (dirx == p->posx && diry == p->posy) {
  g->add_msg_if_player(p, _("You neatly sever all of the veins\nand arteries in your body. Oh wait,\nNever mind."));
  return;
}
 if (g->m.ter(dirx, diry) == t_chaingate_l) {
  p->moves -= 100;
  g->m.ter_set(dirx, diry, t_chaingate_c);
  g->sound(dirx, diry, 5, _("Gachunk!"));
  g->m.spawn_item(p->posx, p->posy, "scrap", 0, 3);
 } else if (g->m.ter(dirx, diry) == t_chainfence_v || g->m.ter(dirx, diry) == t_chainfence_h) {
  p->moves -= 500;
  g->m.ter_set(dirx, diry, t_chainfence_posts);
  g->sound(dirx, diry, 5,_("Snick, snick, gachunk!"));
  g->m.spawn_item(dirx, diry, "wire", 0, 20);
 } else {
  g->add_msg(_("You can't cut that."));
 }
}

void iuse::mop(game *g, player *p, item *it, bool t)
{
 int dirx, diry;
 if(!g->choose_adjacent("Mop",dirx,diry))
  return;

 if (dirx == p->posx && diry == p->posy) {
   g->add_msg_if_player(p,_("You mop yourself up."));
   g->add_msg_if_player(p,_("The universe implodes and reforms around you."));
   return;
}
  if (g->m.moppable_items_at(dirx, diry)) {
   g->m.mop_spills(dirx, diry);
   g->add_msg(_("You mop up the spill"));
   p->moves -= 15;
 } else {
  g->add_msg_if_player(p,_("There's nothing to mop there."));
 }
}
void iuse::rag(game *g, player *p, item *it, bool t)
{
 if (p->has_disease("bleed")){
  if (one_in(2)){
   g->add_msg_if_player(p,_("You managed to stop the bleeding."));
   p->rem_disease("bleed");
  } else {
   g->add_msg_if_player(p,_("You couldn't stop the bleeding."));
  }
  p->use_charges("rag", 1);
  it->make(g->itypes["rag_bloody"]);
 } else {
  g->add_msg_if_player(p,_("You're not bleeding enough to need your %s."), it->type->name.c_str());
 }
}

void iuse::pda(game *g, player *p, item *it, bool t)
{
 if (it->charges == 0)
  g->add_msg_if_player(p,_("The PDA's batteries are dead."));
 else {
  g->add_msg_if_player(p,_("You activate the flashlight app."));
  it->make(g->itypes["pda_flashlight"]);
  it->active = true;
  it->charges --;
 }
}

void iuse::pda_flashlight(game *g, player *p, item *it, bool t)
{
 if (t) { // Normal use
// Do nothing... player::active_light and the lightmap::generate deal with this
 } else { // Turning it off
  g->add_msg_if_player(p,_("The PDA screen goes blank."));
  it->make(g->itypes["pda"]);
  it->active = false;
 }
}

void iuse::LAW(game *g, player *p, item *it, bool t)
{
 g->add_msg_if_player(p,_("You pull the activating lever, readying the LAW to fire."));
 it->make(g->itypes["LAW"]);
 it->charges++;
 // When converting a tool to a gun, you need to set the current ammo type, this is usually done when a gun is reloaded.
 it->curammo = dynamic_cast<it_ammo*>(g->itypes["66mm_HEAT"]);
}

/* MACGUFFIN FUNCTIONS
 * These functions should refer to it->associated_mission for the particulars
 */
void iuse::mcg_note(game *g, player *p, item *it, bool t)
{
 std::stringstream message;
 message << "Dear " << it->name << ":\n";
/*
 faction* fac = NULL;
 direction dir = NORTH;
// Pick an associated faction
 switch (it->associated_mission) {
 case MISSION_FIND_FAMILY_FACTION:
  fac = &(g->factions[rng(0, g->factions.size() - 1)]);
  break;
 case MISSION_FIND_FAMILY_KIDNAPPER:
  fac = g->random_evil_faction();
  break;
 }
// Calculate where that faction is
 if (fac != NULL) {
  int omx = g->cur_om->posx, omy = g->cur_om->posy;
  if (fac->omx != g->cur_om->posx || fac->omx != g->cur_om->posy)
   dir = direction_from(omx, omy, fac->omx, fac->omy);
  else
   dir = direction_from(g->levx, g->levy, fac->mapx, fac->mapy);
 }
// Produce the note and generate the next mission
 switch (it->associated_mission) {
 case MISSION_FIND_FAMILY_FACTION:
  if (fac->name == "The army")
   message << "\
I've been rescued by an army patrol.  They're taking me\n\
to their outpost to the " << direction_name(dir) << ".\n\
Please meet me there.  I need to know you're alright.";
  else
   message << "\
This group came through, looking for survivors.  They\n\
said they were members of this group calling itself\n" << fac->name << ".\n\
They've got a settlement to the " << direction_name(dir) << ", so\n\
I guess I'm heading there.  Meet me there as soon as\n\
you can, I need to know you're alright.";
  break;


  popup(message.str().c_str());
*/
}

void iuse::artifact(game *g, player *p, item *it, bool t)
{
 if (!it->is_artifact()) {
  debugmsg("iuse::artifact called on a non-artifact item! %s",
           it->tname().c_str());
  return;
 } else if (!it->is_tool()) {
  debugmsg("iuse::artifact called on a non-tool artifact! %s",
           it->tname().c_str());
  return;
 }
 if(!p->is_npc()) {
   p->add_memorial_log(_("Activated the %s."), it->name.c_str());
 }
 it_artifact_tool *art = dynamic_cast<it_artifact_tool*>(it->type);
 int num_used = rng(1, art->effects_activated.size());
 if (num_used < art->effects_activated.size())
  num_used += rng(1, art->effects_activated.size() - num_used);

 std::vector<art_effect_active> effects = art->effects_activated;
 for (int i = 0; i < num_used; i++) {
  int index = rng(0, effects.size() - 1);
  art_effect_active used = effects[index];
  effects.erase(effects.begin() + index);

  switch (used) {
  case AEA_STORM: {
   g->sound(p->posx, p->posy, 10, _("Ka-BOOM!"));
   int num_bolts = rng(2, 4);
   for (int j = 0; j < num_bolts; j++) {
    int xdir = 0, ydir = 0;
    while (xdir == 0 && ydir == 0) {
     xdir = rng(-1, 1);
     ydir = rng(-1, 1);
    }
    int dist = rng(4, 12);
    int boltx = p->posx, bolty = p->posy;
    for (int n = 0; n < dist; n++) {
     boltx += xdir;
     bolty += ydir;
     g->m.add_field(g, boltx, bolty, fd_electricity, rng(2, 3));
     if (one_in(4)) {
      if (xdir == 0)
       xdir = rng(0, 1) * 2 - 1;
      else
       xdir = 0;
     }
     if (one_in(4)) {
      if (ydir == 0)
       ydir = rng(0, 1) * 2 - 1;
      else
       ydir = 0;
     }
    }
   }
  } break;

  case AEA_FIREBALL: {
   point fireball = g->look_around();
   if (fireball.x != -1 && fireball.y != -1)
    g->explosion(fireball.x, fireball.y, 8, 0, true);
  } break;

  case AEA_ADRENALINE:
   g->add_msg_if_player(p,_("You're filled with a roaring energy!"));
   p->add_disease("adrenaline", rng(200, 250));
   break;

  case AEA_MAP: {
   bool new_map = false;
   for (int x = int(g->levx / 2) - 20; x <= int(g->levx / 2) + 20; x++) {
    for (int y = int(g->levy / 2) - 20; y <= int(g->levy / 2) + 20; y++) {
     if (!g->cur_om->seen(x, y, g->levz)) {
      new_map = true;
      g->cur_om->seen(x, y, g->levz) = true;
     }
    }
   }
   if (new_map) {
    g->add_msg_if_player(p,_("You have a vision of the surrounding area..."));
    p->moves -= 100;
   }
  } break;

  case AEA_BLOOD: {
   bool blood = false;
   for (int x = p->posx - 4; x <= p->posx + 4; x++) {
    for (int y = p->posy - 4; y <= p->posy + 4; y++) {
     if (!one_in(4) && g->m.add_field(g, x, y, fd_blood, 3) &&
         (blood || g->u_see(x, y)))
      blood = true;
    }
   }
   if (blood)
    g->add_msg_if_player(p,_("Blood soaks out of the ground and walls."));
  } break;

  case AEA_FATIGUE: {
   g->add_msg_if_player(p,_("The fabric of space seems to decay."));
   int x = rng(p->posx - 3, p->posx + 3), y = rng(p->posy - 3, p->posy + 3);
    g->m.add_field(g, x, y, fd_fatigue, rng(1, 2));
  } break;

  case AEA_ACIDBALL: {
   point acidball = g->look_around();
   if (acidball.x != -1 && acidball.y != -1) {
    for (int x = acidball.x - 1; x <= acidball.x + 1; x++) {
     for (int y = acidball.y - 1; y <= acidball.y + 1; y++) {
       g->m.add_field(g, x, y, fd_acid, rng(2, 3));
     }
    }
   }
  } break;

  case AEA_PULSE:
   g->sound(p->posx, p->posy, 30, _("The earth shakes!"));
   for (int x = p->posx - 2; x <= p->posx + 2; x++) {
    for (int y = p->posy - 2; y <= p->posy + 2; y++) {
     std::string junk;
     g->m.bash(x, y, 40, junk);
     g->m.bash(x, y, 40, junk);  // Multibash effect, so that doors &c will fall
     g->m.bash(x, y, 40, junk);
     if (g->m.is_destructable(x, y) && rng(1, 10) >= 3)
      g->m.ter_set(x, y, t_rubble);
    }
   }
   break;

  case AEA_HEAL:
   g->add_msg_if_player(p,_("You feel healed."));
   p->healall(2);
   break;

  case AEA_CONFUSED:
   for (int x = p->posx - 8; x <= p->posx + 8; x++) {
    for (int y = p->posy - 8; y <= p->posy + 8; y++) {
     int mondex = g->mon_at(x, y);
     if (mondex != -1)
      g->zombie(mondex).add_effect(ME_STUNNED, rng(5, 15));
    }
   }

  case AEA_ENTRANCE:
   for (int x = p->posx - 8; x <= p->posx + 8; x++) {
    for (int y = p->posy - 8; y <= p->posy + 8; y++) {
     int mondex = g->mon_at(x, y);
     if (mondex != -1 &&  g->zombie(mondex).friendly == 0 &&
         rng(0, 600) > g->zombie(mondex).hp)
      g->zombie(mondex).make_friendly();
    }
   }
   break;

  case AEA_BUGS: {
   int roll = rng(1, 10);
   mon_id bug = mon_null;
   int num = 0;
   std::vector<point> empty;
   for (int x = p->posx - 1; x <= p->posx + 1; x++) {
    for (int y = p->posy - 1; y <= p->posy + 1; y++) {
     if (g->is_empty(x, y))
      empty.push_back( point(x, y) );
    }
   }
   if (empty.empty() || roll <= 4)
    g->add_msg_if_player(p,_("Flies buzz around you."));
   else if (roll <= 7) {
    g->add_msg_if_player(p,_("Giant flies appear!"));
    bug = mon_fly;
    num = rng(2, 4);
   } else if (roll <= 9) {
    g->add_msg_if_player(p,_("Giant bees appear!"));
    bug = mon_bee;
    num = rng(1, 3);
   } else {
    g->add_msg_if_player(p,_("Giant wasps appear!"));
    bug = mon_wasp;
    num = rng(1, 2);
   }
   if (bug != mon_null) {
    monster spawned(g->mtypes[bug]);
    spawned.friendly = -1;
    for (int j = 0; j < num && !empty.empty(); j++) {
     int index_inner = rng(0, empty.size() - 1);
     point spawnp = empty[index_inner];
     empty.erase(empty.begin() + index_inner);
     spawned.spawn(spawnp.x, spawnp.y);
     g->add_zombie(spawned);
    }
   }
  } break;

  case AEA_TELEPORT:
   g->teleport(p);
   break;

  case AEA_LIGHT:
   g->add_msg_if_player(p,_("The %s glows brightly!"), it->tname().c_str());
   g->add_event(EVENT_ARTIFACT_LIGHT, int(g->turn) + 30);
   break;

  case AEA_GROWTH: {
   monster tmptriffid(g->mtypes[0], p->posx, p->posy);
   mattack tmpattack;
   tmpattack.growplants(g, &tmptriffid);
  } break;

  case AEA_HURTALL:
   for (int j = 0; j < g->num_zombies(); j++)
    g->zombie(j).hurt(rng(0, 5));
   break;

  case AEA_RADIATION:
   g->add_msg(_("Horrible gasses are emitted!"));
   for (int x = p->posx - 1; x <= p->posx + 1; x++) {
    for (int y = p->posy - 1; y <= p->posy + 1; y++)
     g->m.add_field(g, x, y, fd_nuke_gas, rng(2, 3));
   }
   break;

  case AEA_PAIN:
   g->add_msg_if_player(p,_("You're wracked with pain!"));
   p->pain += rng(5, 15);
   break;

  case AEA_MUTATE:
   if (!one_in(3))
    p->mutate(g);
   break;

  case AEA_PARALYZE:
   g->add_msg_if_player(p,_("You're paralyzed!"));
   p->moves -= rng(50, 200);
   break;

        case AEA_FIRESTORM: {
            g->add_msg_if_player(p,_("Fire rains down around you!"));
            std::vector<point> ps = closest_points_first(3, p->posx, p->posy);
            for(std::vector<point>::iterator p_it = ps.begin(); p_it != ps.end(); p_it++) {
                if (!one_in(3)) {
                    g->m.add_field(g, *p_it, fd_fire, 1 + rng(0, 1) * rng(0, 1), 30);
                }
            }
            break;
        }

  case AEA_ATTENTION:
   g->add_msg_if_player(p,_("You feel like your action has attracted attention."));
   p->add_disease("attention", 600 * rng(1, 3));
   break;

  case AEA_TELEGLOW:
   g->add_msg_if_player(p,_("You feel unhinged."));
   p->add_disease("teleglow", 100 * rng(3, 12));
   break;

  case AEA_NOISE:
   g->add_msg_if_player(p,_("Your %s emits a deafening boom!"), it->tname().c_str());
   g->sound(p->posx, p->posy, 100, "");
   break;

  case AEA_SCREAM:
   g->add_msg_if_player(p,_("Your %s screams disturbingly."), it->tname().c_str());
   g->sound(p->posx, p->posy, 40, "");
   p->add_morale(MORALE_SCREAM, -10, 0, 300, 5);
   break;

  case AEA_DIM:
   g->add_msg_if_player(p,_("The sky starts to dim."));
   g->add_event(EVENT_DIM, int(g->turn) + 50);
   break;

  case AEA_FLASH:
   g->add_msg_if_player(p,_("The %s flashes brightly!"), it->tname().c_str());
   g->flashbang(p->posx, p->posy);
   break;

  case AEA_VOMIT:
   g->add_msg_if_player(p,_("A wave of nausea passes through you!"));
   p->vomit(g);
   break;

  case AEA_SHADOWS: {
   int num_shadows = rng(4, 8);
   monster spawned(g->mtypes[mon_shadow]);
   int num_spawned = 0;
   for (int j = 0; j < num_shadows; j++) {
    int tries = 0, monx, mony, junk;
    do {
     if (one_in(2)) {
      monx = rng(p->posx - 5, p->posx + 5);
      mony = (one_in(2) ? p->posy - 5 : p->posy + 5);
     } else {
      monx = (one_in(2) ? p->posx - 5 : p->posx + 5);
      mony = rng(p->posy - 5, p->posy + 5);
     }
    } while (tries < 5 && !g->is_empty(monx, mony) &&
             !g->m.sees(monx, mony, p->posx, p->posy, 10, junk));
    if (tries < 5) {
     num_spawned++;
     spawned.sp_timeout = rng(8, 20);
     spawned.spawn(monx, mony);
     g->add_zombie(spawned);
    }
   }
   if (num_spawned > 1)
    g->add_msg_if_player(p,_("Shadows form around you."));
   else if (num_spawned == 1)
    g->add_msg_if_player(p,_("A shadow forms nearby."));
  } break;

  }
 }
}

void iuse::spray_can(game *g, player *p, item *it, bool t)
{
    // We have to access the actual it_tool class to figure out how many charges this thing uses.
    // Because the charges have already been removed in player::use, we will have to refund the charges if the user cancels.
    // This is a stupid hack, but it's the only way short of rewriting all of the iuse:: functions to draw their own charges as needed.

    it_tool *tool = dynamic_cast<it_tool*>(it->type);
    int charges_per_use = tool->charges_per_use;

    if ( it->type->id ==  _("permanent_marker")  )
    {
        int ret=menu(true, _("Write on what?"), _("The ground"), _("An item"), _("Cancel"), NULL );

        if (ret == 2 )
        {
            // inscribe_item returns false if the action fails or is canceled somehow.
            bool canceled_inscription = !inscribe_item( g, p, _("Write"), _("Written"), false );
            if( canceled_inscription )
            {
                //Refund the charges, because the inscription was never made.
                it->charges += charges_per_use;
            }
            return;
        }
        else if ( ret != 1) // User chose cancel or some other undefined key.
        {
            //Refund the charges, because the player canceled the action.
            it->charges += charges_per_use;
            return;
        }
    }

    bool ismarker = (it->type->id=="permanent_marker");

    std::string message = string_input_popup(ismarker?_("Write what?"):_("Spray what?"),0,"","","graffiti");

    if(message.empty())
    {
        //Refund the charges, because the player canceled the action.
        it->charges += charges_per_use;
    }
    else
    {
        if(g->m.add_graffiti(g, p->posx, p->posy, message))
        {
            g->add_msg(
                ismarker?
                _("You write a message on the ground.") :
                _("You spray a message on the ground.")
            );
        }
        else
        {
            g->add_msg(
                ismarker?
                _("You fail to write a message here.") :
                _("You fail to spray a message here.")
            );

            // Refuned the charges, because the grafitti failed.
            it->charges += charges_per_use;
        }
    }
}

/**
 * Heats up a food item.
 * @return true if an item was heated, false if nothing was heated.
 */
bool iuse::heat_item(game *g, player *p)
{
    char ch = g->inv(_("Heat up what?"));
    item* heat = &(p->i_at(ch));
    if (heat->type->id == "null") {
        g->add_msg(_("You do not have that item!"));
        return false;
    }
    item *target = heat->is_food_container() ? &(heat->contents[0]) : heat;
    if (target->type->is_food()) {
        p->moves -= 300;
        g->add_msg(_("You heat up the food."));
        target->item_tags.insert("HOT");
        target->active = true;
        target->item_counter = 600;		// sets the hot food flag for 60 minutes
        return true;
    }
    g->add_msg(_("You can't heat that up!"));
    return false;
}

void iuse::heatpack(game *g, player *p, item *it, bool t)
{
<<<<<<< HEAD
    char ch = g->inv(_("Heat up what?"));
    item* heat = &(p->i_at(ch));
    if (heat->type->id == "null") {
        g->add_msg(_("You do not have that item!"));
        return;
    }
    if (heat->type->is_food()) {
        p->moves -= 300;
        g->add_msg(_("You heat up the food."));
        heat->item_tags.insert("HOT");
        heat->active = true;
        heat->item_counter = 600; // sets the hot food flag for 60 minutes
        it->make(g->itypes["heatpack_used"]);
        return;
    } else if (heat->is_food_container()) {
        p->moves -= 300;
        g->add_msg(_("You heat up the food."));
        heat->contents[0].item_tags.insert("HOT");
        heat->contents[0].active = true;
        heat->contents[0].item_counter = 600; // sets the hot food flag for 60 minutes
        it->make(g->itypes["heatpack_used"]);
        return;
    } else {
        g->add_msg(_("You can't heat that up!"));
        return;
    }
=======
  if(heat_item(g, p)) {
    it->make(g->itypes["heatpack_used"]);
  }
}

void iuse::hotplate(game *g, player *p, item *it, bool t)
{
  if(it->charges == 0) {
    g->add_msg_if_player(p, _("The %s's batteries are dead."), it->name.c_str());
    return;
  }

  int choice = 1;
  if (p->has_disease("bite") || p->has_disease("bleed") || p->has_trait("MASOCHIST") ) {
    //Might want to cauterize
    choice = menu(true, ("Using hotplate:"), _("Heat food"), _("Cauterize wound"), _("Cancel"), NULL);
  }

  if(choice == 1) {
    if(heat_item(g, p)) {
      it->charges--;
    }
  } else if(choice == 2) {
    cauterize_elec(g, p, it, t);
  }
>>>>>>> 1a706bb7
}

void iuse::dejar(game *g, player *p, item *it, bool t)
{
    if( (it->type->id).substr(0,4) == "jar_" ) {
        g->add_msg_if_player(p,_("You open the jar, exposing it to the atmosphere."));
    } else if( (it->type->id).substr(0,4) == "bag_" ) {
        g->add_msg_if_player(p,_("You open the vacuum pack, exposing it to the atmosphere."));
    } else {
        // No matching substring, bail out.
        return;
    }

    // Strips off "jar_" or "bag_" from the id to get the content type.
    itype_id ujfood = (it->type->id).substr(4);
    // temp create item to discover container
    item ujitem( g->itypes[ujfood], 0 );
    //discovering container
    itype_id ujcont = (dynamic_cast<it_comest*>(ujitem.type))->container;
    //turning "sealed jar of xxx" into container for "xxx"
    it->make( g->itypes[ujcont] );
    //shoving the "xxx" into the container
    it->contents.push_back( item( g->itypes[ujfood], 0 ) );
    it->contents[0].bday = g->turn + 3600 - (g->turn % 3600);
}

void iuse::rad_badge(game *g, player *p, item *it, bool t)
{
    g->add_msg_if_player(p,_("You remove the badge from its wrapper, exposing it to ambient radiation."));
    it->make(g->itypes["rad_badge"]);
}

void iuse::boots(game *g, player *p, item *it, bool t)
{
 int choice = -1;
 if (it->contents.size() == 0)
  choice = menu(true, _("Using boots:"), _("Put a knife in the boot"), _("Cancel"), NULL);
 else if (it->contents.size() == 1)
  choice = menu(true, _("Take what:"), it->contents[0].tname().c_str(), _("Put a knife in the boot"), _("Cancel"), NULL);
 else
  choice = menu(true, _("Take what:"), it->contents[0].tname().c_str(), it->contents[1].tname().c_str(), _("Cancel"), NULL);

 if ((it->contents.size() > 0 && choice == 1) || // Pull 1st
     (it->contents.size() > 1 && choice == 2)) {  // Pull 2nd
  p->moves -= 15;
  item knife = it->contents[choice - 1];
  if (!p->is_armed() || p->wield(g, -3)) {
   p->i_add(knife);
   p->wield(g, knife.invlet);
   it->contents.erase(it->contents.begin() + choice - 1);
  }
 } else if ((it->contents.size() == 0 && choice == 1) || // Put 1st
            (it->contents.size() == 1 && choice == 2)) { // Put 2st
  char ch = g->inv_type(_("Put what?"), IC_TOOL);
  item* put = &(p->i_at(ch));
  if (put == NULL || put->is_null()) {
   g->add_msg_if_player(p, _("You do not have that item!"));
   return;
  }
  if (put->type->use != &iuse::knife) {
   g->add_msg_if_player(p, _("That isn't knife!"));
   return;
  }
  if (put->type->volume > 5) {
   g->add_msg_if_player(p, _("That item does not fit in your boot!"));
   return;
  }
  p->moves -= 30;
  g->add_msg_if_player(p, _("You put the %s in your boot."), put->tname().c_str());
  it->put_in(p->i_rem(ch));
 }
}

void iuse::towel(game *g, player *p, item *it, bool t)
{
    // check if player is wet
    if( abs(p->has_morale(MORALE_WET)) )
    {
        p->rem_morale(MORALE_WET);
        g->add_msg_if_player(p,_("You use the %s to dry off!"), it->name.c_str());
    }
    else
    {
        g->add_msg_if_player(p,_("You are already dry, %s has no effect"), it->name.c_str());
    }
}

void iuse::unfold_bicycle(game *g, player *p, item *it, bool t)
{
    vehicle *bicycle = g->m.add_vehicle( g, "bicycle", p->posx, p->posy, 0, 0, 0);
    if( bicycle ) {
        // Mark the vehicle as foldable.
        bicycle->tags.insert("convertible");
        // Restore HP of parts if we stashed them previously.
        if( it->item_vars.count("folding_bicycle_parts") ) {
            std::istringstream part_hps;
            part_hps.str(it->item_vars["folding_bicycle_parts"]);
            for (int p = 0; p < bicycle->parts.size(); p++)
            {
                part_hps >> bicycle->parts[p].hp;
            }
        }
        g->add_msg_if_player(p, _("You painstakingly unfold the bicycle and make it ready to ride."));
        p->moves -= 500;
        it->invlet = 0;
    } else {
        g->add_msg_if_player(p, _("There's no room to unfold the bicycle."));
    }
}

void iuse::adrenaline_injector(game *g, player *p, item *it, bool t)
{
  p->moves -= 100;
  g->add_msg_if_player(p, "You inject yourself with adrenaline.");

  it->make(g->itypes["syringe"]);
  if(p->has_disease("adrenaline")) {
    //Increase current surge by 3 minutes (if not on comedown)
    p->add_disease("adrenaline", 30);
    //Also massively boost stimulant level, risking death on an extended chain
    p->stim += 80;
  } else {
    //No current adrenaline surge: Give the full duration
    p->add_disease("adrenaline", 200);
  }

  if(p->has_disease("asthma")) {
    p->rem_disease("asthma");
    g->add_msg_if_player(p,_("The adrenaline causes your asthma to clear."));
  }
}<|MERGE_RESOLUTION|>--- conflicted
+++ resolved
@@ -5271,7 +5271,7 @@
         g->add_msg(_("You heat up the food."));
         target->item_tags.insert("HOT");
         target->active = true;
-        target->item_counter = 600;		// sets the hot food flag for 60 minutes
+        target->item_counter = 600; // sets the hot food flag for 60 minutes
         return true;
     }
     g->add_msg(_("You can't heat that up!"));
@@ -5280,34 +5280,6 @@
 
 void iuse::heatpack(game *g, player *p, item *it, bool t)
 {
-<<<<<<< HEAD
-    char ch = g->inv(_("Heat up what?"));
-    item* heat = &(p->i_at(ch));
-    if (heat->type->id == "null") {
-        g->add_msg(_("You do not have that item!"));
-        return;
-    }
-    if (heat->type->is_food()) {
-        p->moves -= 300;
-        g->add_msg(_("You heat up the food."));
-        heat->item_tags.insert("HOT");
-        heat->active = true;
-        heat->item_counter = 600; // sets the hot food flag for 60 minutes
-        it->make(g->itypes["heatpack_used"]);
-        return;
-    } else if (heat->is_food_container()) {
-        p->moves -= 300;
-        g->add_msg(_("You heat up the food."));
-        heat->contents[0].item_tags.insert("HOT");
-        heat->contents[0].active = true;
-        heat->contents[0].item_counter = 600; // sets the hot food flag for 60 minutes
-        it->make(g->itypes["heatpack_used"]);
-        return;
-    } else {
-        g->add_msg(_("You can't heat that up!"));
-        return;
-    }
-=======
   if(heat_item(g, p)) {
     it->make(g->itypes["heatpack_used"]);
   }
@@ -5333,7 +5305,6 @@
   } else if(choice == 2) {
     cauterize_elec(g, p, it, t);
   }
->>>>>>> 1a706bb7
 }
 
 void iuse::dejar(game *g, player *p, item *it, bool t)
