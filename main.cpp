--- conflicted
+++ resolved
@@ -14,15 +14,12 @@
 #include <sys/stat.h>
 #include <cstdlib>
 #include <signal.h>
-<<<<<<< HEAD
+#include <clocale>
+#include <libintl.h>
+#include "translations.h"
 #if (defined OSX_SDL)
 #include "SDL.h"
 #endif
-=======
-#include <clocale>
-#include <libintl.h>
-#include "translations.h"
->>>>>>> 150d9169
 
 void exit_handler(int s);
 
