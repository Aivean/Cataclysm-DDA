--- conflicted
+++ resolved
@@ -35,18 +35,10 @@
  veh_in_active_range = true;
 }
 
-<<<<<<< HEAD
-map::map(std::map<std::string, itype*>* itptr, std::vector<trap*> *trptr)
+map::map(std::vector<trap*> *trptr)
 {
  nulter = t_null;
  nultrap = tr_null;
- itypes = itptr;
-=======
-map::map(std::vector<trap*> *trptr)
-{
- nulter = t_null;
- nultrap = tr_null;
->>>>>>> 923db00e
  traps = trptr;
  if (is_tiny())
   my_MAPSIZE = 2;
@@ -54,11 +46,7 @@
   my_MAPSIZE = MAPSIZE;
  for (int n = 0; n < my_MAPSIZE * my_MAPSIZE; n++)
   grid[n] = NULL;
-<<<<<<< HEAD
- dbg(D_INFO) << "map::map( itptr["<<itptr<<"], trptr["<<trptr<<"] ): my_MAPSIZE: " << my_MAPSIZE;
-=======
  dbg(D_INFO) << "map::map( trptr["<<trptr<<"] ): my_MAPSIZE: " << my_MAPSIZE;
->>>>>>> 923db00e
  veh_in_active_range = true;
  memset(veh_exists_at, 0, sizeof(veh_exists_at));
 }
@@ -3733,11 +3721,7 @@
 
  } else { // It doesn't exist; we must generate it!
   dbg(D_INFO|D_WARNING) << "map::loadn: Missing mapbuffer data. Regenerating.";
-<<<<<<< HEAD
-  map tmp_map(itypes, traps);
-=======
   map tmp_map(traps);
->>>>>>> 923db00e
 // overx, overy is where in the overmap we need to pull data from
 // Each overmap square is two nonants; to prevent overlap, generate only at
 //  squares divisible by 2.
@@ -4077,12 +4061,7 @@
  nultrap = tr_null;
 }
 
-<<<<<<< HEAD
-tinymap::tinymap(std::map<std::string, itype*> *itptr,
-                 std::vector<trap*> *trptr)
-=======
 tinymap::tinymap(std::vector<trap*> *trptr)
->>>>>>> 923db00e
 {
  nulter = t_null;
  nultrap = tr_null;
