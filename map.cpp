#include "map.h"
#include "lightmap.h"
#include "output.h"
#include "rng.h"
#include "game.h"
#include "line.h"
<<<<<<< HEAD
#include "options.h"
=======
#include "mapbuffer.h"
>>>>>>> 16331bba
#include <cmath>
#include <stdlib.h>
#include <fstream>

#include "debug.h"

#define SGN(a) (((a)<0) ? -1 : 1)
#define INBOUNDS(x, y) \
 (x >= 0 && x < SEEX * my_MAPSIZE && y >= 0 && y < SEEY * my_MAPSIZE)

enum astar_list {
 ASL_NONE,
 ASL_OPEN,
 ASL_CLOSED
};

map::map()
{
 nulter = t_null;
 nultrap = tr_null;
 if (is_tiny())
  my_MAPSIZE = 2;
 else
  my_MAPSIZE = MAPSIZE;
}

map::map(std::vector<itype*> *itptr, std::vector<itype_id> (*miptr)[num_itloc],
         std::vector<trap*> *trptr)
{
 nulter = t_null;
 nultrap = tr_null;
 itypes = itptr;
 mapitems = miptr;
 traps = trptr;
 if (is_tiny())
  my_MAPSIZE = 2;
 else
  my_MAPSIZE = MAPSIZE;
 for (int n = 0; n < my_MAPSIZE * my_MAPSIZE; n++)
  grid[n] = NULL;
}

map::~map()
{
}

vehicle_list map::get_vehicles(int sx, int sy, int ex, int ey)
{
 int chunk_sx = (sx / SEEX) - 1;
 int chunk_ex = (ex / SEEX) + 1;

 int chunk_sy = (sy / SEEY) - 1;
 int chunk_ey = (ey / SEEY) + 1;

 vehicle_list vehs;

 for(int cx = chunk_sx; cx <= chunk_ex; ++cx) {
  for(int cy = chunk_sy; cy <= chunk_ey; ++cy) {
   int nonant = cx + cy * my_MAPSIZE;
   if (nonant < 0 || nonant >= my_MAPSIZE * my_MAPSIZE)
    continue; // out of grid

   for(int i = 0; i < grid[nonant].vehicles.size(); ++i) {
    wrapped_vehicle w;
    w.item = &(grid[nonant].vehicles[i]);
    w.x = w.item->posx + cx * SEEX;
    w.y = w.item->posy + cy * SEEY;
    vehs.push_back(w);
   }
  }
 }

 return vehs;
}

vehicle* map::veh_at(int x, int y, int &part_num)
{
 if (!inbounds(x, y))
  return NULL;    // Out-of-bounds - null vehicle
 int nonant = int(x / SEEX) + int(y / SEEY) * my_MAPSIZE;

 x %= SEEX;
 y %= SEEY;

 // must check 3x3 map chunks, as vehicle part may span to neighbour chunk
 // we presume that vehicles don't intersect (they shouldn't by any means)
 for (int mx = -1; mx <= 1; mx++) {
  for (int my = -1; my <= 1; my++) {
   int nonant1 = nonant + mx + my * my_MAPSIZE;
   if (nonant1 < 0 || nonant1 >= my_MAPSIZE * my_MAPSIZE)
    continue; // out of grid
   for (int i = 0; i < grid[nonant1]->vehicles.size(); i++) {
    vehicle *veh = &(grid[nonant1]->vehicles[i]);
    int part = veh->part_at (x - (veh->posx + mx * SEEX),
                             y - (veh->posy + my * SEEY));
    if (part >= 0) {
     part_num = part;
     return veh;
    }
   }
  }
 }
 return NULL;
}

vehicle* map::veh_at(int x, int y)
{
 int part = 0;
 vehicle *veh = veh_at(x, y, part);
 return veh;
}

void map::board_vehicle(game *g, int x, int y, player *p)
{
 if (!p) {
  debugmsg ("map::board_vehicle: null player");
  return;
 }

 int part = 0;
 vehicle *veh = veh_at(x, y, part);
 if (!veh) {
  debugmsg ("map::board_vehicle: vehicle not found");
  return;
 }

 int seat_part = veh->part_with_feature (part, vpf_seat);
 if (part < 0) {
  debugmsg ("map::board_vehicle: boarding %s (not seat)",
            veh->part_info(part).name);
  return;
 }
 if (veh->parts[seat_part].passenger) {
  player *psg = veh->get_passenger (seat_part);
  debugmsg ("map::board_vehicle: passenger (%s) is already there",
            psg ? psg->name.c_str() : "<null>");
  return;
 }
 veh->parts[seat_part].passenger = 1;
 p->posx = x;
 p->posy = y;
 p->in_vehicle = true;
 if (p == &g->u &&
     (x < SEEX * int(my_MAPSIZE / 2) || y < SEEY * int(my_MAPSIZE / 2) ||
      x >= SEEX * (1 + int(my_MAPSIZE / 2)) ||
      y >= SEEY * (1 + int(my_MAPSIZE / 2))   ))
  g->update_map(x, y);
}

void map::unboard_vehicle(game *g, int x, int y)
{
 int part = 0;
 vehicle *veh = veh_at(x, y, part);
 if (!veh) {
  debugmsg ("map::unboard_vehicle: vehicle not found");
  return;
 }
 int seat_part = veh->part_with_feature (part, vpf_seat, false);
 if (part < 0) {
  debugmsg ("map::unboard_vehicle: unboarding %s (not seat)",
            veh->part_info(part).name);
  return;
 }
 player *psg = veh->get_passenger(seat_part);
 if (!psg) {
  debugmsg ("map::unboard_vehicle: passenger not found");
  return;
 }
 psg->in_vehicle = false;
 psg->driving_recoil = 0;
 veh->parts[seat_part].passenger = 0;
 veh->skidding = true;
}

void map::destroy_vehicle (vehicle *veh)
{
 if (!veh) {
  debugmsg("map::destroy_vehicle was passed NULL");
  return;
 }
 int sm = veh->smx + veh->smy * my_MAPSIZE;
 for (int i = 0; i < grid[sm]->vehicles.size(); i++) {
  if (&(grid[sm]->vehicles[i]) == veh) {
   grid[sm]->vehicles.erase (grid[sm]->vehicles.begin() + i);
   return;
  }
 }
 debugmsg ("destroy_vehicle can't find it! sm=%d", sm);
}

bool map::displace_vehicle (game *g, int &x, int &y, int dx, int dy, bool test=false)
{
 char ss[256];

 int x2 = x + dx;
 int y2 = y + dy;
 int srcx = x;
 int srcy = y;
 int dstx = x2;
 int dsty = y2;

 if (!inbounds(srcx, srcy)) {
  debugmsg ("map::displace_vehicle: coords out of bounds %d,%d->%d,%d",
            srcx, srcy, dstx, dsty);
  return false;
 }

 int src_na = int(srcx / SEEX) + int(srcy / SEEY) * my_MAPSIZE;
 srcx %= SEEX;
 srcy %= SEEY;

 int dst_na = int(dstx / SEEX) + int(dsty / SEEY) * my_MAPSIZE;
 dstx %= SEEX;
 dsty %= SEEY;

 if (test)
  return src_na != dst_na;

 // first, let's find our position in current vehicles vector
 int our_i = -1;
 for (int i = 0; i < grid[src_na]->vehicles.size(); i++) {
  if (grid[src_na]->vehicles[i].posx == srcx &&
      grid[src_na]->vehicles[i].posy == srcy) {
   our_i = i;
   break;
  }
 }
 if (our_i < 0) {
  debugmsg ("displace_vehicle our_i=%d", our_i);
  return false;
 }
 // move the vehicle
 vehicle *veh = &(grid[src_na]->vehicles[our_i]);
 // don't let it go off grid
 if (!inbounds(x2, y2))
  veh->stop();

    // record every passenger inside
 std::vector<int> psg_parts = veh->boarded_parts();
 std::vector<player *> psgs;
 for (int p = 0; p < psg_parts.size(); p++)
  psgs.push_back (veh->get_passenger (psg_parts[p]));

 int rec = abs(veh->velocity) / 5 / 100;

 bool need_update = false;
 int upd_x, upd_y;
 // move passengers
 for (int i = 0; i < psg_parts.size(); i++) {
  player *psg = psgs[i];
  int p = psg_parts[i];
  if (!psg) {
   debugmsg ("empty passenger part %d pcoord=%d,%d u=%d,%d?", p, 
             veh->global_x() + veh->parts[p].precalc_dx[0],
             veh->global_y() + veh->parts[p].precalc_dy[0],
                      g->u.posx, g->u.posy);
   continue;
  }
  int trec = rec - psgs[i]->sklevel[sk_driving];
  if (trec < 0) trec = 0;
  // add recoil
  psg->driving_recoil = rec;
  // displace passenger taking in account vehicle movement (dx, dy)
  // and turning: precalc_dx/dy [0] contains previous frame direction,
  // and precalc_dx/dy[1] should contain next direction
  psg->posx += dx + veh->parts[p].precalc_dx[1] - veh->parts[p].precalc_dx[0];
  psg->posy += dy + veh->parts[p].precalc_dy[1] - veh->parts[p].precalc_dy[0];
  if (psg == &g->u) { // if passemger is you, we need to update the map
   need_update = true;
   upd_x = psg->posx;
   upd_y = psg->posy;
  }
 }
 for (int p = 0; p < veh->parts.size(); p++) {
  veh->parts[p].precalc_dx[0] = veh->parts[p].precalc_dx[1];
  veh->parts[p].precalc_dy[0] = veh->parts[p].precalc_dy[1];
 }

 veh->posx = dstx;
 veh->posy = dsty;
 if (src_na != dst_na) {
  vehicle veh1 = *veh;
  veh1.smx = int(x2 / SEEX);
  veh1.smy = int(y2 / SEEY);
  grid[dst_na]->vehicles.push_back (veh1);
  grid[src_na]->vehicles.erase (grid[src_na]->vehicles.begin() + our_i);
 }

 x += dx;
 y += dy;

 bool was_update = false;
 if (need_update &&
     (upd_x < SEEX * int(my_MAPSIZE / 2) || upd_y < SEEY *int(my_MAPSIZE / 2) ||
      upd_x >= SEEX * (1+int(my_MAPSIZE / 2)) ||
      upd_y >= SEEY * (1+int(my_MAPSIZE / 2))   )) {
// map will shift, so adjust vehicle coords we've been passed
  if (upd_x < SEEX * int(my_MAPSIZE / 2))
   x += SEEX;
  else if (upd_x >= SEEX * (1+int(my_MAPSIZE / 2)))
   x -= SEEX;
  if (upd_y < SEEY * int(my_MAPSIZE / 2))
   y += SEEY;
  else if (upd_y >= SEEY * (1+int(my_MAPSIZE / 2)))
   y -= SEEY;
  g->update_map(upd_x, upd_y);
  was_update = true;
 }
 return (src_na != dst_na) || was_update;
}

void map::vehmove(game *g)
{
 // give vehicles movement points
 for (int i = 0; i < my_MAPSIZE; i++) {
  for (int j = 0; j < my_MAPSIZE; j++) {
   int sm = i + j * my_MAPSIZE;
   for (int v = 0; v < grid[sm]->vehicles.size(); v++) {
    vehicle *veh = &(grid[sm]->vehicles[v]);
    // velocity is ability to make more one-tile steps per turn
    veh->gain_moves (abs (veh->velocity));
   }
  }
 }
// move vehicles
 bool sm_change;
 int count = 0;
 do {
  sm_change = false;
  for (int i = 0; i < my_MAPSIZE; i++) {
   for (int j = 0; j < my_MAPSIZE; j++) {
    int sm = i + j * my_MAPSIZE;

    for (int v = 0; v < grid[sm]->vehicles.size(); v++) {
     vehicle *veh = &(grid[sm]->vehicles[v]);
     bool pl_ctrl = veh->player_in_control(&g->u);
     while (!sm_change && veh->moves > 0 && veh->velocity != 0) {
      int x = veh->posx + i * SEEX;
      int y = veh->posy + j * SEEY;
      if (has_flag(swimmable, x, y) &&
          move_cost_ter_only(x, y) == 0) { // deep water
       if (pl_ctrl)
        g->add_msg ("Your %s sank.", veh->name.c_str());
       veh->unboard_all ();
// destroy vehicle (sank to nowhere)
       grid[sm]->vehicles.erase (grid[sm]->vehicles.begin() + v);
       v--;
       break;
      }
// one-tile step take some of movement
      int mpcost = 500 * move_cost_ter_only(i * SEEX + veh->posx,
                                            j * SEEY + veh->posy);
      veh->moves -= mpcost;

      if (!veh->valid_wheel_config()) { // not enough wheels
       veh->velocity += veh->velocity < 0 ? 2000 : -2000;
       for (int ep = 0; ep < veh->external_parts.size(); ep++) {
        int p = veh->external_parts[ep];
        int px = x + veh->parts[p].precalc_dx[0];
        int py = y + veh->parts[p].precalc_dy[0];
        ter_id &pter = ter(px, py);
        if (pter == t_dirt || pter == t_grass)
         pter = t_dirtmound;
       }
      } // !veh->valid_wheel_config()

      if (veh->skidding && one_in(4)) // might turn uncontrollably while skidding
       veh->move.init (veh->move.dir() +
                       (one_in(2) ? -15 * rng(1, 3) : 15 * rng(1, 3)));
      else if (pl_ctrl && rng(0, 4) > g->u.sklevel[sk_driving] && one_in(20)) {
       g->add_msg("You fumble with the %s's controls.", veh->name.c_str());
       veh->turn (one_in(2) ? -15 : 15);
      }
 // eventually send it skidding if no control
      if (!veh->boarded_parts().size() && one_in (10))
       veh->skidding = true;
      tileray mdir; // the direction we're moving
      if (veh->skidding) // if skidding, it's the move vector
       mdir = veh->move;
      else if (veh->turn_dir != veh->face.dir())
       mdir.init (veh->turn_dir); // driver turned vehicle, get turn_dir
      else
       mdir = veh->face;          // not turning, keep face.dir
      mdir.advance (veh->velocity < 0? -1 : 1);
      int dx = mdir.dx();           // where do we go
      int dy = mdir.dy();           // where do we go
      bool can_move = true;
// calculate parts' mount points @ next turn (put them into precalc[1])
      veh->precalc_mounts(1, veh->skidding ? veh->turn_dir : mdir.dir());

      int imp = 0;
// find collisions
      for (int ep = 0; ep < veh->external_parts.size(); ep++) {
       int p = veh->external_parts[ep];
// coords of where part will go due to movement (dx/dy)
// and turning (precalc_dx/dy [1])
       int dsx = x + dx + veh->parts[p].precalc_dx[1];
       int dsy = y + dy + veh->parts[p].precalc_dy[1];
       if (can_move)
        imp += veh->part_collision (x, y, p, dsx, dsy);
       if (veh->velocity == 0)
        can_move = false;
       if (!can_move)
        break;
      }

      int coll_turn = 0;
      if (imp > 0) {
// debugmsg ("collision imp=%d dam=%d-%d", imp, imp/10, imp/6);
       if (imp > 100)
        veh->damage_all(imp / 20, imp / 10, 1);// shake veh because of collision
       std::vector<int> ppl = veh->boarded_parts();
       int vel2 = imp * k_mvel * 100 / (veh->total_mass() / 8);
       for (int ps = 0; ps < ppl.size(); ps++) {
        player *psg = veh->get_passenger (ppl[ps]);
        if (!psg) {
         debugmsg ("throw passenger: empty passenger at part %d", ppl[ps]);
         continue;
        }
        int throw_roll = rng (vel2/100, vel2/100 * 2);
        int psblt = veh->part_with_feature (ppl[ps], vpf_seatbelt);
        int sb_bonus = psblt >= 0? veh->part_info(psblt).bonus : 0;
        bool throw_it = throw_roll > (psg->str_cur + sb_bonus) * 3;
/*
        debugmsg ("throw vel2=%d roll=%d bonus=%d", vel2, throw_roll,
                  (psg->str_cur + sb_bonus) * 3);
*/
        std::string psgname, psgverb;
        if (psg == &g->u) {
         psgname = "You";
         psgverb = "were";
        } else {
         psgname = psg->name;
         psgverb = "was";
        }
        if (throw_it) {
         if (psgname.length())
          g->add_msg("%s %s hurled from the %s's seat by the power of impact!",
                      psgname.c_str(), psgverb.c_str(), veh->name.c_str());
         g->m.unboard_vehicle(g, x + veh->parts[ppl[ps]].precalc_dx[0],
                                 y + veh->parts[ppl[ps]].precalc_dy[0]);
         g->fling_player_or_monster(psg, 0, mdir.dir() + rng(0, 60) - 30,
                                    (vel2/100 - sb_bonus < 10 ? 10 :
                                     vel2/100 - sb_bonus));
        } else if (veh->part_with_feature (ppl[ps], vpf_controls) >= 0) {
         int lose_ctrl_roll = rng (0, imp);
         if (lose_ctrl_roll > psg->dex_cur * 2 + psg->sklevel[sk_driving] * 3) {
          if (psgname.length())
           g->add_msg ("%s lose%s control of the %s.", psgname.c_str(),
                       (psg == &g->u ? "" : "s"), veh->name.c_str());
          int turn_amount = (rng (1, 3) * sqrt (vel2) / 2) / 15;
          if (turn_amount < 1)
           turn_amount = 1;
          turn_amount *= 15;
          if (turn_amount > 120)
           turn_amount = 120;
          //veh->skidding = true;
          //veh->turn (one_in (2)? turn_amount : -turn_amount);
          coll_turn = one_in (2)? turn_amount : -turn_amount;
         }
        }
       }
      }
// now we're gonna handle traps we're standing on (if we're still moving).
// this is done here before displacement because
// after displacement veh reference would be invdalid.
// damn references!
      if (can_move) {
       for (int ep = 0; ep < veh->external_parts.size(); ep++) {
        int p = veh->external_parts[ep];
        if (veh->part_flag(p, vpf_wheel) && one_in(2))
         if (displace_water (x + veh->parts[p].precalc_dx[0], y + veh->parts[p].precalc_dy[0]) && pl_ctrl)
          g->add_msg ("You hear a splash!");
        veh->handle_trap(x + veh->parts[p].precalc_dx[0],
                         y + veh->parts[p].precalc_dy[0], p);
       }
      }

      int last_turn_dec = 1;
      if (veh->last_turn < 0) {
       veh->last_turn += last_turn_dec;
       if (veh->last_turn > -last_turn_dec)
        veh->last_turn = 0;
      } else if (veh->last_turn > 0) {
       veh->last_turn -= last_turn_dec;
       if (veh->last_turn < last_turn_dec)
        veh->last_turn = 0;
      }
      int slowdown = veh->skidding? 200 : 20; // mph lost per tile when coasting
      float kslw = (0.1 + veh->k_dynamics()) / ((0.1) + veh->k_mass());
      slowdown = (int) (slowdown * kslw);
      if (veh->velocity < 0)
       veh->velocity += slowdown;
      else
       veh->velocity -= slowdown;
      if (abs(veh->velocity) < 100)
       veh->stop();

      if (pl_ctrl) {
// a bit of delay for animation
       timespec ts;   // Timespec for the animation
       ts.tv_sec = 0;
       ts.tv_nsec = 50000000;
       nanosleep (&ts, 0);
      }

      if (can_move) {
// accept new direction
       if (veh->skidding)
        veh->face.init (veh->turn_dir);
       else
        veh->face = mdir;
       veh->move = mdir;
       if (coll_turn) {
        veh->skidding = true;
        veh->turn (coll_turn);
       }
// accept new position
// if submap changed, we need to process grid from the beginning.
       sm_change = displace_vehicle (g, x, y, dx, dy);
      } else // can_move
       veh->stop();
// redraw scene
      g->draw();
      if (sm_change)
       break;
     } // while (veh->moves
     if (sm_change)
      break;
    } //for v
    if (sm_change)
     break;
   } // for j
   if (sm_change)
    break;
  } // for i
  count++;
//        if (count > 3)
//            debugmsg ("vehmove count:%d", count);
  if (count > 10)
   break;
 } while (sm_change);
}

bool map::displace_water (int x, int y)
{
    if (move_cost_ter_only(x, y) > 0 && has_flag(swimmable, x, y)) // shallow water
    { // displace it
        int dis_places = 0, sel_place = 0;
        for (int pass = 0; pass < 2; pass++)
        { // we do 2 passes.
        // first, count how many non-water places around
        // then choose one within count and fill it with water on second pass
            if (pass)
            {
                sel_place = rng (0, dis_places - 1);
                dis_places = 0;
            }
            for (int tx = -1; tx <= 1; tx++)
                for (int ty = -1; ty <= 1; ty++)
                {
                    if ((!tx && !ty) || move_cost_ter_only(x + tx, y + ty) == 0)
                        continue;
                    ter_id ter0 = ter (x + tx, y + ty);
                    if (ter0 == t_water_sh ||
                        ter0 == t_water_dp)
                        continue;
                    if (pass && dis_places == sel_place)
                    {
                        ter (x + tx, y + ty) = t_water_sh;
                        ter (x, y) = t_dirt;
                        return true;
                    }
                    dis_places++;
                }
        }
    }
    return false;
}

ter_id& map::ter(int x, int y)
{
 if (!INBOUNDS(x, y)) {
  nulter = t_null;
  return nulter;	// Out-of-bounds - null terrain 
 }
/*
 int nonant;
 cast_to_nonant(x, y, nonant);
*/
 int nonant = int(x / SEEX) + int(y / SEEY) * my_MAPSIZE;

 x %= SEEX;
 y %= SEEY;
 return grid[nonant]->ter[x][y];
}

std::string map::tername(int x, int y)
{
 return terlist[ter(x, y)].name;
}

std::string map::features(int x, int y)
{
// This is used in an info window that is 46 characters wide, and is expected
// to take up one line.  So, make sure it does that.
 std::string ret;
 if (has_flag(bashable, x, y))
  ret += "Smashable. ";	// 11 chars (running total)
 if (has_flag(diggable, x, y))
  ret += "Diggable. ";	// 21 chars
 if (has_flag(rough, x, y))
  ret += "Rough. ";	// 28 chars
 if (has_flag(sharp, x, y))
  ret += "Sharp. ";	// 35 chars
 return ret;
}

int map::move_cost(int x, int y)
{
 int vpart = -1;
 vehicle *veh = veh_at(x, y, vpart);
 if (veh) {  // moving past vehicle cost
  int dpart = veh->part_with_feature(vpart, vpf_obstacle);
  if (dpart >= 0 &&
      (!veh->part_flag(dpart, vpf_openable) || !veh->parts[dpart].open))
   return 0;
  else
   return 8;
 }
 return terlist[ter(x, y)].movecost;
}

int map::move_cost_ter_only(int x, int y)
{
 return terlist[ter(x, y)].movecost;
}

bool map::trans(int x, int y)
{
 // Control statement is a problem. Normally returning false on an out-of-bounds
 // is how we stop rays from going on forever.  Instead we'll have to include
 // this check in the ray loop.
 int vpart = -1;
 vehicle *veh = veh_at(x, y, vpart);
 bool tertr;
 if (veh) {
  tertr = !veh->part_flag(vpart, vpf_opaque) || veh->parts[vpart].hp <= 0;
  if (!tertr) {
   int dpart = veh->part_with_feature(vpart, vpf_openable);
   if (dpart >= 0 && veh->parts[dpart].open)
    tertr = true; // open opaque door
  }
 } else
  tertr = terlist[ter(x, y)].flags & mfb(transparent);
 return tertr &&
        (field_at(x, y).type == 0 ||	// Fields may obscure the view, too
        fieldlist[field_at(x, y).type].transparent[field_at(x, y).density - 1]);
}

bool map::has_flag(t_flag flag, int x, int y)
{
 if (flag == bashable) {
  int vpart;
  vehicle *veh = veh_at(x, y, vpart);
  if (veh && veh->parts[vpart].hp > 0 && // if there's a vehicle part here...
      veh->part_with_feature (vpart, vpf_obstacle) >= 0) {// & it is obstacle...
   int p = veh->part_with_feature (vpart, vpf_openable);
   if (p < 0 || !veh->parts[p].open) // and not open door
    return true;
  }
 }
 return terlist[ter(x, y)].flags & mfb(flag);
}

bool map::has_flag_ter_only(t_flag flag, int x, int y)
{
 return terlist[ter(x, y)].flags & mfb(flag);
}

bool map::is_destructable(int x, int y)
{
 return (has_flag(bashable, x, y) ||
         (move_cost(x, y) == 0 && !has_flag(liquid, x, y)));
}

bool map::is_destructable_ter_only(int x, int y)
{
 return (has_flag_ter_only(bashable, x, y) ||
         (move_cost_ter_only(x, y) == 0 && !has_flag(liquid, x, y)));
}

bool map::is_outside(int x, int y)
{
 bool out = (
         ter(x    , y    ) != t_floor && ter(x - 1, y - 1) != t_floor &&
         ter(x - 1, y    ) != t_floor && ter(x - 1, y + 1) != t_floor &&
         ter(x    , y - 1) != t_floor && ter(x    , y    ) != t_floor &&
         ter(x    , y + 1) != t_floor && ter(x + 1, y - 1) != t_floor &&
         ter(x + 1, y    ) != t_floor && ter(x + 1, y + 1) != t_floor &&
         ter(x    , y    ) != t_floor_wax &&
         ter(x - 1, y - 1) != t_floor_wax &&
         ter(x - 1, y    ) != t_floor_wax &&
         ter(x - 1, y + 1) != t_floor_wax &&
         ter(x    , y - 1) != t_floor_wax &&
         ter(x    , y    ) != t_floor_wax &&
         ter(x    , y + 1) != t_floor_wax &&
         ter(x + 1, y - 1) != t_floor_wax &&
         ter(x + 1, y    ) != t_floor_wax &&
         ter(x + 1, y + 1) != t_floor_wax   );
 if (out) {
  int vpart;
  vehicle *veh = veh_at (x, y, vpart);
  if (veh && veh->is_inside(vpart))
   out = false;
 }
 return out;
}

bool map::flammable_items_at(int x, int y)
{
 for (int i = 0; i < i_at(x, y).size(); i++) {
  item *it = &(i_at(x, y)[i]);
  if (it->made_of(PAPER) || it->made_of(WOOD) || it->made_of(COTTON) ||
      it->made_of(POWDER) || it->made_of(VEGGY) || it->is_ammo() ||
      it->type->id == itm_whiskey || it->type->id == itm_vodka ||
      it->type->id == itm_rum || it->type->id == itm_tequila)
   return true;
 }
 return false;
}

point map::random_outdoor_tile()
{
 std::vector<point> options;
 for (int x = 0; x < SEEX * my_MAPSIZE; x++) {
  for (int y = 0; y < SEEY * my_MAPSIZE; y++) {
   if (is_outside(x, y))
    options.push_back(point(x, y));
  }
 }
 if (options.empty()) // Nowhere is outdoors!
  return point(-1, -1);

 return options[rng(0, options.size() - 1)];
}

bool map::bash(int x, int y, int str, std::string &sound, int *res)
{
 sound = "";
 bool smashed_web = false;
 if (field_at(x, y).type == fd_web) {
  smashed_web = true;
  remove_field(x, y);
 }

 for (int i = 0; i < i_at(x, y).size(); i++) {	// Destroy glass items (maybe)
  if (i_at(x, y)[i].made_of(GLASS) && one_in(2)) {
   if (sound == "")
    sound = "A " + i_at(x, y)[i].tname() + " shatters!  ";
   else
    sound = "Some items shatter!  ";
   for (int j = 0; j < i_at(x, y)[i].contents.size(); j++)
    i_at(x, y).push_back(i_at(x, y)[i].contents[j]);
   i_rem(x, y, i);
   i--;
  }
 }

 int result = -1;
 int vpart;
 vehicle *veh = veh_at(x, y, vpart);
 if (veh) {
  veh->damage (vpart, str, 1);
  result = str;
  sound += "crash!";
  return true;
 }

 switch (ter(x, y)) {
 case t_wall_wood:
  result = rng(0, 120);
  if (res) *res = result;
  if (str >= result && str >= rng(0, 120)) {
   sound += "crunch!";
   ter(x, y) = t_wall_wood_chipped;
   int num_boards = rng(0, 2);
   for (int i = 0; i < num_boards; i++)
    add_item(x, y, (*itypes)[itm_2x4], 0);
   return true;
  } else {
   sound += "whump!";
   return true;
  }
  break;

 case t_wall_wood_chipped:
  result = rng(0, 100);
  if (res) *res = result;
  if (str >= result && str >= rng(0, 100)) {
   sound += "crunch!";
   ter(x, y) = t_wall_wood_broken;
   int num_boards = rng(3, 8);
   for (int i = 0; i < num_boards; i++)
    add_item(x, y, (*itypes)[itm_2x4], 0);
   return true;
  } else {
   sound += "whump!";
   return true;
  }
  break;

 case t_wall_wood_broken:
  result = rng(0, 80);
  if (res) *res = result;
  if (str >= result && str >= rng(0, 80)) {
   sound += "crash!";
   ter(x, y) = t_dirt;
   int num_boards = rng(4, 10);
   for (int i = 0; i < num_boards; i++)
    add_item(x, y, (*itypes)[itm_2x4], 0);
   return true;
  } else {
   sound += "whump!";
   return true;
  }
  break;

 case t_door_c:
 case t_door_locked:
 case t_door_locked_alarm:
  result = rng(0, 40);
  if (res) *res = result;
  if (str >= result) {
   sound += "smash!";
   ter(x, y) = t_door_b;
   return true;
  } else {
   sound += "whump!";
   return true;
  }
  break;

 case t_door_b:
  result = rng(0, 30);
  if (res) *res = result;
  if (str >= result) {
   sound += "crash!";
   ter(x, y) = t_door_frame;
   int num_boards = rng(2, 6);
   for (int i = 0; i < num_boards; i++)
    add_item(x, y, (*itypes)[itm_2x4], 0);
   return true;
  } else {
   sound += "wham!";
   return true;
  }
  break;

 case t_window:
 case t_window_alarm:
  result = rng(0, 6);
  if (res) *res = result;
  if (str >= result) {
   sound += "glass breaking!";
   ter(x, y) = t_window_frame;
   return true;
  } else {
   sound += "whack!";
   return true;
  }
  break;

 case t_door_boarded:
  result = dice(3, 50);
  if (res) *res = result;
  if (str >= result) {
   sound += "crash!";
   ter(x, y) = t_door_frame;
   int num_boards = rng(0, 2);
   for (int i = 0; i < num_boards; i++)
    add_item(x, y, (*itypes)[itm_2x4], 0);
   return true;
  } else {
   sound += "wham!";
   return true;
  }
  break;

 case t_window_boarded:
  result = dice(3, 30);
  if (res) *res = result;
  if (str >= result) {
   sound += "crash!";
   ter(x, y) = t_window_frame;
   int num_boards = rng(0, 2) * rng(0, 1);
   for (int i = 0; i < num_boards; i++)
    add_item(x, y, (*itypes)[itm_2x4], 0);
   return true;
  } else {
   sound += "wham!";
   return true;
  }
  break;

 case t_paper:
  result = dice(2, 6) - 2;
  if (res) *res = result;
  if (str >= result) {
   sound += "rrrrip!";
   ter(x, y) = t_dirt;
   return true;
  } else {
   sound += "slap!";
   return true;
  }
  break;

 case t_toilet:
  result = dice(8, 4) - 8;
  if (res) *res = result;
  if (str >= result) {
   sound += "porcelain breaking!";
   ter(x, y) = t_rubble;
   return true;
  } else {
   sound += "whunk!";
   return true;
  }
  break;

 case t_dresser:
 case t_bookcase:
  result = dice(3, 45);
  if (res) *res = result;
  if (str >= result) {
   sound += "smash!";
   ter(x, y) = t_floor;
   int num_boards = rng(4, 12);
   for (int i = 0; i < num_boards; i++)
    add_item(x, y, (*itypes)[itm_2x4], 0);
   return true;
  } else {
   sound += "whump.";
   return true;
  }
  break;

 case t_wall_glass_h:
 case t_wall_glass_v:
 case t_wall_glass_h_alarm:
 case t_wall_glass_v_alarm:
 case t_door_glass_c:
  result = rng(0, 20);
  if (res) *res = result;
  if (str >= result) {
   sound += "glass breaking!";
   ter(x, y) = t_floor;
   return true;
  } else {
   sound += "whack!";
   return true;
  }
  break;

 case t_reinforced_glass_h:
 case t_reinforced_glass_v:
  result = rng(60, 100);
  if (res) *res = result;
  if (str >= result) {
   sound += "glass breaking!";
   ter(x, y) = t_floor;
   return true;
  } else {
   sound += "whack!";
   return true;
  }
  break;

 case t_tree_young:
  result = rng(0, 50);
  if (res) *res = result;
  if (str >= result) {
   sound += "crunch!";
   ter(x, y) = t_underbrush;
   int num_sticks = rng(0, 3);
   for (int i = 0; i < num_sticks; i++)
    add_item(x, y, (*itypes)[itm_stick], 0);
   return true;
  } else {
   sound += "whack!";
   return true;
  }
  break;

 case t_underbrush:
  result = rng(0, 30);
  if (res) *res = result;
  if (str >= result && !one_in(4)) {
   sound += "crunch.";
   ter(x, y) = t_dirt;
   return true;
  } else {
   sound += "brush.";
   return true;
  }
  break;

 case t_shrub:
  if (str >= rng(0, 30) && str >= rng(0, 30) && str >= rng(0, 30) && one_in(2)){
   sound += "crunch.";
   ter(x, y) = t_underbrush;
   return true;
  } else {
   sound += "brush.";
   return true;
  }
  break;

 case t_marloss:
  result = rng(0, 40);
  if (res) *res = result;
  if (str >= result) {
   sound += "crunch!";
   ter(x, y) = t_fungus;
   return true;
  } else {
   sound += "whack!";
   return true;
  }
  break;

 case t_vat:
  result = dice(2, 20);
  if (res) *res = result;
  if (str >= result) {
   sound += "ker-rash!";
   ter(x, y) = t_floor;
   return true;
  } else {
   sound += "plunk.";
   return true;
  }
 case t_crate_c:
 case t_crate_o:
  result = dice(4, 20);
  if (res) *res = result;
  if (str >= result) {
   sound += "smash";
   ter(x, y) = t_dirt;
   int num_boards = rng(1, 5);
   for (int i = 0; i < num_boards; i++)
    add_item(x, y, (*itypes)[itm_2x4], 0);
   return true;
  } else {
   sound += "wham!";
   return true;
  }
 }
 if (res) *res = result;
 if (move_cost(x, y) == 0) {
  sound += "thump!";
  return true;
 }
 return smashed_web;// If we kick empty space, the action is cancelled
}

// map::destroy is only called (?) if the terrain is NOT bashable.
void map::destroy(game *g, int x, int y, bool makesound)
{
 switch (ter(x, y)) {

 case t_gas_pump:
  if (makesound && one_in(3))
   g->explosion(x, y, 40, 0, true);
  else {
   for (int i = x - 2; i <= x + 2; i++) {
    for (int j = y - 2; j <= y + 2; j++) {
     if (move_cost(i, j) > 0 && one_in(3))
      add_item(i, j, g->itypes[itm_gasoline], 0);
     if (move_cost(i, j) > 0 && one_in(6))
      add_item(i, j, g->itypes[itm_steel_chunk], 0);
    }
   }
  }
  ter(x, y) = t_rubble;
  break;

 case t_door_c:
 case t_door_b:
 case t_door_locked:
 case t_door_boarded:
  ter(x, y) = t_door_frame;
  for (int i = x - 2; i <= x + 2; i++) {
   for (int j = y - 2; j <= y + 2; j++) {
    if (move_cost(i, j) > 0 && one_in(6))
     add_item(i, j, g->itypes[itm_2x4], 0);
   }
  }
  break;

 case t_wall_v:
 case t_wall_h:
  for (int i = x - 2; i <= x + 2; i++) {
   for (int j = y - 2; j <= y + 2; j++) {
    if (move_cost(i, j) > 0 && one_in(5))
     add_item(i, j, g->itypes[itm_rock], 0);
    if (move_cost(i, j) > 0 && one_in(4))
     add_item(i, j, g->itypes[itm_2x4], 0);
   }
  }
  ter(x, y) = t_rubble;
  break;

 default:
  if (makesound && has_flag(explodes, x, y) && one_in(2))
   g->explosion(x, y, 40, 0, true);
  ter(x, y) = t_rubble;
 }

 if (makesound)
  g->sound(x, y, 40, "SMASH!!");
}

void map::shoot(game *g, int x, int y, int &dam, bool hit_items, unsigned flags)
{
 if (dam < 0)
  return;

 if (has_flag(alarmed, x, y) && !g->event_queued(EVENT_WANTED)) {
  g->sound(g->u.posx, g->u.posy, 30, "An alarm sounds!");
  g->add_event(EVENT_WANTED, int(g->turn) + 300, 0, g->levx, g->levy);
 }

 int vpart;
 vehicle *veh = veh_at(x, y, vpart);
 if (veh) {
  bool inc = (flags & mfb(IF_AMMO_INCENDIARY) || flags & mfb(IF_AMMO_FLAME));
  dam = veh->damage (vpart, dam, inc? 2 : 0, hit_items);
 }

 switch (ter(x, y)) {

 case t_wall_wood_broken:
 case t_door_b:
  if (hit_items || one_in(8)) {	// 1 in 8 chance of hitting the door
   dam -= rng(20, 40);
   if (dam > 0)
    ter(x, y) = t_dirt;
  } else
   dam -= rng(0, 1);
  break;


 case t_door_c:
 case t_door_locked:
 case t_door_locked_alarm:
  dam -= rng(15, 30);
  if (dam > 0)
   ter(x, y) = t_door_b;
  break;

 case t_door_boarded:
  dam -= rng(15, 35);
  if (dam > 0)
   ter(x, y) = t_door_b;
  break;

 case t_window:
 case t_window_alarm:
  dam -= rng(0, 5);
  ter(x, y) = t_window_frame;
  break;

 case t_window_boarded:
  dam -= rng(10, 30);
  if (dam > 0)
   ter(x, y) = t_window_frame;
  break;

 case t_wall_glass_h:
 case t_wall_glass_v:
 case t_wall_glass_h_alarm:
 case t_wall_glass_v_alarm:
  dam -= rng(0, 8);
  ter(x, y) = t_floor;
  break;

 case t_paper:
  dam -= rng(4, 16);
  if (dam > 0)
   ter(x, y) = t_dirt;
  if (flags & mfb(IF_AMMO_INCENDIARY))
   add_field(g, x, y, fd_fire, 1);
  break;

 case t_gas_pump:
  if (hit_items || one_in(3)) {
   if (dam > 15) {
    if (flags & mfb(IF_AMMO_INCENDIARY) || flags & mfb(IF_AMMO_FLAME))
     g->explosion(x, y, 40, 0, true);
    else {
     for (int i = x - 2; i <= x + 2; i++) {
      for (int j = y - 2; j <= y + 2; j++) {
       if (move_cost(i, j) > 0 && one_in(3))
        add_item(i, j, g->itypes[itm_gasoline], 0);
      }
     }
    }
    ter(x, y) = t_gas_pump_smashed;
   }
   dam -= 60;
  }
  break;

 case t_vat:
  if (dam >= 10) {
   g->sound(x, y, 15, "ke-rash!");
   ter(x, y) = t_floor;
  } else
   dam = 0;
  break;

 default:
  if (move_cost(x, y) == 0 && !trans(x, y))
   dam = 0;	// TODO: Bullets can go through some walls?
  else
   dam -= (rng(0, 1) * rng(0, 1) * rng(0, 1));
 }

 if (flags & mfb(IF_AMMO_TRAIL) && !one_in(4))
  add_field(g, x, y, fd_smoke, rng(1, 2));

// Set damage to 0 if it's less
 if (dam < 0)
  dam = 0;

// Check fields?
 field *fieldhit = &(field_at(x, y));
 switch (fieldhit->type) {
  case fd_web:
   if (flags & mfb(IF_AMMO_INCENDIARY) || flags & mfb(IF_AMMO_FLAME))
    add_field(g, x, y, fd_fire, fieldhit->density - 1);
   else if (dam > 5 + fieldhit->density * 5 && one_in(5 - fieldhit->density)) {
    dam -= rng(1, 2 + fieldhit->density * 2);
    remove_field(x, y);
   }
   break;
 }

// Now, destroy items on that tile.

 if ((move_cost(x, y) == 2 && !hit_items) || !INBOUNDS(x, y))
  return;	// Items on floor-type spaces won't be shot up.

 bool destroyed;
 for (int i = 0; i < i_at(x, y).size(); i++) {
  destroyed = false;
  switch (i_at(x, y)[i].type->m1) {
   case GLASS:
   case PAPER:
    if (dam > rng(2, 8) && one_in(i_at(x, y)[i].volume()))
     destroyed = true;
    break;
   case PLASTIC:
    if (dam > rng(2, 10) && one_in(i_at(x, y)[i].volume() * 3))
     destroyed = true;
    break;
   case VEGGY:
   case FLESH:
    if (dam > rng(10, 40))
     destroyed = true;
    break;
   case COTTON:
   case WOOL:
    i_at(x, y)[i].damage++;
    if (i_at(x, y)[i].damage >= 5)
     destroyed = true;
    break;
  }
  if (destroyed) {
   for (int j = 0; j < i_at(x, y)[i].contents.size(); j++)
    i_at(x, y).push_back(i_at(x, y)[i].contents[j]);
   i_rem(x, y, i);
   i--;
  }
 }
}

bool map::hit_with_acid(game *g, int x, int y)
{
 if (move_cost(x, y) != 0)
  return false; // Didn't hit the tile!

 switch (ter(x, y)) {
  case t_wall_glass_v:
  case t_wall_glass_h:
  case t_wall_glass_v_alarm:
  case t_wall_glass_h_alarm:
  case t_vat:
   ter(x, y) = t_floor;
   break;

  case t_door_c:
  case t_door_locked:
  case t_door_locked_alarm:
   if (one_in(3))
    ter(x, y) = t_door_b;
   break;

  case t_door_b:
   if (one_in(4))
    ter(x, y) = t_door_frame;
   else
    return false;
   break;

  case t_window:
  case t_window_alarm:
   ter(x, y) = t_window_empty;
   break;

  case t_wax:
   ter(x, y) = t_floor_wax;
   break;

  case t_toilet:
  case t_gas_pump:
  case t_gas_pump_smashed:
   return false;

  case t_card_science:
  case t_card_military:
   ter(x, y) = t_card_reader_broken;
   break;
 }

 return true;
}

void map::marlossify(int x, int y)
{
 int type = rng(1, 9);
 switch (type) {
  case 1:
  case 2:
  case 3:
  case 4: ter(x, y) = t_fungus;      break;
  case 5:
  case 6:
  case 7: ter(x, y) = t_marloss;     break;
  case 8: ter(x, y) = t_tree_fungal; break;
  case 9: ter(x, y) = t_slime;       break;
 }
}

bool map::open_door(int x, int y, bool inside)
{
 if (ter(x, y) == t_door_c) {
  ter(x, y) = t_door_o;
  return true;
 } else if (ter(x, y) == t_door_metal_c) {
  ter(x, y) = t_door_metal_o;
  return true;
 } else if (ter(x, y) == t_door_glass_c) {
  ter(x, y) = t_door_glass_o;
  return true;
 } else if (inside &&
            (ter(x, y) == t_door_locked || ter(x, y) == t_door_locked_alarm)) {
  ter(x, y) = t_door_o;
  return true;
 }
 return false;
}

void map::translate(ter_id from, ter_id to)
{
 if (from == to) {
  debugmsg("map::translate %s => %s", terlist[from].name.c_str(),
                                      terlist[from].name.c_str());
  return;
 }
 for (int x = 0; x < SEEX * my_MAPSIZE; x++) {
  for (int y = 0; y < SEEY * my_MAPSIZE; y++) {
   if (ter(x, y) == from)
    ter(x, y) = to;
  }
 }
}

bool map::close_door(int x, int y)
{
 if (ter(x, y) == t_door_o) {
  ter(x, y) = t_door_c;
  return true;
 } else if (ter(x, y) == t_door_metal_o) {
  ter(x, y) = t_door_metal_c;
  return true;
 } else if (ter(x, y) == t_door_glass_o) {
  ter(x, y) = t_door_glass_c;
  return true;
 }
 return false;
}

int& map::radiation(int x, int y)
{
 if (!INBOUNDS(x, y)) {
  nulrad = 0;
  return nulrad;
 }
/*
 int nonant;
 cast_to_nonant(x, y, nonant);
*/
 int nonant = int(x / SEEX) + int(y / SEEY) * my_MAPSIZE;

 x %= SEEX;
 y %= SEEY;
 return grid[nonant]->rad[x][y];
}

std::vector<item>& map::i_at(int x, int y)
{
 if (!INBOUNDS(x, y)) {
  nulitems.clear();
  return nulitems;
 }
/*
 int nonant;
 cast_to_nonant(x, y, nonant);
*/
 int nonant = int(x / SEEX) + int(y / SEEY) * my_MAPSIZE;

 x %= SEEX;
 y %= SEEY;
 return grid[nonant]->itm[x][y];
}

item map::water_from(int x, int y)
{
 item ret((*itypes)[itm_water], 0);
 if (ter(x, y) == t_water_sh && one_in(3))
  ret.poison = rng(1, 4);
 else if (ter(x, y) == t_water_dp && one_in(4))
  ret.poison = rng(1, 4);
 else if (ter(x, y) == t_sewage)
  ret.poison = rng(1, 7);
 else if (ter(x, y) == t_toilet && !one_in(3))
  ret.poison = rng(1, 3);

 return ret;
}

void map::i_rem(int x, int y, int index)
{
 if (index > i_at(x, y).size() - 1)
  return;
 i_at(x, y).erase(i_at(x, y).begin() + index);
}

void map::i_clear(int x, int y)
{
 i_at(x, y).clear();
}

point map::find_item(item *it)
{
 point ret;
 for (ret.x = 0; ret.x < SEEX * my_MAPSIZE; ret.x++) {
  for (ret.y = 0; ret.y < SEEY * my_MAPSIZE; ret.y++) {
   for (int i = 0; i < i_at(ret.x, ret.y).size(); i++) {
    if (it == &i_at(ret.x, ret.y)[i])
     return ret;
   }
  }
 }
 ret.x = -1;
 ret.y = -1;
 return ret;
}

void map::add_item(int x, int y, itype* type, int birthday)
{
 if (type->is_style())
  return;
 item tmp(type, birthday);
 tmp = tmp.in_its_container(itypes);
 if (tmp.made_of(LIQUID) && has_flag(swimmable, x, y))
  return;
 add_item(x, y, tmp);
}

void map::add_item(int x, int y, item new_item)
{
 if (new_item.is_style())
  return;
 if (!INBOUNDS(x, y))
  return;
 if (new_item.made_of(LIQUID) && has_flag(swimmable, x, y))
  return;
 if (has_flag(noitem, x, y) || i_at(x, y).size() >= 26) {// Too many items there
  std::vector<point> okay;
  for (int i = x - 1; i <= x + 1; i++) {
   for (int j = y - 1; j <= y + 1; j++) {
    if (INBOUNDS(i, j) && move_cost(i, j) > 0 && !has_flag(noitem, i, j) &&
        i_at(i, j).size() < 26)
     okay.push_back(point(i, j));
   }
  }
  if (okay.size() == 0) {
   for (int i = x - 2; i <= x + 2; i++) {
    for (int j = y - 2; j <= y + 2; j++) {
     if (INBOUNDS(i, j) && move_cost(i, j) > 0 && !has_flag(noitem, i, j) &&
         i_at(i, j).size() < 26)
      okay.push_back(point(i, j));
    }
   }
  }
  if (okay.size() == 0)// STILL?
   return;
  point choice = okay[rng(0, okay.size() - 1)];
  add_item(choice.x, choice.y, new_item);
  return;
 }
/*
 int nonant;
 cast_to_nonant(x, y, nonant);
*/
 int nonant = int(x / SEEX) + int(y / SEEY) * my_MAPSIZE;

 x %= SEEX;
 y %= SEEY;
 grid[nonant]->itm[x][y].push_back(new_item);
 if (new_item.active)
  grid[nonant]->active_item_count++;
}

void map::process_active_items(game *g)
{
 for (int gx = 0; gx < my_MAPSIZE; gx++) {
  for (int gy = 0; gy < my_MAPSIZE; gy++) {
   if (grid[gx + gy * my_MAPSIZE]->active_item_count > 0)
    process_active_items_in_submap(g, gx + gy * my_MAPSIZE);
  }
 }
}
     
void map::process_active_items_in_submap(game *g, int nonant)
{
 it_tool* tmp;
 iuse use;
 for (int i = 0; i < SEEX; i++) {
  for (int j = 0; j < SEEY; j++) {
   std::vector<item> *items = &(grid[nonant]->itm[i][j]);
   for (int n = 0; n < items->size(); n++) {
    if ((*items)[n].active) {
     if (!(*items)[n].is_tool()) { // It's probably a charger gun
      (*items)[n].active = false;
      (*items)[n].charges = 0;
     } else { 
      tmp = dynamic_cast<it_tool*>((*items)[n].type);
      (use.*tmp->use)(g, &(g->u), &((*items)[n]), true);
      if (tmp->turns_per_charge > 0 && int(g->turn) % tmp->turns_per_charge ==0)
       (*items)[n].charges--;
      if ((*items)[n].charges <= 0) {
       (use.*tmp->use)(g, &(g->u), &((*items)[n]), false);
       if (tmp->revert_to == itm_null || (*items)[n].charges == -1) {
        items->erase(items->begin() + n);
        grid[nonant]->active_item_count--;
        n--;
       } else
        (*items)[n].type = g->itypes[tmp->revert_to];
      }
     }
    }
   }
  }
 }
}

void map::use_amount(point origin, int range, itype_id type, int quantity,
                     bool use_container)
{
 for (int radius = 0; radius <= range && quantity > 0; radius++) {
  for (int x = origin.x - radius; x <= origin.x + radius; x++) {
   for (int y = origin.y - radius; y <= origin.y + radius; y++) {
    if (rl_dist(origin.x, origin.y, x, y) >= radius) {
     for (int n = 0; n < i_at(x, y).size() && quantity > 0; n++) {
      item* curit = &(i_at(x, y)[n]);
      bool used_contents = false;
      for (int m = 0; m < curit->contents.size() && quantity > 0; m++) {
       if (curit->contents[m].type->id == type) {
        quantity--;
        curit->contents.erase(curit->contents.begin() + m);
        m--;
        used_contents = true;
       }
      }
      if (use_container && used_contents) {
       i_rem(x, y, n);
       n--;
      } else if (curit->type->id == type && quantity > 0) {
       quantity--;
       i_rem(x, y, n);
       n--;
      }
     }
    }
   }
  }
 }
}

void map::use_charges(point origin, int range, itype_id type, int quantity)
{
 for (int radius = 0; radius <= range && quantity > 0; radius++) {
  for (int x = origin.x - radius; x <= origin.x + radius; x++) {
   for (int y = origin.y - radius; y <= origin.y + radius; y++) {
    if (rl_dist(origin.x, origin.y, x, y) >= radius) {
     for (int n = 0; n < i_at(x, y).size(); n++) {
      item* curit = &(i_at(x, y)[n]);
// Check contents first
      for (int m = 0; m < curit->contents.size() && quantity > 0; m++) {
       if (curit->contents[m].type->id == type) {
        if (curit->contents[m].charges <= quantity) {
         quantity -= curit->contents[m].charges;
         if (curit->contents[m].destroyed_at_zero_charges()) {
          curit->contents.erase(curit->contents.begin() + m);
          m--;
         } else
          curit->contents[m].charges = 0;
        } else {
         curit->contents[m].charges -= quantity;
         return;
        }
       }
      }
// Now check the actual item
      if (curit->type->id == type) {
       if (curit->charges <= quantity) {
        quantity -= curit->charges;
        if (curit->destroyed_at_zero_charges()) {
         i_rem(x, y, n);
         n--;
        } else
         curit->charges = 0;
       } else {
        curit->charges -= quantity;
        return;
       }
      }
     }
    }
   }
  }
 }
}
 
trap_id& map::tr_at(int x, int y)
{
 if (!INBOUNDS(x, y)) {
  nultrap = tr_null;
  return nultrap;	// Out-of-bounds, return our null trap
 }
/*
 int nonant;
 cast_to_nonant(x, y, nonant);
*/
 int nonant = int(x / SEEX) + int(y / SEEY) * my_MAPSIZE;

 x %= SEEX;
 y %= SEEY;
 if (x < 0 || x >= SEEX || y < 0 || y >= SEEY) {
  debugmsg("tr_at contained bad x:y %d:%d", x, y);
  nultrap = tr_null;
  return nultrap;	// Out-of-bounds, return our null trap
 }

 if (terlist[ grid[nonant]->ter[x][y] ].trap != tr_null) {
  nultrap = terlist[ grid[nonant]->ter[x][y] ].trap;
  return nultrap;
 }
 
 return grid[nonant]->trp[x][y];
}

void map::add_trap(int x, int y, trap_id t)
{
 if (!INBOUNDS(x, y))
  return;
 int nonant = int(x / SEEX) + int(y / SEEY) * my_MAPSIZE;

 x %= SEEX;
 y %= SEEY;
 grid[nonant]->trp[x][y] = t;
}

void map::disarm_trap(game *g, int x, int y)
{
 if (tr_at(x, y) == tr_null) {
  debugmsg("Tried to disarm a trap where there was none (%d %d)", x, y);
  return;
 }
 int diff = g->traps[tr_at(x, y)]->difficulty;
 int roll = rng(g->u.sklevel[sk_traps], 4 * g->u.sklevel[sk_traps]);
 while ((rng(5, 20) < g->u.per_cur || rng(1, 20) < g->u.dex_cur) && roll < 50)
  roll++;
 if (roll >= diff) {
  g->add_msg("You disarm the trap!");
  std::vector<itype_id> comp = g->traps[tr_at(x, y)]->components;
  for (int i = 0; i < comp.size(); i++) {
   if (comp[i] != itm_null)
    add_item(x, y, g->itypes[comp[i]], 0);
  }
  tr_at(x, y) = tr_null;
  if(diff > 1.25*g->u.sklevel[sk_traps]) // failure might have set off trap
   g->u.practice(sk_traps, 1.5*(diff - g->u.sklevel[sk_traps]));
 } else if (roll >= diff * .8) {
  g->add_msg("You fail to disarm the trap.");
  if(diff > 1.25*g->u.sklevel[sk_traps])
   g->u.practice(sk_traps, 1.5*(diff - g->u.sklevel[sk_traps]));
 }
 else {
  g->add_msg("You fail to disarm the trap, and you set it off!");
  trap* tr = g->traps[tr_at(x, y)];
  trapfunc f;
  (f.*(tr->act))(g, x, y);
  if(diff - roll <= 6)
   // Give xp for failing, but not if we failed terribly (in which
   // case the trap may not be disarmable).
   g->u.practice(sk_traps, 2*diff);
 }
}
 
field& map::field_at(int x, int y)
{
 if (!INBOUNDS(x, y)) {
  nulfield = field();
  return nulfield;
 }
/*
 int nonant;
 cast_to_nonant(x, y, nonant);
*/
 int nonant = int(x / SEEX) + int(y / SEEY) * my_MAPSIZE;

 x %= SEEX;
 y %= SEEY;
 return grid[nonant]->fld[x][y];
}

bool map::add_field(game *g, int x, int y, field_id t, unsigned char density)
{
 if (!INBOUNDS(x, y))
  return false;
 if (field_at(x, y).type == fd_web && t == fd_fire)
  density++;
 else if (!field_at(x, y).is_null()) // Blood & bile are null too
  return false;
 if (density > 3)
  density = 3;
 if (density <= 0)
  return false;
 int nonant = int(x / SEEX) + int(y / SEEY) * my_MAPSIZE;
 x %= SEEX;
 y %= SEEY;
 if (grid[nonant]->fld[x][y].type == fd_null)
  grid[nonant]->field_count++;
 grid[nonant]->fld[x][y] = field(t, density, 0);
 if (g != NULL && x == g->u.posx && y == g->u.posy &&
     grid[nonant]->fld[x][y].is_dangerous()) {
  g->cancel_activity_query("You're in a %s!",
                           fieldlist[t].name[density - 1].c_str());
 }
 return true;
}

void map::remove_field(int x, int y)
{
 if (!INBOUNDS(x, y))
  return;
 int nonant = int(x / SEEX) + int(y / SEEY) * my_MAPSIZE;
 x %= SEEX;
 y %= SEEY;
 if (grid[nonant]->fld[x][y].type != fd_null)
  grid[nonant]->field_count--;
 grid[nonant]->fld[x][y] = field();
}

computer* map::computer_at(int x, int y)
{
 if (!INBOUNDS(x, y))
  return NULL;
/*
 int nonant;
 cast_to_nonant(x, y, nonant);
*/
 int nonant = int(x / SEEX) + int(y / SEEY) * my_MAPSIZE;

 x %= SEEX;
 y %= SEEY;
 if (grid[nonant]->comp.name == "")
  return NULL;
 return &(grid[nonant]->comp);
}

void map::debug()
{
 mvprintw(0, 0, "MAP DEBUG");
 getch();
 for (int i = 0; i <= SEEX * 2; i++) {
  for (int j = 0; j <= SEEY * 2; j++) {
   if (i_at(i, j).size() > 0) {
    mvprintw(1, 0, "%d, %d: %d items", i, j, i_at(i, j).size());
    mvprintw(2, 0, "%c, %d", i_at(i, j)[0].symbol(), i_at(i, j)[0].color());
    getch();
   }
  }
 }
 getch();
}

void map::draw(game *g, WINDOW* w, point center)
{
<<<<<<< HEAD
 int natural_sight_range = g->u.sight_range(1);
 int light_sight_range = g->u.sight_range(g->light_level());
 int lowlight_sight_range = std::max(g->light_level() / 2, natural_sight_range);
 int max_sight_range = g->u.unimpaired_range();

 //DebugLog() << "natural_sight_range:" << natural_sight_range << "\n";
 //DebugLog() << "light_sight_range:" << light_sight_range << "\n";
 //DebugLog() << "lowlight_sight_range:" << lowlight_sight_range << "\n";
 //DebugLog() << "max_sight_range:" << max_sight_range << "\n";

=======
 for (int i = 0; i < my_MAPSIZE * my_MAPSIZE; i++) {
  if (!grid[i])
   debugmsg("grid %d (%d, %d) is null! mapbuffer size = %d",
            i, i % my_MAPSIZE, i / my_MAPSIZE, MAPBUFFER.size());
 }
>>>>>>> 16331bba
 int t = 0;
 for  (int realx = center.x - SEEX; realx <= center.x + SEEX; realx++) {
  for (int realy = center.y - SEEY; realy <= center.y + SEEY; realy++) {
   int dist = rl_dist(g->u.posx, g->u.posy, realx, realy);
   int sight_range = light_sight_range;

   // While viewing indoor areas use lightmap model
   if (!g->lm.is_outside(realx - g->u.posx, realy - g->u.posy)) {
    sight_range = natural_sight_range;
   }

   // I've moved this part above loops without even thinking that
   // this must stay here...
   int real_max_sight_range = light_sight_range > max_sight_range ? light_sight_range : max_sight_range;
   int distance_to_look = real_max_sight_range;
   if (OPTIONS[OPT_GRADUAL_NIGHT_LIGHT] > 0.) {
    // in this case we'll be always looking at maximum distance
    // and light level should do rest of the work....
    distance_to_look = DAYLIGHT_LEVEL;
   }
 
   int diffx = (g->u.posx - center.x), diffy = (g->u.posy - center.y);
   bool can_see = g->lm.sees(diffx, diffy, realx - center.x, realy - center.y, distance_to_look);
   lit_level lit = g->lm.at(realx - center.x, realy - center.y);

   if (OPTIONS[OPT_GRADUAL_NIGHT_LIGHT] > 0.) {
    // now we're gonna adjust real_max_sight, to cover some nearby "highlights",
	// but at the same time changing light-level depending on distance,
	// to create actual "gradual" stuff
	// Also we'll try to ALWAYS show LL_BRIGHT stuff independent of where it is...
    if (lit != LL_BRIGHT) {
     if (dist > real_max_sight_range) {
      int intLit = (int)lit - (dist - real_max_sight_range)/2;
      if (intLit < 0) intLit = LL_DARK;
      lit = (lit_level)intLit;
     }
    }
	// additional case for real_max_sight_range
	// if both light_sight_range and max_sight_range were small
	// it means we really have limited visibility (e.g. inside a pit)
	// and we shouldn't touch that
	if (lit > LL_DARK && real_max_sight_range > 1) {
     real_max_sight_range = distance_to_look;
    }
   }

   if (dist > real_max_sight_range ||
       (dist > light_sight_range &&
         (lit == LL_DARK ||
         (g->u.sight_impaired() && lit != LL_BRIGHT)))) {
    if (g->u.has_disease(DI_BOOMERED))
   	 mvwputch(w, realy+SEEY - center.y, realx+SEEX - center.x, c_magenta, '#');
   	else
   	 mvwputch(w, realy+SEEY - center.y, realx+SEEX - center.x, c_dkgray, '#');
   } else if (dist > light_sight_range && g->u.sight_impaired() && lit == LL_BRIGHT) {
    if (g->u.has_disease(DI_BOOMERED))
     mvwputch(w, realy+SEEY - center.y, realx+SEEX - center.x, c_pink, '#');
    else
     mvwputch(w, realy+SEEY - center.y, realx+SEEX - center.x, c_ltgray, '#');
   } else if (dist <= g->u.clairvoyance() || can_see) {
    drawsq(w, g->u, realx, realy, false, true, center.x, center.y,
           (dist > lowlight_sight_range && LL_LIT > lit) ||
           (dist > sight_range && LL_LOW == lit),
           LL_BRIGHT == lit);
   } else {
    mvwputch(w, realy+SEEY - center.y, realx+SEEX - center.x, c_black,'#');
   }
  }
 }
 int atx = SEEX + g->u.posx - center.x, aty = SEEY + g->u.posy - center.y;
 if (atx >= 0 && atx < SEEX * 2 + 1 && aty >= 0 && aty < SEEY * 2 + 1)
  mvwputch(w, aty, atx, g->u.color(), '@');
}

void map::drawsq(WINDOW* w, player &u, int x, int y, bool invert,
                 bool show_items, int cx, int cy,
                 bool low_light, bool bright_light)
{
 if (!INBOUNDS(x, y))
  return;	// Out of bounds
 if (cx == -1)
  cx = u.posx;
 if (cy == -1)
  cy = u.posy;
 int k = x + SEEX - cx;
 int j = y + SEEY - cy;
 nc_color tercol;
 long sym = terlist[ter(x, y)].sym;
 bool hi = false;
 bool normal_tercol = false, drew_field = false; 
 if (u.has_disease(DI_BOOMERED))
  tercol = c_magenta;
 else if ((u.is_wearing(itm_goggles_nv) && u.has_active_item(itm_UPS_on)) ||
          u.has_active_bionic(bio_night_vision))
  tercol = (bright_light) ? c_white : c_ltgreen;
 else if (low_light)
  tercol = c_dkgray;
 else
 {
  normal_tercol = true;
  tercol = terlist[ter(x, y)].color;
 }
 if (move_cost(x, y) == 0 && has_flag(swimmable, x, y) && !u.underwater)
  show_items = false;	// Can only see underwater items if WE are underwater
// If there's a trap here, and we have sufficient perception, draw that instead
 if (tr_at(x, y) != tr_null &&
     u.per_cur - u.encumb(bp_eyes) >= (*traps)[tr_at(x, y)]->visibility) {
  tercol = (*traps)[tr_at(x, y)]->color;
  if ((*traps)[tr_at(x, y)]->sym == '%') {
   switch(rng(1, 5)) {
    case 1: sym = '*'; break;
    case 2: sym = '0'; break;
    case 3: sym = '8'; break;
    case 4: sym = '&'; break;
    case 5: sym = '+'; break;
   }
  } else
   sym = (*traps)[tr_at(x, y)]->sym;
 }
// If there's a field here, draw that instead (unless its symbol is %)
 if (field_at(x, y).type != fd_null &&
     fieldlist[field_at(x, y).type].sym != '&') {
  tercol = fieldlist[field_at(x, y).type].color[field_at(x, y).density - 1];
  drew_field = true;
  if (fieldlist[field_at(x, y).type].sym == '*') {
   switch (rng(1, 5)) {
    case 1: sym = '*'; break;
    case 2: sym = '0'; break;
    case 3: sym = '8'; break;
    case 4: sym = '&'; break;
    case 5: sym = '+'; break;
   }
  } else if (fieldlist[field_at(x, y).type].sym != '%') {
   sym = fieldlist[field_at(x, y).type].sym;
   drew_field = false;
  }
 }
// If there's items here, draw those instead
 if (show_items && i_at(x, y).size() > 0 && !drew_field) {
  if ((terlist[ter(x, y)].sym != '.'))
   hi = true;
  else {
   tercol = i_at(x, y)[i_at(x, y).size() - 1].color();
   if (i_at(x, y).size() > 1)
    invert = !invert;
   sym = i_at(x, y)[i_at(x, y).size() - 1].symbol();
  }
 }

 int veh_part = 0;
 vehicle *veh = veh_at(x, y, veh_part);
 if (veh) {
  sym = special_symbol (veh->face.dir_symbol(veh->part_sym(veh_part)));
  if (normal_tercol)
   tercol = veh->part_color(veh_part);
 }

 if (invert)
  mvwputch_inv(w, j, k, tercol, sym);
 else if (hi)
  mvwputch_hi (w, j, k, tercol, sym);
 else
  mvwputch    (w, j, k, tercol, sym);
}

/*
map::sees based off code by Steve Register [arns@arns.freeservers.com]
http://roguebasin.roguelikedevelopment.org/index.php?title=Simple_Line_of_Sight
*/
bool map::sees(int Fx, int Fy, int Tx, int Ty, int range, int &tc)
{
 int dx = Tx - Fx;
 int dy = Ty - Fy;
 int ax = abs(dx) << 1;
 int ay = abs(dy) << 1;
 int sx = SGN(dx);
 int sy = SGN(dy);
 int x = Fx;
 int y = Fy;
 int t = 0;
 int st;
 
 if (range >= 0 && (abs(dx) > range || abs(dy) > range))
  return false;	// Out of range!
 if (ax > ay) { // Mostly-horizontal line
  st = SGN(ay - (ax >> 1));
// Doing it "backwards" prioritizes straight lines before diagonal.
// This will help avoid creating a string of zombies behind you and will
// promote "mobbing" behavior (zombies surround you to beat on you)
  for (tc = abs(ay - (ax >> 1)) * 2 + 1; tc >= -1; tc--) {
   t = tc * st;
   x = Fx;
   y = Fy;
   do {
    if (t > 0) {
     y += sy;
     t -= ax;
    }
    x += sx;
    t += ay;
    if (x == Tx && y == Ty) {
     tc *= st;
     return true;
    }
   } while ((trans(x, y)) && (INBOUNDS(x,y)));
  }
  return false;
 } else { // Same as above, for mostly-vertical lines
  st = SGN(ax - (ay >> 1));
  for (tc = abs(ax - (ay >> 1)) * 2 + 1; tc >= -1; tc--) {
  t = tc * st;
  x = Fx;
  y = Fy;
   do {
    if (t > 0) {
     x += sx;
     t -= ay;
    }
    y += sy;
    t += ax;
    if (x == Tx && y == Ty) {
     tc *= st;
     return true;
    }
   } while ((trans(x, y)) && (INBOUNDS(x,y)));
  }
  return false;
 }
 return false; // Shouldn't ever be reached, but there it is.
}

bool map::clear_path(int Fx, int Fy, int Tx, int Ty, int range, int cost_min,
                     int cost_max, int &tc)
{
 int dx = Tx - Fx;
 int dy = Ty - Fy;
 int ax = abs(dx) << 1;
 int ay = abs(dy) << 1;
 int sx = SGN(dx);
 int sy = SGN(dy);
 int x = Fx;
 int y = Fy;
 int t = 0;
 int st;
 
 if (range >= 0 && (abs(dx) > range || abs(dy) > range))
  return false;	// Out of range!
 if (ax > ay) { // Mostly-horizontal line
  st = SGN(ay - (ax >> 1));
// Doing it "backwards" prioritizes straight lines before diagonal.
// This will help avoid creating a string of zombies behind you and will
// promote "mobbing" behavior (zombies surround you to beat on you)
  for (tc = abs(ay - (ax >> 1)) * 2 + 1; tc >= -1; tc--) {
   t = tc * st;
   x = Fx;
   y = Fy;
   do {
    if (t > 0) {
     y += sy;
     t -= ax;
    }
    x += sx;
    t += ay;
    if (x == Tx && y == Ty) {
     tc *= st;
     return true;
    }
   } while (move_cost(x, y) >= cost_min && move_cost(x, y) <= cost_max &&
            INBOUNDS(x, y));
  }
  return false;
 } else { // Same as above, for mostly-vertical lines
  st = SGN(ax - (ay >> 1));
  for (tc = abs(ax - (ay >> 1)) * 2 + 1; tc >= -1; tc--) {
  t = tc * st;
  x = Fx;
  y = Fy;
   do {
    if (t > 0) {
     x += sx;
     t -= ay;
    }
    y += sy;
    t += ax;
    if (x == Tx && y == Ty) {
     tc *= st;
     return true;
    }
   } while (move_cost(x, y) >= cost_min && move_cost(x, y) <= cost_max &&
            INBOUNDS(x,y));
  }
  return false;
 }
 return false; // Shouldn't ever be reached, but there it is.
}

// Bash defaults to true.
std::vector<point> map::route(int Fx, int Fy, int Tx, int Ty, bool bash)
{
/* TODO: If the origin or destination is out of bound, figure out the closest
 * in-bounds point and go to that, then to the real origin/destination.
 */

 if (!INBOUNDS(Fx, Fy) || !INBOUNDS(Tx, Ty)) {
  int linet;
  if (sees(Fx, Fy, Tx, Ty, -1, linet))
   return line_to(Fx, Fy, Tx, Ty, linet);
  else {
   std::vector<point> empty;
   return empty;
  }
 }
// First, check for a simple straight line on flat ground
 int linet = 0;
 if (clear_path(Fx, Fy, Tx, Ty, -1, 2, 2, linet))
  return line_to(Fx, Fy, Tx, Ty, linet);
/*
 if (move_cost(Tx, Ty) == 0)
  debugmsg("%d:%d wanted to move to %d:%d, a %s!", Fx, Fy, Tx, Ty,
           tername(Tx, Ty).c_str());
 if (move_cost(Fx, Fy) == 0)
  debugmsg("%d:%d, a %s, wanted to move to %d:%d!", Fx, Fy,
           tername(Fx, Fy).c_str(), Tx, Ty);
*/
 std::vector<point> open;
 astar_list list[SEEX * my_MAPSIZE][SEEY * my_MAPSIZE];
 int score	[SEEX * my_MAPSIZE][SEEY * my_MAPSIZE];
 int gscore	[SEEX * my_MAPSIZE][SEEY * my_MAPSIZE];
 point parent	[SEEX * my_MAPSIZE][SEEY * my_MAPSIZE];
 int startx = Fx - 4, endx = Tx + 4, starty = Fy - 4, endy = Ty + 4;
 if (Tx < Fx) {
  startx = Tx - 4;
  endx = Fx + 4;
 }
 if (Ty < Fy) {
  starty = Ty - 4;
  endy = Fy + 4;
 }
 if (startx < 0)
  startx = 0;
 if (starty < 0)
  starty = 0;
 if (endx > SEEX * my_MAPSIZE - 1)
  endx = SEEX * my_MAPSIZE - 1;
 if (endy > SEEY * my_MAPSIZE - 1)
  endy = SEEY * my_MAPSIZE - 1;

 for (int x = startx; x <= endx; x++) {
  for (int y = starty; y <= endy; y++) {
   list  [x][y] = ASL_NONE; // Init to not being on any list
   score [x][y] = 0;        // No score!
   gscore[x][y] = 0;        // No score!
   parent[x][y] = point(-1, -1);
  }
 }
 list[Fx][Fy] = ASL_OPEN;
 open.push_back(point(Fx, Fy));

 bool done = false;

 do {
  //debugmsg("Open.size() = %d", open.size());
  int best = 9999;
  int index = -1;
  for (int i = 0; i < open.size(); i++) {
   if (i == 0 || score[open[i].x][open[i].y] < best) {
    best = score[open[i].x][open[i].y];
    index = i;
   }
  }
  for (int x = open[index].x - 1; x <= open[index].x + 1; x++) {
   for (int y = open[index].y - 1; y <= open[index].y + 1; y++) {
    if (x == open[index].x && y == open[index].y)
     y++;	// Skip the current square
    if (x == Tx && y == Ty) {
     done = true;
     parent[x][y] = open[index];
    } else if (x >= startx && x <= endx && y >= starty && y <= endy &&
               (move_cost(x, y) > 0 || (bash && has_flag(bashable, x, y)))) {
     if (list[x][y] == ASL_NONE) {	// Not listed, so make it open
      list[x][y] = ASL_OPEN;
      open.push_back(point(x, y));
      parent[x][y] = open[index];
      gscore[x][y] = gscore[open[index].x][open[index].y] + move_cost(x, y);
      if (ter(x, y) == t_door_c)
       gscore[x][y] += 4;	// A turn to open it and a turn to move there
      else if (move_cost(x, y) == 0 && (bash && has_flag(bashable, x, y)))
       gscore[x][y] += 18;	// Worst case scenario with damage penalty
      score[x][y] = gscore[x][y] + 2 * rl_dist(x, y, Tx, Ty);
     } else if (list[x][y] == ASL_OPEN) { // It's open, but make it our child
      int newg = gscore[open[index].x][open[index].y] + move_cost(x, y);
      if (ter(x, y) == t_door_c)
       newg += 4;	// A turn to open it and a turn to move there
      else if (move_cost(x, y) == 0 && (bash && has_flag(bashable, x, y)))
       newg += 18;	// Worst case scenario with damage penalty
      if (newg < gscore[x][y]) {
       gscore[x][y] = newg;
       parent[x][y] = open[index];
       score [x][y] = gscore[x][y] + 2 * rl_dist(x, y, Tx, Ty);
      }
     }
    }
   }
  }
  list[open[index].x][open[index].y] = ASL_CLOSED;
  open.erase(open.begin() + index);
 } while (!done && open.size() > 0);

 std::vector<point> tmp;
 std::vector<point> ret;
 if (done) {
  point cur(Tx, Ty);
  while (cur.x != Fx || cur.y != Fy) {
   //debugmsg("Retracing... (%d:%d) => [%d:%d] => (%d:%d)", Tx, Ty, cur.x, cur.y, Fx, Fy);
   tmp.push_back(cur);
   if (rl_dist(cur.x, cur.y, parent[cur.x][cur.y].x, parent[cur.x][cur.y].y)>1){
    debugmsg("Jump in our route! %d:%d->%d:%d", cur.x, cur.y,
             parent[cur.x][cur.y].x, parent[cur.x][cur.y].y);
    return ret;
   }
   cur = parent[cur.x][cur.y];
  }
  for (int i = tmp.size() - 1; i >= 0; i--)
   ret.push_back(tmp[i]);
 }
 return ret;
}

void map::save(overmap *om, unsigned int turn, int x, int y)
{
 for (int gridx = 0; gridx < my_MAPSIZE; gridx++) {
  for (int gridy = 0; gridy < my_MAPSIZE; gridy++)
   saven(om, turn, x, y, gridx, gridy);
 }
}

void map::load(game *g, int wx, int wy)
{
 for (int gridx = 0; gridx < my_MAPSIZE; gridx++) {
  for (int gridy = 0; gridy < my_MAPSIZE; gridy++) {
   if (!loadn(g, wx, wy, gridx, gridy))
    loadn(g, wx, wy, gridx, gridy);
  }
 }
}

void map::shift(game *g, int wx, int wy, int sx, int sy)
{
// Special case of 0-shift; refresh the map
 if (sx == 0 && sy == 0) {
  return; // Skip this?
  for (int gridx = 0; gridx < my_MAPSIZE; gridx++) {
   for (int gridy = 0; gridy < my_MAPSIZE; gridy++) {
    if (!loadn(g, wx+sx, wy+sy, gridx, gridy))
     loadn(g, wx+sx, wy+sy, gridx, gridy);
   }
  }
  return;
 }

// if player is driving vehicle, (s)he must be shifted with vehicle too
 if (g->u.in_vehicle && (sx !=0 || sy != 0)) {
  g->u.posx -= sx * SEEX;
  g->u.posy -= sy * SEEY;
 }

// Shift the map sx submaps to the right and sy submaps down.
// sx and sy should never be bigger than +/-1.
// wx and wy are our position in the world, for saving/loading purposes.
 if (sx >= 0) {
  for (int gridx = 0; gridx < my_MAPSIZE; gridx++) {
   if (sy >= 0) {
    for (int gridy = 0; gridy < my_MAPSIZE; gridy++) {
/*
     if (gridx < sx || gridy < sy) {
      saven(&(g->cur_om), g->turn, wx, wy, gridx, gridy);
     }
*/
     if (gridx + sx < my_MAPSIZE && gridy + sy < my_MAPSIZE)
      copy_grid(gridx + gridy * my_MAPSIZE,
                gridx + sx + (gridy + sy) * my_MAPSIZE);
     else if (!loadn(g, wx + sx, wy + sy, gridx, gridy))
      loadn(g, wx + sx, wy + sy, gridx, gridy);
    }
   } else { // sy < 0; work through it backwards
    for (int gridy = my_MAPSIZE - 1; gridy >= 0; gridy--) {
/*
     if (gridx < sx || gridy - my_MAPSIZE >= sy) {
      saven(&(g->cur_om), g->turn, wx, wy, gridx, gridy);
     }
*/
     if (gridx + sx < my_MAPSIZE && gridy + sy >= 0)
      copy_grid(gridx + gridy * my_MAPSIZE,
                gridx + sx + (gridy + sy) * my_MAPSIZE);
     else if (!loadn(g, wx + sx, wy + sy, gridx, gridy))
      loadn(g, wx + sx, wy + sy, gridx, gridy);
    }
   }
  }
 } else { // sx < 0; work through it backwards
  for (int gridx = my_MAPSIZE - 1; gridx >= 0; gridx--) {
   if (sy >= 0) {
    for (int gridy = 0; gridy < my_MAPSIZE; gridy++) {
/*
     if (gridx - my_MAPSIZE >= sx || gridy < sy) {
      saven(&(g->cur_om), g->turn, wx, wy, gridx, gridy);
     }
*/
     if (gridx + sx >= 0 && gridy + sy < my_MAPSIZE)
      copy_grid(gridx + gridy * my_MAPSIZE,
                gridx + sx + (gridy + sy) * my_MAPSIZE);
     else if (!loadn(g, wx + sx, wy + sy, gridx, gridy))
      loadn(g, wx + sx, wy + sy, gridx, gridy);
    }
   } else { // sy < 0; work through it backwards
    for (int gridy = my_MAPSIZE - 1; gridy >= 0; gridy--) {
/*
     if (gridx - my_MAPSIZE >= sx || gridy - my_MAPSIZE >= sy) {
      saven(&(g->cur_om), g->turn, wx, wy, gridx, gridy);
     }
*/
     if (gridx + sx >= 0 && gridy + sy >= 0)
      copy_grid(gridx + gridy * my_MAPSIZE,
                gridx + sx + (gridy + sy) * my_MAPSIZE);
     else if (!loadn(g, wx + sx, wy + sy, gridx, gridy))
      loadn(g, wx + sx, wy + sy, gridx, gridy);
    }
   }
  }
 }
}

// saven saves a single nonant.  worldx and worldy are used for the file
// name and specifies where in the world this nonant is.  gridx and gridy are
// the offset from the top left nonant:
// 0,0 1,0 2,0
// 0,1 1,1 2,1
// 0,2 1,2 2,2
void map::saven(overmap *om, unsigned int turn, int worldx, int worldy,
                int gridx, int gridy)
{
 int n = gridx + gridy * my_MAPSIZE;

 if (grid[n]->ter[0][0] == t_null)
  return;
 int abs_x = om->posx * OMAPX * 2 + worldx + gridx,
     abs_y = om->posy * OMAPY * 2 + worldy + gridy;

 MAPBUFFER.add_submap(abs_x, abs_y, om->posz, grid[n]);
}

// worldx & worldy specify where in the world this is;
// gridx & gridy specify which nonant:
// 0,0  1,0  2,0
// 0,1  1,1  2,1
// 0,2  1,2  2,2 etc
bool map::loadn(game *g, int worldx, int worldy, int gridx, int gridy)
{
 int absx = g->cur_om.posx * OMAPX * 2 + worldx + gridx,
     absy = g->cur_om.posy * OMAPY * 2 + worldy + gridy,
     gridn = gridx + gridy * my_MAPSIZE;
 submap *tmpsub = MAPBUFFER.lookup_submap(absx, absy, g->cur_om.posz);
 if (tmpsub) {
  grid[gridn] = tmpsub;
  for (int i = 0; i < grid[gridn]->vehicles.size(); i++) {
   grid[gridn]->vehicles[i].smx = gridx;
   grid[gridn]->vehicles[i].smy = gridy;
  }
 } else { // It doesn't exist; we must generate it!
  map tmp_map(itypes, mapitems, traps);
// overx, overy is where in the overmap we need to pull data from
// Each overmap square is two nonants; to prevent overlap, generate only at
//  squares divisible by 2.
  int newmapx = worldx + gridx - ((worldx + gridx) % 2);
  int newmapy = worldy + gridy - ((worldy + gridy) % 2);
  if (worldx + gridx < 0)
   newmapx = worldx + gridx;
  if (worldy + gridy < 0)
   newmapy = worldy + gridy;
  if (worldx + gridx < 0)
   newmapx = worldx + gridx;
  tmp_map.generate(g, &(g->cur_om), newmapx, newmapy, int(g->turn));
  return false;
 }
 return true;
}

void map::copy_grid(int to, int from)
{
 grid[to] = grid[from];
 for (int i = 0; i < grid[to]->vehicles.size(); i++) {
  int ind = grid[to]->vehicles.size() - 1;
  grid[to]->vehicles[ind].smx = to % my_MAPSIZE;
  grid[to]->vehicles[ind].smy = to / my_MAPSIZE;
 }
}

void map::spawn_monsters(game *g)
{
 for (int gx = 0; gx < my_MAPSIZE; gx++) {
  for (int gy = 0; gy < my_MAPSIZE; gy++) {
   int n = gx + gy * my_MAPSIZE;
   for (int i = 0; i < grid[n]->spawns.size(); i++) {
    for (int j = 0; j < grid[n]->spawns[i].count; j++) {
     int tries = 0;
     int mx = grid[n]->spawns[i].posx, my = grid[n]->spawns[i].posy;
     monster tmp(g->mtypes[grid[n]->spawns[i].type]);
     tmp.spawnmapx = g->levx + gx;
     tmp.spawnmapy = g->levy + gy;
     tmp.faction_id = grid[n]->spawns[i].faction_id;
     tmp.mission_id = grid[n]->spawns[i].mission_id;
     if (grid[n]->spawns[i].name != "NONE")
      tmp.unique_name = grid[n]->spawns[i].name;
     if (grid[n]->spawns[i].friendly)
      tmp.friendly = -1;
     int fx = mx + gx * SEEX, fy = my + gy * SEEY;

     while ((!g->is_empty(fx, fy) || !tmp.can_move_to(g->m, fx, fy)) && 
            tries < 10) {
      mx = (grid[n]->spawns[i].posx + rng(-3, 3)) % SEEX;
      my = (grid[n]->spawns[i].posy + rng(-3, 3)) % SEEY;
      if (mx < 0)
       mx += SEEX;
      if (my < 0)
       my += SEEY;
      fx = mx + gx * SEEX;
      fy = my + gy * SEEY;
      tries++;
     }
     if (tries != 10) {
      tmp.spawnposx = fx;
      tmp.spawnposy = fy;
      tmp.spawn(fx, fy);
      g->z.push_back(tmp);
     }
    }
   }
   grid[n]->spawns.clear();
  }
 }
}

void map::clear_spawns()
{
 for (int i = 0; i < my_MAPSIZE * my_MAPSIZE; i++)
  grid[i]->spawns.clear();
}

void map::clear_traps()
{
 for (int i = 0; i < my_MAPSIZE * my_MAPSIZE; i++) {
  for (int x = 0; x < SEEX; x++) {
   for (int y = 0; y < SEEY; y++)
    grid[i]->trp[x][y] = tr_null;
  }
 }
}


bool map::inbounds(int x, int y)
{
 return (x >= 0 && x < SEEX * my_MAPSIZE && y >= 0 && y < SEEY * my_MAPSIZE);
}

tinymap::tinymap()
{
 nulter = t_null;
 nultrap = tr_null;
}

tinymap::tinymap(std::vector<itype*> *itptr,
                 std::vector<itype_id> (*miptr)[num_itloc],
                 std::vector<trap*> *trptr)
{
 nulter = t_null;
 nultrap = tr_null;
 itypes = itptr;
 mapitems = miptr;
 traps = trptr;
 my_MAPSIZE = 2;
 for (int n = 0; n < 4; n++)
  grid[n] = NULL;
}

tinymap::~tinymap()
{
}
<|MERGE_RESOLUTION|>--- conflicted
+++ resolved
@@ -4,11 +4,8 @@
 #include "rng.h"
 #include "game.h"
 #include "line.h"
-<<<<<<< HEAD
 #include "options.h"
-=======
 #include "mapbuffer.h"
->>>>>>> 16331bba
 #include <cmath>
 #include <stdlib.h>
 #include <fstream>
@@ -1834,24 +1831,21 @@
 
 void map::draw(game *g, WINDOW* w, point center)
 {
-<<<<<<< HEAD
  int natural_sight_range = g->u.sight_range(1);
  int light_sight_range = g->u.sight_range(g->light_level());
  int lowlight_sight_range = std::max(g->light_level() / 2, natural_sight_range);
  int max_sight_range = g->u.unimpaired_range();
 
+ for (int i = 0; i < my_MAPSIZE * my_MAPSIZE; i++) {
+  if (!grid[i])
+   debugmsg("grid %d (%d, %d) is null! mapbuffer size = %d",
+            i, i % my_MAPSIZE, i / my_MAPSIZE, MAPBUFFER.size());
+ }
  //DebugLog() << "natural_sight_range:" << natural_sight_range << "\n";
  //DebugLog() << "light_sight_range:" << light_sight_range << "\n";
  //DebugLog() << "lowlight_sight_range:" << lowlight_sight_range << "\n";
  //DebugLog() << "max_sight_range:" << max_sight_range << "\n";
 
-=======
- for (int i = 0; i < my_MAPSIZE * my_MAPSIZE; i++) {
-  if (!grid[i])
-   debugmsg("grid %d (%d, %d) is null! mapbuffer size = %d",
-            i, i % my_MAPSIZE, i / my_MAPSIZE, MAPBUFFER.size());
- }
->>>>>>> 16331bba
  int t = 0;
  for  (int realx = center.x - SEEX; realx <= center.x + SEEX; realx++) {
   for (int realy = center.y - SEEY; realy <= center.y + SEEY; realy++) {
