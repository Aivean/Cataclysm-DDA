#ifndef _MAPDATA_H_
#define _MAPDATA_H_

#include <vector>
#include <string>
#include "color.h"
#include "item.h"
#include "trap.h"
#include "monster.h"
#include "enums.h"
#include "computer.h"
#include "vehicle.h"
#include "graffiti.h"
#include "basecamp.h"
#include "iexamine.h"
#include "field.h"
#include "translations.h"
#include <iosfwd>

class game;
class monster;

//More importantly: SEEX defines the size of a nonant, or grid. Same with SEEY.
#ifndef SEEX    // SEEX is how far the player can see in the X direction (at
#define SEEX 12 // least, without scrolling).  All map segments will need to be
#endif          // at least this wide. The map therefore needs to be 3x as wide.

#ifndef SEEY    // Same as SEEX
#define SEEY 12 // Requires 2*SEEY+1= 25 vertical squares
#endif          // Nuts to 80x24 terms. Mostly exists in graphical clients, and
                // those fatcats can resize.

// mfb(t_flag) converts a flag to a bit for insertion into a bitfield
#ifndef mfb
#define mfb(n) static_cast <unsigned long> (1 << (n))
#endif

/*
 * List of known flags, used in both terrain.json and furniture.json.
 * TRANSPARENT - Players and monsters can see through/past it. Also sets ter_t.transparent
 * FLAT - Player can build and move furniture on
 * BASHABLE - Players + Monsters can bash this
 * CONTAINER - Items on this square are hidden until looted by the player
 * PLACE_ITEM - Valid terrain for place_item() to put items on
 * DOOR - Can be opened (used for NPC pathfinding)
 * FLAMMABLE - Can be lit on fire
 * FLAMMABLE_HARD - Harder to light on fire, but still possible
 * EXPLODES - Explodes when on fire
 * DIGGABLE - Digging monsters, seeding monsters, digging with shovel, etc
 * LIQUID - Blocks movement, but isn't a wall (lava, water, etc)
 * SWIMMABLE - Player and monsters can swim through it
 * SHARP - May do minor damage to players/monsters passing thruogh it
 * PAINFUL - May cause a small amount of pain
 * ROUGH - May hurt the player's feet
 * SEALED - Can't use 'e' to retrieve items, must smash open first
 * NOITEM - Items 'fall off' this space
 * DESTROY_ITEM - Items that land here are destroyed
 * GOES_DOWN - Can use '>' to go down a level
 * GOES_UP - Can use '<' to go up a level
 * CONSOLE - Used as a computer
 * ALARMED - Sets off an alarm if smashed
 * SUPPORTS_ROOF - Used as a boundary for roof construction
 * INDOORS - Has roof over it; blocks rain, sunlight, etc.
 * THIN_OBSTACLE - Passable by players and monsters, vehicles destroy it
 * COLLAPSES - Has a roof that can collapse
 * FLAMMABLE_ASH - Burns to ash rather than rubble.
 * DECONSTRUCT - Can be deconstructed
 * REDUCE_SCENT - Reduces scent even more, only works if also bashable
 * FIRE_CONTAINER - Stops fire from spreading (brazier, wood stove, etc)
 * SUPPRESS_SMOKE - Prevents smoke from fires, used by ventilated wood stoves etc
 * PLANT - A "furniture" that grows and fruits
<<<<<<< HEAD
 * SHRUB - This terrain is a shrub
 * TREE - This terrain is a tree
 * YOUNG - This terrain is a tree
 * FUNGUS - Fungal covered
=======
 * OPENCLOSE_INSIDE - If it's a door (with an 'open' or 'close' field), it can only be opened or closed if you're inside.
>>>>>>> 90455ae6
 */
typedef int ter_id;
typedef int furn_id;
/*
Struct ter_t:
Short for terrain type. This struct defines all of the metadata for a given terrain id (an enum below).

*/
struct ter_t {
 std::string id;   // The terrain's ID. Must be set, must be unique.
 int loadid;       // This is akin to the old ter_id, however it is set at runtime.
 std::string name; // The plaintext name of the terrain type the user would see (IE: dirt)

 /*
 The symbol drawn on the screen for the terrain. Please note that there are extensive rules as to which
 possible object/field/entity in a single square gets drawn and that some symbols are "reserved" such as * and % to do programmatic behavior.
 */
 long sym;

 nc_color color;//The color the sym will draw in on the GUI.
 unsigned char movecost; //The amount of movement points required to pass this terrain by default.
 trap_id trap; //The id of the trap located at this terrain. Limit one trap per tile currently.
 std::set<std::string> flags;// : num_t_flags; This refers to enum t_flag defined above.
 iexamine_function examine; //What happens when the terrain is examined
 std::string open;          // open action: transform into terrain with matching id
 std::string close;         // close action: transform into terrain with matching id
 bool has_flag(std::string flag) {
     return flags.count(flag) != 0;
 }

 void set_flag(std::string flag) {
     flags.insert(flag);
     if("TRANSPARENT" == flag) {
         transparent = true;
     }
 }
 bool transparent;
};

void set_ter_ids();
void set_furn_ids();

/*
 * The terrain list contains the master list of  information and metadata for a given type of terrain.
 */
extern std::vector<ter_t> terlist;
extern std::map<std::string, ter_t> termap;
extern std::map<int,int> reverse_legacy_ter_id;


struct furn_t {
 std::string id;
 int loadid;
 std::string name;
 long sym;
 nc_color color;
 int movecost; // Penalty to terrain
 int move_str_req; //The amount of strength required to move through this terrain easily.
 std::set<std::string> flags;
 iexamine_function examine;
 std::string open;
 std::string close;

 bool has_flag(std::string flag) {
     return flags.count(flag) != 0;
 }

 void set_flag(std::string flag) {
     flags.insert(flag);
     if("TRANSPARENT" == flag) {
         transparent = true;
     }
 }
 bool transparent;
};


extern std::vector<furn_t> furnlist;
extern std::map<std::string, furn_t> furnmap;
extern std::map<int,int> reverse_legacy_furn_id;

/*
enum: map_extra
Map Extras are overmap specific flags that tell a submap "hey, put something extra here ontop of whats normally here".
*/
enum map_extra {
 mx_null = 0,
 mx_helicopter,
 mx_military,
 mx_science,
 mx_stash,
 mx_drugdeal,
 mx_supplydrop,
 mx_portal,
 mx_minefield,
 mx_wolfpack,
 mx_cougar,
 mx_puddle,
 mx_crater,
 mx_fumarole,
 mx_portal_in,
 mx_anomaly,
 num_map_extras
};

//Classic Extras is for when you have special zombies turned off.
const int classic_extras =  mfb(mx_helicopter) | mfb(mx_military) |
  mfb(mx_stash) | mfb(mx_drugdeal) | mfb(mx_supplydrop) | mfb(mx_minefield) |
  mfb(mx_wolfpack) | mfb(mx_cougar) | mfb(mx_puddle) | mfb(mx_crater);

// Chances are relative to eachother; e.g. a 200 chance is twice as likely
// as a 100 chance to appear.
const int map_extra_chance[num_map_extras + 1] = {
  0, // Null - 0 chance
 40, // Helicopter
 50, // Military
120, // Science
200, // Stash
 20, // Drug deal
 10, // Supply drop
  5, // Portal
 70, // Minefield
 30, // Wolf pack
 40, // Cougar
250, // Puddle
 10, // Crater
  8, // Fumarole
  7, // One-way portal into this world
 10, // Anomaly
  0  // Just a cap value; leave this as the last one
};

struct map_extras {
 unsigned int chance;
 int chances[num_map_extras + 1];
 map_extras(unsigned int embellished, int helicopter = 0, int mili = 0,
            int sci = 0, int stash = 0, int drug = 0, int supply = 0,
            int portal = 0, int minefield = 0, int wolves = 0, int cougar = 0, int puddle = 0,
            int crater = 0, int lava = 0, int marloss = 0, int anomaly = 0)
            : chance(embellished)
 {
  chances[ 0] = 0;
  chances[ 1] = helicopter;
  chances[ 2] = mili;
  chances[ 3] = sci;
  chances[ 4] = stash;
  chances[ 5] = drug;
  chances[ 6] = supply;
  chances[ 7] = portal;
  chances[ 8] = minefield;
  chances[ 9] = wolves;
  chances[10] = cougar;
  chances[11] = puddle;
  chances[12] = crater;
  chances[13] = lava;
  chances[14] = marloss;
  chances[15] = anomaly;
  chances[16] = 0;
 }
};

struct spawn_point {
 int posx, posy;
 int count;
 mon_id type;
 int faction_id;
 int mission_id;
 bool friendly;
 std::string name;
 spawn_point(mon_id T = mon_null, int C = 0, int X = -1, int Y = -1,
             int FAC = -1, int MIS = -1, bool F = false,
             std::string N = "NONE") :
             posx (X), posy (Y), count (C), type (T), faction_id (FAC),
             mission_id (MIS), friendly (F), name (N) {}
};

struct submap {
    ter_id             ter[SEEX][SEEY];  // Terrain on each square
    std::vector<item>  itm[SEEX][SEEY];  // Items on each square
    furn_id            frn[SEEX][SEEY];  // Furniture on each square
    trap_id            trp[SEEX][SEEY];  // Trap on each square
    field              fld[SEEX][SEEY];  // Field on each square
    int                rad[SEEX][SEEY];  // Irradiation of each square
    graffiti           graf[SEEX][SEEY]; // Graffiti on each square

    int active_item_count;
    int field_count;
    int turn_last_touched;
    int temperature;
    std::vector<spawn_point> spawns;
    std::vector<vehicle*> vehicles;
    computer comp;
    basecamp camp;  // only allowing one basecamp per submap
};

std::ostream & operator<<(std::ostream &, const submap *);
std::ostream & operator<<(std::ostream &, const submap &);

void load_furniture(JsonObject &jsobj);
void load_terrain(JsonObject &jsobj);



/*
runtime index: ter_id
ter_id refers to a position in the terlist[] where the ter_t struct is stored. These global
ints are a drop-in replacement to the old enum, however they are -not- required (save for areas in
the code that can use the perormance boost and refer to core terrain types), and they are -not-
provided for terrains added by mods. A string equivalent is always present, ie;
t_basalt
"t_basalt"
*/
extern ter_id t_null,
    t_hole, // Real nothingness; makes you fall a z-level
    // Ground
    t_dirt, t_sand, t_dirtmound, t_pit_shallow, t_pit,
    t_pit_corpsed, t_pit_covered, t_pit_spiked, t_pit_spiked_covered,
    t_rock_floor, t_rubble, t_ash, t_metal, t_wreckage,
    t_grass,
    t_metal_floor,
    t_pavement, t_pavement_y, t_sidewalk, t_concrete,
    t_floor,
    t_dirtfloor,//Dirt floor(Has roof)
    t_grate,
    t_slime,
    t_bridge,
    // Lighting related
    t_skylight, t_emergency_light_flicker, t_emergency_light,
    // Walls
    t_wall_log_half, t_wall_log, t_wall_log_chipped, t_wall_log_broken, t_palisade, t_palisade_gate, t_palisade_gate_o,
    t_wall_half, t_wall_wood, t_wall_wood_chipped, t_wall_wood_broken,
    t_wall_v, t_wall_h, t_concrete_v, t_concrete_h,
    t_wall_metal_v, t_wall_metal_h,
    t_wall_glass_v, t_wall_glass_h,
    t_wall_glass_v_alarm, t_wall_glass_h_alarm,
    t_reinforced_glass_v, t_reinforced_glass_h,
    t_bars,
    t_door_c, t_door_b, t_door_o, t_door_locked_interior, t_door_locked, t_door_locked_alarm, t_door_frame,
    t_chaingate_l, t_fencegate_c, t_fencegate_o, t_chaingate_c, t_chaingate_o, t_door_boarded,
    t_door_metal_c, t_door_metal_o, t_door_metal_locked,
    t_door_bar_c, t_door_bar_o, t_door_bar_locked,
    t_door_glass_c, t_door_glass_o,
    t_portcullis,
    t_recycler, t_window, t_window_taped, t_window_domestic, t_window_domestic_taped, t_window_open, t_curtains,
    t_window_alarm, t_window_alarm_taped, t_window_empty, t_window_frame, t_window_boarded,
    t_window_stained_green, t_window_stained_red, t_window_stained_blue,
    t_rock, t_fault,
    t_paper,
    // Tree
    t_tree, t_tree_young, t_tree_apple, t_underbrush, t_shrub, t_shrub_blueberry, t_shrub_strawberry, t_trunk,
    t_root_wall,
    t_wax, t_floor_wax,
    t_fence_v, t_fence_h, t_chainfence_v, t_chainfence_h, t_chainfence_posts,
    t_fence_post, t_fence_wire, t_fence_barbed, t_fence_rope,
    t_railing_v, t_railing_h,
    // Nether
    t_marloss, t_fungus, t_tree_fungal,
    // Water, lava, etc.
    t_water_sh, t_water_dp, t_water_pool, t_sewage,
    t_lava,
    // More embellishments than you can shake a stick at.
    t_sandbox, t_slide, t_monkey_bars, t_backboard,
    t_gas_pump, t_gas_pump_smashed,
    t_generator_broken,
    t_missile, t_missile_exploded,
    t_radio_tower, t_radio_controls,
    t_console_broken, t_console, t_gates_mech_control, t_gates_control_concrete, t_barndoor, t_palisade_pulley,
    t_sewage_pipe, t_sewage_pump,
    t_centrifuge,
    t_column,
    t_vat,
    // Staircases etc.
    t_stairs_down, t_stairs_up, t_manhole, t_ladder_up, t_ladder_down, t_slope_down,
     t_slope_up, t_rope_up,
    t_manhole_cover,
    // Special
    t_card_science, t_card_military, t_card_reader_broken, t_slot_machine,
     t_elevator_control, t_elevator_control_off, t_elevator, t_pedestal_wyrm,
     t_pedestal_temple,
    // Temple tiles
    t_rock_red, t_rock_green, t_rock_blue, t_floor_red, t_floor_green, t_floor_blue,
     t_switch_rg, t_switch_gb, t_switch_rb, t_switch_even,
    num_terrain_types;


/*
runtime index: furn_id
furn_id refers to a position in the furnlist[] where the furn_t struct is stored. See note
about ter_id above.
*/
extern furn_id f_null,
    f_hay,
    f_bulletin,
    f_indoor_plant,
    f_bed, f_toilet, f_makeshift_bed,
    f_sink, f_oven, f_woodstove, f_fireplace, f_bathtub,
    f_chair, f_armchair, f_sofa, f_cupboard, f_trashcan, f_desk, f_exercise,
    f_bench, f_table, f_pool_table,
    f_counter,
    f_fridge, f_glass_fridge, f_dresser, f_locker,
    f_rack, f_bookcase,
    f_washer, f_dryer,
    f_dumpster, f_dive_block,
    f_crate_c, f_crate_o,
    f_canvas_wall, f_canvas_door, f_canvas_door_o, f_groundsheet, f_fema_groundsheet,
    f_skin_wall, f_skin_door, f_skin_door_o,  f_skin_groundsheet,
    f_mutpoppy,
    f_safe_c, f_safe_l, f_safe_o,
    f_plant_seed, f_plant_seedling, f_plant_mature, f_plant_harvest,
    num_furniture_types;

///////////////////////////////////////////////////////////////////////////////////////////////////////////////////
//// These are on their way OUT and only used in certain switch statements until they are rewritten.

enum old_ter_id {
old_t_null = 0,
old_t_hole, // Real nothingness; makes you fall a z-level
// Ground
old_t_dirt, old_t_sand, old_t_dirtmound, old_t_pit_shallow, old_t_pit,
old_t_pit_corpsed, old_t_pit_covered, old_t_pit_spiked, old_t_pit_spiked_covered,
old_t_rock_floor, old_t_rubble, old_t_ash, old_t_metal, old_t_wreckage,
old_t_grass,
old_t_metal_floor,
old_t_pavement, old_t_pavement_y, old_t_sidewalk, old_t_concrete,
old_t_floor,
old_t_dirtfloor,//Dirt floor(Has roof)
old_t_grate,
old_t_slime,
old_t_bridge,
// Lighting related
old_t_skylight, old_t_emergency_light_flicker, old_t_emergency_light,
// Walls
old_t_wall_log_half, old_t_wall_log, old_t_wall_log_chipped, old_t_wall_log_broken, old_t_palisade, old_t_palisade_gate, old_t_palisade_gate_o,
old_t_wall_half, old_t_wall_wood, old_t_wall_wood_chipped, old_t_wall_wood_broken,
old_t_wall_v, old_t_wall_h, old_t_concrete_v, old_t_concrete_h,
old_t_wall_metal_v, old_t_wall_metal_h,
old_t_wall_glass_v, old_t_wall_glass_h,
old_t_wall_glass_v_alarm, old_t_wall_glass_h_alarm,
old_t_reinforced_glass_v, old_t_reinforced_glass_h,
old_t_bars,
old_t_door_c, old_t_door_b, old_t_door_o, old_t_door_locked_interior, old_t_door_locked, old_t_door_locked_alarm, old_t_door_frame,
old_t_chaingate_l, old_t_fencegate_c, old_t_fencegate_o, old_t_chaingate_c, old_t_chaingate_o, old_t_door_boarded,
old_t_door_metal_c, old_t_door_metal_o, old_t_door_metal_locked,
old_t_door_bar_c, old_t_door_bar_o, old_t_door_bar_locked,
old_t_door_glass_c, old_t_door_glass_o,
old_t_portcullis,
old_t_recycler, old_t_window, old_t_window_taped, old_t_window_domestic, old_t_window_domestic_taped, old_t_window_open, old_t_curtains,
old_t_window_alarm, old_t_window_alarm_taped, old_t_window_empty, old_t_window_frame, old_t_window_boarded,
old_t_window_stained_green, old_t_window_stained_red, old_t_window_stained_blue,
old_t_rock, old_t_fault,
old_t_paper,
// Tree
old_t_tree, old_t_tree_young, old_t_tree_apple, old_t_underbrush, old_t_shrub, old_t_shrub_blueberry, old_t_shrub_strawberry, old_t_trunk,
old_t_root_wall,
old_t_wax, old_t_floor_wax,
old_t_fence_v, old_t_fence_h, old_t_chainfence_v, old_t_chainfence_h, old_t_chainfence_posts,
old_t_fence_post, old_t_fence_wire, old_t_fence_barbed, old_t_fence_rope,
old_t_railing_v, old_t_railing_h,
// Nether
old_t_marloss, old_t_fungus, old_t_tree_fungal,
// Water, lava, etc.
old_t_water_sh, old_t_water_dp, old_t_water_pool, old_t_sewage,
old_t_lava,
// More embellishments than you can shake a stick at.
old_t_sandbox, old_t_slide, old_t_monkey_bars, old_t_backboard,
old_t_gas_pump, old_t_gas_pump_smashed,
old_t_generator_broken,
old_t_missile, old_t_missile_exploded,
old_t_radio_tower, old_t_radio_controls,
old_t_console_broken, old_t_console, old_t_gates_mech_control, old_t_gates_control_concrete, old_t_barndoor, old_t_palisade_pulley,
old_t_sewage_pipe, old_t_sewage_pump,
old_t_centrifuge,
old_t_column,
old_t_vat,
// Staircases etc.
old_t_stairs_down, old_t_stairs_up, old_t_manhole, old_t_ladder_up, old_t_ladder_down, old_t_slope_down,
 old_t_slope_up, old_t_rope_up,
old_t_manhole_cover,
// Special
old_t_card_science, old_t_card_military, old_t_card_reader_broken, old_t_slot_machine,
 old_t_elevator_control, old_t_elevator_control_off, old_t_elevator, old_t_pedestal_wyrm,
 old_t_pedestal_temple,
// Temple tiles
old_t_rock_red, old_t_rock_green, old_t_rock_blue, old_t_floor_red, old_t_floor_green, old_t_floor_blue,
 old_t_switch_rg, old_t_switch_gb, old_t_switch_rb, old_t_switch_even,
old_num_terrain_types,
};

enum old_furn_id {
old_f_null,
old_f_hay,
old_f_bulletin,
old_f_indoor_plant,
old_f_bed, old_f_toilet, old_f_makeshift_bed,
old_f_sink, old_f_oven, old_f_woodstove, old_f_fireplace, old_f_bathtub,
old_f_chair, old_f_armchair, old_f_sofa, old_f_cupboard, old_f_trashcan, old_f_desk, old_f_exercise,
old_f_bench, old_f_table, old_f_pool_table,
old_f_counter,
old_f_fridge, old_f_glass_fridge, old_f_dresser, old_f_locker,
old_f_rack, old_f_bookcase,
old_f_washer, old_f_dryer,
old_f_dumpster, old_f_dive_block,
old_f_crate_c, old_f_crate_o,
old_f_canvas_wall, old_f_canvas_door, old_f_canvas_door_o, old_f_groundsheet, old_f_fema_groundsheet,
old_f_skin_wall, old_f_skin_door, old_f_skin_door_o, old_f_skin_groundsheet,
old_f_mutpoppy,
old_f_safe_c, old_f_safe_l, old_f_safe_o,
old_f_plant_seed, old_f_plant_seedling, old_f_plant_mature, old_f_plant_harvest,
old_num_furniture_types
};


#endif<|MERGE_RESOLUTION|>--- conflicted
+++ resolved
@@ -69,14 +69,11 @@
  * FIRE_CONTAINER - Stops fire from spreading (brazier, wood stove, etc)
  * SUPPRESS_SMOKE - Prevents smoke from fires, used by ventilated wood stoves etc
  * PLANT - A "furniture" that grows and fruits
-<<<<<<< HEAD
+ * OPENCLOSE_INSIDE - If it's a door (with an 'open' or 'close' field), it can only be opened or closed if you're inside.
  * SHRUB - This terrain is a shrub
  * TREE - This terrain is a tree
  * YOUNG - This terrain is a tree
  * FUNGUS - Fungal covered
-=======
- * OPENCLOSE_INSIDE - If it's a door (with an 'open' or 'close' field), it can only be opened or closed if you're inside.
->>>>>>> 90455ae6
  */
 typedef int ter_id;
 typedef int furn_id;
