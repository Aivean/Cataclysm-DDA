#include "game.h"
#include "setvector.h"

void game::init_moncats()
{
 setvector(
   moncats[mcat_forest],
<<<<<<< HEAD
	mon_squirrel, mon_rabbit, mon_deer, mon_wolf, mon_bear, mon_dog, NULL);
=======
	mon_squirrel, mon_rabbit, mon_deer, mon_wolf, mon_bear, mon_spider_wolf,
	mon_spider_jumping, NULL);
>>>>>>> b728bd5e
 setvector(
   moncats[mcat_ant],
	mon_ant_larva, mon_ant, mon_ant_soldier, mon_ant_queen, NULL);
 setvector(
   moncats[mcat_bee],
	mon_bee, NULL);
 setvector(
   moncats[mcat_worm],
	mon_graboid, mon_worm, mon_halfworm, NULL);
 setvector(
   moncats[mcat_zombie],
	mon_zombie, mon_zombie_shrieker, mon_zombie_spitter, mon_zombie_fast,
	mon_zombie_electric, mon_zombie_brute, mon_zombie_hulk,
	mon_zombie_necro, mon_boomer, mon_skeleton, NULL);
 setvector(
   moncats[mcat_plants],
	mon_triffid, mon_triffid_young, mon_triffid_queen, NULL);
 setvector(
   moncats[mcat_fungi],
	mon_fungaloid, mon_fungaloid_dormant, mon_ant_fungus, mon_zombie_fungus,
	mon_boomer_fungus, mon_spore, mon_fungaloid_queen, mon_fungal_wall,
	NULL);
 setvector(
   moncats[mcat_goo],
	mon_blob, NULL);
 setvector(
   moncats[mcat_chud],
	mon_chud, mon_one_eye, mon_crawler, NULL);
 setvector(
   moncats[mcat_sewer],
	mon_sewer_fish, mon_sewer_snake, mon_sewer_rat, NULL);
 setvector(
   moncats[mcat_swamp],
	mon_mosquito, mon_dragonfly, mon_centipede, mon_frog, mon_slug,
	mon_dermatik_larva, mon_dermatik, NULL);
 setvector(
   moncats[mcat_lab],
	mon_zombie_scientist, mon_blob_small, mon_manhack, mon_skitterbot,
	NULL);
 setvector(
   moncats[mcat_nether],
	mon_flying_polyp, mon_hunting_horror, mon_mi_go, mon_yugg, mon_gelatin,
	mon_flaming_eye, mon_kreck, mon_blank, NULL);
}
<|MERGE_RESOLUTION|>--- conflicted
+++ resolved
@@ -5,12 +5,9 @@
 {
  setvector(
    moncats[mcat_forest],
-<<<<<<< HEAD
-	mon_squirrel, mon_rabbit, mon_deer, mon_wolf, mon_bear, mon_dog, NULL);
-=======
 	mon_squirrel, mon_rabbit, mon_deer, mon_wolf, mon_bear, mon_spider_wolf,
-	mon_spider_jumping, NULL);
->>>>>>> b728bd5e
+	mon_spider_jumping,mon_dog, NULL);
+
  setvector(
    moncats[mcat_ant],
 	mon_ant_larva, mon_ant, mon_ant_soldier, mon_ant_queen, NULL);
