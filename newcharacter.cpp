--- conflicted
+++ resolved
@@ -344,11 +344,6 @@
  for (int i = 0; i < PF_MAX2; i++)
   if (!has_base_trait(i))
 	my_mutations[i] = false;
-<<<<<<< HEAD
-
- // Ensure that persistent morale effects (e.g. Optimist) are present at the start.
- apply_persistent_morale();
-=======
 	
 	// Equip any armor from our inventory. This bypasses the normal wear() function, so there will be no
 	// checking for encumberment etc. This means that if the player starts with an unwearable amount of
@@ -370,7 +365,9 @@
         }
         
     }
->>>>>>> 66d42195
+
+ // Ensure that persistent morale effects (e.g. Optimist) are present at the start.
+ apply_persistent_morale();
  return true;
 }
 
