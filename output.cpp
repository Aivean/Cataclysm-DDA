--- conflicted
+++ resolved
@@ -26,13 +26,6 @@
 #define LINE_OXXX 4194423
 #define LINE_XXXX 4194414
 
-<<<<<<< HEAD
-// Display data... TODO: Make this more portable?
-int VIEWX;
-int VIEWY;
-int TERMX;
-int TERMY;
-=======
 // Display data
 int TERMX;
 int TERMY;
@@ -40,7 +33,6 @@
 int VIEWY;
 int VIEW_OFFSET_X;
 int VIEW_OFFSET_Y;
->>>>>>> dcbf8bea
 int TERRAIN_WINDOW_WIDTH;
 int TERRAIN_WINDOW_HEIGHT;
 
@@ -705,10 +697,6 @@
  std::string tmp = buff;
 
  WINDOW *w = newwin(25, 80, (TERMY > 25) ? (TERMY-25)/2 : 0, (TERMX > 80) ? (TERMX-80)/2 : 0);
-<<<<<<< HEAD
- //WINDOW* w = newwin(TERMY, TERMX, 0, 0);
-=======
->>>>>>> dcbf8bea
  wborder(w, LINE_XOXO, LINE_XOXO, LINE_OXOX, LINE_OXOX,
             LINE_OXXO, LINE_OOXX, LINE_XXOO, LINE_XOOX );
  size_t pos = tmp.find_first_of('\n');
@@ -943,11 +931,7 @@
 
 void hit_animation(int iX, int iY, nc_color cColor, char cTile, int iTimeout)
 {
-<<<<<<< HEAD
-    WINDOW *w_hit = newwin(1, 1, iY, iX);
-=======
     WINDOW *w_hit = newwin(1, 1, iY+VIEW_OFFSET_Y, iX+VIEW_OFFSET_X);
->>>>>>> dcbf8bea
     mvwputch(w_hit, 0, 0, cColor, cTile);
     wrefresh(w_hit);
 
