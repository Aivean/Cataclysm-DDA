#include <stdlib.h>
#include <time.h>
#include <math.h>
#include <fstream>
#include <vector>
#include <sstream>
#include "overmap.h"
#include "rng.h"
#include "line.h"
#include "settlement.h"
#include "game.h"
#include "npc.h"
#include "keypress.h"
#include <cstring>
#include <ostream>
#include "debug.h"
#include "cursesdef.h"
#include "options.h"

#define STREETCHANCE 2
#define NUM_FOREST 250
#define TOP_HIWAY_DIST 999
#define MIN_ANT_SIZE 8
#define MAX_ANT_SIZE 20
#define MIN_GOO_SIZE 1
#define MAX_GOO_SIZE 2
#define MIN_RIFT_SIZE 6
#define MAX_RIFT_SIZE 16
#define SETTLE_DICE 2
#define SETTLE_SIDES 2
#define HIVECHANCE 180	//Chance that any given forest will be a hive
#define SWAMPINESS 8	//Affects the size of a swamp
#define SWAMPCHANCE 850	// Chance that a swamp will spawn instead of forest


void settlement_building(settlement &set, int x, int y);

double dist(int x1, int y1, int x2, int y2)
{
 return sqrt(double(pow(x1-x2, 2.0) + pow(y1-y2, 2.0)));
}

bool is_river(oter_id ter)
{
 if (ter == ot_null || (ter >= ot_bridge_ns && ter <= ot_river_nw))
  return true;
 return false;
}

bool is_ground(oter_id ter)
{
 if (ter <= ot_road_nesw_manhole)
  return true;
 return false;
}

bool is_wall_material(oter_id ter)
{
 if (is_ground(ter) ||
     (ter >= ot_house_north && ter <= ot_nuke_plant))
  return true;
 return false;
}

oter_id shop(int dir)
{
 oter_id ret = ot_s_lot;
 int type = rng(0, 17);
 if (one_in(20))
  type = 18;
 switch (type) {
  case  0: ret = ot_s_lot;	         break;
  case  1: ret = ot_s_gas_north;         break;
  case  2: ret = ot_s_pharm_north;       break;
  case  3: ret = ot_s_grocery_north;     break;
  case  4: ret = ot_s_hardware_north;    break;
  case  5: ret = ot_s_sports_north;      break;
  case  6: ret = ot_s_liquor_north;      break;
  case  7: ret = ot_s_gun_north;         break;
  case  8: ret = ot_s_clothes_north;     break;
  case  9: ret = ot_s_library_north;     break;
  case 10: ret = ot_s_restaurant_north;  break;
  case 11: ret = ot_sub_station_north;   break;
  case 12: ret = ot_bank_north;          break;
  case 13: ret = ot_bar_north;           break;
  case 14: ret = ot_s_electronics_north; break;
  case 15: ret = ot_pawn_north;          break;
  case 16: ret = ot_mil_surplus_north;   break;
  case 17: ret = ot_s_garage_north;      break;
  case 18: ret = ot_police_north;        break;
 }
 if (ret == ot_s_lot)
  return ret;
 if (dir < 0) dir += 4;
 switch (dir) {
  case 0:                         break;
  case 1: ret = oter_id(ret + 1); break;
  case 2: ret = oter_id(ret + 2); break;
  case 3: ret = oter_id(ret + 3); break;
  default: debugmsg("Bad rotation of shop."); return ot_null;
 }
 return ret;
}

oter_id house(int dir)
{
 bool base = one_in(30);
 if (dir < 0) dir += 4;
 switch (dir) {
  case 0:  return base ? ot_house_base_north : ot_house_north;
  case 1:  return base ? ot_house_base_east  : ot_house_east;
  case 2:  return base ? ot_house_base_south : ot_house_south;
  case 3:  return base ? ot_house_base_west  : ot_house_west;
  default: debugmsg("Bad rotation of house."); return ot_null;
 }
}

// *** BEGIN overmap FUNCTIONS ***

overmap::overmap()
 : loc(999, 999)
 , prefix()
 , name()
 , layer(NULL)
 , nullret(ot_null)
 , nullbool(false)
 , nullstr("")
{
// debugmsg("Warning - null overmap!");
 if (num_ter_types > 256 - 32)
  debugmsg("More than 256 - 32 oterid!  Saving won't work!");
}

overmap::overmap(game *g, int x, int y)
 : loc(x, y)
 , prefix()
 , name(g->u.name)
 , layer(NULL)
 , nullret(ot_null)
 , nullbool(false)
 , nullstr("")
{
 if (name.empty()) {
  debugmsg("Attempting to load overmap for unknown player!  Saving won't work!");
 }

 if (num_ter_types > 256 - 32) {
  debugmsg("More than 256 - 32 oterid!  Saving won't work!");
 }

 if (g->has_gametype()) {
  prefix = special_game_name(g->gametype());
 }

 init_layers();
 open(g);
}

overmap::~overmap()
{
	if (layer) {
		delete [] layer;
		layer = NULL;
	}
}

overmap& overmap::operator=(overmap const& o)
{
	loc = o.loc;
	prefix = o.prefix;
	name = o.name;
	cities = o.cities;
	roads_out = o.roads_out;
	towns = o.towns;
	zg = o.zg;
	radios = o.radios;
	npcs = o.npcs;

 layer = new map_layer[OVERMAP_LAYERS];
	for(int z = 0; z < OVERMAP_LAYERS; ++z) {
		for(int i = 0; i < OMAPX; ++i) {
			for(int j = 0; j < OMAPY; ++j) {
				layer[z].terrain[i][j] = o.layer[z].terrain[i][j];
				layer[z].visable[i][j] = o.layer[z].visable[i][j];
			}
		}
		layer[z].notes = o.layer[z].notes;
	}

	return *this;
}

void overmap::init_layers()
{
	layer = new map_layer[OVERMAP_LAYERS];
	for(int z = 0; z < OVERMAP_LAYERS; ++z) {
		oter_id default_type = (z < OVERMAP_DEPTH) ? ot_rock : (z == OVERMAP_DEPTH) ? ot_field : ot_null;
		for(int i = 0; i < OMAPX; ++i) {
			for(int j = 0; j < OMAPY; ++j) {
				layer[z].terrain[i][j] = default_type;
				layer[z].visable[i][j] = false;
			}
		}
	}
}

oter_id& overmap::ter(int x, int y, int z)
{
 if (x < 0 || x >= OMAPX || y < 0 || y >= OMAPY || z < -OVERMAP_DEPTH || z > OVERMAP_HEIGHT) {
  nullret = ot_null;
  return nullret;
 }

 return layer[z + OVERMAP_DEPTH].terrain[x][y];
}

bool& overmap::seen(int x, int y, int z)
{
 if (x < 0 || x >= OMAPX || y < 0 || y >= OMAPY || z < -OVERMAP_DEPTH || z > OVERMAP_HEIGHT) {
  nullbool = false;
  return nullbool;
 }
 return layer[z + OVERMAP_DEPTH].visable[x][y];
}

std::vector<mongroup*> overmap::monsters_at(int x, int y, int z)
{
 std::vector<mongroup*> ret;
 if (x < 0 || x >= OMAPX || y < 0 || y >= OMAPY || z < -OVERMAP_DEPTH || z > OVERMAP_HEIGHT) 
  return ret;
 for (int i = 0; i < zg.size(); i++) {
  if (zg[i].posz != z) { continue; }
  if (trig_dist(x, y, zg[i].posx, zg[i].posy) <= zg[i].radius)
   ret.push_back(&(zg[i]));
 }
 return ret;
}

bool overmap::is_safe(int x, int y, int z)
{
 std::vector<mongroup*> mons = monsters_at(x, y, z);
 if (mons.empty())
  return true;

 bool safe = true;
 for (int n = 0; n < mons.size() && safe; n++)
  safe = mons[n]->is_safe();

 return safe;
}

bool overmap::has_note(int const x, int const y, int const z) const
{
 if (z < -OVERMAP_DEPTH || z > OVERMAP_HEIGHT) { return false; }

 for (int i = 0; i < layer[z + OVERMAP_DEPTH].notes.size(); i++) {
  if (layer[z + OVERMAP_DEPTH].notes[i].x == x && layer[z + OVERMAP_DEPTH].notes[i].y == y)
   return true;
 }
 return false;
}

std::string const& overmap::note(int const x, int const y, int const z) const
{
 if (z < -OVERMAP_DEPTH || z > OVERMAP_HEIGHT) { return nullstr; }

 for (int i = 0; i < layer[z + OVERMAP_DEPTH].notes.size(); i++) {
  if (layer[z + OVERMAP_DEPTH].notes[i].x == x && layer[z + OVERMAP_DEPTH].notes[i].y == y)
   return layer[z + OVERMAP_DEPTH].notes[i].text;
 }

 return nullstr;
}

void overmap::add_note(int const x, int const y, int const z, std::string const & message)
{
 if (z < -OVERMAP_DEPTH || z > OVERMAP_HEIGHT) {
  debugmsg("Attempting to add not to overmap for blank layer %d", z);
  return;
 }

 for (int i = 0; i < layer[z + OVERMAP_DEPTH].notes.size(); i++) {
  if (layer[z + OVERMAP_DEPTH].notes[i].x == x && layer[z + OVERMAP_DEPTH].notes[i].y == y) {
   if (message.empty())
    layer[z + OVERMAP_DEPTH].notes.erase(layer[z + OVERMAP_DEPTH].notes.begin() + i);
   else
    layer[z + OVERMAP_DEPTH].notes[i].text = message;
   return;
  }
 }
 if (message.length() > 0)
  layer[z + OVERMAP_DEPTH].notes.push_back(om_note(x, y, layer[z + OVERMAP_DEPTH].notes.size(), message));
}

point overmap::find_note(int const x, int const y, int const z, std::string const& text) const
{
 point ret(-1, -1);	
 if (z < -OVERMAP_DEPTH || z > OVERMAP_HEIGHT) {
  debugmsg("Attempting to find note on overmap for blank layer %d", z);
  return ret;
 }

 int closest = 9999;
 for (int i = 0; i < layer[z + OVERMAP_DEPTH].notes.size(); i++) {
  if (layer[z + OVERMAP_DEPTH].notes[i].text.find(text) != std::string::npos &&
      rl_dist(x, y, layer[z + OVERMAP_DEPTH].notes[i].x, layer[z + OVERMAP_DEPTH].notes[i].y) < closest) {
   closest = rl_dist(x, y, layer[z + OVERMAP_DEPTH].notes[i].x, layer[z + OVERMAP_DEPTH].notes[i].y);
   ret = point(layer[z + OVERMAP_DEPTH].notes[i].x, layer[z + OVERMAP_DEPTH].notes[i].y);
  }
 }

 return ret;
}

point overmap::display_notes(game* g, int const z) const
{
 if (z < -OVERMAP_DEPTH || z > OVERMAP_HEIGHT) {
  debugmsg("Attempting to display notes on overmap for blank layer %d", z);
  return point(-1, -1);
 }

 std::string title = "Notes:";
 WINDOW* w_notes = newwin(25, 80, (TERMY > 25) ? (TERMY-25)/2 : 0, (TERMX > 80) ? (TERMX-80)/2 : 0);

 wborder(w_notes, LINE_XOXO, LINE_XOXO, LINE_OXOX, LINE_OXOX,
                  LINE_OXXO, LINE_OOXX, LINE_XXOO, LINE_XOOX );

 const int maxitems = 20;	// Number of items to show at one time.
 char ch = '.';
 int start = 0, cur_it;
 mvwprintz(w_notes, 1, 1, c_ltgray, title.c_str());
 do{
  if (ch == '<' && start > 0) {
   for (int i = 1; i < 25; i++)
    mvwprintz(w_notes, i+1, 1, c_black, "                                                     ");
   start -= maxitems;
   if (start < 0)
    start = 0;
   mvwprintw(w_notes, maxitems + 2, 1, "         ");
  }
  if (ch == '>' && cur_it < layer[z + OVERMAP_DEPTH].notes.size()) {
   start = cur_it;
   mvwprintw(w_notes, maxitems + 2, 13, "            ");
   for (int i = 1; i < 25; i++)
    mvwprintz(w_notes, i, 0, c_black, "                                                     ");
  }
  int cur_line = 3;
  int last_line = -1;
  char cur_let = 'a';
  for (cur_it = start; cur_it < start + maxitems && cur_line < 23; cur_it++) {
   if (cur_it < layer[z + OVERMAP_DEPTH].notes.size()) {
   mvwputch (w_notes, cur_line, 1, c_white, cur_let++);
   mvwprintz(w_notes, cur_line, 3, c_ltgray, "- %s", layer[z + OVERMAP_DEPTH].notes[cur_it].text.c_str());
   } else{
    last_line = cur_line - 2;
    break;
   }
   cur_line++;
  }

  if(last_line == -1)
   last_line = 23;
  if (start > 0)
   mvwprintw(w_notes, maxitems + 4, 1, "< Go Back");
  if (cur_it < layer[z + OVERMAP_DEPTH].notes.size())
   mvwprintw(w_notes, maxitems + 4, 12, "> More notes");
  if(ch >= 'a' && ch <= 't'){
   int chosen_line = (int)(ch % (int)'a');
   if(chosen_line < last_line)
    return point(layer[z + OVERMAP_DEPTH].notes[start + chosen_line].x, layer[z + OVERMAP_DEPTH].notes[start + chosen_line].y);
  }
  mvwprintz(w_notes, 1, 40, c_white, "Press letter to center on note");
  mvwprintz(w_notes, 23, 40, c_white, "Spacebar - Return to map  ");
  wrefresh(w_notes);
  ch = getch();
 } while(ch != ' ' && ch != '\n' && ch != KEY_ESCAPE);
 delwin(w_notes);
 return point(-1,-1);
}

void overmap::generate(game *g, overmap* north, overmap* east, overmap* south,
                       overmap* west)
{
 erase();
 clear();
 move(0, 0);
 std::vector<city> road_points;	// cities and roads_out together
 std::vector<point> river_start;// West/North endpoints of rivers
 std::vector<point> river_end;	// East/South endpoints of rivers

// Determine points where rivers & roads should connect w/ adjacent maps
 if (north != NULL) {
  for (int i = 2; i < OMAPX - 2; i++) {
   if (is_river(north->ter(i,OMAPY-1, 0)))
    ter(i, 0, 0) = ot_river_center;
   if (north->ter(i,     OMAPY - 1, 0) == ot_river_center &&
       north->ter(i - 1, OMAPY - 1, 0) == ot_river_center &&
       north->ter(i + 1, OMAPY - 1, 0) == ot_river_center) {
    if (river_start.size() == 0 ||
        river_start[river_start.size() - 1].x < i - 6)
     river_start.push_back(point(i, 0));
   }
  }
  for (int i = 0; i < north->roads_out.size(); i++) {
   if (north->roads_out[i].y == OMAPY - 1)
    roads_out.push_back(city(north->roads_out[i].x, 0, 0));
  }
 }
 int rivers_from_north = river_start.size();
 if (west != NULL) {
  for (int i = 2; i < OMAPY - 2; i++) {
   if (is_river(west->ter(OMAPX - 1, i, 0)))
    ter(0, i, 0) = ot_river_center;
   if (west->ter(OMAPX - 1, i, 0)     == ot_river_center &&
       west->ter(OMAPX - 1, i - 1, 0) == ot_river_center &&
       west->ter(OMAPX - 1, i + 1, 0) == ot_river_center) {
    if (river_start.size() == rivers_from_north ||
        river_start[river_start.size() - 1].y < i - 6)
     river_start.push_back(point(0, i));
   }
  }
  for (int i = 0; i < west->roads_out.size(); i++) {
   if (west->roads_out[i].x == OMAPX - 1)
    roads_out.push_back(city(0, west->roads_out[i].y, 0));
  }
 }
 if (south != NULL) {
  for (int i = 2; i < OMAPX - 2; i++) {
   if (is_river(south->ter(i, 0, 0)))
    ter(i, OMAPY - 1, 0) = ot_river_center;
   if (south->ter(i,     0, 0) == ot_river_center &&
       south->ter(i - 1, 0, 0) == ot_river_center &&
       south->ter(i + 1, 0, 0) == ot_river_center) {
    if (river_end.size() == 0 ||
        river_end[river_end.size() - 1].x < i - 6)
     river_end.push_back(point(i, OMAPY - 1));
   }
   if (south->ter(i, 0, 0) == ot_road_nesw)
    roads_out.push_back(city(i, OMAPY - 1, 0));
  }
  for (int i = 0; i < south->roads_out.size(); i++) {
   if (south->roads_out[i].y == 0)
    roads_out.push_back(city(south->roads_out[i].x, OMAPY - 1, 0));
  }
 }
 int rivers_to_south = river_end.size();
 if (east != NULL) {
  for (int i = 2; i < OMAPY - 2; i++) {
   if (is_river(east->ter(0, i, 0)))
    ter(OMAPX - 1, i, 0) = ot_river_center;
   if (east->ter(0, i, 0)     == ot_river_center &&
       east->ter(0, i - 1, 0) == ot_river_center &&
       east->ter(0, i + 1, 0) == ot_river_center) {
    if (river_end.size() == rivers_to_south ||
        river_end[river_end.size() - 1].y < i - 6)
     river_end.push_back(point(OMAPX - 1, i));
   }
   if (east->ter(0, i, 0) == ot_road_nesw)
    roads_out.push_back(city(OMAPX - 1, i, 0));
  }
  for (int i = 0; i < east->roads_out.size(); i++) {
   if (east->roads_out[i].x == 0)
    roads_out.push_back(city(OMAPX - 1, east->roads_out[i].y, 0));
  }
 }
// Even up the start and end points of rivers. (difference of 1 is acceptable)
// Also ensure there's at least one of each.
 std::vector<point> new_rivers;
 if (north == NULL || west == NULL) {
  while (river_start.empty() || river_start.size() + 1 < river_end.size()) {
   new_rivers.clear();
   if (north == NULL)
    new_rivers.push_back( point(rng(10, OMAPX - 11), 0) );
   if (west == NULL)
    new_rivers.push_back( point(0, rng(10, OMAPY - 11)) );
   river_start.push_back( new_rivers[rng(0, new_rivers.size() - 1)] );
  }
 }
 if (south == NULL || east == NULL) {
  while (river_end.empty() || river_end.size() + 1 < river_start.size()) {
   new_rivers.clear();
   if (south == NULL)
    new_rivers.push_back( point(rng(10, OMAPX - 11), OMAPY - 1) );
   if (east == NULL)
    new_rivers.push_back( point(OMAPX - 1, rng(10, OMAPY - 11)) );
   river_end.push_back( new_rivers[rng(0, new_rivers.size() - 1)] );
  }
 }
// Now actually place those rivers.
 if (river_start.size() > river_end.size() && river_end.size() > 0) {
  std::vector<point> river_end_copy = river_end;
  int index;
  while (!river_start.empty()) {
   index = rng(0, river_start.size() - 1);
   if (!river_end.empty()) {
    place_river(river_start[index], river_end[0]);
    river_end.erase(river_end.begin());
   } else
    place_river(river_start[index],
                river_end_copy[rng(0, river_end_copy.size() - 1)]);
   river_start.erase(river_start.begin() + index);
  }
 } else if (river_end.size() > river_start.size() && river_start.size() > 0) {
  std::vector<point> river_start_copy = river_start;
  int index;
  while (!river_end.empty()) {
   index = rng(0, river_end.size() - 1);
   if (!river_start.empty()) {
    place_river(river_start[0], river_end[index]);
    river_start.erase(river_start.begin());
   } else
    place_river(river_start_copy[rng(0, river_start_copy.size() - 1)],
                river_end[index]);
   river_end.erase(river_end.begin() + index);
  }
 } else if (river_end.size() > 0) {
  if (river_start.size() != river_end.size())
   river_start.push_back( point(rng(OMAPX * .25, OMAPX * .75),
                                rng(OMAPY * .25, OMAPY * .75)));
  for (int i = 0; i < river_start.size(); i++)
   place_river(river_start[i], river_end[i]);
 }

// Cities, forests, and settlements come next.
// These're agnostic of adjacent maps, so it's very simple.
 place_cities();
 place_forest();

// Ideally we should have at least two exit points for roads, on different sides
 if (roads_out.size() < 2) {
  std::vector<city> viable_roads;
  int tmp;
// Populate viable_roads with one point for each neighborless side.
// Make sure these points don't conflict with rivers.
// TODO: In theory this is a potential infinte loop...
  if (north == NULL) {
   do
    tmp = rng(10, OMAPX - 11);
   while (is_river(ter(tmp, 0, 0)) || is_river(ter(tmp - 1, 0, 0)) ||
          is_river(ter(tmp + 1, 0, 0)) );
   viable_roads.push_back(city(tmp, 0, 0));
  }
  if (east == NULL) {
   do
    tmp = rng(10, OMAPY - 11);
   while (is_river(ter(OMAPX - 1, tmp, 0)) || is_river(ter(OMAPX - 1, tmp - 1, 0))||
          is_river(ter(OMAPX - 1, tmp + 1, 0)));
   viable_roads.push_back(city(OMAPX - 1, tmp, 0));
  }
  if (south == NULL) {
   do
    tmp = rng(10, OMAPX - 11);
   while (is_river(ter(tmp, OMAPY - 1, 0)) || is_river(ter(tmp - 1, OMAPY - 1, 0))||
          is_river(ter(tmp + 1, OMAPY - 1, 0)));
   viable_roads.push_back(city(tmp, OMAPY - 1, 0));
  }
  if (west == NULL) {
   do
    tmp = rng(10, OMAPY - 11);
   while (is_river(ter(0, tmp, 0)) || is_river(ter(0, tmp - 1, 0)) ||
          is_river(ter(0, tmp + 1, 0)));
   viable_roads.push_back(city(0, tmp, 0));
  }
  while (roads_out.size() < 2 && !viable_roads.empty()) {
   tmp = rng(0, viable_roads.size() - 1);
   roads_out.push_back(viable_roads[tmp]);
   viable_roads.erase(viable_roads.begin() + tmp);
  }
 }
// Compile our master list of roads; it's less messy if roads_out is first
 for (int i = 0; i < roads_out.size(); i++)
  road_points.push_back(roads_out[i]);
 for (int i = 0; i < cities.size(); i++)
  road_points.push_back(cities[i]);
// And finally connect them via "highways"
 place_hiways(road_points, 0, ot_road_null);
// Place specials
 place_specials();
// Make the roads out road points;
 for (int i = 0; i < roads_out.size(); i++)
  ter(roads_out[i].x, roads_out[i].y, 0) = ot_road_nesw;
// Clean up our roads and rivers
 polish(0);

 // TODO: there is no reason we can't generate the sublevels in one pass
 //       for that matter there is no reason we can't as we add the entrance ways either

 // Always need at least one sublevel, but how many more
 int z = -1;
 bool requires_sub = false;
 do {
  	requires_sub = generate_sub(z);
 } while(requires_sub && (--z >= -OVERMAP_DEPTH));

// Place the monsters, now that the terrain is laid out
 place_mongroups();
 place_radios();
}

bool overmap::generate_sub(int const z)
{
 bool requires_sub = false;
 std::vector<city> subway_points;
 std::vector<city> sewer_points;
 std::vector<city> ant_points;
 std::vector<city> goo_points;
 std::vector<city> lab_points;
 std::vector<point> shaft_points;
 std::vector<city> mine_points;
 std::vector<point> bunker_points;
 std::vector<point> shelter_points;
 std::vector<point> lmoe_points;
 std::vector<point> triffid_points;
 std::vector<point> temple_points;

 for (int i = 0; i < OMAPX; i++) {
  for (int j = 0; j < OMAPY; j++) {
   if (ter(i, j, z + 1) >= ot_sub_station_north &&
       ter(i, j, z + 1) <= ot_sub_station_west) {
    ter(i, j, z + 1) = ot_subway_nesw;
    subway_points.push_back(city(i, j, 0));

   } else if (ter(i, j, z + 1) == ot_road_nesw_manhole) {
    ter(i, j, z) = ot_sewer_nesw;
    sewer_points.push_back(city(i, j, 0));

   } else if (ter(i, j, z + 1) == ot_sewage_treatment) {
    for (int x = i-1; x <= i+1; x++) {
     for (int y = j-1; y <= j+1; y++) {
      ter(x, y, z) = ot_sewage_treatment_under;
     }
    }
    ter(i, j, z) = ot_sewage_treatment_hub;
    sewer_points.push_back(city(i, j, 0));

   } else if (ter(i, j, z + 1) == ot_spider_pit)
    ter(i, j, z) = ot_spider_pit_under;
   else if (ter(i, j, z + 1) == ot_cave && z == -1) {
    if (one_in(3)) {
     ter(i, j, z) = ot_cave_rat;
     requires_sub = true; // rat caves are two level
    }
    else
     ter(i, j, z) = ot_cave;

   } else if (ter(i, j, z + 1) == ot_cave_rat && z == -2)
    ter(i, j, z) = ot_cave_rat;

   else if (ter(i, j, z + 1) == ot_anthill) {
    int size = rng(MIN_ANT_SIZE, MAX_ANT_SIZE);
    ant_points.push_back(city(i, j, size));
    zg.push_back(mongroup("GROUP_ANT", i * 2, j * 2, z, size * 1.5, rng(6000, 8000)));

   } else if (ter(i, j, z + 1) == ot_slimepit_down) {
    int size = rng(MIN_GOO_SIZE, MAX_GOO_SIZE);
    goo_points.push_back(city(i, j, size));

   } else if (ter(i, j, z + 1) == ot_forest_water)
    ter(i, j, z) = ot_cavern;

   else if (ter(i, j, z + 1) == ot_triffid_grove ||
            ter(i, j, z + 1) == ot_triffid_roots)
    triffid_points.push_back( point(i, j) );

   else if (ter(i, j, z + 1) == ot_temple_stairs)
    temple_points.push_back( point(i, j) );

   else if (ter(i, j, z + 1) == ot_lab_core ||
            (z == -1 && ter(i, j, z + 1) == ot_lab_stairs))
    lab_points.push_back(city(i, j, rng(1, 5 + z)));

   else if (ter(i, j, z + 1) == ot_lab_stairs)
    ter(i, j, z) = ot_lab;

   else if (ter(i, j, z + 1) == ot_bunker && z == -1)
    bunker_points.push_back( point(i, j) );

   else if (ter(i, j, z + 1) == ot_shelter)
    shelter_points.push_back( point(i, j) );

   else if (ter(i, j, z + 1) == ot_lmoe)
    lmoe_points.push_back( point(i, j) );

   else if (ter(i, j, z + 1) == ot_mine_entrance)
    shaft_points.push_back( point(i, j) );

   else if (ter(i, j, z + 1) == ot_mine_shaft ||
            ter(i, j, z + 1) == ot_mine_down    ) {
    ter(i, j, z) = ot_mine;
    mine_points.push_back(city(i, j, rng(6 + z, 10 + z)));
    // technically not all finales need a sub level, but at this point we don't know
    requires_sub = true;
   } else if (ter(i, j, z + 1) == ot_mine_finale) {
    for (int x = i - 1; x <= i + 1; x++) {
     for (int y = j - 1; y <= j + 1; y++)
      ter(x, y, z) = ot_spiral;
    }
    ter(i, j, z) = ot_spiral_hub;
    zg.push_back(mongroup("GROUP_SPIRAL", i * 2, j * 2, z, 2, 200));

   } else if (ter(i, j, z + 1) == ot_silo) {
    if (rng(2, 7) < abs(z) || rng(2, 7) < abs(z))
     ter(i, j, z) = ot_silo_finale;
    else {
     ter(i, j, z) = ot_silo;
     requires_sub = true;
    }
   }

  }
 }

 for (int i = 0; i < goo_points.size(); i++)
  requires_sub |= build_slimepit(goo_points[i].x, goo_points[i].y, z, goo_points[i].s);
 place_hiways(sewer_points, z, ot_sewer_nesw);
 polish(z, ot_sewer_ns, ot_sewer_nesw);
 place_hiways(subway_points, z, ot_subway_nesw);
 for (int i = 0; i < subway_points.size(); i++)
  ter(subway_points[i].x, subway_points[i].y, z) = ot_subway_station;
 for (int i = 0; i < lab_points.size(); i++)
  requires_sub |= build_lab(lab_points[i].x, lab_points[i].y, z, lab_points[i].s);
 for (int i = 0; i < ant_points.size(); i++)
  build_anthill(ant_points[i].x, ant_points[i].y, z, ant_points[i].s);
 polish(z, ot_subway_ns, ot_subway_nesw);
 polish(z, ot_ants_ns, ot_ants_nesw);
 for (int i = 0; i < cities.size(); i++) {
  if (one_in(3))
   zg.push_back(
    mongroup("GROUP_CHUD", cities[i].x * 2, cities[i].y * 2, z,
             cities[i].s, cities[i].s * 20));
  if (!one_in(8))
   zg.push_back(
    mongroup("GROUP_SEWER", cities[i].x * 2, cities[i].y * 2, z,
             cities[i].s * 3.5, cities[i].s * 70));
 }
 place_rifts(z);
 for (int i = 0; i < mine_points.size(); i++)
  build_mine(mine_points[i].x, mine_points[i].y, z, mine_points[i].s);
// Basements done last so sewers, etc. don't overwrite them
 for (int i = 0; i < OMAPX; i++) {
  for (int j = 0; j < OMAPY; j++) {
   if (ter(i, j, z + 1) >= ot_house_base_north &&
       ter(i, j, z + 1) <= ot_house_base_west)
    ter(i, j, z) = ot_basement;
  }
 }

 for (int i = 0; i < shaft_points.size(); i++) {
  ter(shaft_points[i].x, shaft_points[i].y, z) = ot_mine_shaft;
  requires_sub = true;
 }

 for (int i = 0; i < bunker_points.size(); i++)
  ter(bunker_points[i].x, bunker_points[i].y, z) = ot_bunker;

 for (int i = 0; i < shelter_points.size(); i++)
  ter(shelter_points[i].x, shelter_points[i].y, z) = ot_shelter_under;

 for (int i = 0; i < lmoe_points.size(); i++)
  ter(lmoe_points[i].x, lmoe_points[i].y, z) = ot_lmoe_under;

 for (int i = 0; i < triffid_points.size(); i++) {
  if (z == -1) {
   ter( triffid_points[i].x, triffid_points[i].y, z ) = ot_triffid_roots;
   requires_sub = true;
  }
  else
   ter( triffid_points[i].x, triffid_points[i].y, z ) = ot_triffid_finale;
 }

 for (int i = 0; i < temple_points.size(); i++) {
  if (z == -5)
   ter( temple_points[i].x, temple_points[i].y, z ) = ot_temple_finale;
  else {
   ter( temple_points[i].x, temple_points[i].y, z ) = ot_temple_stairs;
   requires_sub = true;
  }
 }

 return requires_sub;
}

void overmap::make_tutorial()
{
 for (int i = 0; i < OMAPX; i++) {
  for (int j = 0; j < OMAPY; j++)
   ter(i, j, -1) = ot_rock;
 }
 ter(50, 50, 0) = ot_tutorial;
 ter(50, 50, -1) = ot_tutorial;
 zg.clear();
}

// checks whether ter(x,y) is defined 'close to' the given type.
// for finding, say, houses, with any orientation.
bool overmap::ter_in_type_range(int x, int y, int z, oter_id type, int type_range)
{
   if (ter(x, y, z) >= type && ter(x, y, z) < type + type_range)
      return true;
   return false;
}

point overmap::find_closest(point origin, oter_id type, int type_range,
                            int &dist, bool must_be_seen)
{
 //does origin qualify?
 if (ter_in_type_range(origin.x, origin.y, 0, type, type_range))
  if (!must_be_seen || seen(origin.x, origin.y, 0))
   return point(origin.x, origin.y);

 int max = (dist == 0 ? OMAPX : dist);
 // expanding box
 for (dist = 0; dist <= max; dist++) {
  // each edge length is 2*dist-2, because corners belong to one edge
  // south is +y, north is -y
  for (int i = 0; i < dist*2-1; i++) {
   //start at northwest, scan north edge
   int x = origin.x - dist + i;
   int y = origin.y - dist;
   if (ter_in_type_range(x, y, 0, type, type_range))
    if (!must_be_seen || seen(x, y, 0))
     return point(x, y);

   //start at southeast, scan south
   x = origin.x + dist - i;
   y = origin.y + dist;
   if (ter_in_type_range(x, y, 0, type, type_range))
    if (!must_be_seen || seen(x, y, 0))
     return point(x, y);

   //start at southwest, scan west
   x = origin.x - dist;
   y = origin.y + dist - i;
   if (ter_in_type_range(x, y, 0, type, type_range))
    if (!must_be_seen || seen(x, y, 0))
     return point(x, y);

   //start at northeast, scan east
   x = origin.x + dist;
   y = origin.y - dist + i;
   if (ter_in_type_range(x, y, 0, type, type_range))
    if (!must_be_seen || seen(x, y, 0))
     return point(x, y);
  }
 }
 dist=-1;
 return point(-1, -1);
}

std::vector<point> overmap::find_terrain(std::string term, int cursx, int cursy, int zlevel)
{
 std::vector<point> found;
 for (int x = 0; x < OMAPX; x++) {
  for (int y = 0; y < OMAPY; y++) {
   if (seen(x, y, zlevel) && oterlist[ter(x, y, zlevel)].name.find(term) != std::string::npos)
    found.push_back( point(x, y) );
  }
 }
 return found;
}

int overmap::closest_city(point p)
{
 int distance = 999, ret = -1;
 for (int i = 0; i < cities.size(); i++) {
  int dist = rl_dist(p.x, p.y, cities[i].x, cities[i].y);
  if (dist < distance || (dist == distance && cities[i].s < cities[ret].s)) {
   ret = i;
   distance = dist;
  }
 }

 return ret;
}

point overmap::random_house_in_city(int city_id)
{
 if (city_id < 0 || city_id >= cities.size()) {
  debugmsg("overmap::random_house_in_city(%d) (max %d)", city_id,
           cities.size() - 1);
  return point(-1, -1);
 }
 std::vector<point> valid;
 int startx = cities[city_id].x - cities[city_id].s,
     endx   = cities[city_id].x + cities[city_id].s,
     starty = cities[city_id].y - cities[city_id].s,
     endy   = cities[city_id].y + cities[city_id].s;
 for (int x = startx; x <= endx; x++) {
  for (int y = starty; y <= endy; y++) {
   if (ter(x, y, 0) >= ot_house_north && ter(x, y, 0) <= ot_house_west)
    valid.push_back( point(x, y) );
  }
 }
 if (valid.empty())
  return point(-1, -1);

 return valid[ rng(0, valid.size() - 1) ];
}

int overmap::dist_from_city(point p)
{
 int distance = 999;
 for (int i = 0; i < cities.size(); i++) {
  int dist = rl_dist(p.x, p.y, cities[i].x, cities[i].y);
  dist -= cities[i].s;
  if (dist < distance)
   distance = dist;
 }
 return distance;
}

void overmap::draw(WINDOW *w, game *g, int z, int &cursx, int &cursy,
                   int &origx, int &origy, char &ch, bool blink)
{
 bool legend = true, note_here = false, npc_here = false;
 std::string note_text, npc_name;
 int om_map_width = TERRAIN_WINDOW_WIDTH + 27;
 int om_map_height = TERRAIN_WINDOW_HEIGHT;

 int omx, omy;
 overmap hori, vert, diag; // Adjacent maps
 point target(-1, -1);
 if (g->u.active_mission >= 0 &&
     g->u.active_mission < g->u.active_missions.size())
  target = g->find_mission(g->u.active_missions[g->u.active_mission])->target;
  bool see;
  oter_id cur_ter;
  nc_color ter_color;
  long ter_sym;
/* First, determine if we're close enough to the edge to need to load an
 * adjacent overmap, and load it/them. */
  if (cursx < om_map_width / 2) {
   hori = overmap(g, loc.x - 1, loc.y);
   if (cursy < om_map_height / 2)
    diag = overmap(g, loc.x - 1, loc.y - 1);
   if (cursy > OMAPY - 2 - (om_map_height / 2))
    diag = overmap(g, loc.x - 1, loc.y + 1);
  }
  if (cursx > OMAPX - 2 - (om_map_width / 2)) {
   hori = overmap(g, loc.x + 1, loc.y);
   if (cursy < om_map_height / 2)
    diag = overmap(g, loc.x + 1, loc.y - 1);
   if (cursy > OMAPY - 2 - (om_map_height / 2))
    diag = overmap(g, loc.x + 1, loc.y + 1);
  }
  if (cursy < (om_map_height / 2))
   vert = overmap(g, loc.x, loc.y - 1);
  if (cursy > OMAPY - 2 - (om_map_height / 2))
   vert = overmap(g, loc.x, loc.y + 1);

// Now actually draw the map
  bool csee = false;
  oter_id ccur_ter;
  for (int i = -(om_map_width / 2); i < (om_map_width / 2); i++) {
    for (int j = -(om_map_height / 2);
         j <= (om_map_height / 2) + (ch == 'j' ? 1 : 0); j++) {
    omx = cursx + i;
    omy = cursy + j;
    see = false;
    npc_here = false;
    if (omx >= 0 && omx < OMAPX && omy >= 0 && omy < OMAPY) { // It's in-bounds
     cur_ter = ter(omx, omy, z);
     see = seen(omx, omy, z);
     note_here = has_note(omx, omy, z);
     if (note_here)
      note_text = note(omx, omy, z);
     for (int n = 0; n < npcs.size(); n++) {
      if ((npcs[n].mapx + 1) / 2 == omx && (npcs[n].mapy + 1) / 2 == omy) {
       npc_here = true;
       npc_name = npcs[n].name;
       n = npcs.size();
      } else {
       npc_here = false;
       npc_name = "";
      }
     }
// <Out of bounds placement>
    } else if (omx < 0) {
     omx += OMAPX;
     if (omy < 0 || omy >= OMAPY) {
      omy += (omy < 0 ? OMAPY : 0 - OMAPY);
      cur_ter = diag.ter(omx, omy, z);
      see = diag.seen(omx, omy, z);
      note_here = diag.has_note(omx, omy, z);
      if (note_here)
       note_text = diag.note(omx, omy, z);
     } else {
      cur_ter = hori.ter(omx, omy, z);
      see = hori.seen(omx, omy, z);
      note_here = hori.has_note(omx, omy, z);
      if (note_here)
       note_text = hori.note(omx, omy, z);
     }
    } else if (omx >= OMAPX) {
     omx -= OMAPX;
     if (omy < 0 || omy >= OMAPY) {
      omy += (omy < 0 ? OMAPY : 0 - OMAPY);
      cur_ter = diag.ter(omx, omy, z);
      see = diag.seen(omx, omy, z);
      note_here = diag.has_note(omx, omy, z);
      if (note_here)
       note_text = diag.note(omx, omy, z);
     } else {
      cur_ter = hori.ter(omx, omy, z);
      see = hori.seen(omx, omy, z);
      note_here = hori.has_note(omx, omy, z);
      if (note_here)
       note_text = hori.note(omx, omy, z);
     }
    } else if (omy < 0) {
     omy += OMAPY;
     cur_ter = vert.ter(omx, omy, z);
     see = vert.seen(omx, omy, z);
     note_here = vert.has_note(omx, omy, z);
     if (note_here)
      note_text = vert.note(omx, omy, z);
    } else if (omy >= OMAPY) {
     omy -= OMAPY;
     cur_ter = vert.ter(omx, omy, z);
     see = vert.seen(omx, omy, z);
     note_here = vert.has_note(omx, omy, z);
     if (note_here)
      note_text = vert.note(omx, omy, z);
    } else
     debugmsg("No data loaded! omx: %d omy: %d", omx, omy);
// </Out of bounds replacement>
    if (see) {
     if (note_here && blink) {
      ter_color = c_yellow;
      if (note_text[1] == ':')
       ter_sym = note_text[0];
      else
       ter_sym = 'N';
     } else if (omx == origx && omy == origy && blink) {
      ter_color = g->u.color();
      ter_sym = '@';
     } else if (npc_here && blink) {
      ter_color = c_pink;
      ter_sym = '@';
     } else if (omx == target.x && omy == target.y && blink) {
      ter_color = c_red;
      ter_sym = '*';
     } else {
      if (cur_ter >= num_ter_types || cur_ter < 0)
       debugmsg("Bad ter %d (%d, %d)", cur_ter, omx, omy);
      ter_color = oterlist[cur_ter].color;
      ter_sym = oterlist[cur_ter].sym;
     }
    } else { // We haven't explored this tile yet
     ter_color = c_dkgray;
     ter_sym = '#';
    }
    if (j == 0 && i == 0) {
     mvwputch_hi (w, om_map_height / 2, om_map_width / 2,
                  ter_color, ter_sym);
     csee = see;
     ccur_ter = cur_ter;
    } else
      mvwputch    (w, (om_map_height / 2) + j, (om_map_width / 2) + i,
                   ter_color, ter_sym);
   }
  }
  if (target.x != -1 && target.y != -1 && blink &&
      (target.x < cursx - om_map_height / 2 ||
        target.x > cursx + om_map_height / 2  ||
       target.y < cursy - om_map_width / 2 ||
       target.y > cursy + om_map_width / 2    )) {
   switch (direction_from(cursx, cursy, target.x, target.y)) {
    case NORTH:      mvwputch(w, 0, (om_map_width / 2), c_red, '^');       break;
    case NORTHEAST:  mvwputch(w, 0, om_map_width - 1, c_red, LINE_OOXX); break;
    case EAST:       mvwputch(w, (om_map_height / 2),
                                    om_map_width - 1, c_red, '>');       break;
    case SOUTHEAST:  mvwputch(w, om_map_height,
                                    om_map_width - 1, c_red, LINE_XOOX); break;
    case SOUTH:      mvwputch(w, om_map_height,
                                    om_map_height / 2, c_red, 'v');       break;
    case SOUTHWEST:  mvwputch(w, om_map_height,  0, c_red, LINE_XXOO); break;
    case WEST:       mvwputch(w, om_map_height / 2,  0, c_red, '<');       break;
    case NORTHWEST:  mvwputch(w,  0,  0, c_red, LINE_OXXO); break;
   }
  }
  if (has_note(cursx, cursy, z)) {
   note_text = note(cursx, cursy, z);
   if (note_text[1] == ':')
    note_text = note_text.substr(2, note_text.size());
   for (int i = 0; i < note_text.length(); i++)
    mvwputch(w, 1, i, c_white, LINE_OXOX);
   mvwputch(w, 1, note_text.length(), c_white, LINE_XOOX);
   mvwputch(w, 0, note_text.length(), c_white, LINE_XOXO);
   mvwprintz(w, 0, 0, c_yellow, note_text.c_str());
  } else if (npc_here) {
   for (int i = 0; i < npc_name.length(); i++)
    mvwputch(w, 1, i, c_white, LINE_OXOX);
   mvwputch(w, 1, npc_name.length(), c_white, LINE_XOOX);
   mvwputch(w, 0, npc_name.length(), c_white, LINE_XOXO);
   mvwprintz(w, 0, 0, c_yellow, npc_name.c_str());
  }
  if (legend) {
   cur_ter = ter(cursx, cursy, z);
// Draw the vertical line
   for (int j = 0; j < om_map_height; j++)
    mvwputch(w, j, om_map_width, c_white, LINE_XOXO);
// Clear the legend
   for (int i = om_map_width + 1; i < om_map_width + 55; i++) {
    for (int j = 0; j < om_map_height; j++)
     mvwputch(w, j, i, c_black, 'x');
   }

   if (csee) {
    mvwputch(w, 1, om_map_width + 1, oterlist[ccur_ter].color, oterlist[ccur_ter].sym);
    mvwprintz(w, 1, om_map_width + 3, oterlist[ccur_ter].color, "%s",
              oterlist[ccur_ter].name.c_str());
   } else
    mvwprintz(w, 1, om_map_width + 1, c_dkgray, "# Unexplored");

   if (target.x != -1 && target.y != -1) {
    int distance = rl_dist(origx, origy, target.x, target.y);
    mvwprintz(w, 3, om_map_width + 1, c_white, "Distance to target: %d", distance);
   }
   mvwprintz(w, 17, om_map_width + 1, c_magenta, "Use movement keys to pan.  ");
   mvwprintz(w, 18, om_map_width + 1, c_magenta, "0 - Center map on character");
   mvwprintz(w, 19, om_map_width + 1, c_magenta, "t - Toggle legend          ");
   mvwprintz(w, 20, om_map_width + 1, c_magenta, "/ - Search                 ");
   mvwprintz(w, 21, om_map_width + 1, c_magenta, "N - Add/Edit a note        ");
   mvwprintz(w, 22, om_map_width + 1, c_magenta, "D - Delete a note          ");
   mvwprintz(w, 23, om_map_width + 1, c_magenta, "L - List notes             ");
   mvwprintz(w, 24, om_map_width + 1, c_magenta, "Esc or q - Return to game  ");
  }
// Done with all drawing!
  wrefresh(w);
}

point overmap::choose_point(game *g, int const zlevel)
{
 WINDOW* w_map = newwin(TERRAIN_WINDOW_HEIGHT, TERRAIN_WINDOW_WIDTH + 55, 0, 0);
 WINDOW* w_search = newwin(13, 27, 3, TERRAIN_WINDOW_WIDTH + 1);
 timeout(BLINK_SPEED);	// Enable blinking!
 bool blink = true;
 int cursx = (g->levx + int(MAPSIZE / 2)) / 2,
     cursy = (g->levy + int(MAPSIZE / 2)) / 2;
 int origx = cursx, origy = cursy;
 char ch = 0;
 point ret(-1, -1);

 do {
  draw(w_map, g, zlevel, cursx, cursy, origx, origy, ch, blink);
  ch = input();
  int dirx, diry;
  if (ch != ERR)
   blink = true;	// If any input is detected, make the blinkies on
  get_direction(g, dirx, diry, ch);
  if (dirx != -2 && diry != -2) {
   cursx += dirx;
   cursy += diry;
  } else if (ch == '0') {
   cursx = origx;
   cursy = origy;
  } else if (ch == '\n')
   ret = point(cursx, cursy);
  else if (ch == KEY_ESCAPE || ch == 'q' || ch == 'Q')
   ret = point(-1, -1);
  else if (ch == 'N') {
   timeout(-1);
   add_note(cursx, cursy, zlevel, string_input_popup("Note (X:TEXT for custom symbol):", 49, note(cursx, cursy, zlevel))); // 49 char max
   timeout(BLINK_SPEED);
  } else if(ch == 'D'){
   timeout(-1);
<<<<<<< HEAD
   if (has_note(cursx, cursy)){
    bool res = query_yn("Really delete note?");
=======
   if (has_note(cursx, cursy, zlevel)){
    bool res = query_yn(g->VIEWX, g->VIEWY, "Really delete note?");
>>>>>>> cababa65
    if (res == true)
     delete_note(cursx, cursy, zlevel);
   }
   timeout(BLINK_SPEED);
  } else if (ch == 'L'){
   timeout(-1);
   point p = display_notes(g, zlevel);
   if (p.x != -1){
    cursx = p.x;
    cursy = p.y;
   }
   timeout(BLINK_SPEED);
   wrefresh(w_map);
  } else if (ch == '/') {
   int tmpx = cursx, tmpy = cursy;
   timeout(-1);
   std::string term = string_input_popup("Search term:");
   timeout(BLINK_SPEED);
   draw(w_map, g, zlevel, cursx, cursy, origx, origy, ch, blink);
   point found = find_note(cursx, cursy, zlevel, term);
   if (found.x == -1) {	// Didn't find a note
    std::vector<point> terlist;
    terlist = find_terrain(term, origx, origy, zlevel);
    if (terlist.size() != 0){
     int i = 0;
     //Navigate through results
     do {
      //Draw search box
      wborder(w_search, LINE_XOXO, LINE_XOXO, LINE_OXOX, LINE_OXOX,
              LINE_OXXO, LINE_OOXX, LINE_XXOO, LINE_XOOX );
      mvwprintz(w_search, 1, 1, c_red, "Find place:");
      mvwprintz(w_search, 2, 1, c_ltblue, "                         ");
      mvwprintz(w_search, 2, 1, c_ltblue, "%s", term.c_str());
      mvwprintz(w_search, 4, 1, c_white,
       "'<' '>' Cycle targets.");
      mvwprintz(w_search, 10, 1, c_white, "Enter/Spacebar to select.");
      mvwprintz(w_search, 11, 1, c_white, "q to return.");
      ch = input();
      if (ch == ERR)
       blink = !blink;
      else if (ch == '<') {
       i++;
       if(i > terlist.size() - 1)
        i = 0;
      } else if(ch == '>'){
       i--;
       if(i < 0)
        i = terlist.size() - 1;
      }
      cursx = terlist[i].x;
      cursy = terlist[i].y;
      draw(w_map, g, zlevel, cursx, cursy, origx, origy, ch, blink);
      wrefresh(w_search);
      timeout(BLINK_SPEED);
     } while(ch != '\n' && ch != ' ' && ch != 'q');
     //If q is hit, return to the last position
     if(ch == 'q'){
      cursx = tmpx;
      cursy = tmpy;
     }
     ch = '.';
    }
   }
   if (found.x != -1) {
    cursx = found.x;
    cursy = found.y;
   }
  }/* else if (ch == 't')  *** Legend always on for now! ***
   legend = !legend;
*/
  else if (ch == ERR)	// Hit timeout on input, so make characters blink
   blink = !blink;
 } while (ch != KEY_ESCAPE && ch != 'q' && ch != 'Q' && ch != ' ' &&
          ch != '\n');
 timeout(-1);
 werase(w_map);
 wrefresh(w_map);
 delwin(w_map);
 werase(w_search);
 wrefresh(w_search);
 delwin(w_search);
 erase();
 g->refresh_all();
 return ret;
}

void overmap::first_house(int &x, int &y)
{
 std::vector<point> valid;
 for (int i = 0; i < OMAPX; i++) {
  for (int j = 0; j < OMAPY; j++) {
   if (ter(i, j, 0) == ot_shelter)
    valid.push_back( point(i, j) );
  }
 }
 if (valid.size() == 0) {
  debugmsg("Couldn't find a shelter!");
  x = 1;
  y = 1;
  return;
 }
 int index = rng(0, valid.size() - 1);
 x = valid[index].x;
 y = valid[index].y;
}

void overmap::process_mongroups()
{
 for (int i = 0; i < zg.size(); i++) {
  if (zg[i].dying) {
   zg[i].population *= .8;
   zg[i].radius *= .9;
  }
 }
}

void overmap::place_forest()
{
 int x, y;
 int forx;
 int fory;
 int fors;
 for (int i = 0; i < NUM_FOREST; i++) {
// forx and fory determine the epicenter of the forest
  forx = rng(0, OMAPX - 1);
  fory = rng(0, OMAPY - 1);
// fors determinds its basic size
  fors = rng(15, 40);
  for (int j = 0; j < cities.size(); j++) {
   while (dist(forx,fory,cities[j].x,cities[j].y) - fors / 2 < cities[j].s ) {
// Set forx and fory far enough from cities
    forx = rng(0, OMAPX - 1);
    fory = rng(0, OMAPY - 1);
// Set fors to determine the size of the forest; usually won't overlap w/ cities
    fors = rng(15, 40);
    j = 0;
   }
  }
  int swamps = SWAMPINESS;	// How big the swamp may be...
  x = forx;
  y = fory;
// Depending on the size on the forest...
  for (int j = 0; j < fors; j++) {
   int swamp_chance = 0;
   for (int k = -2; k <= 2; k++) {
    for (int l = -2; l <= 2; l++) {
     if (ter(x + k, y + l, 0) == ot_forest_water ||
         (ter(x+k, y+l, 0) >= ot_river_center && ter(x+k, y+l, 0) <= ot_river_nw))
      swamp_chance += 5;
    }
   }
   bool swampy = false;
   if (swamps > 0 && swamp_chance > 0 && !one_in(swamp_chance) &&
       (ter(x, y, 0) == ot_forest || ter(x, y, 0) == ot_forest_thick ||
        ter(x, y, 0) == ot_field  || one_in(SWAMPCHANCE))) {
// ...and make a swamp.
    ter(x, y, 0) = ot_forest_water;
    swampy = true;
    swamps--;
   } else if (swamp_chance == 0)
    swamps = SWAMPINESS;
   if (ter(x, y, 0) == ot_field)
    ter(x, y, 0) = ot_forest;
   else if (ter(x, y, 0) == ot_forest)
    ter(x, y, 0) = ot_forest_thick;

   if (swampy && (ter(x, y-1, 0) == ot_field || ter(x, y-1, 0) == ot_forest))
    ter(x, y-1, 0) = ot_forest_water;
   else if (ter(x, y-1, 0) == ot_forest)
    ter(x, y-1, 0) = ot_forest_thick;
   else if (ter(x, y-1, 0) == ot_field)
    ter(x, y-1, 0) = ot_forest;

   if (swampy && (ter(x, y+1, 0) == ot_field || ter(x, y+1, 0) == ot_forest))
    ter(x, y+1, 0) = ot_forest_water;
   else if (ter(x, y+1, 0) == ot_forest)
     ter(x, y+1, 0) = ot_forest_thick;
   else if (ter(x, y+1, 0) == ot_field)
     ter(x, y+1, 0) = ot_forest;

   if (swampy && (ter(x-1, y, 0) == ot_field || ter(x-1, y, 0) == ot_forest))
    ter(x-1, y, 0) = ot_forest_water;
   else if (ter(x-1, y, 0) == ot_forest)
    ter(x-1, y, 0) = ot_forest_thick;
   else if (ter(x-1, y, 0) == ot_field)
     ter(x-1, y, 0) = ot_forest;

   if (swampy && (ter(x+1, y, 0) == ot_field || ter(x+1, y, 0) == ot_forest))
    ter(x+1, y, 0) = ot_forest_water;
   else if (ter(x+1, y, 0) == ot_forest)
    ter(x+1, y, 0) = ot_forest_thick;
   else if (ter(x+1, y, 0) == ot_field)
    ter(x+1, y, 0) = ot_forest;
// Random walk our forest
   x += rng(-2, 2);
   if (x < 0    ) x = 0;
   if (x > OMAPX) x = OMAPX;
   y += rng(-2, 2);
   if (y < 0    ) y = 0;
   if (y > OMAPY) y = OMAPY;
  }
 }
}

void overmap::place_river(point pa, point pb)
{
 int x = pa.x, y = pa.y;
 do {
  x += rng(-1, 1);
  y += rng(-1, 1);
  if (x < 0) x = 0;
  if (x > OMAPX - 1) x = OMAPX - 2;
  if (y < 0) y = 0;
  if (y > OMAPY - 1) y = OMAPY - 1;
  for (int i = -1; i <= 1; i++) {
   for (int j = -1; j <= 1; j++) {
    if (y+i >= 0 && y+i < OMAPY && x+j >= 0 && x+j < OMAPX)
     ter(x+j, y+i, 0) = ot_river_center;
   }
  }
  if (pb.x > x && (rng(0, int(OMAPX * 1.2) - 1) < pb.x - x ||
                   (rng(0, int(OMAPX * .2) - 1) > pb.x - x &&
                    rng(0, int(OMAPY * .2) - 1) > abs(pb.y - y))))
   x++;
  if (pb.x < x && (rng(0, int(OMAPX * 1.2) - 1) < x - pb.x ||
                   (rng(0, int(OMAPX * .2) - 1) > x - pb.x &&
                    rng(0, int(OMAPY * .2) - 1) > abs(pb.y - y))))
   x--;
  if (pb.y > y && (rng(0, int(OMAPY * 1.2) - 1) < pb.y - y ||
                   (rng(0, int(OMAPY * .2) - 1) > pb.y - y &&
                    rng(0, int(OMAPX * .2) - 1) > abs(x - pb.x))))
   y++;
  if (pb.y < y && (rng(0, int(OMAPY * 1.2) - 1) < y - pb.y ||
                   (rng(0, int(OMAPY * .2) - 1) > y - pb.y &&
                    rng(0, int(OMAPX * .2) - 1) > abs(x - pb.x))))
   y--;
  x += rng(-1, 1);
  y += rng(-1, 1);
  if (x < 0) x = 0;
  if (x > OMAPX - 1) x = OMAPX - 2;
  if (y < 0) y = 0;
  if (y > OMAPY - 1) y = OMAPY - 1;
  for (int i = -1; i <= 1; i++) {
   for (int j = -1; j <= 1; j++) {
// We don't want our riverbanks touching the edge of the map for many reasons
    if ((y+i >= 1 && y+i < OMAPY - 1 && x+j >= 1 && x+j < OMAPX - 1) ||
// UNLESS, of course, that's where the river is headed!
        (abs(pb.y - (y+i)) < 4 && abs(pb.x - (x+j)) < 4))
     ter(x+j, y+i, 0) = ot_river_center;
   }
  }
 } while (pb.x != x || pb.y != y);
}

/*: the root is overmap::place_cities()
20:50	<kevingranade>: which is at overmap.cpp:1355 or so
20:51	<kevingranade>: the key is cs = rng(4, 17), setting the "size" of the city
20:51	<kevingranade>: which is roughly it's radius in overmap tiles
20:52	<kevingranade>: then later overmap::place_mongroups() is called
20:52	<kevingranade>: which creates a mongroup with radius city_size * 2.5 and population city_size * 80
20:53	<kevingranade>: tadaa

spawns happen at... <cue Clue music>
20:56	<kevingranade>: game:pawn_mon() in game.cpp:7380*/
void overmap::place_cities()
{
 int NUM_CITIES = dice(3, 4);
 int cx, cy, cs;
 int start_dir;

 while (cities.size() < NUM_CITIES) {
  cx = rng(12, OMAPX - 12);
  cy = rng(12, OMAPY - 12);
  cs = dice(3, 4) ;
  if (ter(cx, cy, 0) == ot_field) {
   ter(cx, cy, 0) = ot_road_nesw;
   city tmp; tmp.x = cx; tmp.y = cy; tmp.s = cs;
   cities.push_back(tmp);
   start_dir = rng(0, 3);
   for (int j = 0; j < 4; j++)
    make_road(cx, cy, cs, (start_dir + j) % 4, tmp);
  }
 }
}

void overmap::put_buildings(int x, int y, int dir, city town)
{
 int ychange = dir % 2, xchange = (dir + 1) % 2;
 for (int i = -1; i <= 1; i += 2) {
  if ((ter(x+i*xchange, y+i*ychange, 0) == ot_field) && !one_in(STREETCHANCE)) {
   if (rng(0, 99) > 80 * dist(x,y,town.x,town.y) / town.s)
    ter(x+i*xchange, y+i*ychange, 0) = shop(((dir%2)-i)%4);
   else {
    if (rng(0, 99) > 130 * dist(x, y, town.x, town.y) / town.s)
     ter(x+i*xchange, y+i*ychange, 0) = ot_park;
    else
     ter(x+i*xchange, y+i*ychange, 0) = house(((dir%2)-i)%4);
   }
  }
 }
}

void overmap::make_road(int cx, int cy, int cs, int dir, city town)
{
 int x = cx, y = cy;
 int c = cs, croad = cs;
 switch (dir) {
 case 0:
  while (c > 0 && y > 0 && (ter(x, y-1, 0) == ot_field || c == cs)) {
   y--;
   c--;
   ter(x, y, 0) = ot_road_ns;
   for (int i = -1; i <= 0; i++) {
    for (int j = -1; j <= 1; j++) {
     if (abs(j) != abs(i) && (ter(x+j, y+i, 0) == ot_road_ew ||
                              ter(x+j, y+i, 0) == ot_road_ns)) {
      ter(x, y, 0) = ot_road_null;
      c = -1;
     }
    }
   }
   put_buildings(x, y, dir, town);
   if (c < croad - 1 && c >= 2 && ter(x - 1, y, 0) == ot_field &&
                                  ter(x + 1, y, 0) == ot_field) {
    croad = c;
    make_road(x, y, cs - rng(1, 3), 1, town);
    make_road(x, y, cs - rng(1, 3), 3, town);
   }
  }
  if (is_road(x, y-2, 0))
   ter(x, y-1, 0) = ot_road_ns;
  break;
 case 1:
  while (c > 0 && x < OMAPX-1 && (ter(x+1, y, 0) == ot_field || c == cs)) {
   x++;
   c--;
   ter(x, y, 0) = ot_road_ew;
   for (int i = -1; i <= 1; i++) {
    for (int j = 0; j <= 1; j++) {
     if (abs(j) != abs(i) && (ter(x+j, y+i, 0) == ot_road_ew ||
                              ter(x+j, y+i, 0) == ot_road_ns)) {
      ter(x, y, 0) = ot_road_null;
      c = -1;
     }
    }
   }
   put_buildings(x, y, dir, town);
   if (c < croad-2 && c >= 3 && ter(x, y-1, 0) == ot_field &&
                                ter(x, y+1, 0) == ot_field) {
    croad = c;
    make_road(x, y, cs - rng(1, 3), 0, town);
    make_road(x, y, cs - rng(1, 3), 2, town);
   }
  }
  if (is_road(x-2, y, 0))
   ter(x-1, y, 0) = ot_road_ew;
  break;
 case 2:
  while (c > 0 && y < OMAPY-1 && (ter(x, y+1, 0) == ot_field || c == cs)) {
   y++;
   c--;
   ter(x, y, 0) = ot_road_ns;
   for (int i = 0; i <= 1; i++) {
    for (int j = -1; j <= 1; j++) {
     if (abs(j) != abs(i) && (ter(x+j, y+i, 0) == ot_road_ew ||
                              ter(x+j, y+i, 0) == ot_road_ns)) {
      ter(x, y, 0) = ot_road_null;
      c = -1;
     }
    }
   }
   put_buildings(x, y, dir, town);
   if (c < croad-2 && ter(x-1, y, 0) == ot_field && ter(x+1, y, 0) == ot_field) {
    croad = c;
    make_road(x, y, cs - rng(1, 3), 1, town);
    make_road(x, y, cs - rng(1, 3), 3, town);
   }
  }
  if (is_road(x, y+2, 0))
   ter(x, y+1, 0) = ot_road_ns;
  break;
 case 3:
  while (c > 0 && x > 0 && (ter(x-1, y, 0) == ot_field || c == cs)) {
   x--;
   c--;
   ter(x, y, 0) = ot_road_ew;
   for (int i = -1; i <= 1; i++) {
    for (int j = -1; j <= 0; j++) {
     if (abs(j) != abs(i) && (ter(x+j, y+i, 0) == ot_road_ew ||
                              ter(x+j, y+i, 0) == ot_road_ns)) {
      ter(x, y, 0) = ot_road_null;
      c = -1;
     }
    }
   }
   put_buildings(x, y, dir, town);
   if (c < croad - 2 && c >= 3 && ter(x, y-1, 0) == ot_field &&
       ter(x, y+1, 0) == ot_field) {
    croad = c;
    make_road(x, y, cs - rng(1, 3), 0, town);
    make_road(x, y, cs - rng(1, 3), 2, town);
   }
  }
  if (is_road(x+2, y, 0))
   ter(x+1, y, 0) = ot_road_ew;
  break;
 }
 cs -= rng(1, 3);
 if (cs >= 2 && c == 0) {
  int dir2;
  if (dir % 2 == 0)
   dir2 = rng(0, 1) * 2 + 1;
  else
   dir2 = rng(0, 1) * 2;
  make_road(x, y, cs, dir2, town);
  if (one_in(5))
   make_road(x, y, cs, (dir2 + 2) % 4, town);
 }
}

bool overmap::build_lab(int x, int y, int z, int s)
{
 ter(x, y, z) = ot_lab;
 for (int n = 0; n <= 1; n++) {	// Do it in two passes to allow diagonals
  for (int i = 1; i <= s; i++) {
   for (int lx = x - i; lx <= x + i; lx++) {
    for (int ly = y - i; ly <= y + i; ly++) {
     if ((ter(lx - 1, ly, z) == ot_lab || ter(lx + 1, ly, z) == ot_lab ||
         ter(lx, ly - 1, z) == ot_lab || ter(lx, ly + 1, z) == ot_lab) &&
         one_in(i))
      ter(lx, ly, z) = ot_lab;
    }
   }
  }
 }
 ter(x, y, z) = ot_lab_core;
 int numstairs = 0;
 if (s > 1) {	// Build stairs going down
  while (!one_in(6)) {
   int stairx, stairy;
   int tries = 0;
   do {
    stairx = rng(x - s, x + s);
    stairy = rng(y - s, y + s);
    tries++;
   } while (ter(stairx, stairy, z) != ot_lab && tries < 15);
   if (tries < 15) {
    ter(stairx, stairy, z) = ot_lab_stairs;
    numstairs++;
   }
  }
 }
 if (numstairs == 0) {	// This is the bottom of the lab;  We need a finale
  int finalex, finaley;
  int tries = 0;
  do {
   finalex = rng(x - s, x + s);
   finaley = rng(y - s, y + s);
   tries++;
  } while (tries < 15 && ter(finalex, finaley, z) != ot_lab &&
                         ter(finalex, finaley, z) != ot_lab_core);
  ter(finalex, finaley, z) = ot_lab_finale;
 }
 zg.push_back(mongroup("GROUP_LAB", (x * 2), (y * 2), z, s, 400));

 return numstairs > 0;
}

void overmap::build_anthill(int x, int y, int z, int s)
{
 build_tunnel(x, y, z, s - rng(0, 3), 0);
 build_tunnel(x, y, z, s - rng(0, 3), 1);
 build_tunnel(x, y, z, s - rng(0, 3), 2);
 build_tunnel(x, y, z, s - rng(0, 3), 3);
 std::vector<point> queenpoints;
 for (int i = x - s; i <= x + s; i++) {
  for (int j = y - s; j <= y + s; j++) {
   if (ter(i, j, z) >= ot_ants_ns && ter(i, j, z) <= ot_ants_nesw)
    queenpoints.push_back(point(i, j));
  }
 }
 int index = rng(0, queenpoints.size() - 1);
 ter(queenpoints[index].x, queenpoints[index].y, z) = ot_ants_queen;
}

void overmap::build_tunnel(int x, int y, int z, int s, int dir)
{
 if (s <= 0)
  return;
 if (ter(x, y, z) < ot_ants_ns || ter(x, y, z) > ot_ants_queen)
  ter(x, y, z) = ot_ants_ns;
 point next;
 switch (dir) {
  case 0: next = point(x    , y - 1);
  case 1: next = point(x + 1, y    );
  case 2: next = point(x    , y + 1);
  case 3: next = point(x - 1, y    );
 }
 if (s == 1)
  next = point(-1, -1);
 std::vector<point> valid;
 for (int i = x - 1; i <= x + 1; i++) {
  for (int j = y - 1; j <= y + 1; j++) {
   if ((ter(i, j, z) < ot_ants_ns || ter(i, j, z) > ot_ants_queen) &&
       abs(i - x) + abs(j - y) == 1)
    valid.push_back(point(i, j));
  }
 }
 for (int i = 0; i < valid.size(); i++) {
  if (valid[i].x != next.x || valid[i].y != next.y) {
   if (one_in(s * 2)) {
    if (one_in(2))
     ter(valid[i].x, valid[i].y, z) = ot_ants_food;
    else
     ter(valid[i].x, valid[i].y, z) = ot_ants_larvae;
   } else if (one_in(5)) {
    int dir2;
    if (valid[i].y == y - 1) dir2 = 0;
    if (valid[i].x == x + 1) dir2 = 1;
    if (valid[i].y == y + 1) dir2 = 2;
    if (valid[i].x == x - 1) dir2 = 3;
    build_tunnel(valid[i].x, valid[i].y, z, s - rng(0, 3), dir2);
   }
  }
 }
 build_tunnel(next.x, next.y, z, s - 1, dir);
}

bool overmap::build_slimepit(int x, int y, int z, int s)
{
	bool requires_sub = false;
 for (int n = 1; n <= s; n++) {
  for (int i = x - n; i <= x + n; i++) {
   for (int j = y - n; j <= y + n; j++) {
    if (rng(1, s * 2) >= n)
    	if (one_in(8)) {
    		ter(i, j, z) = ot_slimepit_down;
    		requires_sub = true;
    	} else
      ter(i, j, z) = ot_slimepit;
    }
   }
 }
 return requires_sub;
}

void overmap::build_mine(int x, int y, int z, int s)
{
 bool finale = (s <= rng(1, 3));
 int built = 0;
 if (s < 2)
  s = 2;
 while (built < s) {
  ter(x, y, z) = ot_mine;
  std::vector<point> next;
  for (int i = -1; i <= 1; i += 2) {
   if (ter(x, y + i, z) == ot_rock)
    next.push_back( point(x, y + i) );
   if (ter(x + i, y, z) == ot_rock)
    next.push_back( point(x + i, y) );
  }
  if (next.empty()) { // Dead end!  Go down!
   ter(x, y, z) = (finale ? ot_mine_finale : ot_mine_down);
   return;
  }
  point p = next[ rng(0, next.size() - 1) ];
  x = p.x;
  y = p.y;
  built++;
 }
 ter(x, y, z) = (finale ? ot_mine_finale : ot_mine_down);
}

void overmap::place_rifts(int const z)
{
 int num_rifts = rng(0, 2) * rng(0, 2);
 std::vector<point> riftline;
 if (!one_in(4))
  num_rifts++;
 for (int n = 0; n < num_rifts; n++) {
  int x = rng(MAX_RIFT_SIZE, OMAPX - MAX_RIFT_SIZE);
  int y = rng(MAX_RIFT_SIZE, OMAPY - MAX_RIFT_SIZE);
  int xdist = rng(MIN_RIFT_SIZE, MAX_RIFT_SIZE),
      ydist = rng(MIN_RIFT_SIZE, MAX_RIFT_SIZE);
// We use rng(0, 10) as the t-value for this Bresenham Line, because by
// repeating this twice, we can get a thick line, and a more interesting rift.
  for (int o = 0; o < 3; o++) {
   if (xdist > ydist)
    riftline = line_to(x - xdist, y - ydist+o, x + xdist, y + ydist, rng(0,10));
   else
    riftline = line_to(x - xdist+o, y - ydist, x + xdist, y + ydist, rng(0,10));
   for (int i = 0; i < riftline.size(); i++) {
    if (i == riftline.size() / 2 && !one_in(3))
     ter(riftline[i].x, riftline[i].y, z) = ot_hellmouth;
    else
     ter(riftline[i].x, riftline[i].y, z) = ot_rift;
   }
  }
 }
}

void overmap::make_hiway(int x1, int y1, int x2, int y2, int z, oter_id base)
{
 std::vector<point> next;
 int dir = 0;
 int x = x1, y = y1;
 int xdir, ydir;
 int tmp = 0;
 bool bridge_is_okay = false;
 bool found_road = false;
 do {
  next.clear(); // Clear list of valid points
  // Add valid points -- step in the right x-direction
  if (x2 > x)
   next.push_back(point(x + 1, y));
  else if (x2 < x)
   next.push_back(point(x - 1, y));
  else
   next.push_back(point(-1, -1)); // X is right--don't change it!
  // Add valid points -- step in the right y-direction
  if (y2 > y)
   next.push_back(point(x, y + 1));
  else if (y2 < y)
   next.push_back(point(x, y - 1));
  for (int i = 0; i < next.size(); i++) { // Take an existing road if we can
   if (next[i].x != -1 && is_road(base, next[i].x, next[i].y, z)) {
    x = next[i].x;
    y = next[i].y;
    dir = i; // We are moving... whichever way that highway is moving
// If we're closer to the destination than to the origin, this highway is done!
    if (dist(x, y, x1, y1) > dist(x, y, x2, y2))
     return;
    next.clear();
   }
  }
  if (!next.empty()) { // Assuming we DIDN'T take an existing road...
   if (next[0].x == -1) { // X is correct, so we're taking the y-change
    dir = 1; // We are moving vertically
    x = next[1].x;
    y = next[1].y;
    if (is_river(ter(x, y, z)))
     ter(x, y, z) = ot_bridge_ns;
    else if (!is_road(base, x, y, z))
     ter(x, y, z) = base;
   } else if (next.size() == 1) { // Y must be correct, take the x-change
    if (dir == 1)
     ter(x, y, z) = base;
    dir = 0; // We are moving horizontally
    x = next[0].x;
    y = next[0].y;
    if (is_river(ter(x, y, z)))
     ter(x, y, z) = ot_bridge_ew;
    else if (!is_road(base, x, y, z))
     ter(x, y, z) = base;
   } else {	// More than one eligable route; pick one randomly
    if (one_in(12) &&
       !is_river(ter(next[(dir + 1) % 2].x, next[(dir + 1) % 2].y, z)))
     dir = (dir + 1) % 2; // Switch the direction (hori/vert) in which we move
    x = next[dir].x;
    y = next[dir].y;
    if (dir == 0) {	// Moving horizontally
     if (is_river(ter(x, y, z))) {
      xdir = -1;
      bridge_is_okay = true;
      if (x2 > x)
       xdir = 1;
      tmp = x;
      while (tmp >= 0 && tmp < OMAPX && is_river(ter(tmp, y, z))) {
       if (is_road(base, tmp, y, z))
        bridge_is_okay = false;	// Collides with another bridge!
       tmp += xdir;
      }
      if (bridge_is_okay) {
       while(tmp >= 0 && x < OMAPX && is_river(ter(x, y, z))) {
        ter(x, y, z) = ot_bridge_ew;
        x += xdir;
       }
       ter(x, y, z) = base;
      }
     } else if (!is_road(base, x, y, z))
      ter(x, y, z) = base;
    } else {		// Moving vertically
     if (is_river(ter(x, y, z))) {
      ydir = -1;
      bridge_is_okay = true;
      if (y2 > y)
       ydir = 1;
      tmp = y;
      while (tmp >= 0 && tmp < OMAPY && is_river(ter(x, tmp, z))) {
       if (is_road(base, x, tmp, z))
        bridge_is_okay = false;	// Collides with another bridge!
       tmp += ydir;
      }
      if (bridge_is_okay) {
       while (tmp >= 0 && y < OMAPY && is_river(ter(x, y, z))) {
        ter(x, y, z) = ot_bridge_ns;
        y += ydir;
       }
       ter(x, y, z) = base;
      }
     } else if (!is_road(base, x, y, z))
      ter(x, y, z) = base;
    }
   }
/*
   if (one_in(50) && loc.z == 0)
    building_on_hiway(x, y, dir);
*/
  }
  found_road = (
        ((ter(x, y - 1, z) > ot_road_null && ter(x, y - 1, z) < ot_river_center) ||
         (ter(x, y + 1, z) > ot_road_null && ter(x, y + 1, z) < ot_river_center) ||
         (ter(x - 1, y, z) > ot_road_null && ter(x - 1, y, z) < ot_river_center) ||
         (ter(x + 1, y, z) > ot_road_null && ter(x + 1, y, z) < ot_river_center)  ) &&
        rl_dist(x, y, x1, y2) > rl_dist(x, y, x2, y2));
 } while ((x != x2 || y != y2) && !found_road);
}

void overmap::building_on_hiway(int x, int y, int dir)
{
 int xdif = dir * (1 - 2 * rng(0,1));
 int ydif = (1 - dir) * (1 - 2 * rng(0,1));
 int rot = 0;
      if (ydif ==  1)
  rot = 0;
 else if (xdif == -1)
  rot = 1;
 else if (ydif == -1)
  rot = 2;
 else if (xdif ==  1)
  rot = 3;

 switch (rng(1, 3)) {
 case 1:
  if (!is_river(ter(x + xdif, y + ydif, 0)))
   ter(x + xdif, y + ydif, 0) = ot_lab_stairs;
  break;
 case 2:
  if (!is_river(ter(x + xdif, y + ydif, 0)))
   ter(x + xdif, y + ydif, 0) = house(rot);
  break;
 case 3:
  if (!is_river(ter(x + xdif, y + ydif, 0)))
   ter(x + xdif, y + ydif, 0) = ot_radio_tower;
  break;
/*
 case 4:
  if (!is_river(ter(x + xdif, y + ydif)))
   ter(x + xdir, y + ydif) = ot_sewage_treatment;
  break;
*/
 }
}

void overmap::place_hiways(std::vector<city> cities, int z, oter_id base)
{
 if (cities.size() == 1)
  return;
 city best;
 int closest = -1;
 int distance;
 bool maderoad = false;
 for (int i = 0; i < cities.size(); i++) {
  maderoad = false;
  closest = -1;
  for (int j = i + 1; j < cities.size(); j++) {
   distance = dist(cities[i].x, cities[i].y, cities[j].x, cities[j].y);
   if (distance < closest || closest < 0) {
    closest = distance;
    best = cities[j];
   }
   if (distance < TOP_HIWAY_DIST) {
    maderoad = true;
    make_hiway(cities[i].x, cities[i].y, cities[j].x, cities[j].y, z, base);
   }
  }
  if (!maderoad && closest > 0)
   make_hiway(cities[i].x, cities[i].y, best.x, best.y, z, base);
 }
}

// Polish does both good_roads and good_rivers (and any future polishing) in
// a single loop; much more efficient
void overmap::polish(int z, oter_id min, oter_id max)
{
// Main loop--checks roads and rivers that aren't on the borders of the map
 for (int x = 0; x < OMAPX; x++) {
  for (int y = 0; y < OMAPY; y++) {
   if (ter(x, y, z) >= min && ter(x, y, z) <= max) {
    if (ter(x, y, z) >= ot_road_null && ter(x, y, z) <= ot_road_nesw)
     good_road(ot_road_ns, x, y, z);
    else if (ter(x, y, z) >= ot_bridge_ns && ter(x, y, z) <= ot_bridge_ew &&
             ter(x - 1, y, z) >= ot_bridge_ns && ter(x - 1, y, z) <= ot_bridge_ew &&
             ter(x + 1, y, z) >= ot_bridge_ns && ter(x + 1, y, z) <= ot_bridge_ew &&
             ter(x, y - 1, z) >= ot_bridge_ns && ter(x, y - 1, z) <= ot_bridge_ew &&
             ter(x, y + 1, z) >= ot_bridge_ns && ter(x, y + 1, z) <= ot_bridge_ew)
     ter(x, y, z) = ot_road_nesw;
    else if (ter(x, y, z) >= ot_subway_ns && ter(x, y, z) <= ot_subway_nesw)
     good_road(ot_subway_ns, x, y, z);
    else if (ter(x, y, z) >= ot_sewer_ns && ter(x, y, z) <= ot_sewer_nesw)
     good_road(ot_sewer_ns, x, y, z);
    else if (ter(x, y, z) >= ot_ants_ns && ter(x, y, z) <= ot_ants_nesw)
     good_road(ot_ants_ns, x, y, z);
    else if (ter(x, y, z) >= ot_river_center && ter(x, y, z) < ot_river_nw)
     good_river(x, y, z);
// Sometimes a bridge will start at the edge of a river, and this looks ugly
// So, fix it by making that square normal road; bit of a kludge but it works
    else if (ter(x, y, z) == ot_bridge_ns &&
             (!is_river(ter(x - 1, y, z)) || !is_river(ter(x + 1, y, z))))
     ter(x, y, z) = ot_road_ns;
    else if (ter(x, y, z) == ot_bridge_ew &&
             (!is_river(ter(x, y - 1, z)) || !is_river(ter(x, y + 1, z))))
     ter(x, y, z) = ot_road_ew;
   }
  }
 }
// Fixes stretches of parallel roads--turns them into two-lane highways
// Note that this fixes 2x2 areas... a "tail" of 1x2 parallel roads may be left.
// This can actually be a good thing; it ensures nice connections
// Also, this leaves, say, 3x3 areas of road.  TODO: fix this?  courtyards etc?
 for (int y = 0; y < OMAPY - 1; y++) {
  for (int x = 0; x < OMAPX - 1; x++) {
   if (ter(x, y, z) >= min && ter(x, y, z) <= max) {
    if (ter(x, y, z) == ot_road_nes && ter(x+1, y, z) == ot_road_nsw &&
        ter(x, y+1, z) == ot_road_nes && ter(x+1, y+1, z) == ot_road_nsw) {
     ter(x, y, z) = ot_hiway_ns;
     ter(x+1, y, z) = ot_hiway_ns;
     ter(x, y+1, z) = ot_hiway_ns;
     ter(x+1, y+1, z) = ot_hiway_ns;
    } else if (ter(x, y, z) == ot_road_esw && ter(x+1, y, z) == ot_road_esw &&
               ter(x, y+1, z) == ot_road_new && ter(x+1, y+1, z) == ot_road_new) {
     ter(x, y, z) = ot_hiway_ew;
     ter(x+1, y, z) = ot_hiway_ew;
     ter(x, y+1, z) = ot_hiway_ew;
     ter(x+1, y+1, z) = ot_hiway_ew;
    }
   }
  }
 }
}

bool overmap::is_road(int x, int y, int z)
{
 if (ter(x, y, z) == ot_rift || ter(x, y, z) == ot_hellmouth)
  return true;
 if (x < 0 || x >= OMAPX || y < 0 || y >= OMAPY) {
  for (int i = 0; i < roads_out.size(); i++) {
   if (abs(roads_out[i].x - x) + abs(roads_out[i].y - y) <= 1)
    return true;
  }
 }
 if ((ter(x, y, z) >= ot_road_null && ter(x, y, z) <= ot_bridge_ew) ||
     (ter(x, y, z) >= ot_subway_ns && ter(x, y, z) <= ot_subway_nesw) ||
     (ter(x, y, z) >= ot_sewer_ns  && ter(x, y, z) <= ot_sewer_nesw) ||
     ter(x, y, z) == ot_sewage_treatment_hub ||
     ter(x, y, z) == ot_sewage_treatment_under)
  return true;
 return false;
}

bool overmap::is_road(oter_id base, int x, int y, int z)
{
 oter_id min, max;
        if (base >= ot_road_null && base <= ot_bridge_ew) {
  min = ot_road_null;
  max = ot_bridge_ew;
 } else if (base >= ot_subway_ns && base <= ot_subway_nesw) {
  min = ot_subway_station;
  max = ot_subway_nesw;
 } else if (base >= ot_sewer_ns && base <= ot_sewer_nesw) {
  min = ot_sewer_ns;
  max = ot_sewer_nesw;
  if (ter(x, y, z) == ot_sewage_treatment_hub ||
      ter(x, y, z) == ot_sewage_treatment_under )
   return true;
 } else if (base >= ot_ants_ns && base <= ot_ants_queen) {
  min = ot_ants_ns;
  max = ot_ants_queen;
 } else	{ // Didn't plan for this!
  debugmsg("Bad call to is_road, %s", oterlist[base].name.c_str());
  return false;
 }
 if (x < 0 || x >= OMAPX || y < 0 || y >= OMAPY) {
  for (int i = 0; i < roads_out.size(); i++) {
   if (abs(roads_out[i].x - x) + abs(roads_out[i].y - y) <= 1)
    return true;
  }
 }
 if (ter(x, y, z) >= min && ter(x, y, z) <= max)
  return true;
 return false;
}

void overmap::good_road(oter_id base, int x, int y, int z)
{
 int d = ot_road_ns;
 if (is_road(base, x, y-1, z)) {
  if (is_road(base, x+1, y, z)) {
   if (is_road(base, x, y+1, z)) {
    if (is_road(base, x-1, y, z))
     ter(x, y, z) = oter_id(base + ot_road_nesw - d);
    else
     ter(x, y, z) = oter_id(base + ot_road_nes - d);
   } else {
    if (is_road(base, x-1, y, z))
     ter(x, y, z) = oter_id(base + ot_road_new - d);
    else
     ter(x, y, z) = oter_id(base + ot_road_ne - d);
   }
  } else {
   if (is_road(base, x, y+1, z)) {
    if (is_road(base, x-1, y, z))
     ter(x, y, z) = oter_id(base + ot_road_nsw - d);
    else
     ter(x, y, z) = oter_id(base + ot_road_ns - d);
   } else {
    if (is_road(base, x-1, y, z))
     ter(x, y, z) = oter_id(base + ot_road_wn - d);
    else
     ter(x, y, z) = oter_id(base + ot_road_ns - d);
   }
  }
 } else {
  if (is_road(base, x+1, y, z)) {
   if (is_road(base, x, y+1, z)) {
    if (is_road(base, x-1, y, z))
     ter(x, y, z) = oter_id(base + ot_road_esw - d);
    else
     ter(x, y, z) = oter_id(base + ot_road_es - d);
   } else
    ter(x, y, z) = oter_id(base + ot_road_ew - d);
  } else {
   if (is_road(base, x, y+1, z)) {
    if (is_road(base, x-1, y, z))
     ter(x, y, z) = oter_id(base + ot_road_sw - d);
    else
     ter(x, y, z) = oter_id(base + ot_road_ns - d);
   } else {
    if (is_road(base, x-1, y, z))
     ter(x, y, z) = oter_id(base + ot_road_ew - d);
    else {// No adjoining roads/etc. Happens occasionally, esp. with sewers.
     ter(x, y, z) = oter_id(base + ot_road_nesw - d);
    }
   }
  }
 }
 if (ter(x, y, z) == ot_road_nesw && one_in(4))
  ter(x, y, z) = ot_road_nesw_manhole;
}

void overmap::good_river(int x, int y, int z)
{
 if (is_river(ter(x - 1, y, z))) {
  if (is_river(ter(x, y - 1, z))) {
   if (is_river(ter(x, y + 1, z))) {
    if (is_river(ter(x + 1, y, z))) {
// River on N, S, E, W; but we might need to take a "bite" out of the corner
     if (!is_river(ter(x - 1, y - 1, z)))
      ter(x, y, z) = ot_river_c_not_nw;
     else if (!is_river(ter(x + 1, y - 1, z)))
      ter(x, y, z) = ot_river_c_not_ne;
     else if (!is_river(ter(x - 1, y + 1, z)))
      ter(x, y, z) = ot_river_c_not_sw;
     else if (!is_river(ter(x + 1, y + 1, z)))
      ter(x, y, z) = ot_river_c_not_se;
     else
      ter(x, y, z) = ot_river_center;
    } else
     ter(x, y, z) = ot_river_east;
   } else {
    if (is_river(ter(x + 1, y, z)))
     ter(x, y, z) = ot_river_south;
    else
     ter(x, y, z) = ot_river_se;
   }
  } else {
   if (is_river(ter(x, y + 1, z))) {
    if (is_river(ter(x + 1, y, z)))
     ter(x, y, z) = ot_river_north;
    else
     ter(x, y, z) = ot_river_ne;
   } else {
    if (is_river(ter(x + 1, y, z))) // Means it's swampy
     ter(x, y, z) = ot_forest_water;
   }
  }
 } else {
  if (is_river(ter(x, y - 1, z))) {
   if (is_river(ter(x, y + 1, z))) {
    if (is_river(ter(x + 1, y, z)))
     ter(x, y, z) = ot_river_west;
    else // Should never happen
     ter(x, y, z) = ot_forest_water;
   } else {
    if (is_river(ter(x + 1, y, z)))
     ter(x, y, z) = ot_river_sw;
    else // Should never happen
     ter(x, y, z) = ot_forest_water;
   }
  } else {
   if (is_river(ter(x, y + 1, z))) {
    if (is_river(ter(x + 1, y, z)))
     ter(x, y, z) = ot_river_nw;
    else // Should never happen
     ter(x, y, z) = ot_forest_water;
   } else // Should never happen
    ter(x, y, z) = ot_forest_water;
  }
 }
}

void overmap::place_specials()
{
 int placed[NUM_OMSPECS];
 for (int i = 0; i < NUM_OMSPECS; i++)
  placed[i] = 0;

 std::vector<point> sectors;
 for (int x = 0; x < OMAPX; x += OMSPEC_FREQ) {
  for (int y = 0; y < OMAPY; y += OMSPEC_FREQ)
   sectors.push_back(point(x, y));
 }

 while (!sectors.empty()) {
  int sector_pick = rng(0, sectors.size() - 1);
  int x = sectors[sector_pick].x, y = sectors[sector_pick].y;
  sectors.erase(sectors.begin() + sector_pick);
  std::vector<omspec_id> valid;
  int tries = 0;
  tripoint p;
  do {
   p = tripoint(rng(x, x + OMSPEC_FREQ - 1), rng(y, y + OMSPEC_FREQ - 1), 0);
   if (p.x >= OMAPX - 1)
    p.x = OMAPX - 2;
   if (p.y >= OMAPY - 1)
    p.y = OMAPY - 2;
   if (p.x == 0)
    p.x = 1;
   if (p.y == 0)
    p.y = 1;
   for (int i = 0; i < NUM_OMSPECS; i++) {
    omspec_place place;
    overmap_special special = overmap_specials[i];
    int min = special.min_dist_from_city, max = special.max_dist_from_city;
    point pt(p.x, p.y);
    if ((placed[i] < special.max_appearances || special.max_appearances <= 0) &&
        (min == -1 || dist_from_city(pt) >= min) &&
        (max == -1 || dist_from_city(pt) <= max) &&
        (place.*special.able)(this, p))
     valid.push_back( omspec_id(i) );
   }
   tries++;
  } while (valid.empty() && tries < 15); // Done looking for valid spot

  if (tries < 15) { // We found a valid spot!
// Place the MUST HAVE ones first, to try and guarantee that they appear
   std::vector<omspec_id> must_place;
   for (int i = 0; i < valid.size(); i++) {
    if (placed[i] < overmap_specials[ valid[i] ].min_appearances)
     must_place.push_back(valid[i]);
   }
   if (must_place.empty()) {
    int selection = rng(0, valid.size() - 1);
    overmap_special special = overmap_specials[ valid[selection] ];
    placed[ valid[selection] ]++;
    place_special(special, p);
   } else {
    int selection = rng(0, must_place.size() - 1);
    overmap_special special = overmap_specials[ must_place[selection] ];
    placed[ must_place[selection] ]++;
    place_special(special, p);
   }
  } // Done with <Found a valid spot>

 } // Done picking sectors...
}

void overmap::place_special(overmap_special special, tripoint p)
{
 bool rotated = false;
// First, place terrain...
 ter(p.x, p.y, p.z) = special.ter;
// Next, obey any special effects the flags might have
 if (special.flags & mfb(OMS_FLAG_ROTATE_ROAD)) {
  if (is_road(p.x, p.y - 1, p.z))
   rotated = true;
  else if (is_road(p.x + 1, p.y, p.z)) {
   ter(p.x, p.y, p.z) = oter_id( int(ter(p.x, p.y, p.z)) + 1);
   rotated = true;
  } else if (is_road(p.x, p.y + 1, p.z)) {
   ter(p.x, p.y, p.z) = oter_id( int(ter(p.x, p.y, p.z)) + 2);
   rotated = true;
  } else if (is_road(p.x - 1, p.y, p.z)) {
   ter(p.x, p.y, p.z) = oter_id( int(ter(p.x, p.y, p.z)) + 3);
   rotated = true;
  }
 }

 if (!rotated && special.flags & mfb(OMS_FLAG_ROTATE_RANDOM))
  ter(p.x, p.y, p.z) = oter_id( int(ter(p.x, p.y, p.z)) + rng(0, 3) );

 if (special.flags & mfb(OMS_FLAG_3X3)) {
  for (int x = -1; x <= 1; x++) {
   for (int y = -1; y <= 1; y++) {
    if (x == 0 && y == 0)
     y++; // Already handled
    point np(p.x + x, p.y + y);
    ter(np.x, np.y, p.z) = special.ter;
   }
  }
 }

 if (special.flags & mfb(OMS_FLAG_3X3_SECOND)) {
  int startx = p.x - 1, starty = p.y;
  if (is_road(p.x, p.y - 1, p.z)) { // Road to north
   startx = p.x - 1;
   starty = p.y;
  } else if (is_road(p.x + 1, p.y, p.z)) { // Road to east
   startx = p.x - 2;
   starty = p.y - 1;
  } else if (is_road(p.x, p.y + 1, p.z)) { // Road to south
   startx = p.x - 1;
   starty = p.y - 2;
  } else if (is_road(p.x - 1, p.y, p.z)) { // Road to west
   startx = p.x;
   starty = p.y - 1;
  }
  if (startx != -1) {
   for (int x = startx; x < startx + 3; x++) {
    for (int y = starty; y < starty + 3; y++)
     ter(x, y, p.z) = oter_id(special.ter + 1);
   }
   ter(p.x, p.y, p.z) = special.ter;
  }
 }

 if (special.flags & mfb(OMS_FLAG_BLOB)) {
  for (int x = -2; x <= 2; x++) {
   for (int y = -2; y <= 2; y++) {
    if (x == 0 && y == 0)
     y++; // Already handled
    omspec_place place;
    tripoint np(p.x + x, p.y + y, p.z);
    if (one_in(1 + abs(x) + abs(y)) && (place.*special.able)(this, np))
     ter(p.x + x, p.y + y, p.z) = special.ter;
   }
  }
 }

 if (special.flags & mfb(OMS_FLAG_BIG)) {
  for (int x = -3; x <= 3; x++) {
   for (int y = -3; y <= 3; y++) {
    if (x == 0 && y == 0)
     y++; // Already handled
    omspec_place place;
    tripoint np(p.x + x, p.y + y, p.z);
    if ((place.*special.able)(this, np))
     ter(p.x + x, p.y + y, p.z) = special.ter;
     ter(p.x + x, p.y + y, p.z) = special.ter;
   }
  }
 }

 if (special.flags & mfb(OMS_FLAG_ROAD)) {
  int closest = -1, distance = 999;
  for (int i = 0; i < cities.size(); i++) {
   int dist = rl_dist(p.x, p.y, cities[i].x, cities[i].y);
   if (dist < distance) {
    closest = i;
    distance = dist;
   }
  }
  make_hiway(p.x, p.y, 0, cities[closest].x, cities[closest].y, ot_road_null);
 }

 if (special.flags & mfb(OMS_FLAG_PARKING_LOT)) {
  int closest = -1, distance = 999;
  for (int i = 0; i < cities.size(); i++) {
   int dist = rl_dist(p.x, p.y, cities[i].x, cities[i].y);
   if (dist < distance) {
    closest = i;
    distance = dist;
   }
  }
  ter(p.x, p.y - 1, p.z) = ot_s_lot;
  make_hiway(p.x, p.y - 1, 0, cities[closest].x, cities[closest].y, ot_road_null);
 }
 if (special.flags & mfb(OMS_FLAG_DIRT_LOT)) {
  int closest = -1, distance = 999;
  for (int i = 0; i < cities.size(); i++) {
   int dist = rl_dist(p.x, p.y, cities[i].x, cities[i].y);
   if (dist < distance) {
    closest = i;
    distance = dist;
   }
  }
  ter(p.x, p.y - 1, p.z) = ot_dirtlot;
  make_hiway(p.x, p.y - 1, 0, cities[closest].x, cities[closest].y, ot_road_null);
 }

// Finally, place monsters if applicable
 if (special.monsters != "GROUP_NULL") {
  if (special.monster_pop_min == 0 || special.monster_pop_max == 0 ||
      special.monster_rad_min == 0 || special.monster_rad_max == 0   ) {
   debugmsg("Overmap special %s has bad spawn: pop(%d, %d) rad(%d, %d)",
            oterlist[special.ter].name.c_str(), special.monster_pop_min,
            special.monster_pop_max, special.monster_rad_min,
            special.monster_rad_max);
   return;
  }

  int population = rng(special.monster_pop_min, special.monster_pop_max);
  int radius     = rng(special.monster_rad_min, special.monster_rad_max);
  zg.push_back(
     mongroup(special.monsters, p.x * 2, p.y * 2, p.z, radius, population));
 }
}

void overmap::place_mongroups()
{
 if (!OPTIONS[OPT_STATIC_SPAWN]) {
  // Cities are full of zombies
  for (unsigned int i = 0; i < cities.size(); i++) {
   if (!one_in(16) || cities[i].s > 5)
    zg.push_back (mongroup("GROUP_ZOMBIE", (cities[i].x * 2), (cities[i].y * 2), 0,
                           int(cities[i].s * 2.5), cities[i].s * 80));
  }
 }

// Figure out where swamps are, and place swamp monsters
 for (int x = 3; x < OMAPX - 3; x += 7) {
  for (int y = 3; y < OMAPY - 3; y += 7) {
   int swamp_count = 0;
   for (int sx = x - 3; sx <= x + 3; sx++) {
    for (int sy = y - 3; sy <= y + 3; sy++) {
     if (ter(sx, sy, 0) == ot_forest_water)
      swamp_count += 2;
     else if (is_river(ter(sx, sy, 0)))
      swamp_count++;
    }
   }
   if (swamp_count >= 25) // ~25% swamp or ~50% river
    zg.push_back(mongroup("GROUP_SWAMP", x * 2, y * 2, 0, 3,
                          rng(swamp_count * 8, swamp_count * 25)));
  }
 }

// Place the "put me anywhere" groups
 int numgroups = rng(0, 3);
 for (int i = 0; i < numgroups; i++) {
  zg.push_back(
	mongroup("GROUP_WORM", rng(0, OMAPX * 2 - 1), rng(0, OMAPY * 2 - 1), 0,
	         rng(20, 40), rng(500, 1000)));
 }

// Forest groups cover the entire map
 zg.push_back( mongroup("GROUP_FOREST", OMAPX / 2, OMAPY / 2, 0,
                        OMAPY, rng(2000, 12000)));
 zg.back().diffuse = true;
 zg.push_back( mongroup("GROUP_FOREST", OMAPX / 2, (OMAPY * 3) / 2, 0,
                        OMAPY, rng(2000, 12000)));
 zg.back().diffuse = true;
 zg.push_back( mongroup("GROUP_FOREST", (OMAPX * 3) / 2, OMAPY / 2, 0,
                        OMAPX, rng(2000, 12000)));
 zg.back().diffuse = true;
 zg.push_back( mongroup("GROUP_FOREST", (OMAPX * 3) / 2, (OMAPY * 3) / 2, 0,
                        OMAPX, rng(2000, 12000)));
 zg.back().diffuse = true;
}

void overmap::place_radios()
{
 char message[200];
 for (int i = 0; i < OMAPX; i++) {
  for (int j = 0; j < OMAPY; j++) {
   switch(ter(i, j, 0))
   {
   case ot_radio_tower:
    if(one_in(2))
    {
     snprintf( message, sizeof(message), "This is emergency broadcast station %d%d.\
  Please proceed quickly and calmly to your designated evacuation point.", i, j);
     radios.push_back(radio_tower(i*2, j*2, rng(80, 200), message));
    } else {
     radios.push_back(radio_tower(i*2, j*2, rng(80, 200),
				  "Head West.  All survivors, head West.  Help is waiting."));
    }
    break;
   case ot_lmoe:
    snprintf( message, sizeof(message), "This is automated emergency shelter beacon %d%d.\
  Supplies, amenities and shelter are stocked.", i, j);
    radios.push_back(radio_tower(i*2, j*2, rng(40, 100), message));
    break;
   case ot_fema_entrance:
    snprintf( message, sizeof(message), "This is FEMA camp %d%d.\
  Supplies are limited, please bring supplimental food, water, and bedding.\
  This is FEMA camp %d%d.  A desginated long-term emergency shelter.", i, j, i, j);
    radios.push_back(radio_tower(i*2, j*2, rng(80, 200), message));
     break;
   }
  }
 }
}

void overmap::save()
{
 std::ofstream fout;
 std::string const plrfilename = player_filename(loc.x, loc.y);
 std::string const terfilename = terrain_filename(loc.x, loc.y);

 // Player specific data
 fout.open(plrfilename.c_str());
 for (int z = 0; z < OVERMAP_LAYERS; ++z) {
  fout << "L " << z << std::endl;
  for (int j = 0; j < OMAPY; j++) {
   for (int i = 0; i < OMAPX; i++) {
    fout << ((layer[z].visable[i][j]) ? "1" : "0");
   }
   fout << std::endl;
  }

  for (int i = 0; i < layer[z].notes.size(); i++) {
   fout << "N " << layer[z].notes[i].x << " " << layer[z].notes[i].y << " " << layer[z].notes[i].num <<
           std::endl << layer[z].notes[i].text << std::endl;
  }
 }
 fout.close();

 // World terrain data
 fout.open(terfilename.c_str(), std::ios_base::trunc);
 for (int z = 0; z < OVERMAP_LAYERS; ++z) {
  fout << "L " << z << std::endl;
  for (int j = 0; j < OMAPY; j++) {
   for (int i = 0; i < OMAPX; i++) {
    fout << char(int(layer[z].terrain[i][j]) + 32);
   }
   fout << std::endl;
  }
 }

 for (int i = 0; i < zg.size(); i++)
  fout << "Z " << zg[i].type << " " << zg[i].posx << " " << zg[i].posy << " " << zg[i].posz << " " <<
    int(zg[i].radius) << " " << zg[i].population << " " << zg[i].diffuse <<
    std::endl;
 for (int i = 0; i < cities.size(); i++)
  fout << "t " << cities[i].x << " " << cities[i].y << " " << cities[i].s <<
          std::endl;
 for (int i = 0; i < roads_out.size(); i++)
  fout << "R " << roads_out[i].x << " " << roads_out[i].y << std::endl;
 for (int i = 0; i < radios.size(); i++)
  fout << "T " << radios[i].x << " " << radios[i].y << " " <<
          radios[i].strength << " " << std::endl << radios[i].message <<
          std::endl;

 for (int i = 0; i < npcs.size(); i++)
  fout << "n " << npcs[i].save_info() << std::endl;

 fout.close();
}

void overmap::open(game *g)
{
 std::string const plrfilename = player_filename(loc.x, loc.y);
 std::string const terfilename = terrain_filename(loc.x, loc.y);
 std::ifstream fin;
 char datatype;
 int ct, cx, cy, cz, cs, cp, cd;
 std::string cstr;
 city tmp;
 std::vector<item> npc_inventory;

// Set position IDs
 fin.open(terfilename.c_str());
// DEBUG VARS
 int nummg = 0;
 if (fin.is_open()) {
  int z = 0; // assumption
  while (fin >> datatype) {
   if (datatype == 'L') { 	// Load layer data, and switch to layer
    fin >> z;

    std::string dataline;
    getline(fin, dataline);	// Chomp endl

    for (int j = 0; j < OMAPY; j++) {
     getline(fin, dataline);
     if (z >= 0 && z < OVERMAP_LAYERS) {
      for (int i = 0; i < OMAPX; i++) {
       layer[z].terrain[i][j] = oter_id((unsigned char)dataline[i] - 32);
       layer[z].visable[i][j] = false;
       if (layer[z].terrain[i][j] < 0 || layer[z].terrain[i][j] > num_ter_types)
        debugmsg("Loaded bad ter!  %s; ter %d", terfilename.c_str(), layer[z].terrain[i][j]);
      }
     }
    }
   } else if (datatype == 'Z') {	// Monster group
    fin >> cstr >> cx >> cy >> cz >> cs >> cp >> cd;
    zg.push_back(mongroup(cstr, cx, cy, cz, cs, cp));
    zg.back().diffuse = cd;
    nummg++;
   } else if (datatype == 't') {	// City
    fin >> cx >> cy >> cs;
    tmp.x = cx; tmp.y = cy; tmp.s = cs;
    cities.push_back(tmp);
   } else if (datatype == 'R') {	// Road leading out
    fin >> cx >> cy;
    tmp.x = cx; tmp.y = cy; tmp.s = 0;
    roads_out.push_back(tmp);
   } else if (datatype == 'T') {	// Radio tower
    radio_tower tmp;
    fin >> tmp.x >> tmp.y >> tmp.strength;
    getline(fin, tmp.message);	// Chomp endl
    getline(fin, tmp.message);
    radios.push_back(tmp);
   } else if (datatype == 'n') {	// NPC
/* When we start loading a new NPC, check to see if we've accumulated items for
   assignment to an NPC.
 */
    if (!npc_inventory.empty() && !npcs.empty()) {
     npcs.back().inv.add_stack(npc_inventory);
     npc_inventory.clear();
    }
    std::string npcdata;
    getline(fin, npcdata);
    npc tmp;
    tmp.load_info(g, npcdata);
    npcs.push_back(tmp);
   } else if (datatype == 'I' || datatype == 'C' || datatype == 'W' ||
              datatype == 'w' || datatype == 'c') {
    std::string itemdata;
    getline(fin, itemdata);
    if (npcs.empty()) {
     debugmsg("Overmap %d:%d:%d tried to load object data, without an NPC!",
              loc.x, loc.y);
     debugmsg(itemdata.c_str());
    } else {
     item tmp(itemdata, g);
     npc* last = &(npcs.back());
     switch (datatype) {
      case 'I': npc_inventory.push_back(tmp);                 break;
      case 'C': npc_inventory.back().contents.push_back(tmp); break;
      case 'W': last->worn.push_back(tmp);                    break;
      case 'w': last->weapon = tmp;                           break;
      case 'c': last->weapon.contents.push_back(tmp);         break;
     }
    }
   }
  }
// If we accrued an npc_inventory, assign it now
  if (!npc_inventory.empty() && !npcs.empty())
   npcs.back().inv.add_stack(npc_inventory);

  fin.close();

  // Private/per-character data
  fin.open(plrfilename.c_str());
  if (fin.is_open()) {	// Load private seen data
   int z = 0; // assumption
   while (fin >> datatype) {
    if (datatype == 'L') {  // Load layer data, and switch to layer
     fin >> z;

     std::string dataline;
     getline(fin, dataline); // Chomp endl

     for (int j = 0; j < OMAPY; j++) {
      getline(fin, dataline);
      if (z >= 0 && z < OVERMAP_LAYERS) {
       for (int i = 0; i < OMAPX; i++) {
       	layer[z].visable[i][j] = (dataline[i] == '1');
       }
      }
     }
    } else if (datatype == 'N') { // Load notes
     om_note tmp;
     fin >> tmp.x >> tmp.y >> tmp.num;
     getline(fin, tmp.text);	// Chomp endl
     getline(fin, tmp.text);
     if (z >= 0 && z < OVERMAP_LAYERS) {
      layer[z].notes.push_back(tmp);
     }
    }
   }
   fin.close();
  }
 } else {	// No map exists!  Prepare neighbors, and generate one.
  std::vector<overmap*> pointers;
// Fetch north and south
  for (int i = -1; i <= 1; i+=2) {
   std::string const tmpfilename = terrain_filename(loc.x, loc.y + i);
   fin.open(tmpfilename.c_str());
   if (fin.is_open()) {
    fin.close();
    pointers.push_back(new overmap(g, loc.x, loc.y + i));
   } else
    pointers.push_back(NULL);
  }
// Fetch east and west
  for (int i = -1; i <= 1; i+=2) {
   std::string const tmpfilename = terrain_filename(loc.x + i, loc.y);
   fin.open(tmpfilename.c_str());
   if (fin.is_open()) {
    fin.close();
    pointers.push_back(new overmap(g, loc.x + i, loc.y));
   } else
    pointers.push_back(NULL);
  }
// pointers looks like (north, south, west, east)
  generate(g, pointers[0], pointers[3], pointers[1], pointers[2]);
  for (int i = 0; i < 4; i++)
   delete pointers[i];
  save();
 }
}

std::string overmap::terrain_filename(int const x, int const y) const
{
 std::stringstream filename;

 filename << "save/";

 if (!prefix.empty()) {
 	filename << prefix << ".";
 }

 filename << "o." << x << "." << y;

 return filename.str();
}

std::string overmap::player_filename(int const x, int const y) const
{
 std::stringstream filename;

 filename << "save/" << name << ".seen." << x << "." << y;

 return filename.str();
}

// Overmap special placement functions

bool omspec_place::water(overmap *om, tripoint p)
{
 oter_id ter = om->ter(p.x, p.y, p.z);
 return (ter >= ot_river_center && ter <= ot_river_nw);
}

bool omspec_place::land(overmap *om, tripoint p)
{
 oter_id ter = om->ter(p.x, p.y, p.z);
 return (ter < ot_river_center || ter > ot_river_nw);
}

bool omspec_place::forest(overmap *om, tripoint p)
{
 oter_id ter = om->ter(p.x, p.y, p.z);
 return (ter == ot_forest || ter == ot_forest_thick || ter == ot_forest_water);
}

bool omspec_place::wilderness(overmap *om, tripoint p)
{
 oter_id ter = om->ter(p.x, p.y, p.z);
 return (ter == ot_forest || ter == ot_forest_thick || ter == ot_forest_water ||
         ter == ot_field);
}

bool omspec_place::by_highway(overmap *om, tripoint p)
{
 oter_id north = om->ter(p.x, p.y - 1, p.z), east = om->ter(p.x + 1, p.y, p.z),
         south = om->ter(p.x, p.y + 1, p.z), west = om->ter(p.x - 1, p.y, p.z);

 return ((north == ot_hiway_ew || north == ot_road_ew) ||
         (east  == ot_hiway_ns || east  == ot_road_ns) ||
         (south == ot_hiway_ew || south == ot_road_ew) ||
         (west  == ot_hiway_ns || west  == ot_road_ns)   );
}<|MERGE_RESOLUTION|>--- conflicted
+++ resolved
@@ -1165,13 +1165,8 @@
    timeout(BLINK_SPEED);
   } else if(ch == 'D'){
    timeout(-1);
-<<<<<<< HEAD
-   if (has_note(cursx, cursy)){
+   if (has_note(cursx, cursy, zlevel)){
     bool res = query_yn("Really delete note?");
-=======
-   if (has_note(cursx, cursy, zlevel)){
-    bool res = query_yn(g->VIEWX, g->VIEWY, "Really delete note?");
->>>>>>> cababa65
     if (res == true)
      delete_note(cursx, cursy, zlevel);
    }
