--- conflicted
+++ resolved
@@ -2524,7 +2524,6 @@
     return actor.clone();
 }
 
-<<<<<<< HEAD
 static bool check_if_disassemble_okay( item_location target, Character &who )
 {
     item *disassembly = target.get_item();
@@ -2614,8 +2613,6 @@
     return actor.clone();
 }
 
-=======
->>>>>>> bb2b16f4
 namespace activity_actors
 {
 
