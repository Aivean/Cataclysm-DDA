--- conflicted
+++ resolved
@@ -984,18 +984,14 @@
         pain_cap = pain_cap / 1.5;
     }
 
-<<<<<<< HEAD
     int fa_level = get_skill_level( skill_firstaid );
 
     if( has_trait( trait_PROF_MED ) ) {
         fa_level =+5;
     }
 
-    if( !has_trait( trait_id( "NOPAIN" ) ) && !has_trait( trait_id( "CENOBITE" ) ) ) {
-=======
     if( !has_trait( trait_NOPAIN ) && !has_trait( trait_CENOBITE ) &&
         !has_trait( trait_MASOCHIST_MED ) && !has_bionic( bionic_id( "bio_painkiller" ) ) ) {
->>>>>>> c42c60a4
         if( pk == 0 ) {
             popup( _( "You need to take painkillers to make installing bionics tolerable." ) );
             return false;
