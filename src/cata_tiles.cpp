--- conflicted
+++ resolved
@@ -231,56 +231,22 @@
     screentile_height = (int)(terrain_term_y / tile_ratioy) + 1;
 }
 
-<<<<<<< HEAD
-void cata_tiles::load_tileset(std::string path)
-{
-    /* release tile_atlas from memory if it has already been initialized */
-    if (tile_atlas) {
-        SDL_FreeSurface(tile_atlas);
-    }
-
-    terrain_term_x = OPTIONS["TERMINAL_X"] - ((OPTIONS["SIDEBAR_STYLE"] == "narrow") ? 45 : 55);
-    terrain_term_y = OPTIONS["TERMINAL_Y"];
-	
-    set_draw_scale(16);
-
-    /** reinit tile_atlas */
-    tile_atlas = IMG_Load(path.c_str());
-
-    if(!tile_atlas) {
-        DebugLog() << "Could not load tileset file " << path << "\nError: " << IMG_GetError() << "\n";
-        throw std::string("failed to open tileset image");
-    }
-
-    reload_tileset();
-}
-
-void cata_tiles::load_tilejson(std::string path)
-=======
 void cata_tiles::load_tilejson(std::string path, const std::string &image_path)
->>>>>>> 4bb1db9e
 {
     DebugLog() << "Attempting to Load JSON file\n";
     std::ifstream config_file(path.c_str(), std::ifstream::in | std::ifstream::binary);
 
     if (!config_file.good()) {
         //throw (std::string)"ERROR: " + path + (std::string)" could not be read.";
-<<<<<<< HEAD
-        DebugLog() << "ERROR: " << path << " could not be read.\n";
+        DebugLog() << (std::string)"ERROR: " + path + (std::string)" could not be read.\n";
         throw std::string("failed to open tile info json");
-=======
-        DebugLog() << (std::string)"ERROR: " + path + (std::string)" could not be read.\n";
-        return;
     }
 
     try {
         load_tilejson_from_file( config_file, image_path );
     } catch (std::string e) {
         debugmsg("%s: %s", path.c_str(), e.c_str());
->>>>>>> 4bb1db9e
-    }
-
-    load_tilejson_from_file( config_file );
+    }
 }
 
 void cata_tiles::load_tilejson_from_file(std::ifstream &f, const std::string &image_path)
