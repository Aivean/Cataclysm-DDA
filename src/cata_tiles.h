--- conflicted
+++ resolved
@@ -188,7 +188,6 @@
 
         /** Overmap Layer : Not used for now, do later*/
         bool draw_omap();
-<<<<<<< HEAD
 
     public:
         /* initialize from an outside file, throws std::string on errors. */
@@ -201,9 +200,6 @@
         float get_tile_ratioy() const { return tile_ratioy; }
         void do_tile_loading_report();
     protected:
-=======
-    private:
->>>>>>> d0ee177c
         void get_tile_information(std::string dir_path, std::string &json_path, std::string &tileset_path);
         template <typename maptype>
         void tile_loading_report(maptype const & tiletypemap, std::string const & label, std::string const & prefix = "");
