--- conflicted
+++ resolved
@@ -599,10 +599,6 @@
         bool nv_cached;
 
         inventory inv;
-<<<<<<< HEAD
-
-=======
->>>>>>> dd4a8a1e
         itype_id last_item;
         item weapon;
         item ret_null; // Null item, sometimes returns by weapon() etc
