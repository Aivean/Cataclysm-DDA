#include "crafting.h"

#include "catacharset.h"
#include "craft_command.h"
#include "debug.h"
#include "game.h"
#include "input.h"
#include "inventory.h"
#include "itype.h"
#include "json.h"
#include "map.h"
#include "messages.h"
#include "morale.h"
#include "npc.h"
#include "options.h"
#include "output.h"
#include "recipe_dictionary.h"
#include "rng.h"
#include "translations.h"
#include "ui.h"
#include "vehicle.h"
#include "crafting_gui.h"

#include <algorithm> //std::min
#include <fstream>
#include <iostream>
#include <math.h>    //sqrt
#include <queue>
#include <string>
#include <sstream>


static const std::string fake_recipe_book = "book";

void remove_from_component_lookup(recipe* r);

recipe::recipe() :
    id(0), result("null"), contained(false),skill_used( NULL_ID ), reversible(false),
    autolearn(false), learn_by_disassembly(-1), result_mult(1)
{
}

// Check that the given recipe ident (rec_name) is unique, throw if not,
// Returns the id for the new recipe.
// If the recipe should override an existing one, the function removes the existing
// recipe and returns the id if the removed recipe.
int check_recipe_ident(const std::string &rec_name, JsonObject &jsobj)
{
    const bool override_existing = jsobj.get_bool("override", false);

    for( auto list_iter : recipe_dict ) {
        if (list_iter->ident == rec_name) {
            if (!override_existing) {
                jsobj.throw_error(
                    std::string("Recipe name collision (set a unique value for the id_suffix field to fix): ") +
                    rec_name, "result");
            }
            // overriding an existing recipe: delete it and remove the pointer
            // keep the id,
            const int tmp_id = list_iter->id;
            recipe_dict.remove( list_iter );
            delete list_iter;
            return tmp_id;
        }
    }

    return recipe_dict.size();
}

void load_recipe(JsonObject &jsobj)
{
    JsonArray jsarr;

    // required
    std::string result = jsobj.get_string("result");
    std::string category = jsobj.get_string("category");
    bool autolearn = jsobj.get_bool("autolearn");
    int time = jsobj.get_int("time");
    int difficulty = jsobj.get_int( "difficulty" );

    // optional
    bool contained = jsobj.get_bool("contained",false);
    std::string subcategory = jsobj.get_string("subcategory", "");
    bool reversible = jsobj.get_bool("reversible", false);
    skill_id skill_used( jsobj.get_string("skill_used", skill_id::NULL_ID.str() ) );
    std::string id_suffix = jsobj.get_string("id_suffix", "");
    int learn_by_disassembly = jsobj.get_int("decomp_learn", -1);
    double batch_rscale = 0.0;
    int batch_rsize = 0;
    if (jsobj.has_array( "batch_time_factors" )) {
        jsarr = jsobj.get_array( "batch_time_factors" );
        batch_rscale = (double)jsarr.get_int(0) / 100.0;
        batch_rsize = jsarr.get_int(1);
    }
    int result_mult = jsobj.get_int("result_mult", 1);

    std::map<std::string, int> requires_skills;
    jsarr = jsobj.get_array("skills_required");
    if (!jsarr.empty()) {
        // could be a single requirement, or multiple
        if( jsarr.has_array(0) ) {
            while (jsarr.has_more()) {
                JsonArray ja = jsarr.next_array();
                requires_skills[ja.get_string(0)] = ja.get_int(1);
            }
        } else {
            requires_skills[jsarr.get_string(0)] = jsarr.get_int(1);
        }
    }

    std::vector<byproduct> bps;
    // could be a single byproduct - either id or byproduct, or array of ids and byproducts
    if (jsobj.has_string("byproducts")) {
        bps.push_back(byproduct(jsobj.get_string("byproducts")));
    } else if (jsobj.has_object("byproducts")) {
        JsonObject jsbp = jsobj.get_object("byproducts");
        bps.push_back(byproduct(jsbp.get_string("id"), jsbp.get_int("charges_mult", 1),
                                jsbp.get_int("amount", 1)));
    } else if (jsobj.has_array("byproducts")) {
        jsarr = jsobj.get_array("byproducts");
        while (jsarr.has_more()) {
            if (jsarr.has_string(0)) {
                bps.push_back(byproduct(jsarr.next_string()));
            } else if (jsarr.has_object(0)) {
                JsonObject jsbp = jsarr.next_object();
                bps.push_back(byproduct(jsbp.get_string("id"), jsbp.get_int("charges_mult", 1),
                                        jsbp.get_int("amount", 1)));
            }
        }
    }

    std::set<std::string> flags;
    flags = jsobj.get_tags( "flags" );

    std::string rec_name = result + id_suffix;
    int id = check_recipe_ident(rec_name, jsobj); // may delete recipes

    recipe *rec = new recipe();

    rec->ident = rec_name;
    rec->id = id;
    rec->result = result;
    rec->time = time;
    rec->difficulty = difficulty;
    rec->byproducts = bps;
    rec->cat = category;
    rec->contained = contained;
    rec->subcat = subcategory;
    rec->skill_used = skill_used;
    for( const auto &elem : requires_skills ) {
        rec->required_skills[skill_id( elem.first )] = elem.second;
    }
    rec->reversible = reversible;
    rec->autolearn = autolearn;
    rec->learn_by_disassembly = learn_by_disassembly;
    rec->batch_rscale = batch_rscale;
    rec->batch_rsize = batch_rsize;
    rec->result_mult = result_mult;
    rec->flags = flags;

    rec->requirements.load(jsobj);

    jsarr = jsobj.get_array("book_learn");
    while (jsarr.has_more()) {
        JsonArray ja = jsarr.next_array();
        recipe::bookdata_t bd{ ja.get_string( 0 ), ja.get_int( 1 ), "", false };
        if( ja.size() >= 3 ) {
            bd.recipe_name = ja.get_string( 2 );
            bd.hidden = bd.recipe_name.empty();
        }
        rec->booksets.push_back( bd );
    }

    // Note, a recipe has to be fully instantiated before adding
    recipe_dict.add( rec );
}

void reset_recipes()
{
    recipe_dict.clear();
}

void finalize_recipes()
{
    for( auto r : recipe_dict ) {
        for( auto j = r->booksets.begin(); j != r->booksets.end(); ++j ) {
            const std::string &book_id = j->book_id;
            if( !item::type_is_defined( book_id ) ) {
                debugmsg("book %s for recipe %s does not exist", book_id.c_str(), r->ident.c_str());
                continue;
            }
            itype *t = item::find_type( book_id );
            if( !t->book ) {
                // TODO: we could make up a book slot?
                debugmsg("book %s for recipe %s is not a book", book_id.c_str(), r->ident.c_str());
                continue;
            }
            islot_book::recipe_with_description_t rwd{ r, j->skill_level, "", j->hidden };
            if( j->recipe_name.empty() ) {
                rwd.name = item::nname( r->result );
            } else {
                rwd.name = _( j->recipe_name.c_str() );
            }
            t->book->recipes.insert( rwd );
        }
        r->booksets.clear();
    }
}

bool player::crafting_allowed( const std::string &rec_name )
{
    return crafting_allowed( *recipe_dict[rec_name] );
}

bool player::crafting_allowed( const recipe &rec )
{
    if( has_moral_to_craft() ) { // See morale.h
        add_msg( m_info, _( "Your morale is too low to craft..." ) );
        return false;
    }

    if( lighting_craft_speed_multiplier( rec ) == 0.0f ) {
        add_msg( m_info, _( "You can't see to craft!" ) );
        return false;
    }

    return true;
}

float player::lighting_craft_speed_multiplier( const recipe &rec )
{
    // negative is bright, 0 is just bright enough, positive is dark, +7.0f is pitch black
    float darkness = fine_detail_vision_mod() - 4.0f;
    if( darkness <= 0.0f ) {
        return 1.0f; // it's bright, go for it
    }
    bool rec_blind = rec.has_flag( "BLIND_HARD" ) || rec.has_flag( "BLIND_EASY" );
    if( darkness > 0 && !rec_blind ) {
        return 0.0f; // it's dark and this recipe can't be crafted in the dark
    }
    if( rec.has_flag( "BLIND_EASY" ) ) {
        // 100% speed in well lit area at skill+0
        // 25% speed in pitch black at skill+0
        // skill+2 removes speed penalty
        return 1.0f - ( darkness / ( 7.0f / 0.75f ) ) * std::max( 0,
                2 - exceeds_recipe_requirements( rec ) ) / 2.0f;
    }
    if( rec.has_flag( "BLIND_HARD" ) && exceeds_recipe_requirements( rec ) >= 2 ) {
        // 100% speed in well lit area at skill+2
        // 25% speed in pitch black at skill+2
        // skill+8 removes speed penalty
        return 1.0f - ( darkness / ( 7.0f / 0.75f ) ) * std::max( 0,
                8 - exceeds_recipe_requirements( rec ) ) / 6.0f;
    }
    return 0.0f; // it's dark and you could craft this if you had more skill
}

bool player::has_moral_to_craft()
{
    return morale_level() < MIN_MORALE_CRAFT;
}

void player::craft()
{
    int batch_size = 0;
    const recipe *rec = select_crafting_recipe( batch_size );
    if (rec) {
        if ( crafting_allowed( *rec ) ) {
            make_craft( rec->ident, batch_size );
        }
    }
}

void player::recraft()
{
    if( lastrecipe.empty() ) {
        popup(_("Craft something first"));
    } else if (making_would_work( lastrecipe, last_batch )) {
        last_craft.execute();
    }
}

void player::long_craft()
{
    int batch_size = 0;
    const recipe *rec = select_crafting_recipe( batch_size );
    if (rec) {
        if ( crafting_allowed( *rec ) ) {
            make_all_craft( rec->ident, batch_size );
        }
    }
}

bool player::making_would_work(const std::string &id_to_make, int batch_size)
{
    const recipe *making = recipe_by_name( id_to_make );
    if( making == nullptr ) {
        return false;
    }

    if( !crafting_allowed( *making ) ) {
        return false;
    }

    if( !can_make( making, batch_size ) ) {
        std::ostringstream buffer;
        buffer << _("You can no longer make that craft!") << "\n";
        buffer << making->requirements.list_missing();
        popup(buffer.str(), PF_NONE);
        return false;
    }

    return making->check_eligible_containers_for_crafting(batch_size);
}

bool recipe::check_eligible_containers_for_crafting(int batch) const
{
    std::vector<item> conts = g->u.get_eligible_containers_for_crafting();
    std::vector<item> res = create_results(batch);
    std::vector<item> bps = create_byproducts(batch);
    std::vector<item> all;
    all.reserve(res.size() + bps.size());
    all.insert(all.end(), res.begin(), res.end());
    all.insert(all.end(), bps.begin(), bps.end());

    for(const item & prod : all) {
        if( !prod.made_of(LIQUID)) {
            continue;
        }

        // we go trough half-filled containers first, then go through empty containers if we need
        std::sort( conts.begin(), conts.end(), item_compare_by_charges);

        long charges_to_store = prod.charges;
        for( const item & cont : conts) {
            if( charges_to_store <= 0) {
                break;
            }

            if( !cont.is_container_empty()) {
                if( cont.contents[0].type->id == prod.type->id) {
                    charges_to_store -= cont.get_remaining_capacity_for_liquid( cont.contents[0]);
                }
            } else {
                charges_to_store -= cont.get_remaining_capacity_for_liquid( prod);
            }
        }

        // also check if we're currently in a vehicle that has the necessary storage
        if(charges_to_store > 0) {
            vehicle *veh = g->m.veh_at(g->u.pos());
            if (veh != NULL) {
                const itype_id &ftype = prod.type->id;
                int fuel_cap = veh->fuel_capacity(ftype);
                int fuel_amnt = veh->fuel_left(ftype);

                if(fuel_cap >= 0) {
                    int fuel_space_left = fuel_cap - fuel_amnt;
                    charges_to_store -= fuel_space_left;
                }
            }
        }

        if (charges_to_store > 0) {
            popup(_("You don't have anything to store %s in!"), prod.tname().c_str());
            return false;
        }
    }

    return true;
}

bool is_container_eligible_for_crafting(const item &cont)
{
    if (cont.is_watertight_container()) {
        return !cont.is_container_full();
    }

    return false;
}

std::vector<item> player::get_eligible_containers_for_crafting()
{
    std::vector<item> conts;

    if( is_container_eligible_for_crafting( weapon ) ) {
        conts.push_back( weapon );
    }
    for( item &i : worn ) {
        if( is_container_eligible_for_crafting( i ) ) {
            conts.push_back( i );
        }
    }
    for( size_t i = 0; i < inv.size(); i++ ) {
        for( item it : inv.const_stack( i ) ) {
            if( is_container_eligible_for_crafting( it ) ) {
                conts.push_back( it );
            }
        }
    }

    // get all potential containers within PICKUP_RANGE tiles including vehicles
    for( const auto &loc : closest_tripoints_first( PICKUP_RANGE, pos() ) ) {
        if( g->m.accessible_items( pos(), loc, PICKUP_RANGE ) ) {
            for( item &it : g->m.i_at( loc ) ) {
                if( is_container_eligible_for_crafting( it ) ) {
                    conts.emplace_back( it );
                }
            }
        }

        int part = -1;
        vehicle *veh = g->m.veh_at( loc, part );
        if( veh && part >= 0 ) {
            part = veh->part_with_feature( part, "CARGO" );
            if( part != -1 ) {
                for( item &it : veh->get_items( part ) ) {
                    if( is_container_eligible_for_crafting( it ) ) {
                        conts.emplace_back( it );
                    }
                }
            }
        }
    }

    return conts;
}

bool player::can_make( const recipe *r, int batch_size )
{
    if( has_trait( "DEBUG_HS" ) ) {
        return true;
    }

    const inventory &crafting_inv = crafting_inventory();
    return r->can_make_with_inventory( crafting_inv, batch_size );
}

bool recipe::can_make_with_inventory(const inventory &crafting_inv, int batch) const
{
    if (g->u.has_trait( "DEBUG_HS" )) {
        return true;
    }

    if( !g->u.knows_recipe( this ) && -1 == g->u.has_recipe( this, crafting_inv) ) {
        return false;
    }
    return requirements.can_make_with_inventory(crafting_inv, batch);
}

bool recipe::valid_learn() const
{
    static const std::string ncraft = "CC_NONCRAFT";
    return cat != ncraft;
}

const inventory& player::crafting_inventory()
{
    if (cached_moves == moves
            && cached_turn == calendar::turn.get_turn()
            && cached_position == pos()) {
        return cached_crafting_inventory;
    }
    cached_crafting_inventory.form_from_map(pos(), PICKUP_RANGE, false);
    cached_crafting_inventory += inv;
    cached_crafting_inventory += weapon;
    cached_crafting_inventory += worn;
    if (has_active_bionic("bio_tools")) {
        item tools("toolset", calendar::turn);
        tools.charges = power_level;
        cached_crafting_inventory += tools;
    }
    cached_moves = moves;
    cached_turn = calendar::turn.get_turn();
    cached_position = pos();
    return cached_crafting_inventory;
}

void player::invalidate_crafting_inventory()
{
    cached_turn = -1;
}

void batch_recipes(const inventory &crafting_inv,
                   std::vector<const recipe *> &current,
                   std::vector<bool> &available, const recipe *rec)
{
    current.clear();
    available.clear();

    for (int i = 1; i <= 20; i++) {
        current.push_back(rec);
        available.push_back(rec->can_make_with_inventory(crafting_inv, i));
    }
}

int recipe::batch_time( int batch ) const
{
    // 1.0f is full speed
    // 0.33f is 1/3 speed
    float lighting_speed = g->u.lighting_craft_speed_multiplier( *this );
    if( lighting_speed == 0.0f ) {
        return time * batch; // how did we even get here?
    }

    float local_time = float( time ) / lighting_speed;

    if( batch_rscale == 0.0 ) {
        return local_time * batch;
    }

    // NPCs around you should assist in batch production if they have the skills
    int assistants = 0;
    for( auto &elem : g->active_npc ) {
        if( rl_dist( elem->pos(), g->u.pos() ) < PICKUP_RANGE && elem->is_friend() ) {
            if( elem->skillLevel( skill_used ) >= difficulty ) {
                assistants++;
            }
        }
    }

    double total_time = 0.0;
    // At batch_rsize, incremental time increase is 99.5% of batch_rscale
    double scale = batch_rsize / 6.0;
    for( int x = 0; x < batch; x++ ) {
        // scaled logistic function output
        double logf = ( 2.0 / ( 1.0 + exp( -( ( double )x / scale ) ) ) ) - 1.0;
        total_time += ( double )local_time * ( 1.0 - ( batch_rscale * logf ) );
    }

    //Assistants can decrease the time for production but never less than that of one unit
    if( assistants == 1 ) {
        total_time = total_time * .75;
    } else if( assistants >= 2 ) {
        total_time = total_time * .60;
    }
    if( total_time < local_time ) {
        total_time = local_time;
    }

    return int(total_time);
}

bool recipe::has_flag( const std::string &flag_name ) const
{
    return flags.count( flag_name );
}

void player::make_craft(const std::string &id_to_make, int batch_size)
{
    make_craft_with_command(id_to_make, batch_size);
}

void player::make_all_craft(const std::string &id_to_make, int batch_size)
{
    make_craft_with_command(id_to_make, batch_size, true);
}

void player::make_craft_with_command( const std::string &id_to_make, int batch_size, bool is_long )
{
    const recipe *recipe_to_make = recipe_by_name( id_to_make );

    if( recipe_to_make == nullptr ) {
        return;
    }

    last_craft = craft_command( recipe_to_make, batch_size, is_long, this );
    last_craft.execute();
}

item recipe::create_result() const {
    item newit(result, calendar::turn, false);
    if (contained == true) {
        newit = newit.in_its_container();
    }
    if (result_mult != 1) {
        newit.charges *= result_mult;
    }
    if (!newit.craft_has_charges()) {
        newit.charges = 0;
    }
    if( newit.has_flag( "VARSIZE" ) ) {
        newit.item_tags.insert( "FIT" );
    }
    return newit;
}

std::vector<item> recipe::create_results(int batch) const
{
    std::vector<item> items;

    if( !item::count_by_charges( result ) ) {
        for (int i = 0; i < batch; i++) {
            item newit = create_result();
            items.push_back(newit);
        }
    } else {
        item newit = create_result();
        newit.charges *= batch;
        items.push_back(newit);
    }

    return items;
}

std::vector<item> recipe::create_byproducts(int batch) const
{
    std::vector<item> bps;
    for(auto &val : byproducts) {
        if( !item::count_by_charges( val.result ) ) {
            for (int i = 0; i < val.amount * batch; i++) {
                item newit(val.result, calendar::turn, false);
                if (!newit.craft_has_charges()) {
                    newit.charges = 0;
                }
                if( newit.has_flag( "VARSIZE" ) ) {
                    newit.item_tags.insert( "FIT" );
                }
                bps.push_back(newit);
            }
        } else {
            for (int i = 0; i < val.amount; i++) {
                item newit(val.result, calendar::turn, false);
                if (val.charges_mult != 1) {
                    newit.charges *= val.charges_mult;
                }
                newit.charges *= batch;
                if( newit.has_flag( "VARSIZE" ) ) {
                    newit.item_tags.insert( "FIT" );
                }
                bps.push_back(newit);
            }
        }
    }
    return bps;
}

bool recipe::has_byproducts() const
{
    return byproducts.size() != 0;
}

// @param offset is the index of the created item in the range [0, batch_size-1],
// it makes sure that the used items are distributed equally among the new items.
void set_components( std::vector<item> &components, const std::list<item> &used,
                     const int batch_size, const size_t offset )
{
    if( batch_size <= 1 ) {
        components.insert( components.begin(), used.begin(), used.end() );
        return;
    }
    // This count does *not* include items counted by charges!
    size_t non_charges_counter = 0;
    for( auto &tmp : used ) {
        if( tmp.count_by_charges() ) {
            components.push_back( tmp );
            // This assumes all (count-by-charges) items of the same type have been merged into one,
            // which has a charges value that can be evenly divided by batch_size.
            components.back().charges = tmp.charges / batch_size;
        } else {
            if( ( non_charges_counter + offset ) % batch_size == 0 ) {
                components.push_back( tmp );
            }
            non_charges_counter++;
        }
    }
}

void player::complete_craft()
{
    const recipe *making = recipe_by_index(activity.index); // Which recipe is it?
    int batch_size = activity.values.front();
    if( making == nullptr ) {
        debugmsg( "no recipe with id %d found", activity.index );
        activity.type = ACT_NULL;
        return;
    }

    // # of dice is 75% primary skill, 25% secondary (unless secondary is null)
    int skill_dice = skillLevel(making->skill_used) * 4;

    // farsightedness can impose a penalty on electronics and tailoring success
    // it's equivalent to a 2-rank electronics penalty, 1-rank tailoring
    if( has_trait("HYPEROPIC") && !is_wearing("glasses_reading") &&
        !is_wearing("glasses_bifocal") && !has_effect("contacts") ) {
        int main_rank_penalty = 0;
        if (making->skill_used == skill_id("electronics")) {
            main_rank_penalty = 2;
        } else if (making->skill_used == skill_id("tailor")) {
            main_rank_penalty = 1;
        }
        skill_dice -= main_rank_penalty * 4;
    }

    // It's tough to craft with paws.  Fortunately it's just a matter of grip and fine-motor,
    // not inability to see what you're doing
    if (has_trait("PAWS") || has_trait("PAWS_LARGE")) {
        int paws_rank_penalty = 0;
        if (has_trait("PAWS_LARGE")) {
            paws_rank_penalty += 1;
        }
        if ( making->skill_used == skill_id("electronics")
          || making->skill_used == skill_id("tailor")
          || making->skill_used == skill_id("mechanics")) {
            paws_rank_penalty += 1;
        }
        skill_dice -= paws_rank_penalty * 4;
    }

    // Sides on dice is 16 plus your current intelligence
    ///\EFFECT_INT increases crafting success chance
    int skill_sides = 16 + int_cur;

    int diff_dice = making->difficulty * 4; // Since skill level is * 4 also
    int diff_sides = 24; // 16 + 8 (default intelligence)

    int skill_roll = dice(skill_dice, skill_sides);
    int diff_roll  = dice(diff_dice,  diff_sides);

    if (making->skill_used) {
        //normalize experience gain to crafting time, giving a bonus for longer crafting
        practice( making->skill_used, (int)( ( making->difficulty * 15 + 10 ) * ( 1 + making->batch_time( batch_size ) / 30000.0 ) ),
                    (int)making->difficulty * 1.25 );

        //NPCs assisting or watching should gain experience...
        for( auto &elem : g->active_npc ) {
            if (rl_dist( elem->pos(), g->u.pos() ) < PICKUP_RANGE && elem->is_friend()){
                //If the NPC can understand what you are doing, they gain more exp
                if (elem->skillLevel(making->skill_used) >= making->difficulty){
                    elem->practice( making->skill_used, (int)( ( making->difficulty * 15 + 10 ) * ( 1 + making->batch_time( batch_size ) / 30000.0 ) * .50), (int)making->difficulty * 1.25 );
                    if (batch_size > 1)
                        add_msg(m_info, _("%s assists with crafting..."), elem->name.c_str());
                    if (batch_size == 1)
                        add_msg(m_info, _("%s could assist you with a batch..."), elem->name.c_str());
                //NPCs around you understand the skill used better
                } else {
                    elem->practice( making->skill_used, (int)( ( making->difficulty * 15 + 10 ) * ( 1 + making->batch_time( batch_size ) / 30000.0 ) * .15), (int)making->difficulty * 1.25 );
                    add_msg(m_info, _("%s watches you craft..."), elem->name.c_str());
                }
            }
        }

    }

    // Messed up badly; waste some components.
    if (making->difficulty != 0 && diff_roll > skill_roll * (1 + 0.1 * rng(1, 5))) {
        add_msg(m_bad, _("You fail to make the %s, and waste some materials."),
                item::nname(making->result).c_str());
        if( last_craft.has_cached_selections() ) {
            last_craft.consume_components();
        } else {
            for( const auto &it : making->requirements.get_components() ) {
                consume_items( it, batch_size );
            }

            for( const auto &it : making->requirements.get_tools() ) {
                consume_tools( it, batch_size );
            }
        }
        activity.type = ACT_NULL;
        return;
        // Messed up slightly; no components wasted.
    } else if (diff_roll > skill_roll) {
        add_msg(m_neutral, _("You fail to make the %s, but don't waste any materials."),
                item::nname(making->result).c_str());
        //this method would only have been called from a place that nulls activity.type,
        //so it appears that it's safe to NOT null that variable here.
        //rationale: this allows certain contexts (e.g. ACT_LONGCRAFT) to distinguish major and minor failures
        return;
    }

    // If we're here, the craft was a success!
    // Use up the components and tools
    std::list<item> used;
    if( last_craft.has_cached_selections() ) {
        used = last_craft.consume_components();
    } else {
        for( const auto &it : making->requirements.get_components() ) {
            std::list<item> tmp = consume_items( it, batch_size );
            used.splice(used.end(), tmp);
        }
        for( const auto &it : making->requirements.get_tools() ) {
            consume_tools( it, batch_size );
        }
    }

    // Set up the new item, and assign an inventory letter if available
    std::vector<item> newits = making->create_results(batch_size);
    bool first = true;
    float used_age_tally = 0;
    int used_age_count = 0;
    size_t newit_counter = 0;
    for(item &newit : newits) {
        // messages, learning of recipe, food spoilage calc only once
        if (first) {
            first = false;
            if( knows_recipe(making) ) {
                add_msg(_("You craft %s from memory."), newit.type_name( 1 ).c_str());
            } else {
                add_msg(_("You craft %s using a book as a reference."), newit.type_name( 1 ).c_str());
                // If we made it, but we don't know it,
                // we're making it from a book and have a chance to learn it.
                // Base expected time to learn is 1000*(difficulty^4)/skill/int moves.
                // This means time to learn is greatly decreased with higher skill level,
                // but also keeps going up as difficulty goes up.
                // Worst case is lvl 10, which will typically take
                // 10^4/10 (1,000) minutes, or about 16 hours of crafting it to learn.
                int difficulty = has_recipe( making, crafting_inventory() );
                ///\EFFECT_INT increases chance to learn recipe when crafting from a book
                if( x_in_y( making->time, (1000 * 8 *
                            ( difficulty * difficulty * difficulty * difficulty ) ) /
                            ( std::max( get_skill_level( making->skill_used ).level(), 1 ) * std::max( get_int(), 1 ) ) ) ) {
                    learn_recipe( (recipe *)making );
                    add_msg(m_good, _("You memorized the recipe for %s!"),
                            newit.type_name( 1 ).c_str());
                }
            }

            for( auto &elem : used ) {
                if( elem.goes_bad() ) {
                    used_age_tally += elem.get_relative_rot();
                    ++used_age_count;
                }
            }
        }

        // Don't store components for things made by charges,
        // don't store components for things that can't be uncrafted.
        if( making->reversible && !newit.count_by_charges() ) {
            // Setting this for items counted by charges gives only problems:
            // those items are automatically merged everywhere (map/vehicle/inventory),
            // which would either loose this information or merge it somehow.
            set_components( newit.components, used, batch_size, newit_counter );
            newit_counter++;
        }
        finalize_crafted_item( newit, used_age_tally, used_age_count );
        set_item_inventory(newit);
    }

    if (making->has_byproducts()) {
        std::vector<item> bps = making->create_byproducts(batch_size);
        for(auto &bp : bps) {
            finalize_crafted_item( bp, used_age_tally, used_age_count );
            set_item_inventory(bp);
        }
    }

    inv.restack(this);
}

void set_item_spoilage(item &newit, float used_age_tally, int used_age_count)
{
    newit.set_relative_rot( used_age_tally / used_age_count );
}

void set_item_food(item &newit)
{
    int bday_tmp = newit.bday % 3600; // fuzzy birthday for stacking reasons
    newit.bday = int(newit.bday) + 3600 - bday_tmp;
    if (newit.has_flag("EATEN_HOT")) { // hot foods generated
        newit.item_tags.insert("HOT");
        newit.item_counter = 600;
        newit.active = true;
    }
}

void finalize_crafted_item( item &newit, float used_age_tally, int used_age_count )
{
    if( newit.is_food() ) {
        set_item_food( newit );
    }
    if( used_age_count > 0 && newit.goes_bad() ) {
        set_item_spoilage( newit, used_age_tally, used_age_count );
    }
}

void set_item_inventory(item &newit)
{
    if( newit.made_of( LIQUID ) ) {
        while( !g->handle_liquid( newit, false, false, nullptr, nullptr, PICKUP_RANGE ) ) {
            ;
        }
    } else {
        g->u.inv.assign_empty_invlet( newit );
        // We might not have space for the item
        if (!g->u.can_pickVolume(newit.volume())) { //Accounts for result_mult
            add_msg(_("There's no room in your inventory for the %s, so you drop it."),
                    newit.tname().c_str());
            g->m.add_item_or_charges(g->u.pos(), newit);
        } else if (!g->u.can_pickWeight(newit.weight(), !OPTIONS["DANGEROUS_PICKUPS"])) {
            add_msg(_("The %s is too heavy to carry, so you drop it."),
                    newit.tname().c_str());
            g->m.add_item_or_charges(g->u.pos(), newit);
        } else {
            newit = g->u.i_add(newit);
            add_msg(m_info, "%c - %s", newit.invlet == 0 ? ' ' : newit.invlet, newit.tname().c_str());
        }
    }
}

/* selection of component if a recipe requirement has multiple options (e.g. 'duct tap' or 'welder') */
comp_selection<item_comp> player::select_item_component(const std::vector<item_comp> &components, int batch, inventory &map_inv, bool can_cancel)
{
    std::vector<item_comp> player_has;
    std::vector<item_comp> map_has;
    std::vector<item_comp> mixed;

    comp_selection<item_comp> selected;

    for( const auto &component : components ) {
        itype_id type = component.type;
        int count = ( component.count > 0 ) ? component.count * batch : abs( component.count );
        bool pl = false, mp = false;

        if (item::count_by_charges(type) && count > 0) {
            if (has_charges(type, count)) {
                player_has.push_back( component );
                pl = true;
            }
            if (map_inv.has_charges(type, count)) {
                map_has.push_back( component );
                mp = true;
            }
            if (!pl && !mp && charges_of(type) + map_inv.charges_of(type) >= count) {
                mixed.push_back( component );
            }
        } else { // Counting by units, not charges

            if (has_amount(type, count)) {
                player_has.push_back( component );
                pl = true;
            }
            if (map_inv.has_components(type, count)) {
                map_has.push_back( component );
                mp = true;
            }
            if (!pl && !mp && amount_of(type) + map_inv.amount_of(type) >= count) {
                mixed.push_back( component );
            }

        }
    }

    /* select 1 component to use */
    if (player_has.size() + map_has.size() + mixed.size() == 1) { // Only 1 choice
        if (player_has.size() == 1) {
            selected.use_from = use_from_player;
            selected.comp = player_has[0];
        } else if (map_has.size() == 1) {
            selected.use_from = use_from_map;
            selected.comp = map_has[0];
        } else {
            selected.use_from = use_from_both;
            selected.comp = mixed[0];
        }
    } else { // Let the player pick which component they want to use
        uimenu cmenu;
        // Populate options with the names of the items
        for( auto &map_ha : map_has ) {
            std::string tmpStr = item::nname( map_ha.type ) + _( " (nearby)" );
            cmenu.addentry( tmpStr );
        }
        for( auto &player_ha : player_has ) {
            cmenu.addentry( item::nname( player_ha.type ) );
        }
        for( auto &elem : mixed ) {
            std::string tmpStr = item::nname( elem.type ) + _( " (on person & nearby)" );
            cmenu.addentry( tmpStr );
        }

        // unlike with tools, it's a bad thing if there aren't any components available
        if ( cmenu.entries.empty() ) {
            if (!(has_trait("WEB_ROPE"))) {
                debugmsg("Attempted a recipe with no available components!");
            }
            selected.use_from = cancel;
            return selected;
        }

        if( can_cancel ) {
            cmenu.addentry( -1, true, 'q', _("Cancel") );
        }

        // Get the selection via a menu popup
        cmenu.title = _("Use which component?");
        cmenu.query();

        if( cmenu.ret == static_cast<int>( map_has.size() + player_has.size() + mixed.size() ) ) {
            selected.use_from = cancel;
            return selected;
        }

        size_t uselection = static_cast<size_t>( cmenu.ret );
        if (uselection < map_has.size()) {
            selected.use_from = usage::use_from_map;
            selected.comp = map_has[uselection];
        } else if (uselection < map_has.size() + player_has.size()) {
            uselection -= map_has.size();
            selected.use_from = usage::use_from_player;
            selected.comp = player_has[uselection];
        } else {
            uselection -= map_has.size() + player_has.size();
            selected.use_from = usage::use_from_both;
            selected.comp = mixed[uselection];
        }
    }

    return selected;
}

std::list<item> player::consume_items(const comp_selection<item_comp> &is, int batch) {
    std::list<item> ret;

    if (has_trait("DEBUG_HS")) {
        return ret;
    }

    item_comp selected_comp = is.comp;

    const tripoint &loc = pos();
    const bool by_charges = (item::count_by_charges( selected_comp.type ) && selected_comp.count > 0);
    // Count given to use_amount/use_charges, changed by those functions!
    long real_count = (selected_comp.count > 0) ? selected_comp.count * batch : abs(selected_comp.count);
    // First try to get everything from the map, than (remaining amount) from player
    if (is.use_from & use_from_map) {
        if (by_charges) {
            std::list<item> tmp = g->m.use_charges(loc, PICKUP_RANGE, selected_comp.type, real_count);
            ret.splice(ret.end(), tmp);
        } else {
            std::list<item> tmp = g->m.use_amount(loc, PICKUP_RANGE, selected_comp.type,
                                                  real_count);
            remove_ammo(tmp, *this);
            ret.splice(ret.end(), tmp);
        }
    }
    if (is.use_from & use_from_player) {
        if (by_charges) {
            std::list<item> tmp = use_charges(selected_comp.type, real_count);
            ret.splice(ret.end(), tmp);
        } else {
            std::list<item> tmp = use_amount(selected_comp.type, real_count);
            remove_ammo(tmp, *this);
            ret.splice(ret.end(), tmp);
        }
    }
    // condense those items into one
    if (by_charges && ret.size() > 1) {
        std::list<item>::iterator b = ret.begin();
        b++;
        while(ret.size() > 1) {
            ret.front().charges += b->charges;
            b = ret.erase(b);
        }
    }
    lastconsumed = selected_comp.type;
    return ret;
}

/* This call is in-efficient when doing it for multiple items with the same map inventory.
In that case, consider using select_item_component with 1 pre-created map inventory, and then passing the results
to consume_items */
std::list<item> player::consume_items( const std::vector<item_comp> &components, int batch ) {
    inventory map_inv;
    map_inv.form_from_map(pos(), PICKUP_RANGE);
    return consume_items( select_item_component( components, batch, map_inv ), batch );
}

comp_selection<tool_comp>
player::select_tool_component( const std::vector<tool_comp> &tools, int batch, inventory &map_inv,
                               const std::string &hotkeys, bool can_cancel ) {

    comp_selection<tool_comp> selected;

    bool found_nocharge = false;
    std::vector<tool_comp> player_has;
    std::vector<tool_comp> map_has;
    // Use charges of any tools that require charges used
    for (auto it = tools.begin(); it != tools.end() && !found_nocharge; ++it) {
        itype_id type = it->type;
        if (it->count > 0) {
            long count = it->count * batch;
            if (has_charges(type, count)) {
                player_has.push_back(*it);
            }
            if (map_inv.has_charges(type, count)) {
                map_has.push_back(*it);
            }
        } else if (has_amount(type, 1) || map_inv.has_tools(type, 1)) {
            selected.comp = *it;
            found_nocharge = true;
        }
    }
    if (found_nocharge) {
        selected.use_from = use_from_none;
        return selected;    // Default to using a tool that doesn't require charges
    }

    if (player_has.size() + map_has.size() == 1) {
        if (map_has.empty()) {
            selected.use_from = use_from_player;
            selected.comp = player_has[0];
        } else {
            selected.use_from = use_from_map;
            selected.comp = map_has[0];
        }
    } else { // Variety of options, list them and pick one
        // Populate the list
        uimenu tmenu( hotkeys );
        for( auto &map_ha : map_has ) {
            std::string tmpStr = item::nname( map_ha.type ) + _( " (nearby)" );
            tmenu.addentry( tmpStr );
        }
        for( auto &player_ha : player_has ) {
            tmenu.addentry( item::nname( player_ha.type ) );
        }

        if ( tmenu.entries.empty() ) { // This SHOULD only happen if cooking with a fire,
            selected.use_from = use_from_none;
            return selected;    // and the fire goes out.
        }

        if( can_cancel ) {
            tmenu.addentry( -1, true, 'q', _("Cancel") );
        }

        // Get selection via a popup menu
        tmenu.title = _("Use which tool?");
        tmenu.query();

        if( tmenu.ret == static_cast<int>( map_has.size() + player_has.size() ) ) {
            selected.use_from = cancel;
            return selected;
        }

        size_t uselection = static_cast<size_t>( tmenu.ret );
        if (uselection < map_has.size()) {
            selected.use_from = use_from_map;
            selected.comp = map_has[uselection];
        } else {
            uselection -= map_has.size();
            selected.use_from = use_from_player;
            selected.comp = player_has[uselection];
        }
    }

    return selected;
}

/* we use this if we selected the tool earlier */
void player::consume_tools(const comp_selection<tool_comp> &tool, int batch) {
    if (has_trait("DEBUG_HS")) {
        return;
    }

    if (tool.use_from & use_from_player) {
        use_charges(tool.comp.type, tool.comp.count * batch);
    }
    if (tool.use_from & use_from_map) {
        long quantity = tool.comp.count * batch;
        g->m.use_charges(pos(), PICKUP_RANGE, tool.comp.type, quantity);
    }

    // else, use_from_none (or cancel), so we don't use up any tools;
}

/* This call is in-efficient when doing it for multiple items with the same map inventory.
In that case, consider using select_tool_component with 1 pre-created map inventory, and then passing the results
to consume_tools */
void player::consume_tools( const std::vector<tool_comp> &tools, int batch, const std::string &hotkeys )
{
    inventory map_inv;
    map_inv.form_from_map(pos(), PICKUP_RANGE);
    consume_tools( select_tool_component( tools, batch, map_inv, hotkeys ), batch );
}

const recipe *get_disassemble_recipe(const itype_id &type)
{
    for( auto cur_recipe : recipe_dict ) {

        if (type == cur_recipe->result && cur_recipe->reversible) {
            return cur_recipe;
        }
    }
    // no matching disassemble recipe found.
    return NULL;
}

bool player::can_disassemble( const item &dis_item, const inventory &crafting_inv,
                              const bool print_msg ) const
{
    if( dis_item.is_book() ) {
        return true;
    }

    for( auto cur_recipe : recipe_dict ) {
        if( dis_item.type->id == cur_recipe->result && cur_recipe->reversible ) {
            return can_disassemble( dis_item, cur_recipe, crafting_inv, print_msg );
        }
    }

    return false;
}

bool player::can_disassemble( const item &dis_item, const recipe *cur_recipe,
                              const inventory &crafting_inv, bool print_msg ) const
{
    const std::string dis_name = dis_item.tname().c_str();
    if (dis_item.count_by_charges()) {
        // Create a new item to get the default charges
        const item tmp = cur_recipe->create_result();
        if (dis_item.charges < tmp.charges) {
            if (print_msg) {
                popup(ngettext("You need at least %d charge of %s to disassemble it.",
                               "You need at least %d charges of %s to disassemble it.",
                               tmp.charges ),
                      tmp.charges, dis_name.c_str() );
            }
            return false;
        }
    }

    bool have_all_qualities = true;
    const auto &dis_requirements = cur_recipe->requirements.disassembly_requirements();
    for( const auto &itq : dis_requirements.get_qualities() ) {
        for( const auto &it : itq ) {
            if( !it.has( crafting_inv ) ) {
                if( print_msg ) {
                    add_msg( m_info, _("To disassemble %s, you need %s"),
                        dis_name.c_str(), it.to_string().c_str() );
                }

                have_all_qualities = false;
            }
        }
    }

    // ok, a valid recipe exists for the item, and it is reversible
    // assign the activity
    // check tools are available
    // loop over the tools and see what's required...again
    bool have_all_tools = true;
    for( const auto &it : dis_requirements.get_tools() ) {
        bool have_this_tool = false;
        for( const auto &tool : it ) {
            itype_id type = tool.type;
            int req = tool.count; // -1 => 1

            if( ( req <= 0 && crafting_inv.has_tools( type, 1 ) ) ||
                ( req >  0 && crafting_inv.has_charges( type, req ) ) ) {
                have_this_tool = true;
            }

            if( have_this_tool ) {
                break;
            }
        }
        if( !have_this_tool ) {
            have_all_tools = false;
            if( print_msg ) {
                int req = it[0].count;
                if( req <= 0 ) {
                    add_msg(m_info, _("You need a %s to disassemble %s."),
                            item::nname(it[0].type).c_str(), dis_name.c_str() );
                } else {
                    add_msg(m_info, ngettext("You need a %s with %d charge to disassemble %s.",
                                             "You need a %s with %d charges to disassemble %s.",
                                             req ),
                            item::nname(it[0].type).c_str(), req, dis_name.c_str() );
                }
            }
        }
    }
    // All tools present, so assign the activity
    return have_all_qualities && have_all_tools;
}

bool query_disassemble(const item &dis_item)
{
    if( OPTIONS["QUERY_DISASSEMBLE"] ) {
        return query_yn( _("Really disassemble the %s?"), dis_item.tname().c_str() );
    }
    return true;
}

bool player::disassemble(int dis_pos)
{
    if (dis_pos == INT_MAX) {
        dis_pos = g->inv(_("Disassemble item:"));
    }
    item &dis_item = i_at(dis_pos);
    if (!has_item(dis_pos)) {
        add_msg(m_info, _("You don't have that item!"), dis_pos);
        return false;
    }
    return disassemble(dis_item, dis_pos, false);
}

bool player::disassemble( item &dis_item, int dis_pos,
    bool ground, bool msg_and_query )
{
<<<<<<< HEAD
    // No disassembly without proper light
    if( fine_detail_vision_mod() > 4 ) {
=======
    const recipe *cur_recipe = get_disassemble_recipe( dis_item.type->id );

    //no disassembly without proper light
    if( lighting_craft_speed_multiplier(*cur_recipe) == 0.0f ) {
>>>>>>> 08371523
        add_msg(m_info, _("You can't see to craft!"));
        activity.type = ACT_NULL;
        return false;
    }

    // Checks to see if you're disassembling rotten food, and will stop you if true
    if( (dis_item.is_food() && dis_item.goes_bad()) ||
        (dis_item.is_food_container() && dis_item.contents[0].goes_bad()) ) {
        dis_item.calc_rot( global_square_location() );
        if( dis_item.rotten() ||
            (dis_item.is_food_container() && dis_item.contents[0].rotten())) {
            if( msg_and_query ) {
                add_msg(m_info, _("It's rotten, I'm not taking that apart."));
            }
            return false;
        }
    }

<<<<<<< HEAD
    // First check regular disassembly, then book "fake disassembly"
    // Note: this may get weird if books ever get regular disassembly
    std::string recipe_ident;
    int recipe_time = 100;
    const inventory &crafting_inv = crafting_inventory();
    const recipe *cur_recipe = get_disassemble_recipe( dis_item.type->id );
    if( cur_recipe != nullptr &&
        can_disassemble( dis_item, cur_recipe, crafting_inv, msg_and_query ) ) {
        if( msg_and_query && !query_disassemble( dis_item ) ) {
            return false;
=======
    if( cur_recipe != NULL ) {
        const inventory &crafting_inv = crafting_inventory();
        if( can_disassemble( dis_item, cur_recipe, crafting_inv, true ) ) {
            if( !query_dissamble( dis_item ) ) {
                return;
            }
            assign_activity(ACT_DISASSEMBLE,
                ( float( cur_recipe->time ) / lighting_craft_speed_multiplier( *cur_recipe ) ),
                cur_recipe->id );
            activity.values.push_back( dis_pos );
            if( ground ) {
                activity.values.push_back( 1 );
            }
>>>>>>> 08371523
        }

        recipe_ident = cur_recipe->ident;
        recipe_time = cur_recipe->time;
    }
    // If we're trying to disassemble a book or magazine
    if( dis_item.is_book() ) {
<<<<<<< HEAD
        if( msg_and_query && OPTIONS["QUERY_DISASSEMBLE"] &&
            !(query_yn(_("Do you want to tear %s into pages?"),
                dis_item.tname().c_str()))) {
            return false;
=======
        if(OPTIONS["QUERY_DISASSEMBLE"] &&
            !(query_yn(_("Do you want to tear %s into pages?"), dis_item.tname().c_str()))) {
            return;
>>>>>>> 08371523
        } else {
            recipe_ident = fake_recipe_book;
        }
    }

    if( recipe_ident.empty() ) {
        // No recipe exists, or the item cannot be disassembled
        if( msg_and_query ) {
            add_msg( m_info, _("The %s cannot be disassembled!"),
                dis_item.tname().c_str() );
        }
        return false;
    }

    if( activity.type != ACT_DISASSEMBLE ) {
        assign_activity( ACT_DISASSEMBLE, recipe_time );
    } else if( activity.moves_left <= 0 ) {
        activity.moves_left = recipe_time;
    }

    activity.values.push_back( dis_pos );
    activity.coords.push_back( ground ? pos() : tripoint_min );
    activity.str_values.push_back( recipe_ident );

    return true;
}

void player::disassemble_all( bool one_pass )
{
    // Reset all the activity values
    assign_activity( ACT_DISASSEMBLE, 0 );
    auto items = g->m.i_at( pos() );
    bool found_any = false;
    if( !one_pass ) {
        // Kinda hacky
        // That INT_MIN notes we want infinite uncraft
        // If INT_MIN is reached in complete_disassemble,
        // we will call this function again.
        activity.values.push_back( INT_MIN );
        activity.str_values.push_back( "" );
        activity.coords.push_back( tripoint_min );
    }

    for( size_t i = 0; i < items.size(); i++ ) {
        if( disassemble( items[i], i, true, false ) ) {
            found_any = true;
        }
    }

    if( !found_any ) {
        // Reset the activity - don't loop if there is nothing to do
        activity = player_activity();
    }
}

// Find out which of the alternative components had been used to craft the item.
item_comp find_component( const std::vector<item_comp> &altercomps, const item &dis_item )
{
    for( auto & comp : altercomps ) {
        for( auto & elem : dis_item.components ) {
            if( elem.typeId() == comp.type ) {
                return comp;
            }
        }
    }
    // Default is the one listed first in json.
    return altercomps.front();
}

item &get_item_for_uncraft( player &p, int item_pos,
    const tripoint &loc, bool from_ground )
{
    item *org_item;
    if( from_ground ) {
        auto items_on_ground = g->m.i_at( loc );
        if( static_cast<size_t>(item_pos) >= items_on_ground.size() ) {
            return p.ret_null;
        }
        org_item = &items_on_ground[item_pos];
    } else {
        org_item = &p.i_at(item_pos);
    }

    return *org_item;
}

void player::complete_disassemble()
{
    // Clean up old settings
    // Warning: Breaks old saves with disassembly in progress!
    // But so would adding a new recipe...
    if( activity.values.empty() ||
        activity.values.size() != activity.str_values.size() ||
        activity.values.size() != activity.coords.size() ) {
        debugmsg( "bad disassembly activity values" );
        activity.type = ACT_NULL;
        return;
    }

    // Disassembly activity is now saved in 3 parallel vectors:
    // item position, tripoint location (tripoint_min for inventory) and recipe

    // Note: we're reading from the back (in inverse order)
    // This is to avoid having to maintain indices
    const int item_pos = activity.values.back();
    const tripoint loc = activity.coords.back();
    const auto recipe_name = activity.str_values.back();

    activity.values.pop_back();
    activity.str_values.pop_back();
    activity.coords.pop_back();

    if( item_pos == INT_MIN ) {
        disassemble_all( false );
        return;
    }

    const bool from_ground = loc != tripoint_min;

    // Need to handle the book uncraft hack first
    if( recipe_name == fake_recipe_book ) {
        item &org_item = get_item_for_uncraft( *this, item_pos, loc, from_ground );
        if( org_item.is_null() || !org_item.is_book() ) {
            add_msg(_("The item has vanished."));
            activity.type = ACT_NULL;
            return;
        }

        // Twice the volume then multiplied by 10.
        // A book with volume 3 will give 60 pages.
        const int num_pages = (org_item.volume() * 2) * 10;
        g->m.spawn_item( pos(), "paper", 0, num_pages );
        if( from_ground ) {
            g->m.i_rem( loc, item_pos );
        } else {
            i_rem( item_pos );
        }
    } else {
        // Now regular recipe
        const recipe *dis_ptr = recipe_by_name( recipe_name ); // Which recipe is it?
        if( dis_ptr == nullptr ) {
            debugmsg( "no recipe with name %s found", recipe_name.c_str() );
            activity.type = ACT_NULL;
            return;
        }

        complete_disassemble( item_pos, loc, from_ground, *dis_ptr );
    }

    if( activity.type == ACT_NULL ) {
        // Something above went wrong, don't continue
        return;
    }

    // Try to get another disassembly target from the activity
    if( activity.values.empty() ) {
        // No more targets
        activity.type = ACT_NULL;
        return;
    }

    if( activity.values.back() == INT_MIN ) {
        disassemble_all( false );
        return;
    }

    const auto &next_recipe_name = activity.str_values.back();
    if( next_recipe_name == fake_recipe_book ) {
        activity.moves_left = 100;
    } else {
        const recipe *next_recipe = recipe_by_name( next_recipe_name );
        if( next_recipe == nullptr ) {
            activity.type = ACT_NULL;
            return;
        }

        activity.moves_left = next_recipe->time;
    }
}

// TODO: Make them accessible in a less ugly way
void remove_battery_mods( item&, player& );
void remove_radio_mod( item&, player& );

void player::complete_disassemble( int item_pos, const tripoint &loc,
    bool from_ground, const recipe &dis )
{
    // Get the proper recipe - the one for disassembly, not assembly
    const auto dis_requirements = dis.requirements.disassembly_requirements();
    item &org_item = get_item_for_uncraft( *this, item_pos, loc, from_ground );
    if( org_item.is_null() ) {
        add_msg(_("The item has vanished."));
        activity.type = ACT_NULL;
        return;
    }

    if( org_item.type->id != dis.result ) {
        add_msg(_("The item might be gone, at least it is not at the expected position anymore."));
        activity.type = ACT_NULL;
        return;
    }
    // Make a copy to keep its data (damage/components) even after it
    // has been removed.
    item dis_item = org_item;

    float component_success_chance = std::min(std::pow(0.8f, dis_item.damage), 1.0);

    int veh_part = -1;
    vehicle *veh = g->m.veh_at( pos(), veh_part );
    if( veh != nullptr ) {
        veh_part = veh->part_with_feature(veh_part, "CARGO");
    }

    add_msg(_("You disassemble the %s into its components."), dis_item.tname().c_str());
    // Remove any batteries, ammo and mods first
    remove_ammo( &dis_item, *this );
    remove_battery_mods( dis_item, *this );
    remove_radio_mod( dis_item, *this );

    if (dis_item.count_by_charges()) {
        // remove the charges that one would get from crafting it
        org_item.charges -= dis.create_result().charges;
    }
    // remove the item, except when it's counted by charges and still has some
    if (!org_item.count_by_charges() || org_item.charges <= 0) {
        if( from_ground ) {
            g->m.i_rem( loc, item_pos );
        } else {
            i_rem( item_pos );
        }
    }

    // Consume tool charges
    for( const auto &it : dis_requirements.get_tools() ) {
        consume_tools( it );
    }

    // add the components to the map
    // Player skills should determine how many components are returned

    int skill_dice = 2 + skillLevel(dis.skill_used) * 3;
    skill_dice += skillLevel(dis.skill_used);

    // Sides on dice is 16 plus your current intelligence
    ///\EFFECT_INT increases success rate for disassembling items
    int skill_sides = 16 + int_cur;

    int diff_dice = dis.difficulty;
    int diff_sides = 24; // 16 + 8 (default intelligence)

    // disassembly only nets a bit of practice
    if( dis.skill_used ) {
        practice( dis.skill_used, (dis.difficulty) * 2, dis.difficulty );
    }

    for (const auto &altercomps : dis_requirements.get_components()) {
        const item_comp comp = find_component( altercomps, dis_item );
        int compcount = comp.count;
        item newit( comp.type, calendar::turn );
        // TODO: Move this check to requirement_data::disassembly_requirements()
        if( !comp.recoverable || newit.has_flag( "UNRECOVERABLE" ) ) {
            continue;
        }
        // Compress liquids and counted-by-charges items into one item,
        // they are added together on the map anyway and handle_liquid
        // should only be called once to put it all into a container at once.
        if (newit.count_by_charges() || newit.made_of(LIQUID)) {
            newit.charges = compcount;
            compcount = 1;
        } else if (!newit.craft_has_charges() && newit.charges > 0) {
            // tools that can be unloaded should be created unloaded,
            // tools that can't be unloaded will keep their default charges.
            newit.charges = 0;
        }

        for( ; compcount > 0; compcount--) {
            const bool comp_success = (dice(skill_dice, skill_sides) > dice(diff_dice,  diff_sides));
            if (dis.difficulty != 0 && !comp_success) {
                add_msg(m_bad, _("You fail to recover %s."), newit.tname().c_str());
                continue;
            }
            const bool dmg_success = component_success_chance > rng_float(0, 1);
            if (!dmg_success) {
                // Show reason for failure (damaged item, tname contains the damage adjective)
                //~ %1s - material, %2$s - disassembled item
                add_msg(m_bad, _("You fail to recover %1$s from the %2$s."), newit.tname().c_str(),
                        dis_item.tname().c_str());
                continue;
            }
            // Use item from components list, or (if not contained)
            // use newit, the default constructed.
            item act_item = newit;
            for(item::t_item_vector::iterator a = dis_item.components.begin(); a != dis_item.components.end();
                ++a) {
                if (a->type == newit.type) {
                    act_item = *a;
                    dis_item.components.erase(a);
                    break;
                }
            }
            if (act_item.made_of(LIQUID)) {
                while (!g->handle_liquid(act_item, false, false)) {
                    // Try again, maybe use another container.
                }
            } else if (veh != NULL && veh->add_item(veh_part, act_item)) {
                // add_item did put the items in the vehicle, nothing further to be done
            } else {
                g->m.add_item_or_charges(pos(), act_item);
            }
        }
    }

    if (dis.learn_by_disassembly >= 0 && !knows_recipe(&dis)) {
        if( !dis.skill_used || dis.learn_by_disassembly <= skillLevel(dis.skill_used)) {
            if (one_in(4)) {
                learn_recipe( &dis );
                add_msg(m_good, _("You learned a recipe from disassembling it!"));
            } else {
                add_msg(m_info, _("You might be able to learn a recipe if you disassemble another."));
            }
        } else {
            add_msg(m_info, _("If you had better skills, you might learn a recipe next time."));
        }
    }
}

const recipe *recipe_by_index( int index )
{
    return recipe_dict[index];
}

const recipe *recipe_by_name( const std::string &name)
{
    return recipe_dict[name];
}

void check_recipe_definitions()
{
    for( auto &elem : recipe_dict ) {
        const recipe &r = *elem;
        const std::string display_name = std::string("recipe ") + r.ident;
        r.requirements.check_consistency(display_name);
        if (!item::type_is_defined(r.result)) {
            debugmsg("result %s in recipe %s is not a valid item template", r.result.c_str(), r.ident.c_str());
        }
        if( r.skill_used && !r.skill_used.is_valid() ) {
            debugmsg("recipe %s uses invalid skill %s", r.ident.c_str(), r.skill_used.c_str());
        }
        for( auto &e : r.required_skills ) {
            if( e.first && !e.first.is_valid() ) {
                debugmsg("recipe %s uses invalid required skill %s", r.ident.c_str(), e.first.c_str());
            }
        }
    }
}

void remove_ammo(std::list<item> &dis_items, player &p)
{
    for( auto &dis_item : dis_items ) {
        remove_ammo( &dis_item, p );
    }
}

void remove_ammo(item *dis_item, player &p)
{
    auto &contents = dis_item->contents;
    const bool is_gun = dis_item->is_gun();
    for( size_t i = 0; i < contents.size(); ) {
        // Gun with gunmods, remove gunmods, remove their ammo
        if( is_gun ) {
            // integrated mods stay in the gun, they are part of the item type itself.
            if( contents[i].has_flag( "IRREMOVABLE" ) ) {
                remove_ammo( &contents[i], p );
                i++;
            } else {
                p.remove_gunmod( dis_item, i );
            }
            continue;
        }
        item tmp = contents[i];
        contents.erase( contents.begin() + i );
        if( tmp.made_of( LIQUID ) && &p == &g->u ) {
            while( !g->handle_liquid( tmp, false, false ) ) {
                // Allow selecting several containers
            }
        } else {
            p.i_add_or_drop( tmp );
        }
    }
    if( dis_item->has_flag( "NO_UNLOAD" ) ) {
        return;
    }
    if( dis_item->is_gun() && dis_item->has_curammo() && dis_item->ammo_type() != "NULL" ) {
        item ammodrop( dis_item->get_curammo_id(), calendar::turn );
        ammodrop.charges = dis_item->charges;
        if( ammodrop.made_of( LIQUID ) && &p == &g->u ) {
            while( !g->handle_liquid( ammodrop, false, false ) ) {
                // Allow selecting several containers
            }
        } else {
            p.i_add_or_drop( ammodrop, 1 );
        }
        dis_item->charges = 0;
    }
    if( dis_item->is_tool() && dis_item->charges > 0 && dis_item->ammo_type() != "NULL" ) {
        item ammodrop( default_ammo( dis_item->ammo_type() ), calendar::turn );
        ammodrop.charges = dis_item->charges;
        if( dis_item->ammo_type() == "plutonium" ) {
            ammodrop.charges /= 500;
        }
        if( ammodrop.made_of( LIQUID ) && &p == &g->u ) {
            while( !g->handle_liquid( ammodrop, false, false ) ) {
                // Allow selecting several containers
            }
        } else {
            p.i_add_or_drop( ammodrop, 1 );
        }
        dis_item->charges = 0;
    }
}

std::string recipe::required_skills_string() const
{
    std::ostringstream skills_as_stream;
    if(!required_skills.empty()) {
        for( auto iter = required_skills.begin(); iter != required_skills.end(); ) {
            skills_as_stream << iter->first.obj().name() << "(" << iter->second << ")";
            ++iter;
            if(iter != required_skills.end()) {
                skills_as_stream << ", ";
            }
        }
    } else {
        skills_as_stream << _("N/A");
    }
    return skills_as_stream.str();
}<|MERGE_RESOLUTION|>--- conflicted
+++ resolved
@@ -293,12 +293,12 @@
 
 bool player::making_would_work(const std::string &id_to_make, int batch_size)
 {
+    if (!crafting_allowed()) {
+        return false;
+    }
+
     const recipe *making = recipe_by_name( id_to_make );
     if( making == nullptr ) {
-        return false;
-    }
-
-    if( !crafting_allowed( *making ) ) {
         return false;
     }
 
@@ -1298,15 +1298,10 @@
 bool player::disassemble( item &dis_item, int dis_pos,
     bool ground, bool msg_and_query )
 {
-<<<<<<< HEAD
+    const recipe *cur_recipe = get_disassemble_recipe( dis_item.type->id );
+
     // No disassembly without proper light
-    if( fine_detail_vision_mod() > 4 ) {
-=======
-    const recipe *cur_recipe = get_disassemble_recipe( dis_item.type->id );
-
-    //no disassembly without proper light
     if( lighting_craft_speed_multiplier(*cur_recipe) == 0.0f ) {
->>>>>>> 08371523
         add_msg(m_info, _("You can't see to craft!"));
         activity.type = ACT_NULL;
         return false;
@@ -1325,7 +1320,6 @@
         }
     }
 
-<<<<<<< HEAD
     // First check regular disassembly, then book "fake disassembly"
     // Note: this may get weird if books ever get regular disassembly
     std::string recipe_ident;
@@ -1336,21 +1330,6 @@
         can_disassemble( dis_item, cur_recipe, crafting_inv, msg_and_query ) ) {
         if( msg_and_query && !query_disassemble( dis_item ) ) {
             return false;
-=======
-    if( cur_recipe != NULL ) {
-        const inventory &crafting_inv = crafting_inventory();
-        if( can_disassemble( dis_item, cur_recipe, crafting_inv, true ) ) {
-            if( !query_dissamble( dis_item ) ) {
-                return;
-            }
-            assign_activity(ACT_DISASSEMBLE,
-                ( float( cur_recipe->time ) / lighting_craft_speed_multiplier( *cur_recipe ) ),
-                cur_recipe->id );
-            activity.values.push_back( dis_pos );
-            if( ground ) {
-                activity.values.push_back( 1 );
-            }
->>>>>>> 08371523
         }
 
         recipe_ident = cur_recipe->ident;
@@ -1358,19 +1337,14 @@
     }
     // If we're trying to disassemble a book or magazine
     if( dis_item.is_book() ) {
-<<<<<<< HEAD
         if( msg_and_query && OPTIONS["QUERY_DISASSEMBLE"] &&
             !(query_yn(_("Do you want to tear %s into pages?"),
                 dis_item.tname().c_str()))) {
             return false;
-=======
-        if(OPTIONS["QUERY_DISASSEMBLE"] &&
-            !(query_yn(_("Do you want to tear %s into pages?"), dis_item.tname().c_str()))) {
-            return;
->>>>>>> 08371523
         } else {
             recipe_ident = fake_recipe_book;
         }
+        return;
     }
 
     if( recipe_ident.empty() ) {
