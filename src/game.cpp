--- conflicted
+++ resolved
@@ -5096,15 +5096,9 @@
     critter.dead = true;
   }
 
-<<<<<<< HEAD
-  if (!z.dead) {
-   z.reset(this);
-   if (z.hurt(0))
-=======
   if (!critter.dead) {
-   critter.process_effects(this);
+   critter.reset(this);
    if (critter.hurt(0))
->>>>>>> 42428d67
     kill_mon(i, false);
   }
 
@@ -5422,15 +5416,9 @@
    ty = traj[j].y;
    const int zid = mon_at(tx, ty);
    if (zid != -1) {
-<<<<<<< HEAD
-    monster &z = _active_monsters[zid];
-    dam -= z.get_armor_cut(bp_torso);
-    if (z.hurt(dam))
-=======
     monster &critter = _active_monsters[zid];
-    dam -= critter.armor_cut();
+    dam -= critter.get_armor_cut(bp_torso);
     if (critter.hurt(dam))
->>>>>>> 42428d67
      kill_mon(zid);
    } else if (npc_at(tx, ty) != -1) {
     body_part hit = random_body_part();
@@ -5477,25 +5465,14 @@
         monster &critter = _active_monsters[i];
         dist = rl_dist(critter.posx(), critter.posy(), x, y);
         if (dist <= 4) {
-<<<<<<< HEAD
-            z.add_effect("effect_stunned", 10 - dist);
-        }
-        if (dist <= 8) {
-            if (z.has_flag(MF_SEES) && m.sees(z.posx(), z.posy(), x, y, 8, t)) {
-                z.add_effect("effect_blind", 18 - dist);
-            }
-            if (z.has_flag(MF_HEARS)) {
-                z.add_effect("effect_deaf", 60 - dist * 4);
-=======
-            critter.add_effect(ME_STUNNED, 10 - dist);
+            critter.add_effect("effect_stunned", 10 - dist);
         }
         if (dist <= 8) {
             if (critter.has_flag(MF_SEES) && m.sees(critter.posx(), critter.posy(), x, y, 8, t)) {
-                critter.add_effect(ME_BLIND, 18 - dist);
+                critter.add_effect("effect_blind", 18 - dist);
             }
             if (critter.has_flag(MF_HEARS)) {
-                critter.add_effect(ME_DEAF, 60 - dist * 4);
->>>>>>> 42428d67
+                critter.add_effect("effect_deaf", 60 - dist * 4);
             }
         }
     }
@@ -6219,19 +6196,13 @@
   if (debugmon)  debugmsg("Tried to kill monster %d! (%d in play)", index, num_zombies());
   return;
  }
-<<<<<<< HEAD
- monster &z = _active_monsters[index];
- kill_mon(z, u_did_it);
-}
-
-void game::kill_mon(monster& z, bool u_did_it) {
- if (!z.dead) {
-  z.dead = true;
-=======
  monster &critter = _active_monsters[index];
+ kill_mon(critter, u_did_it);
+}
+
+void game::kill_mon(monster& critter, bool u_did_it) {
  if (!critter.dead) {
   critter.dead = true;
->>>>>>> 42428d67
   if (u_did_it) {
    if (critter.has_flag(MF_GUILT)) {
     mdeath tmpdeath;
@@ -10563,13 +10534,8 @@
              u.clear_destination();
              return false;
          }
-<<<<<<< HEAD
-         u.melee_attack(this, z, true);
-         if (z.is_hallucination()) {
-=======
-         int udam = u.hit_mon(this, &critter);
-         if (critter.hurt(udam) || critter.is_hallucination()) {
->>>>>>> 42428d67
+         u.melee_attack(this, critter, true);
+         if (critter.is_hallucination()) {
              kill_mon(mondex, true);
          }
          draw_hit_mon(x,y,critter,critter.dead);
@@ -11042,34 +11008,20 @@
    else if (critter.type->id == "mon_manhack") {
     if (query_yn(_("Reprogram the manhack?"))) {
       int choice = 0;
-<<<<<<< HEAD
-      if (z.has_effect("effect_docile"))
-=======
-      if (critter.has_effect(ME_DOCILE))
->>>>>>> 42428d67
+      if (critter.has_effect("effect_docile"))
         choice = menu(true, _("Do what?"), _("Engage targets."), _("Deactivate."), NULL);
       else
         choice = menu(true, _("Do what?"), _("Follow me."), _("Deactivate."), NULL);
       switch (choice) {
       case 1:{
-<<<<<<< HEAD
-        if (z.has_effect("effect_docile")) {
-          z.remove_effect("effect_docile");
-=======
-        if (critter.has_effect(ME_DOCILE)) {
-          critter.rem_effect(ME_DOCILE);
->>>>>>> 42428d67
+        if (critter.has_effect("effect_docile")) {
+          critter.remove_effect("effect_docile");
           if (one_in(3))
             add_msg(_("The %s hovers momentarily as it surveys the area."), critter.name().c_str());
         }
         else {
-<<<<<<< HEAD
-          z.add_effect("effect_docile", -1);
-          add_msg(_("The %s ."), z.name().c_str());
-=======
-          critter.add_effect(ME_DOCILE, -1);
+          critter.add_effect("effect_docile", -1);
           add_msg(_("The %s ."), critter.name().c_str());
->>>>>>> 42428d67
           if (one_in(3))
             add_msg(_("The %s lets out a whirring noise and starts to follow you."), critter.name().c_str());
         }
@@ -12017,13 +11969,8 @@
                         }
                         tries++;
                     }
-<<<<<<< HEAD
-                    add_msg(_("The %s tried to push you back but failed! It attacks you!"), z.name().c_str());
-                    z.melee_attack(this, u, false);
-=======
                     add_msg(_("The %s tried to push you back but failed! It attacks you!"), critter.name().c_str());
-                    critter.hit_player(this, u, false);
->>>>>>> 42428d67
+                    critter.melee_attack(this, u, false);
                     u.moves -= 100;
                     return;
                 }
