#include "game.h"
#include "rng.h"
#include "input.h"
#include "keypress.h"
#include "output.h"
#include "skill.h"
#include "line.h"
#include "computer.h"
#include "veh_interact.h"
#include "advanced_inv.h"
#include "options.h"
#include "auto_pickup.h"
#include "mapbuffer.h"
#include "debug.h"
#include "editmap.h"
#include "bodypart.h"
#include "map.h"
#include "output.h"
#include "uistate.h"
#include "item_factory.h"
#include "helper.h"
#include "json.h"
#include "artifact.h"
#include "overmapbuffer.h"
#include "trap.h"
#include "mapdata.h"
#include "catacharset.h"
#include "translations.h"
#include "init.h"
#include "help.h"
#include "action.h"
#include "monstergenerator.h"
#include "worldfactory.h"
#include <map>
#include <set>
#include <algorithm>
#include <string>
#include <fstream>
#include <sstream>
#include <math.h>
#include <vector>

#ifdef _MSC_VER
#include "wdirent.h"
#include <direct.h>
#else
#include <unistd.h>
#include <dirent.h>
#endif
#include <sys/stat.h>
#include "debug.h"
#include "catalua.h"

#if (defined _WIN32 || defined __WIN32__)
#ifndef NOMINMAX
#define NOMINMAX
#endif
#include <windows.h>
#include <tchar.h>
#endif

#ifdef _MSC_VER
// MSVC doesn't have c99-compatible "snprintf", so do what picojson does and use _snprintf_s instead
#define snprintf _snprintf_s
#endif

#define dbg(x) dout((DebugLevel)(x),D_GAME) << __FILE__ << ":" << __LINE__ << ": "
void intro();
nc_color sev(int a); // Right now, ONLY used for scent debugging....

//The one and only game instance
game *g;
extern worldfactory *world_generator;

uistatedata uistate;

// This is the main game set-up process.
game::game() :
 uquit(QUIT_NO),
 w_terrain(NULL),
 w_minimap(NULL),
 w_HP(NULL),
 w_messages(NULL),
 w_location(NULL),
 w_status(NULL),
 w_status2(NULL),
 om_hori(NULL),
 om_vert(NULL),
 om_diag(NULL),
 dangerous_proximity(5),
 run_mode(1),
 mostseen(0),
 gamemode(NULL),
 lookHeight(13)
{
    world_generator = new worldfactory();
    // do nothing, everything that was in here is moved to init_data() which is called immediately after g = new game; in main.cpp
    // The reason for this move is so that g is not uninitialized when it gets to installing the parts into vehicles.
}
void game::init_data()
{
 dout() << "Game initialized.";
 try {
 // Gee, it sure is init-y around here!
    init_data_structures(); // initialize cata data structures
    load_json_dir("data/json"); // load it, load it all!
    init_names();
    init_npctalk();
    init_artifacts();
    init_weather();
    init_fields();
    init_faction_data();
    init_morale();
    init_itypes();               // Set up item types                (SEE itypedef.cpp)
    item_controller->init_old(); //Item manager
    init_missions();             // Set up mission templates         (SEE missiondef.cpp)
    init_autosave();             // Set up autosave
    init_diseases();             // Set up disease lookup table
    init_savedata_translation_tables();
    inp_mngr.init();            // Load input config JSON

    MonsterGenerator::generator().finalize_mtypes();
    finalize_vehicles();
    finalize_recipes();

 #ifdef LUA
    init_lua();                 // Set up lua                       (SEE catalua.cpp)
 #endif

 } catch(std::string &error_message)
 {
     uquit = QUIT_ERROR;
     if(!error_message.empty())
        debugmsg(error_message.c_str());
     return;
 }
 load_keyboard_settings();
 moveCount = 0;

 gamemode = new special_game; // Nothing, basically.
}

game::~game()
{
 delete gamemode;
 itypes.clear();
 delwin(w_terrain);
 delwin(w_minimap);
 delwin(w_HP);
 delwin(w_messages);
 delwin(w_location);
 delwin(w_status);
 delwin(w_status2);

 delete world_generator;

 release_traps();
 release_data_structures();
}

// Fixed window sizes
#define MINIMAP_HEIGHT 7
#define MINIMAP_WIDTH 7

void game::init_ui(){
    // clear the screen
    clear();
    // set minimum FULL_SCREEN sizes
    FULL_SCREEN_WIDTH = 80;
    FULL_SCREEN_HEIGHT = 24;
    // print an intro screen, making sure the terminal is the correct size
    intro();

    int sidebarWidth = (OPTIONS["SIDEBAR_STYLE"] == "narrow") ? 45 : 55;

    #if (defined TILES || defined _WIN32 || defined __WIN32__)
        TERMX = sidebarWidth + ((int)OPTIONS["VIEWPORT_X"] * 2 + 1);
        TERMY = (int)OPTIONS["VIEWPORT_Y"] * 2 + 1;
        POSX = (OPTIONS["VIEWPORT_X"] > 60) ? 60 : OPTIONS["VIEWPORT_X"];
        POSY = (OPTIONS["VIEWPORT_Y"] > 60) ? 60 : OPTIONS["VIEWPORT_Y"];
        // TERMY is always odd, so make FULL_SCREEN_HEIGHT odd too
        FULL_SCREEN_HEIGHT = 25;

        // If we've chosen the narrow sidebar, we might need to make the
        // viewport wider to fill an 80-column window.
        while (TERMX < FULL_SCREEN_WIDTH) {
            TERMX += 2;
            POSX += 1;
        }

        VIEW_OFFSET_X = (OPTIONS["VIEWPORT_X"] > 60) ? (int)OPTIONS["VIEWPORT_X"]-60 : 0;
        VIEW_OFFSET_Y = (OPTIONS["VIEWPORT_Y"] > 60) ? (int)OPTIONS["VIEWPORT_Y"]-60 : 0;
        TERRAIN_WINDOW_WIDTH  = (POSX * 2) + 1;
        TERRAIN_WINDOW_HEIGHT = (POSY * 2) + 1;
    #else
        getmaxyx(stdscr, TERMY, TERMX);

        // try to make FULL_SCREEN_HEIGHT symmetric according to TERMY
        if (TERMY % 2) {
            FULL_SCREEN_HEIGHT = 25;
        } else {
            FULL_SCREEN_HEIGHT = 24;
        }

        // now that TERMX and TERMY are set,
        // check if sidebar style needs to be overridden
        sidebarWidth = use_narrow_sidebar() ? 45 : 55;

        TERRAIN_WINDOW_WIDTH = (TERMX - sidebarWidth > 121) ? 121 : TERMX - sidebarWidth;
        TERRAIN_WINDOW_HEIGHT = (TERMY > 121) ? 121 : TERMY;

        VIEW_OFFSET_X = (TERMX - sidebarWidth > 121) ? (TERMX - sidebarWidth - 121)/2 : 0;
        VIEW_OFFSET_Y = (TERMY > 121) ? (TERMY - 121)/2 : 0;

        POSX = TERRAIN_WINDOW_WIDTH / 2;
        POSY = TERRAIN_WINDOW_HEIGHT / 2;
    #endif

    // Set up the main UI windows.
    w_terrain = newwin(TERRAIN_WINDOW_HEIGHT, TERRAIN_WINDOW_WIDTH, VIEW_OFFSET_Y, VIEW_OFFSET_X);
    werase(w_terrain);

    int minimapX, minimapY; // always MINIMAP_WIDTH x MINIMAP_HEIGHT in size
    int hpX, hpY, hpW, hpH;
    int messX, messY, messW, messH;
    int locX, locY, locW, locH;
    int statX, statY, statW, statH;
    int stat2X, stat2Y, stat2W, stat2H;
    int mouseview_y, mouseview_h;

    if (use_narrow_sidebar()) {
        // First, figure out how large each element will be.
        hpH         = 7;
        hpW         = 14;
        statH       = 7;
        statW       = sidebarWidth - MINIMAP_WIDTH - hpW;
        locH        = 1;
        locW        = sidebarWidth;
        stat2H      = 2;
        stat2W      = sidebarWidth;
        messH       = TERMY - (statH + locH + stat2H);
        messW       = sidebarWidth;

        // Now position the elements relative to each other.
        minimapX = 0;
        minimapY = 0;
        hpX = minimapX + MINIMAP_WIDTH;
        hpY = 0;
        locX = 0;
        locY = minimapY + MINIMAP_HEIGHT;
        statX = hpX + hpW;
        statY = 0;
        stat2X = 0;
        stat2Y = locY + locH;
        messX = 0;
        messY = stat2Y + stat2H;

        mouseview_y = messY + 7;
        mouseview_h = TERMY - mouseview_y - 5;
    } else {
        // standard sidebar style
        minimapX = 0;
        minimapY = 0;
        messX = MINIMAP_WIDTH;
        messY = 0;
        messW = sidebarWidth - messX;
        messH = 20;
        hpX = 0;
        hpY = MINIMAP_HEIGHT;
        hpH = 14;
        hpW = 7;
        locX = MINIMAP_WIDTH;
        locY = messY + messH;
        locH = 1;
        locW = sidebarWidth - locX;
        statX = 0;
        statY = locY + locH;
        statH = 4;
        statW = sidebarWidth;

        // The default style only uses one status window.
        stat2X = 0;
        stat2Y = statY + statH;
        stat2H = 1;
        stat2W = sidebarWidth;

        mouseview_y = stat2Y + stat2H;
        mouseview_h = TERMY - mouseview_y;
    }

    int _y = VIEW_OFFSET_Y;
    int _x = TERMX - VIEW_OFFSET_X - sidebarWidth;

    w_minimap = newwin(MINIMAP_HEIGHT, MINIMAP_WIDTH, _y + minimapY, _x + minimapX);
    werase(w_minimap);

    w_HP = newwin(hpH, hpW, _y + hpY, _x + hpX);
    werase(w_HP);

    w_messages = newwin(messH, messW, _y + messY, _x + messX);
    werase(w_messages);

    w_location = newwin(locH, locW, _y + locY, _x + locX);
    werase(w_location);

    w_status = newwin(statH, statW, _y + statY, _x + statX);
    werase(w_status);

    int mouse_view_x = _x + minimapX;
    int mouse_view_width = sidebarWidth;
    if (mouseview_h < lookHeight) {
        // Not enough room below the status bar, just use the regular lookaround area
        get_lookaround_dimensions(mouse_view_width, mouseview_y, mouse_view_x);
        mouseview_h = lookHeight;
        liveview.compact_view = true;
        if (!use_narrow_sidebar()) {
            // Second status window must now take care of clearing the area to the
            // bottom of the screen.
            stat2H = TERMY - stat2Y;
        }
    }
    liveview.init(this, mouse_view_x, mouseview_y, sidebarWidth, mouseview_h);

    w_status2 = newwin(stat2H, stat2W, _y + stat2Y, _x + stat2X);
    werase(w_status2);
}

/*
 * Initialize more stuff after mapbuffer is loaded.
 */
void game::setup()
{
 m = map(&traps); // Init the root map with our vectors
 _active_monsters.reserve(1000); // Reserve some space

// Even though we may already have 'd', nextinv will be incremented as needed
 nextinv = 'd';
 next_npc_id = 1;
 next_faction_id = 1;
 next_mission_id = 1;
// Clear monstair values
 monstairx = -1;
 monstairy = -1;
 monstairz = -1;
 last_target = -1;  // We haven't targeted any monsters yet
 curmes = 0;        // We haven't read any messages yet
 uquit = QUIT_NO;   // We haven't quit the game
 debugmon = false;  // We're not printing debug messages

 weather = WEATHER_CLEAR; // Start with some nice weather...
 // Weather shift in 30
 nextweather = HOURS((int)OPTIONS["INITIAL_TIME"]) + MINUTES(30);

 turnssincelastmon = 0; //Auto safe mode init
 autosafemode = OPTIONS["AUTOSAFEMODE"];
 safemodeveh = OPTIONS["SAFEMODEVEH"]; //Vehicle safemode check, in practice didn't trigger when needed

 footsteps.clear();
 footsteps_source.clear();
 clear_zombies();
 coming_to_stairs.clear();
 active_npc.clear();
 factions.clear();
 active_missions.clear();
 items_dragged.clear();
 messages.clear();
 events.clear();

 turn.set_season(SUMMER);    // ... with winter conveniently a long ways off   (not sure if we need this...)

 // reset kill counts
 kills.clear();
// Set the scent map to 0
 for (int i = 0; i < SEEX * MAPSIZE; i++) {
  for (int j = 0; j < SEEX * MAPSIZE; j++)
   grscent[i][j] = 0;
 }

 load_auto_pickup(false); // Load global auto pickup rules
 // back to menu for save loading, new game etc
 }

// Set up all default values for a new game
void game::start_game(std::string worldname)
{
 turn = HOURS(ACTIVE_WORLD_OPTIONS["INITIAL_TIME"]);
 if (ACTIVE_WORLD_OPTIONS["INITIAL_SEASON"].getValue() == "spring");
 else if (ACTIVE_WORLD_OPTIONS["INITIAL_SEASON"].getValue() == "summer")
    turn += DAYS( (int) ACTIVE_WORLD_OPTIONS["SEASON_LENGTH"]);
 else if (ACTIVE_WORLD_OPTIONS["INITIAL_SEASON"].getValue() == "autumn")
    turn += DAYS( (int) ACTIVE_WORLD_OPTIONS["SEASON_LENGTH"] * 2);
 else
    turn += DAYS( (int) ACTIVE_WORLD_OPTIONS["SEASON_LENGTH"] * 3);
 nextweather = turn + MINUTES(30);
 run_mode = (OPTIONS["SAFEMODE"] ? 1 : 0);
 mostseen = 0; // ...and mostseen is 0, we haven't seen any monsters yet.

 clear();
 refresh();
 popup_nowait(_("Please wait as we build your world"));
// Init some factions.
 if (!load_master(worldname)) // Master data record contains factions.
  create_factions();
 cur_om = &overmap_buffer.get(this, 0, 0); // We start in the (0,0,0) overmap.

// Find a random house on the map, and set us there.
 cur_om->first_house(levx, levy);
 levx -= int(int(MAPSIZE / 2) / 2);
 levy -= int(int(MAPSIZE / 2) / 2);
 levz = 0;
// Start the overmap with out immediate neighborhood visible
 for (int i = -15; i <= 15; i++) {
  for (int j = -15; j <= 15; j++)
   cur_om->seen(levx + i, levy + j, 0) = true;
 }
// Convert the overmap coordinates to submap coordinates
 levx = levx * 2 - 1;
 levy = levy * 2 - 1;
 set_adjacent_overmaps(true);
// Init the starting map at this location.
 m.load(this, levx, levy, levz);
// Start us off somewhere in the shelter.
 u.posx = SEEX * int(MAPSIZE / 2) + 5;
 u.posy = SEEY * int(MAPSIZE / 2) + 6;
 u.str_cur = u.str_max;
 u.per_cur = u.per_max;
 u.int_cur = u.int_max;
 u.dex_cur = u.dex_max;
 nextspawn = int(turn);
 temperature = 65; // Springtime-appropriate?
 u.next_climate_control_check=0;  // Force recheck at startup
 u.last_climate_control_ret=false;

 //Reset character pickup rules
 vAutoPickupRules[2].clear();
 //Load NPCs. Set nearby npcs to active.
 load_npcs();
 //spawn the monsters
 m.spawn_monsters(this); // Static monsters
 //Put some NPCs in there!
 create_starting_npcs();

 //Create mutation_category_level
 u.set_highest_cat_level();
 //Calc mutation drench protection stats
 u.drench_mut_calc();

 MAPBUFFER.set_dirty();

 u.add_memorial_log(_("%s began their journey into the Cataclysm."), u.name.c_str());
}

void game::create_factions()
{
 int num = dice(4, 3);
 faction tmp(0);
 tmp.make_army();
 factions.push_back(tmp);
 for (int i = 0; i < num; i++) {
  tmp = faction(assign_faction_id());
  tmp.randomize();
  tmp.likes_u = 100;
  tmp.respects_u = 100;
  tmp.known_by_u = true;
  factions.push_back(tmp);
 }
}

//Make any nearby overmap npcs active, and put them in the right location.
void game::load_npcs()
{
    for (int i = 0; i < cur_om->npcs.size(); i++)
    {

        if (square_dist(levx + int(MAPSIZE / 2), levy + int(MAPSIZE / 2),
              cur_om->npcs[i]->mapx, cur_om->npcs[i]->mapy) <=
              int(MAPSIZE / 2) + 1 && !cur_om->npcs[i]->is_active(this) &&
              cur_om->npcs[i]->omz == levz)
        {
            int dx = cur_om->npcs[i]->mapx - levx, dy = cur_om->npcs[i]->mapy - levy;
            if (debugmon)debugmsg("game::load_npcs: Spawning static NPC, %d:%d (%d:%d)", levx, levy, cur_om->npcs[i]->mapx, cur_om->npcs[i]->mapy);

            npc * temp = cur_om->npcs[i];

            if (temp->posx == -1 || temp->posy == -1)
            {
                dbg(D_ERROR) << "game::load_npcs: Static NPC with no fine location "
                    "data (" << temp->posx << ":" << temp->posy << ").";
                debugmsg("game::load_npcs Static NPC with no fine location data (%d:%d) New loc data (%d:%d).",
                         temp->posx, temp->posy, SEEX * 2 * (temp->mapx - levx) + rng(0 - SEEX, SEEX),
                         SEEY * 2 * (temp->mapy - levy) + rng(0 - SEEY, SEEY));
                temp->posx = SEEX * 2 * (temp->mapx - levx) + rng(0 - SEEX, SEEX);
                temp->posy = SEEY * 2 * (temp->mapy - levy) + rng(0 - SEEY, SEEY);
            } else {
                if (debugmon) debugmsg("game::load_npcs Static NPC fine location %d:%d (%d:%d)", temp->posx, temp->posy, temp->posx + dx * SEEX, temp->posy + dy * SEEY);
                temp->posx += dx * SEEX;
                temp->posy += dy * SEEY;
            }

        //check if the loaded position doesn't already contain an object, monster or npc.
        //If it isn't free, spiralsearch for a free spot.
        temp->place_near(this, temp->posx, temp->posy);

        //In the rare case the npc was marked for death while it was on the overmap. Kill it.
        if (temp->marked_for_death)
            temp->die(this, false);
        else
            active_npc.push_back(temp);
        }
    }
}

void game::create_starting_npcs()
{
    if(!ACTIVE_WORLD_OPTIONS["STATIC_NPC"]) {
        return; //Do not generate a starting npc.
    }
 npc * tmp = new npc();
 tmp->normalize(this);
 tmp->randomize(this, (one_in(2) ? NC_DOCTOR : NC_NONE));
 tmp->spawn_at(cur_om, levx, levy, levz); //spawn the npc in the overmap.
 tmp->place_near(this, SEEX * int(MAPSIZE / 2) + SEEX, SEEY * int(MAPSIZE / 2) + 6);
 tmp->form_opinion(&u);
 tmp->attitude = NPCATT_NULL;
 tmp->mission = NPC_MISSION_SHELTER; //This sets the npc mission. This NPC remains in the shelter.
 tmp->chatbin.first_topic = TALK_SHELTER;
 tmp->chatbin.missions.push_back(
     reserve_random_mission(ORIGIN_OPENER_NPC, om_location(), tmp->getID()) ); //one random shelter mission/

 active_npc.push_back(tmp);
}

void game::cleanup_at_end(){
    write_msg();
    if (uquit == QUIT_DIED || uquit == QUIT_SUICIDE || uquit == QUIT_SAVED) {
        // Save the factions's, missions and set the NPC's overmap coords
        // Npcs are saved in the overmap.
        save_factions_missions_npcs(); //missions need to be saved as they are global for all saves.

        // save artifacts.
        save_artifacts();

        // and the overmap, and the local map.
        save_maps(); //Omap also contains the npcs who need to be saved.
    }

    // Clear the future weather for future projects
    weather_log.clear();

    if (uquit == QUIT_DIED) {
        popup_top(_("Game over! Press spacebar..."));
    }
    if (uquit == QUIT_DIED || uquit == QUIT_SUICIDE) {
        death_screen();
        u.add_memorial_log("%s %s", u.name.c_str(),
                uquit == QUIT_SUICIDE ? _("committed suicide.") : _("was killed."));
        write_memorial_file();
        u.memorial_log.clear();
        std::vector<std::string> characters = list_active_characters();
        // remove current player from the active characters list, as they are dead
        std::vector<std::string>::iterator curchar = std::find(characters.begin(), characters.end(), u.name);
        if (curchar != characters.end()){
            characters.erase(curchar);
        }
        if (characters.empty()) {
            if (ACTIVE_WORLD_OPTIONS["DELETE_WORLD"] == "yes" ||
            (ACTIVE_WORLD_OPTIONS["DELETE_WORLD"] == "query" && query_yn(_("Delete saved world?")))) {
                if (gamemode->id() == SGAME_NULL) {
                    delete_world(world_generator->active_world->world_name, false);
                } else {
                    delete_world(world_generator->active_world->world_name, true);
                }
            }
        } else if (ACTIVE_WORLD_OPTIONS["DELETE_WORLD"] != "no") {
            std::stringstream message;
            message << _("World retained. Characters remaining:");
            for (int i = 0; i < characters.size(); ++i) {
                message << "\n  " << characters[i];
            }
            popup(message.str().c_str());
        }
        if (gamemode) {
            delete gamemode;
            gamemode = new special_game; // null gamemode or something..
        }
    }
    MAPBUFFER.reset();
    MAPBUFFER.make_volatile();
    overmap_buffer.clear();
}

// MAIN GAME LOOP
// Returns true if game is over (death, saved, quit, etc)
bool game::do_turn()
{
    if (is_game_over()) {
        cleanup_at_end();
        return true;
    }
    // Actual stuff
    gamemode->per_turn(this);
    turn.increment();
    process_events();
    process_missions();
    if (turn.hours() == 0 && turn.minutes() == 0 && turn.seconds() == 0) // Midnight!
        cur_om->process_mongroups();

    // Check if we've overdosed... in any deadly way.
    if (u.stim > 250) {
        add_msg(_("You have a sudden heart attack!"));
        u.add_memorial_log(_("Died of a drug overdose."));
        u.hp_cur[hp_torso] = 0;
    } else if (u.stim < -200 || u.pkill > 240) {
        add_msg(_("Your breathing stops completely."));
        u.add_memorial_log(_("Died of a drug overdose."));
        u.hp_cur[hp_torso] = 0;
    } else if (u.has_disease("jetinjector") &&
            u.disease_duration("jetinjector") > 400) {
        add_msg(_("Your heart spasms painfully and stops."));
        u.add_memorial_log(_("Died of a healing stimulant overdose."));
        u.hp_cur[hp_torso] = 0;
    }
    // Check if we're starving or have starved
    if (u.hunger >= 3000){
        if (u.hunger >= 6000){
            add_msg(_("You have starved to death."));
            u.add_memorial_log(_("Died of starvation."));
            u.hp_cur[hp_torso] = 0;
        } else if (u.hunger >= 5000 && turn % 20 == 0){
            add_msg(_("Food..."));
        } else if (u.hunger >= 4000 && turn % 20 == 0){
            add_msg(_("You are STARVING!"));
        } else if (turn % 20 == 0){
            add_msg(_("Your stomach feels so empty..."));
        }
    }

    // Check if we're dying of thirst
    if (u.thirst >= 600){
        if (u.thirst >= 1200){
            add_msg(_("You have died of dehydration."));
            u.add_memorial_log(_("Died of thirst."));
            u.hp_cur[hp_torso] = 0;
        } else if (u.thirst >= 1000 && turn % 20 == 0){
            add_msg(_("Even your eyes feel dry..."));
        } else if (u.thirst >= 800 && turn % 20 == 0){
            add_msg(_("You are THIRSTY!"));
        } else if (turn % 20 == 0){
            add_msg(_("Your mouth feels so dry..."));
        }
    }

    // Check if we're falling asleep, unless we're sleeping
    if (u.fatigue >= 600 && !u.has_disease("sleep")){
        if (u.fatigue >= 1000){
            add_msg(_("Survivor sleep now."));
            u.add_memorial_log(_("Succumbed to lack of sleep."));
            u.fatigue -= 10;
            u.try_to_sleep(this);
        } else if (u.fatigue >= 800 && turn % 10 == 0){
            add_msg(_("Anywhere would be a good place to sleep..."));
        } else if (turn % 50 == 0) {
            add_msg(_("You feel like you haven't slept in days."));
        }
    }

    if (turn % 50 == 0) { // Hunger, thirst, & fatigue up every 5 minutes
        if ((!u.has_trait("LIGHTEATER") || !one_in(3)) &&
            (!u.has_bionic("bio_recycler") || turn % 300 == 0)) {
            u.hunger++;
        }
        if ((!u.has_bionic("bio_recycler") || turn % 100 == 0) &&
            (!u.has_trait("PLANTSKIN") || !one_in(5))) {
            u.thirst++;
        }
        // Don't increase fatigue if sleeping or trying to sleep or if we're at the cap.
        if (u.fatigue < 1050 && !(u.has_disease("sleep") || u.has_disease("lying_down"))) {
            u.fatigue++;
        }
        if (u.fatigue == 192 && !u.has_disease("lying_down") && !u.has_disease("sleep")) {
            if (u.activity.type == ACT_NULL) {
                add_msg(_("You're feeling tired.  %s to lie down for sleep."),
                        press_x(ACTION_SLEEP).c_str());
            } else {
                cancel_activity_query(_("You're feeling tired."));
            }
        }
        if (u.stim < 0) {
            u.stim++;
        }
        if (u.stim > 0) {
            u.stim--;
        }
        if (u.pkill > 0) {
            u.pkill--;
        }
        if (u.pkill < 0) {
            u.pkill++;
        }
        if (u.has_bionic("bio_solar") && is_in_sunlight(u.posx, u.posy)) {
            u.charge_power(1);
        }
    }

    if (turn % 300 == 0) { // Pain up/down every 30 minutes
        if (u.pain > 0) {
            u.pain -= 1 + int(u.pain / 10);
        } else if (u.pain < 0) {
            u.pain++;
        }
        // Mutation healing effects
        if (u.has_trait("FASTHEALER2") && one_in(5)) {
            u.healall(1);
        }
        if (u.has_trait("REGEN") && one_in(2)) {
            u.healall(1);
        }
        if (u.has_trait("ROT2") && one_in(5)) {
            u.hurtall(1);
        }
        if (u.has_trait("ROT3") && one_in(2)) {
            u.hurtall(1);
        }

        if (u.radiation > 1 && one_in(3)) {
            u.radiation--;
        }
        u.get_sick( this );
    }

    // Auto-save if autosave is enabled
    if (OPTIONS["AUTOSAVE"] &&
        turn % ((int)OPTIONS["AUTOSAVE_TURNS"] * 10) == 0) {
        autosave();
    }

    update_weather();

    // The following happens when we stay still; 10/40 minutes overdue for spawn
    if ((!u.has_trait("INCONSPICUOUS") && turn > nextspawn +  100) ||
        ( u.has_trait("INCONSPICUOUS") && turn > nextspawn +  400)   ) {
        spawn_mon(-1 + 2 * rng(0, 1), -1 + 2 * rng(0, 1));
        nextspawn = turn;
    }

    process_activity();
    if(u.moves > 0) {
        while (u.moves > 0) {
            cleanup_dead();
            if (!u.has_disease("sleep") && u.activity.type == ACT_NULL) {
                draw();
            }

            if(handle_action()) {
                ++moves_since_last_save;
                u.action_taken();
            }

            if (is_game_over()) {
                cleanup_at_end();
                return true;
            }
        }
    } else {
        handle_key_blocking_activity();
    }
    update_scent();
    m.vehmove(this);
    m.process_fields(this);
    m.process_active_items(this);
    m.step_in_field(u.posx, u.posy, this);

    monmove();
    update_stair_monsters();
    u.reset(this);
    u.process_active_items(this);
    u.suffer(this);

    if (levz >= 0 && !u.is_underwater()) {
        weather_effect weffect;
        (weffect.*(weather_data[weather].effect))(this);
    }

    if (u.has_disease("sleep") && int(turn) % 300 == 0) {
        draw();
        refresh();
    }

    u.update_bodytemp(this);

    rustCheck();
    if (turn % 10 == 0) {
        u.update_morale();
    }

    if ( u.worn_with_flag("DEAF") )
    {
        // Make the player deaf for one extra turn, so that he is not spammed with warnings
        if (u.disease_duration("deaf") == 1)
        {
            u.add_disease("deaf", 1);
        }
        else
        {
            u.add_disease("deaf", 2);
        }
    }
    return false;
}

void game::rustCheck()
{
    for (std::vector<Skill*>::iterator aSkill = ++Skill::skills.begin();
         aSkill != Skill::skills.end(); ++aSkill) {
        if (u.rust_rate() <= rng(0, 1000)) continue;
        bool charged_bio_mem = u.has_bionic("bio_memory") && u.power_level > 0;
        int oldSkillLevel = u.skillLevel(*aSkill);

        if (u.skillLevel(*aSkill).rust(turn, charged_bio_mem))
        {
            u.power_level--;
        }
        int newSkill =u.skillLevel(*aSkill);
        if (newSkill < oldSkillLevel)
        {
            add_msg(_("Your skill in %s has reduced to %d!"),
                    (*aSkill)->name().c_str(), newSkill);
        }
    }
}

void game::process_events()
{
 for (int i = 0; i < events.size(); i++) {
  events[i].per_turn(this);
  if (events[i].turn <= int(turn)) {
   events[i].actualize(this);
   events.erase(events.begin() + i);
   i--;
  }
 }
}

void game::process_activity()
{
 it_book* reading;
 item* book_item;
 item* reloadable;
 bool no_recipes;
 if (u.activity.type != ACT_NULL) {
  if (int(turn) % 50 == 0) {
   draw();
  }
  if (u.activity.type == ACT_WAIT || u.activity.type == ACT_WAIT_WEATHER) { // Based on time, not speed
   u.activity.moves_left -= 100;
   u.pause(this);
  } else if (u.activity.type == ACT_GAME) {

    //Gaming takes time, not speed
    u.activity.moves_left -= 100;

    if (u.activity.type == ACT_GAME) {
      item& game_item = u.i_at(u.activity.position);

      //Deduct 1 battery charge for every minute spent playing
      if(int(turn) % 10 == 0) {
        game_item.charges--;
        u.add_morale(MORALE_GAME, 1, 100); //1 points/min, almost 2 hours to fill
      }
      if(game_item.charges == 0) {
        u.activity.moves_left = 0;
        g->add_msg(_("The %s runs out of batteries."), game_item.name.c_str());
      }

    }
    u.pause(this);

  } else if (u.activity.type == ACT_REFILL_VEHICLE) {
   vehicle *veh = m.veh_at( u.activity.placement.x, u.activity.placement.y );
   if (!veh) {  // Vehicle must've moved or something!
    u.activity.moves_left = 0;
    return;
   }
   for(int i = -1; i <= 1; i++) {
    for(int j = -1; j <= 1; j++) {
     if(m.ter(u.posx + i, u.posy + j) == t_gas_pump) {
      for (int n = 0; n < m.i_at(u.posx + i, u.posy + j).size(); n++) {
       if (m.i_at(u.posx + i, u.posy + j)[n].type->id == "gasoline") {
        item* gas = &(m.i_at(u.posx + i, u.posy + j)[n]);
        int lack = (veh->fuel_capacity("gasoline") - veh->fuel_left("gasoline")) < 200 ?
                   (veh->fuel_capacity("gasoline") - veh->fuel_left("gasoline")) : 200;
        if (gas->charges > lack) {
         veh->refill ("gasoline", lack);
         gas->charges -= lack;
         u.activity.moves_left -= 100;
        } else {
         add_msg(_("With a clang and a shudder, the gasoline pump goes silent."));
         veh->refill ("gasoline", gas->charges);
         m.i_at(u.posx + i, u.posy + j).erase(m.i_at(u.posx + i, u.posy + j).begin() + n);
         u.activity.moves_left = 0;
        }
        i = 2; j = 2;
        break;
       }
      }
     }
    }
   }
   u.pause(this);
  } else {
   u.activity.moves_left -= u.moves;
   u.moves = 0;
  }

  if (u.activity.moves_left <= 0) { // We finished our activity!

   switch (u.activity.type) {

   case ACT_RELOAD:
    {
     int reloadable_pos;
     std::stringstream ss(u.activity.name);
     ss >> reloadable_pos;
     reloadable = &u.i_at(reloadable_pos);
    }
    if (reloadable->reload(u, u.activity.position)) {
     if (reloadable->is_gun() && reloadable->has_flag("RELOAD_ONE")) {
      add_msg(_("You insert a cartridge into your %s."),
              reloadable->tname().c_str());
      if (u.recoil < 8)
       u.recoil = 8;
      if (u.recoil > 8)
       u.recoil = (8 + u.recoil) / 2;
     } else {
      add_msg(_("You reload your %s."), reloadable->tname().c_str());
      u.recoil = 6;
     }
    } else {
     add_msg(_("Can't reload your %s."), reloadable->tname().c_str());
    }
    break;

   case ACT_READ:
    book_item = &(u.i_at(u.activity.position));
    reading = dynamic_cast<it_book*>(book_item->type);

    if (reading->fun != 0) {
        int fun_bonus;
        if(book_item->charges == 0) {
            //Book is out of chapters -> re-reading old book, less fun
            add_msg(_("The %s isn't as much fun now that you've finished it."),
                    book_item->name.c_str());
            if(one_in(6)) { //Don't nag incessantly, just once in a while
                add_msg(_("Maybe you should find something new to read..."));
            }
            //50% penalty
            fun_bonus = (reading->fun * 5) / 2;
        } else {
            fun_bonus = reading->fun * 5;
        }
        u.add_morale(MORALE_BOOK, fun_bonus,
                     reading->fun * 15, 60, 30, true, reading);
    }

    if(book_item->charges > 0) {
        book_item->charges--;
    }

    no_recipes = true;
    if (!reading->recipes.empty())
    {
        bool recipe_learned = u.try_study_recipe(this, reading);
        if (!u.studied_all_recipes(reading))
        {
            no_recipes = false;
        }

        // for books that the player cannot yet read due to skill level or have no skill component,
        // but contain lower level recipes, break out once recipe has been studied
        if (reading->type == NULL || (u.skillLevel(reading->type) < (int)reading->req))
        {
            if (recipe_learned)
                add_msg(_("The rest of the book is currently still beyond your understanding."));
            break;
        }
    }

    if (u.skillLevel(reading->type) < (int)reading->level) {
     int originalSkillLevel = u.skillLevel(reading->type);
     int min_ex = reading->time / 10 + u.int_cur / 4,
         max_ex = reading->time /  5 + u.int_cur / 2 - originalSkillLevel;
     if (min_ex < 1)
     {
         min_ex = 1;
     }
     if (max_ex < 2)
     {
         max_ex = 2;
     }
     if (max_ex > 10)
     {
         max_ex = 10;
     }
     if (max_ex < min_ex)
     {
         max_ex = min_ex;
     }

     min_ex *= originalSkillLevel + 1;
     max_ex *= originalSkillLevel + 1;

     u.skillLevel(reading->type).readBook(min_ex, max_ex, turn, reading->level);

     add_msg(_("You learn a little about %s! (%d%%%%)"), reading->type->name().c_str(),
             u.skillLevel(reading->type).exercise());

     if (u.skillLevel(reading->type) == originalSkillLevel && u.activity.continuous) {
      u.cancel_activity();
      if (u.activity.index == -2) {
       u.read(this, -1);
      } else {
       u.read(this, u.activity.position);
      }
      if (u.activity.type != ACT_NULL) {
        u.activity.continuous = true;
        return;
      }
     }

     u.activity.continuous = false;

     int new_skill_level = (int)u.skillLevel(reading->type);
     if (new_skill_level > originalSkillLevel) {
      add_msg(_("You increase %s to level %d."),
              reading->type->name().c_str(),
              new_skill_level);

      if(new_skill_level % 4 == 0) {
       u.add_memorial_log(_("Reached skill level %d in %s."),
                      new_skill_level, reading->type->name().c_str());
      }
     }

     if (u.skillLevel(reading->type) == (int)reading->level) {
      if (no_recipes) {
       add_msg(_("You can no longer learn from %s."), reading->name.c_str());
      } else {
       add_msg(_("Your skill level won't improve, but %s has more recipes for you."), reading->name.c_str());
      }
     }
    }
    break;

   case ACT_WAIT:
   case ACT_WAIT_WEATHER:
    u.activity.continuous = false;
    add_msg(_("You finish waiting."));
    break;

   case ACT_CRAFT:
   case ACT_LONGCRAFT:
    complete_craft();
    break;

   case ACT_DISASSEMBLE:
    complete_disassemble();
    break;

   case ACT_BUTCHER:
    complete_butcher(u.activity.index);
    break;

   case ACT_FORAGE:
    forage();
    break;

   case ACT_BUILD:
    complete_construction();
    break;

   case ACT_TRAIN:
    {
    Skill* skill = Skill::skill(u.activity.name);
    int new_skill_level = u.skillLevel(skill) + 1;
    u.skillLevel(skill).level(new_skill_level);
    add_msg(_("You finish training %s to level %d."),
            skill->name().c_str(),
            new_skill_level);
    if(new_skill_level % 4 == 0) {
      u.add_memorial_log(_("Reached skill level %d in %s."),
                     new_skill_level, skill->name().c_str());
    }
    }

    break;

   case ACT_FIRSTAID:
    {
      item& it = u.i_at(u.activity.position);
      iuse tmp;
      tmp.completefirstaid(&u, &it, false);
      u.reduce_charges(u.activity.position, 1);
      // Erase activity and values.
      u.activity.type = ACT_NULL;
      u.activity.values.clear();
    }

    break;

   case ACT_VEHICLE:
    complete_vehicle (this);
    break;
   }

   bool act_veh = (u.activity.type == ACT_VEHICLE);
   bool act_longcraft = (u.activity.type == ACT_LONGCRAFT);
   u.activity.type = ACT_NULL;
   if (act_veh) {
    if (u.activity.values.size() < 7)
    {
     dbg(D_ERROR) << "game:process_activity: invalid ACT_VEHICLE values: "
                  << u.activity.values.size();
     debugmsg ("process_activity invalid ACT_VEHICLE values:%d",
                u.activity.values.size());
    }
    else {
     vehicle *veh = m.veh_at(u.activity.values[0], u.activity.values[1]);
     if (veh) {
      exam_vehicle(*veh, u.activity.values[0], u.activity.values[1],
                         u.activity.values[2], u.activity.values[3]);
      return;
     } else
     {
      dbg(D_ERROR) << "game:process_activity: ACT_VEHICLE: vehicle not found";
      debugmsg ("process_activity ACT_VEHICLE: vehicle not found");
     }
    }
   } else if (act_longcraft) {
    if (making_would_work(u.lastrecipe))
     make_all_craft(u.lastrecipe);
   }
  }
 }
}

void game::cancel_activity()
{
 u.cancel_activity();
}

bool game::cancel_activity_or_ignore_query(const char* reason, ...) {
  if(u.activity.type == ACT_NULL) return false;
  char buff[1024];
  va_list ap;
  va_start(ap, reason);
  vsprintf(buff, reason, ap);
  va_end(ap);
  std::string s(buff);

  bool force_uc = OPTIONS["FORCE_CAPITAL_YN"];
  int ch=(int)' ';

    std::string stop_phrase[NUM_ACTIVITIES] = {
        _(" Stop?"), _(" Stop reloading?"),
        _(" Stop reading?"), _(" Stop playing?"),
        _(" Stop waiting?"), _(" Stop crafting?"),
        _(" Stop crafting?"), _(" Stop disassembly?"),
        _(" Stop butchering?"), _(" Stop foraging?"),
        _(" Stop construction?"), _(" Stop construction?"),
        _(" Stop pumping gas?"), _(" Stop training?"),
        _(" Stop waiting?"), _(" Stop using first aid?")
    };

    std::string stop_message = s + stop_phrase[u.activity.type] +
            _(" (Y)es, (N)o, (I)gnore further distractions and finish.");

    do {
        ch = popup_getkey(stop_message.c_str());
    } while (ch != '\n' && ch != ' ' && ch != KEY_ESCAPE &&
             ch != 'Y' && ch != 'N' && ch != 'I' &&
             (force_uc || (ch != 'y' && ch != 'n' && ch != 'i')));

  if (ch == 'Y' || ch == 'y') {
    u.cancel_activity();
  } else if (ch == 'I' || ch == 'i' ) {
    return true;
  }
  return false;
}

bool game::cancel_activity_query(const char* message, ...)
{
 char buff[1024];
 va_list ap;
 va_start(ap, message);
 vsprintf(buff, message, ap);
 va_end(ap);
 std::string s(buff);

 bool doit = false;;

    std::string stop_phrase[NUM_ACTIVITIES] = {
        _(" Stop?"), _(" Stop reloading?"),
        _(" Stop reading?"), _(" Stop playing?"),
        _(" Stop waiting?"), _(" Stop crafting?"),
        _(" Stop crafting?"), _(" Stop disassembly?"),
        _(" Stop butchering?"), _(" Stop foraging?"),
        _(" Stop construction?"), _(" Stop construction?"),
        _(" Stop pumping gas?"), _(" Stop training?"),
        _(" Stop waiting?"), _(" Stop using first aid?")
    };

    std::string stop_message = s + stop_phrase[u.activity.type];

    if (ACT_NULL == u.activity.type) {
        if (u.has_destination()) {
            add_msg(_("You were hurt. Auto-move cancelled"));
            u.clear_destination();
        }
        doit = false;
    } else if (query_yn(stop_message.c_str())) {
        doit = true;
    }

 if (doit)
  u.cancel_activity();

 return doit;
}

void game::update_weather()
{
    season_type season;
    // Default to current weather, and update to the furthest future weather if any.
    weather_segment prev_weather = {temperature, weather, nextweather};
    if ( !weather_log.empty() ) {
        prev_weather = weather_log.rbegin()->second;
    }
    while( prev_weather.deadline < turn + HOURS(MAX_FUTURE_WEATHER) )
    {
        weather_segment new_weather;
        // Pick a new weather type (most likely the same one)
        int chances[NUM_WEATHER_TYPES];
        int total = 0;
        season = prev_weather.deadline.get_season();
        for (int i = 0; i < NUM_WEATHER_TYPES; i++) {
            // Reduce the chance for freezing-temp-only weather to 0 if it's above freezing
            // and vice versa.
            if ((weather_data[i].avg_temperature[season] < 32 && temperature > 32) ||
                (weather_data[i].avg_temperature[season] > 32 && temperature < 32)   )
            {
                chances[i] = 0;
            } else {
                chances[i] = weather_shift[season][prev_weather.weather][i];
                if (weather_data[i].dangerous && u.has_artifact_with(AEP_BAD_WEATHER))
                {
                    chances[i] = chances[i] * 4 + 10;
                }
                total += chances[i];
            }
        }
        int choice = rng(0, total - 1);
        new_weather.weather = WEATHER_CLEAR;

        if (total > 0)
        {
            while (choice >= chances[new_weather.weather])
            {
                choice -= chances[new_weather.weather];
                new_weather.weather = weather_type(int(new_weather.weather) + 1);
            }
        } else {
            new_weather.weather = weather_type(int(new_weather.weather) + 1);
        }
        // Advance the weather timer
        int minutes = rng(weather_data[new_weather.weather].mintime,
                          weather_data[new_weather.weather].maxtime);
        new_weather.deadline = prev_weather.deadline + MINUTES(minutes);
        if (new_weather.weather == WEATHER_SUNNY && new_weather.deadline.is_night())
        {
            new_weather.weather = WEATHER_CLEAR;
        }

        // Now update temperature
        if (!one_in(4))
        { // 3 in 4 chance of respecting avg temp for the weather
            int average = weather_data[weather].avg_temperature[season];
            if (prev_weather.temperature < average)
            {
                new_weather.temperature = prev_weather.temperature + 1;
            } else if (prev_weather.temperature > average) {
                new_weather.temperature = prev_weather.temperature - 1;
            } else {
                new_weather.temperature = prev_weather.temperature;
            }
        } else {// 1 in 4 chance of random walk
            new_weather.temperature = prev_weather.temperature + rng(-1, 1);
        }

        if (turn.is_night())
        {
            new_weather.temperature += rng(-2, 1);
        } else {
            new_weather.temperature += rng(-1, 2);
        }
        prev_weather = new_weather;
        weather_log[ (int)new_weather.deadline ] = new_weather;
    }

    if( turn >= nextweather )
    {
        weather_type old_weather = weather;
        weather_segment  new_weather = weather_log.lower_bound((int)nextweather)->second;
        weather = new_weather.weather;
        temperature = new_weather.temperature;
        nextweather = weather_log.upper_bound(int(new_weather.deadline))->second.deadline;

        if (weather != old_weather && weather_data[weather].dangerous &&
            levz >= 0 && m.is_outside(u.posx, u.posy))
        {
            cancel_activity_query(_("The weather changed to %s!"), weather_data[weather].name.c_str());
        }

        if (weather != old_weather && u.has_activity(this, ACT_WAIT_WEATHER)) {
            u.assign_activity(this, ACT_WAIT_WEATHER, 0, 0);
        }
    }
}

int game::get_temperature()
{
    point location = om_location();
    int tmp_temperature = temperature;

    tmp_temperature += m.temperature(u.posx, u.posy);

    return tmp_temperature;
}

int game::assign_mission_id()
{
 int ret = next_mission_id;
 next_mission_id++;
 return ret;
}

void game::give_mission(mission_id type)
{
 mission tmp = mission_types[type].create(this);
 active_missions.push_back(tmp);
 u.active_missions.push_back(tmp.uid);
 u.active_mission = u.active_missions.size() - 1;
 mission_start m_s;
 mission *miss = find_mission(tmp.uid);
 (m_s.*miss->type->start)(this, miss);
}

void game::assign_mission(int id)
{
 u.active_missions.push_back(id);
 u.active_mission = u.active_missions.size() - 1;
 mission_start m_s;
 mission *miss = find_mission(id);
 (m_s.*miss->type->start)(this, miss);
}

int game::reserve_mission(mission_id type, int npc_id)
{
 mission tmp = mission_types[type].create(this, npc_id);
 active_missions.push_back(tmp);
 return tmp.uid;
}

int game::reserve_random_mission(mission_origin origin, point p, int npc_id)
{
 std::vector<int> valid;
 mission_place place;
 for (int i = 0; i < mission_types.size(); i++) {
  for (int j = 0; j < mission_types[i].origins.size(); j++) {
   if (mission_types[i].origins[j] == origin &&
       (place.*mission_types[i].place)(this, p.x, p.y)) {
    valid.push_back(i);
    j = mission_types[i].origins.size();
   }
  }
 }

 if (valid.empty())
  return -1;

 int index = valid[rng(0, valid.size() - 1)];

 return reserve_mission(mission_id(index), npc_id);
}

npc* game::find_npc(int id)
{
    //All the active NPCS are listed in the overmap.
    for (int i = 0; i < cur_om->npcs.size(); i++)
    {
        if (cur_om->npcs[i]->getID() == id)
            return (cur_om->npcs[i]);
    }
    return NULL;
}

int game::kill_count(std::string mon){
    if (kills.find(mon) != kills.end()){
        return kills[mon];
    }
    return 0;
}

mission* game::find_mission(int id)
{
 for (int i = 0; i < active_missions.size(); i++) {
  if (active_missions[i].uid == id)
   return &(active_missions[i]);
 }
 dbg(D_ERROR) << "game:find_mission: " << id << " - it's NULL!";
 debugmsg("game::find_mission(%d) - it's NULL!", id);
 return NULL;
}

mission_type* game::find_mission_type(int id)
{
 for (int i = 0; i < active_missions.size(); i++) {
  if (active_missions[i].uid == id)
   return active_missions[i].type;
 }
 return NULL;
}

bool game::mission_complete(int id, int npc_id)
{
 mission *miss = find_mission(id);
 if (miss == NULL) { return false; }
 mission_type* type = miss->type;
 switch (type->goal) {
  case MGOAL_GO_TO: {
   point cur_pos(levx + int(MAPSIZE / 2), levy + int(MAPSIZE / 2));
   if (rl_dist(cur_pos.x, cur_pos.y, miss->target.x, miss->target.y) <= 1)
    return true;
   return false;
  } break;

  case MGOAL_GO_TO_TYPE: {
   oter_id cur_ter = cur_om->ter((levx + int (MAPSIZE / 2)) / 2, (levy + int (MAPSIZE / 2)) / 2, levz);
   if (cur_ter == miss->type->target_id){
    return true;}
   return false;
  } break;

  case MGOAL_FIND_ITEM:
   if (!u.has_amount(type->item_id, 1))
    return false;
   if (miss->npc_id != -1 && miss->npc_id != npc_id)
    return false;
   return true;

  case MGOAL_FIND_ANY_ITEM:
   return (u.has_mission_item(miss->uid) &&
           (miss->npc_id == -1 || miss->npc_id == npc_id));

  case MGOAL_FIND_MONSTER:
   if (miss->npc_id != -1 && miss->npc_id != npc_id)
    return false;
   for (int i = 0; i < num_zombies(); i++) {
    if (zombie(i).mission_id == miss->uid)
     return true;
   }
   return false;

  case MGOAL_RECRUIT_NPC:
   for (int i = 0; i < cur_om->npcs.size(); i++) {
    if (cur_om->npcs[i]->getID() == miss->recruit_npc_id) {
        if (cur_om->npcs[i]->attitude == NPCATT_FOLLOW)
            return true;
    }
   }
   return false;

  case MGOAL_RECRUIT_NPC_CLASS:
   for (int i = 0; i < cur_om->npcs.size(); i++) {
    if (cur_om->npcs[i]->myclass == miss->recruit_class) {
            if (cur_om->npcs[i]->attitude == NPCATT_FOLLOW)
                return true;
    }
   }
   return false;

  case MGOAL_FIND_NPC:
   return (miss->npc_id == npc_id);

  case MGOAL_KILL_MONSTER:
   return (miss->step >= 1);

  case MGOAL_KILL_MONSTER_TYPE:
   debugmsg("%d kill count", kill_count(miss->monster_type));
   debugmsg("%d goal", miss->monster_kill_goal);
   if (kill_count(miss->monster_type) >= miss->monster_kill_goal){
    return true;}
   return false;

  default:
   return false;
 }
 return false;
}

bool game::mission_failed(int id)
{
    mission *miss = find_mission(id);
    if (miss == NULL) { return true;} //If the mission is null it is failed.
    return (miss->failed);
}

void game::wrap_up_mission(int id)
{
 mission *miss = find_mission(id);
 if (miss == NULL) { return; }
 u.completed_missions.push_back( id );
 for (int i = 0; i < u.active_missions.size(); i++) {
  if (u.active_missions[i] == id) {
   u.active_missions.erase( u.active_missions.begin() + i );
   i--;
  }
 }
 switch (miss->type->goal) {
  case MGOAL_FIND_ITEM:
   u.use_amount(miss->type->item_id, 1);
   break;
  case MGOAL_FIND_ANY_ITEM:
   u.remove_mission_items(miss->uid);
   break;
 }
 mission_end endfunc;
 (endfunc.*miss->type->end)(this, miss);
}

void game::fail_mission(int id)
{
 mission *miss = find_mission(id);
 if (miss == NULL) { return; }
 miss->failed = true;
 u.failed_missions.push_back( id );
 for (int i = 0; i < u.active_missions.size(); i++) {
  if (u.active_missions[i] == id) {
   u.active_missions.erase( u.active_missions.begin() + i );
   i--;
  }
 }
 mission_fail failfunc;
 (failfunc.*miss->type->fail)(this, miss);
}

void game::mission_step_complete(int id, int step)
{
 mission *miss = find_mission(id);
 if (miss == NULL) { return; }
 miss->step = step;
 switch (miss->type->goal) {
  case MGOAL_FIND_ITEM:
  case MGOAL_FIND_MONSTER:
  case MGOAL_KILL_MONSTER: {
   bool npc_found = false;
   for (int i = 0; i < cur_om->npcs.size(); i++) {
    if (cur_om->npcs[i]->getID() == miss->npc_id) {
     miss->target = point(cur_om->npcs[i]->mapx, cur_om->npcs[i]->mapy);
     npc_found = true;
    }
   }
   if (!npc_found)
    miss->target = point(-1, -1);
  } break;
 }
}

void game::process_missions()
{
 for (int i = 0; i < active_missions.size(); i++) {
  if (active_missions[i].deadline > 0 &&
      !active_missions[i].failed &&
      int(turn) > active_missions[i].deadline)
   fail_mission(active_missions[i].uid);
 }
}

void game::handle_key_blocking_activity() {
    // If player is performing a task and a monster is dangerously close, warn them
    // regardless of previous safemode warnings
    if (is_hostile_very_close() &&
        u.activity.type != ACT_NULL &&
        u.activity.moves_left > 0 &&
        !u.activity.warned_of_proximity)
    {
        u.activity.warned_of_proximity = true;
        if (cancel_activity_query(_("Monster dangerously close!"))) {
            return;
        }
    }

    if (u.activity.moves_left > 0 && u.activity.continuous == true &&
        (  // bool activity_is_abortable() ?
            u.activity.type == ACT_READ ||
            u.activity.type == ACT_BUILD ||
            u.activity.type == ACT_LONGCRAFT ||
            u.activity.type == ACT_REFILL_VEHICLE ||
            u.activity.type == ACT_WAIT ||
            u.activity.type == ACT_WAIT_WEATHER ||
            u.activity.type == ACT_FIRSTAID
        )
    ) {
        timeout(1);
        char ch = input();
        if(ch != ERR) {
            timeout(-1);
            switch(action_from_key(ch)) {  // should probably make the switch in handle_action() a function
                case ACTION_PAUSE:
                    cancel_activity_query(_("Confirm:"));
                    break;
                case ACTION_PL_INFO:
                    u.disp_info(this);
                    refresh_all();
                    break;
                case ACTION_MESSAGES:
                    msg_buffer();
                    break;
                case ACTION_HELP:
                    display_help();
                    refresh_all();
                    break;
            }
        }
        timeout(-1);
    }
}
<<<<<<< HEAD
/* item submenu for 'i' and '/'
* It use compare_split_screen_popup to draw item info and action menu
*
* @param chItem char of item in inventory
* @param iStartX Left coord of the item info window
* @param iWidth width of the item info window (height = height of terminal)
* @param position It is position of the action menu. Default 0
* 	-2 - near the right edge of the terminal window
* 	-1 - left before item info window
* 	0 - right after item info window
* 	1 - near the left edge of the terminal window
* @return getch
*/
int game::inventory_item_menu(char chItem, int iStartX, int iWidth, int position) {
=======
//// item submenu for 'i' and '/'
int game::inventory_item_menu(int pos, int iStartX, int iWidth) {
>>>>>>> fe741645
    int cMenu = (int)'+';

    if (u.has_item(pos)) {
        item& oThisItem = u.i_at(pos);
        std::vector<iteminfo> vThisItem, vDummy, vMenu;

        const int iOffsetX = 2;
        const bool bHPR = hasPickupRule(oThisItem.tname());

		int max_text_length = 0; int length = 0;
        vMenu.push_back(iteminfo("MENU", "", "iOffsetX", iOffsetX));
        vMenu.push_back(iteminfo("MENU", "", "iOffsetY", 0));
        length = utf8_width(_("<a>ctivate")); if (length > max_text_length) max_text_length = length;
		vMenu.push_back(iteminfo("MENU", "a", _("<a>ctivate"), u.rate_action_use(&oThisItem)));
		length = utf8_width(_("<R>ead")); if (length > max_text_length) max_text_length = length;
		vMenu.push_back(iteminfo("MENU", "R", _("<R>ead"), u.rate_action_read(&oThisItem, this)));
		length = utf8_width(_("<E>at")); if (length > max_text_length) max_text_length = length;
		vMenu.push_back(iteminfo("MENU", "E", _("<E>at"), u.rate_action_eat(&oThisItem)));
		length = utf8_width(_("<W>ear")); if (length > max_text_length) max_text_length = length;
		vMenu.push_back(iteminfo("MENU", "W", _("<W>ear"), u.rate_action_wear(&oThisItem)));
		length = utf8_width(_("<w>ield")); if (length > max_text_length) max_text_length = length;
		vMenu.push_back(iteminfo("MENU", "w", _("<w>ield")));
		length = utf8_width(_("<t>hrow")); if (length > max_text_length) max_text_length = length;
		vMenu.push_back(iteminfo("MENU", "t", _("<t>hrow")));
		length = utf8_width(_("<T>ake off")); if (length > max_text_length) max_text_length = length;
		vMenu.push_back(iteminfo("MENU", "T", _("<T>ake off"), u.rate_action_takeoff(&oThisItem)));
		length = utf8_width(_("<d>rop")); if (length > max_text_length) max_text_length = length;
		vMenu.push_back(iteminfo("MENU", "d", _("<d>rop")));
		length = utf8_width(_("<U>nload")); if (length > max_text_length) max_text_length = length;
		vMenu.push_back(iteminfo("MENU", "U", _("<U>nload"), u.rate_action_unload(&oThisItem)));
		length = utf8_width(_("<r>eload")); if (length > max_text_length) max_text_length = length;
		vMenu.push_back(iteminfo("MENU", "r", _("<r>eload"), u.rate_action_reload(&oThisItem)));
		length = utf8_width(_("<D>isassemble")); if (length > max_text_length) max_text_length = length;
		vMenu.push_back(iteminfo("MENU", "D", _("<D>isassemble"), u.rate_action_disassemble(&oThisItem, this)));
		length = utf8_width(_("<=> reassign")); if (length > max_text_length) max_text_length = length;
		vMenu.push_back(iteminfo("MENU", "=", _("<=> reassign")));
		length = utf8_width(_("<-> Autopickup")); if (length > max_text_length) max_text_length = length;
		length = utf8_width(_("<+> Autopickup")); if (length > max_text_length) max_text_length = length;
		vMenu.push_back(iteminfo("MENU", (bHPR) ? "-":"+", (bHPR) ? _("<-> Autopickup") : _("<+> Autopickup"), (bHPR) ? HINT_IFFY : HINT_GOOD));

        oThisItem.info(true, &vThisItem, this);
        compare_split_screen_popup(iStartX, iWidth, TERMY-VIEW_OFFSET_Y*2, oThisItem.tname(), vThisItem, vDummy, -1, true);

        const int iMenuStart = iOffsetX;
        const int iMenuItems = vMenu.size() - 1;
        int iSelected = iOffsetX - 1;
		int popup_width = max_text_length + 2;
		int popup_x = 0;
		switch (position){
			case -2: popup_x = 0; break; //near the right edge of the terminal window
			case -1: popup_x = iStartX - popup_width; break; //left before item info window
			case 0: popup_x = iStartX + iWidth; break; //right after item info window
			case 1: popup_x = TERMX - popup_width; break; //near the left edge of the terminal window
		}

        do {
            cMenu = compare_split_screen_popup(popup_x, popup_width, vMenu.size()+iOffsetX*2, "", vMenu, vDummy,
                iSelected >= iOffsetX && iSelected <= iMenuItems ? iSelected : -1
            );

            switch(cMenu) {
                case 'a':
                 use_item(pos);
                 break;
                case 'E':
                 eat(pos);
                 break;
                case 'W':
                 wear(pos);
                 break;
                case 'w':
                 wield(pos);
                 break;
                case 't':
                 plthrow(pos);
                 break;
                case 'T':
                 takeoff(pos);
                 break;
                case 'd':
                 drop(pos);
                 break;
                case 'U':
                 unload(pos);
                 break;
                case 'r':
                 reload(pos);
                 break;
                case 'R':
                 u.read(this, pos);
                 break;
                case 'D':
                 disassemble(pos);
                 break;
                case '=':
                 reassign_item(pos);
                 break;
                case KEY_UP:
                 iSelected--;
                 break;
                case KEY_DOWN:
                 iSelected++;
                 break;
                case '+':
                 if (!bHPR) {
                  addPickupRule(oThisItem.tname());
                  add_msg(_("'%s' added to character pickup rules."), oThisItem.tname().c_str());
                 }
                 break;
                case '-':
                 if (bHPR) {
                  removePickupRule(oThisItem.tname());
                  add_msg(_("'%s' removed from character pickup rules."), oThisItem.tname().c_str());
                 }
                 break;
                default:
                 break;
            }
            if( iSelected < iMenuStart-1 ) { // wraparound, but can be hidden
                iSelected = iMenuItems;
            } else if ( iSelected > iMenuItems + 1 ) {
                iSelected = iMenuStart;
            }
        } while (cMenu == KEY_DOWN || cMenu == KEY_UP );
    }
    return cMenu;
}
//

// Checks input to see if mouse was moved and handles the mouse view box accordingly.
// Returns true if input requires breaking out into a game action.
bool game::handle_mouseview(input_context &ctxt, std::string &action)
{
    do {
        action = ctxt.handle_input();
        if (action == "MOUSE_MOVE") {
            int mx, my;
            if (!ctxt.get_coordinates(w_terrain, mx, my)) {
                hide_mouseview();
            } else {
                liveview.show(mx, my);
            }
        }
    } while (action == "MOUSE_MOVE"); // Freeze animation when moving the mouse

    if (action != "TIMEOUT" && ctxt.get_raw_input().get_first_input() != ERR) {
        // Keyboard event, break out of animation loop
        hide_mouseview();
        return false;
    }

    // Mouse movement or un-handled key
    return true;
}

// Hides the mouse hover box and redraws what was under it
void game::hide_mouseview()
{
    if (liveview.hide()) {
        write_msg(); // Redraw anything hidden by mouseview
    }
}

input_context game::get_player_input(std::string &action)
{
    input_context ctxt("DEFAULTMODE");
    ctxt.register_directions();
    ctxt.register_action("ANY_INPUT");
    ctxt.register_action("COORDINATE");
    ctxt.register_action("MOUSE_MOVE");
    ctxt.register_action("SELECT");
    ctxt.register_action("SEC_SELECT");

    char cGlyph = ',';
    nc_color colGlyph = c_ltblue;
    float fFactor = 0.01f;

    bool bWeatherEffect = true;
    switch(weather) {
        case WEATHER_ACID_DRIZZLE:
            cGlyph = '.';
            colGlyph = c_ltgreen;
            fFactor = 0.01f;
            break;
        case WEATHER_ACID_RAIN:
            cGlyph = ',';
            colGlyph = c_ltgreen;
            fFactor = 0.02f;
            break;
        case WEATHER_DRIZZLE:
            cGlyph = '.';
            colGlyph = c_ltblue;
            fFactor = 0.01f;
            break;
        case WEATHER_RAINY:
            cGlyph = ',';
            colGlyph = c_ltblue;
            fFactor = 0.02f;
            break;
        case WEATHER_THUNDER:
            cGlyph = '.';
            colGlyph = c_ltblue;
            fFactor = 0.02f;
            break;
        case WEATHER_LIGHTNING:
            cGlyph = ',';
            colGlyph = c_ltblue;
            fFactor = 0.04f;
            break;
        case WEATHER_SNOW:
            cGlyph = '*';
            colGlyph = c_white;
            fFactor = 0.02f;
            break;
        case WEATHER_SNOWSTORM:
            cGlyph = '*';
            colGlyph = c_white;
            fFactor = 0.04f;
            break;
        default:
            bWeatherEffect = false;
            break;
    }

    if (bWeatherEffect && OPTIONS["RAIN_ANIMATION"]) {
        int iStartX = (TERRAIN_WINDOW_WIDTH > 121) ? (TERRAIN_WINDOW_WIDTH-121)/2 : 0;
        int iStartY = (TERRAIN_WINDOW_HEIGHT > 121) ? (TERRAIN_WINDOW_HEIGHT-121)/2: 0;
        int iEndX = (TERRAIN_WINDOW_WIDTH > 121) ? TERRAIN_WINDOW_WIDTH-(TERRAIN_WINDOW_WIDTH-121)/2: TERRAIN_WINDOW_WIDTH;
        int iEndY = (TERRAIN_WINDOW_HEIGHT > 121) ? TERRAIN_WINDOW_HEIGHT-(TERRAIN_WINDOW_HEIGHT-121)/2: TERRAIN_WINDOW_HEIGHT;

        //x% of the Viewport, only shown on visible areas
        int dropCount = int(iEndX * iEndY * fFactor);
        //std::vector<std::pair<int, int> > vDrops;

        weather_printable wPrint;
        wPrint.colGlyph = colGlyph;
        wPrint.cGlyph = cGlyph;
        wPrint.wtype = weather;
        wPrint.vdrops.clear();
        wPrint.startx = iStartX;
        wPrint.starty = iStartY;
        wPrint.endx = iEndX;
        wPrint.endy = iEndY;

        /*
        Location to add rain drop animation bits! Since it refreshes w_terrain it can be added to the animation section easily
        Get tile information from above's weather information:
            WEATHER_ACID_DRIZZLE | WEATHER_ACID_RAIN = "weather_acid_drop"
            WEATHER_DRIZZLE | WEATHER_RAINY | WEATHER_THUNDER | WEATHER_LIGHTNING = "weather_rain_drop"
            WEATHER_SNOW | WEATHER_SNOWSTORM = "weather_snowflake"
        */
        int offset_x = (u.posx + u.view_offset_x) - getmaxx(w_terrain)/2;
        int offset_y = (u.posy + u.view_offset_y) - getmaxy(w_terrain)/2;

        do {
            for(int i=0; i < wPrint.vdrops.size(); i++) {
                m.drawsq(w_terrain, u,
                         //vDrops[i].first - getmaxx(w_terrain)/2 + u.posx + u.view_offset_x,
                         wPrint.vdrops[i].first + offset_x,
                         //vDrops[i].second - getmaxy(w_terrain)/2 + u.posy + u.view_offset_y,
                         wPrint.vdrops[i].second + offset_y,
                         false,
                         true,
                         u.posx + u.view_offset_x,
                         u.posy + u.view_offset_y);
            }

            //vDrops.clear();
            wPrint.vdrops.clear();

            for(int i=0; i < dropCount; i++) {
                int iRandX = rng(iStartX, iEndX-1);
                int iRandY = rng(iStartY, iEndY-1);

                if (mapRain[iRandY][iRandX]) {
                    //vDrops.push_back(std::make_pair(iRandX, iRandY));
                    wPrint.vdrops.push_back(std::make_pair(iRandX, iRandY));

                    //mvwputch(w_terrain, iRandY, iRandX, colGlyph, cGlyph);
                }
            }
            draw_weather(wPrint);

            wrefresh(w_terrain);
            inp_mngr.set_timeout(125);
        } while (handle_mouseview(ctxt, action));
        inp_mngr.set_timeout(-1);

    } else {
        while (handle_mouseview(ctxt, action)) {};
    }

    return ctxt;
}

bool game::handle_action()
{
    std::string action;
    input_context ctxt;

    action_id act = ACTION_NULL;
    // Check if we have an auto-move destination
    if (u.has_destination()) {
        act = u.get_next_auto_move_direction();
        if (act == ACTION_NULL) {
            add_msg(_("Auto-move cancelled"));
            u.clear_destination();
            return false;
        }
    } else {
        // No auto-move, ask player for input
        ctxt = get_player_input(action);
    }

    int veh_part;
    vehicle *veh = m.veh_at(u.posx, u.posy, veh_part);
    bool veh_ctrl = veh && veh->player_in_control (&u);

    // If performing an action with right mouse button, co-ordinates
    // of location clicked.
    int mouse_action_x = -1, mouse_action_y = -1;

    if (act == ACTION_NULL) {
        if (action == "SELECT" || action == "SEC_SELECT") {
            // Mouse button click
            if (veh_ctrl) {
                // No mouse use in vehicle
                return false;
            }

            int mx, my;
            if (!ctxt.get_coordinates(w_terrain, mx, my) || !u_see(mx, my)) {
                // Not clicked in visible terrain
                return false;
            }

            if (action == "SELECT") {
                bool new_destination = true;
                if (destination_preview.size() > 0) {
                    point final_destination = destination_preview.back();
                    if (final_destination.x == mx && final_destination.y == my) {
                        // Second click
                        new_destination = false;
                        u.set_destination(destination_preview);
                        destination_preview.clear();
                        act = u.get_next_auto_move_direction();
                        if (act == ACTION_NULL) {
                            // Something went wrong
                            u.clear_destination();
                            return false;
                        }
                    }
                }

                if (new_destination) {
                    destination_preview = m.route(u.posx, u.posy, mx, my, false);
                    return false;
                }
            } else {
                // Right mouse button

                bool had_destination_to_clear = destination_preview.size() > 0;
                u.clear_destination();
                destination_preview.clear();

                if (had_destination_to_clear) {
                    return false;
                }

                mouse_action_x = mx;
                mouse_action_y = my;
                int mouse_selected_mondex = mon_at(mx, my);
                if (mouse_selected_mondex != -1) {
                    monster &critter = _active_monsters[mouse_selected_mondex];
                    if (!u_see(&critter)) {
                        add_msg(_("Nothing relevant here."));
                        return false;
                    }

                    if (!u.weapon.is_gun()) {
                        add_msg(_("You are not wielding a ranged weapon."));
                        return false;
                    }

                    //TODO: Add weapon range check. This requires weapon to be reloaded.

                    act = ACTION_FIRE;
                } else if (m.close_door(mx, my, !m.is_outside(mx, my), true)) {
                    act = ACTION_CLOSE;
                } else {
                    int dx = abs(u.posx - mx);
                    int dy = abs(u.posy - my);
                    if (dx < 2 && dy < 2) {
                        if (dy == 0 && dx == 0) {
                            // Clicked on self
                            act = ACTION_PICKUP;
                        } else {
                            // Clicked adjacent tile
                            act = ACTION_EXAMINE;
                        }
                    } else {
                        add_msg(_("Nothing relevant here."));
                        return false;
                    }
                }
            }
        }
    }

    if (act == ACTION_NULL) {
        // No auto-move action, no mouse clicks.
        u.clear_destination();
        destination_preview.clear();

        int ch = ctxt.get_raw_input().get_first_input();
        // Hack until new input system is fully implemented
        if (ch == KEY_UP) {
            act = ACTION_MOVE_N;
        } else if (ch == KEY_RIGHT) {
            act = ACTION_MOVE_E;
        } else if (ch == KEY_DOWN) {
            act = ACTION_MOVE_S;
        } else if (ch == KEY_LEFT) {
            act = ACTION_MOVE_W;
        } else if (ch == KEY_NPAGE) {
            act = ACTION_MOVE_DOWN;
        } else if (ch == KEY_PPAGE) {
            act = ACTION_MOVE_UP;
        } else {
            if (keymap.find(ch) == keymap.end()) {
                if (ch != ' ' && ch != '\n') {
                    add_msg(_("Unknown command: '%c'"), ch);
                }
                return false;
            }

            act = keymap[ch];
        }
    }

// This has no action unless we're in a special game mode.
 gamemode->pre_action(this, act);

 int soffset = (int)OPTIONS["MOVE_VIEW_OFFSET"];
 int soffsetr = 0 - soffset;

 int before_action_moves = u.moves;

 // Use to track if auto-move should be cancelled due to a failed
 // move or obstacle
 bool continue_auto_move = false;

 switch (act) {

  case ACTION_PAUSE:
   if (run_mode == 2 && ((OPTIONS["SAFEMODEVEH"]) || !(u.controlling_vehicle))) { // Monsters around and we don't wanna pause
     add_msg(_("Monster spotted--safe mode is on! (%s to turn it off.)"),
             press_x(ACTION_TOGGLE_SAFEMODE).c_str());}
   else {
       u.pause(this);
       }
   break;

  case ACTION_MOVE_N:
   moveCount++;

   if (veh_ctrl)
    pldrive(0, -1);
   else
    continue_auto_move = plmove(0, -1);
   break;

  case ACTION_MOVE_NE:
   moveCount++;

   if (veh_ctrl)
    pldrive(1, -1);
   else
    continue_auto_move = plmove(1, -1);
   break;

  case ACTION_MOVE_E:
   moveCount++;

   if (veh_ctrl)
    pldrive(1, 0);
   else
    continue_auto_move = plmove(1, 0);
   break;

  case ACTION_MOVE_SE:
   moveCount++;

   if (veh_ctrl)
    pldrive(1, 1);
   else
    continue_auto_move = plmove(1, 1);
   break;

  case ACTION_MOVE_S:
   moveCount++;

   if (veh_ctrl)
    pldrive(0, 1);
   else
   continue_auto_move = plmove(0, 1);
   break;

  case ACTION_MOVE_SW:
   moveCount++;

   if (veh_ctrl)
    pldrive(-1, 1);
   else
    continue_auto_move = plmove(-1, 1);
   break;

  case ACTION_MOVE_W:
   moveCount++;

   if (veh_ctrl)
    pldrive(-1, 0);
   else
    continue_auto_move = plmove(-1, 0);
   break;

  case ACTION_MOVE_NW:
   moveCount++;

   if (veh_ctrl)
    pldrive(-1, -1);
   else
    continue_auto_move = plmove(-1, -1);
   break;

  case ACTION_MOVE_DOWN:
   if (!u.in_vehicle)
    vertical_move(-1, false);
   break;

  case ACTION_MOVE_UP:
   if (!u.in_vehicle)
    vertical_move( 1, false);
   break;

  case ACTION_CENTER:
   u.view_offset_x = 0;
   u.view_offset_y = 0;
   break;

  case ACTION_SHIFT_N:
   u.view_offset_y += soffsetr;
   break;

  case ACTION_SHIFT_NE:
   u.view_offset_x += soffset;
   u.view_offset_y += soffsetr;
   break;

  case ACTION_SHIFT_E:
   u.view_offset_x += soffset;
   break;

  case ACTION_SHIFT_SE:
   u.view_offset_x += soffset;
   u.view_offset_y += soffset;
   break;

  case ACTION_SHIFT_S:
   u.view_offset_y += soffset;
   break;

  case ACTION_SHIFT_SW:
   u.view_offset_x += soffsetr;
   u.view_offset_y += soffset;
   break;

  case ACTION_SHIFT_W:
   u.view_offset_x += soffsetr;
   break;

  case ACTION_SHIFT_NW:
   u.view_offset_x += soffsetr;
   u.view_offset_y += soffsetr;
   break;

  case ACTION_OPEN:
   open();
   break;

  case ACTION_CLOSE:
   close(mouse_action_x, mouse_action_y);
   break;

  case ACTION_SMASH:
   if (veh_ctrl)
    handbrake();
   else
    smash();
   break;

  case ACTION_EXAMINE:
   examine(mouse_action_x, mouse_action_y);
   break;

  case ACTION_ADVANCEDINV:
   advanced_inv();
   break;

  case ACTION_PICKUP:
   pickup(u.posx, u.posy, 1);
   break;

  case ACTION_GRAB:
   grab();
   break;

  case ACTION_BUTCHER:
   butcher();
   break;

  case ACTION_CHAT:
   chat();
   break;

  case ACTION_LOOK:
   look_around();
   break;

  case ACTION_PEEK:
   peek();
   break;

  case ACTION_LIST_ITEMS: {
    int iRetItems = -1;
    int iRetMonsters = -1;
    int startas = uistate.list_item_mon;
    do {
        if ( startas != 2 ) { // last mode 2 = list_monster
            startas = 0;      // but only for the first bit of the loop
        iRetItems = list_items();
        } else {
            iRetItems = -2;   // so we'll try list_items if list_monsters found 0
        }
        if (iRetItems != -1 || startas == 2 ) {
            startas = 0;
            iRetMonsters = list_monsters();
            if ( iRetMonsters == 2 ) {
                iRetItems = -1; // will fire, exit loop
            } else if ( iRetMonsters == -1 && iRetItems == -2 ) {
                iRetItems = -1; // exit if requested on list_monsters firstrun
        }
        }
    } while (iRetItems != -1 && iRetMonsters != -1 && !(iRetItems == 0 && iRetMonsters == 0));

    if (iRetItems == 0 && iRetMonsters == 0) {
        add_msg(_("You dont see any items or monsters around you!"));
    } else if ( iRetMonsters == 2 ) {
        refresh_all();
        plfire(false);
    }
  } break;


  case ACTION_INVENTORY: {
   int cMenu = ' ';
   do {
     int position = inv(_("Inventory:"));
     cMenu=inventory_item_menu(position);
   } while (cMenu == ' ' || cMenu == '.' || cMenu == 'q' || cMenu == '\n' ||
            cMenu == KEY_ESCAPE || cMenu == KEY_LEFT || cMenu == '=' );
   refresh_all();
  } break;

  case ACTION_COMPARE:
   compare();
   break;

  case ACTION_ORGANIZE:
   reassign_item();
   break;

  case ACTION_USE:
   use_item();
   break;

  case ACTION_USE_WIELDED:
   use_wielded_item();
   break;

  case ACTION_WEAR:
   wear();
   break;

  case ACTION_TAKE_OFF:
   takeoff();
   break;

  case ACTION_EAT:
   eat();
   break;

  case ACTION_READ:
   read();
   break;

  case ACTION_WIELD:
   wield();
   break;

  case ACTION_PICK_STYLE:
   u.pick_style(this);
   refresh_all();
   break;

  case ACTION_RELOAD:
   reload();
   break;

  case ACTION_UNLOAD:
   unload(u.weapon);
   break;

  case ACTION_THROW:
   plthrow();
   break;

  case ACTION_FIRE:
   plfire(false, mouse_action_x, mouse_action_y);
   break;

  case ACTION_FIRE_BURST:
   plfire(true, mouse_action_x, mouse_action_y);
   break;

  case ACTION_SELECT_FIRE_MODE:
   u.weapon.next_mode();
   break;

  case ACTION_DROP:
   drop();
   break;

  case ACTION_DIR_DROP:
   drop_in_direction();
   break;

  case ACTION_BIONICS:
   u.power_bionics(this);
   refresh_all();
   break;

  case ACTION_SORT_ARMOR:
    u.sort_armor(this);
    refresh_all();
    break;

  case ACTION_WAIT:
   wait();
   if (veh_ctrl) {
    veh->turret_mode++;
    if (veh->turret_mode > 1)
     veh->turret_mode = 0;
   }
   break;

  case ACTION_CRAFT:
   craft();
   break;

  case ACTION_RECRAFT:
   recraft();
   break;

  case ACTION_LONGCRAFT:
   long_craft();
   break;

  case ACTION_DISASSEMBLE:
   if (u.in_vehicle)
    add_msg(_("You can't disassemble items while in vehicle."));
   else
    disassemble();
   break;

  case ACTION_CONSTRUCT:
   if (u.in_vehicle)
    add_msg(_("You can't construct while in vehicle."));
   else
    construction_menu();
   break;

  case ACTION_SLEEP:
    if (veh_ctrl)
    {
        add_msg(_("Vehicle control has moved, %s"),
        press_x(ACTION_CONTROL_VEHICLE, _("new binding is "), _("new default binding is '^'.")).c_str());

    }
    else
    {
        uimenu as_m;
        as_m.text = _("Are you sure you want to sleep?");
        as_m.entries.push_back(uimenu_entry(0, true, (OPTIONS["FORCE_CAPITAL_YN"]?'Y':'y'), _("Yes.")) );

        if (OPTIONS["SAVE_SLEEP"])
        {
            as_m.entries.push_back(uimenu_entry(1,
            (moves_since_last_save || item_exchanges_since_save),
            (OPTIONS["FORCE_CAPITAL_YN"]?'S':'s'),
            _("Yes, and save game before sleeping.") ));
        }

        as_m.entries.push_back(uimenu_entry(2, true, (OPTIONS["FORCE_CAPITAL_YN"]?'N':'n'), _("No.")) );

        if (u.has_item_with_flag("ALARMCLOCK"))
        {
            as_m.entries.push_back(uimenu_entry(3, true, '3', _("Set alarm to wake up in 3 hours.") ));
            as_m.entries.push_back(uimenu_entry(4, true, '4', _("Set alarm to wake up in 4 hours.") ));
            as_m.entries.push_back(uimenu_entry(5, true, '5', _("Set alarm to wake up in 5 hours.") ));
            as_m.entries.push_back(uimenu_entry(6, true, '6', _("Set alarm to wake up in 6 hours.") ));
            as_m.entries.push_back(uimenu_entry(7, true, '7', _("Set alarm to wake up in 7 hours.") ));
            as_m.entries.push_back(uimenu_entry(8, true, '8', _("Set alarm to wake up in 8 hours.") ));
            as_m.entries.push_back(uimenu_entry(9, true, '9', _("Set alarm to wake up in 9 hours.") ));
        }

        as_m.query(); /* calculate key and window variables, generate window, and loop until we get a valid answer */

        bool bSleep = false;
        if (as_m.ret == 0)
        {
            bSleep = true;
        }
        else if (as_m.ret == 1)
        {
            quicksave();
            bSleep = true;
        }
        else if (as_m.ret >= 3 && as_m.ret <= 9)
        {
            u.add_disease("alarm_clock", 600*as_m.ret);
            bSleep = true;
        }

        if (bSleep)
        {
            u.moves = 0;
            u.try_to_sleep(this);
        }
    }
    break;

  case ACTION_CONTROL_VEHICLE:
   control_vehicle();
   break;

  case ACTION_TOGGLE_SAFEMODE:
   if (run_mode == 0 ) {
    run_mode = 1;
    mostseen = 0;
    add_msg(_("Safe mode ON!"));
   } else {
    turnssincelastmon = 0;
    run_mode = 0;
    if (autosafemode)
    add_msg(_("Safe mode OFF! (Auto safe mode still enabled!)"));
    else
    add_msg(_("Safe mode OFF!"));
   }
   break;

  case ACTION_TOGGLE_AUTOSAFE:
   if (autosafemode) {
    add_msg(_("Auto safe mode OFF!"));
    autosafemode = false;
   } else {
    add_msg(_("Auto safe mode ON"));
    autosafemode = true;
   }
   break;

  case ACTION_IGNORE_ENEMY:
   if (run_mode == 2) {
    add_msg(_("Ignoring enemy!"));
    for(int i=0; i < new_seen_mon.size(); i++) {
        monster &critter = _active_monsters[new_seen_mon[i]];
        critter.ignoring = rl_dist( point(u.posx, u.posy), critter.pos() );
    }
    run_mode = 1;
   }
   break;

  case ACTION_SAVE:
   if (query_yn(_("Save and quit?"))) {
    save();
    u.moves = 0;
    uquit = QUIT_SAVED;
    MAPBUFFER.make_volatile();
   }
   break;

  case ACTION_QUICKSAVE:
    quicksave();
    return false;

  case ACTION_QUIT:
    if (query_yn(_("Commit suicide?"))) {
        if (query_yn(_("REALLY commit suicide?"))) {
            u.moves = 0;
            place_corpse();
            uquit = QUIT_SUICIDE;
        }
    }
    break;

  case ACTION_PL_INFO:
   u.disp_info(this);
   refresh_all();
   break;

  case ACTION_MAP:
   draw_overmap();
   break;

  case ACTION_MISSIONS:
   list_missions();
   break;

  case ACTION_KILLS:
   disp_kills();
   break;

  case ACTION_FACTIONS:
   list_factions(_("FACTIONS:"));
   break;

  case ACTION_MORALE:
   u.disp_morale(this);
   refresh_all();
   break;

  case ACTION_MESSAGES:
   msg_buffer();
   break;

  case ACTION_HELP:
   display_help();
   refresh_all();
   break;

  case ACTION_DEBUG:
   debug();
   break;

  case ACTION_DISPLAY_SCENT:
   display_scent();
   break;

  case ACTION_TOGGLE_DEBUGMON:
   debugmon = !debugmon;
   if (debugmon) {
    add_msg(_("Debug messages ON!"));
   } else {
    add_msg(_("Debug messages OFF!"));
   }
   break;
 }

 if (!continue_auto_move) {
     u.clear_destination();
 }

 gamemode->post_action(this, act);

 u.movecounter = before_action_moves - u.moves;
 dbg(D_INFO) << string_format("%s: [%d] %d - %d = %d",action_ident(act).c_str(),int(turn),before_action_moves,u.movecounter,u.moves);
 return true;
}

#define SCENT_RADIUS 40

int& game::scent(int x, int y)
{
  if (x < (SEEX * MAPSIZE / 2) - SCENT_RADIUS || x >= (SEEX * MAPSIZE / 2) + SCENT_RADIUS ||
      y < (SEEY * MAPSIZE / 2) - SCENT_RADIUS || y >= (SEEY * MAPSIZE / 2) + SCENT_RADIUS) {
  nulscent = 0;
  return nulscent; // Out-of-bounds - null scent
 }
 return grscent[x][y];
}

void game::update_scent()
{
    static point player_last_position = point( u.posx, u.posy );
    static calendar player_last_moved = turn;
    // Stop updating scent after X turns of the player not moving.
    // Once wind is added, need to reset this on wind shifts as well.
    if( u.posx == player_last_position.x && u.posy == player_last_position.y ) {
        if( player_last_moved + 1000 < turn ) {
            return;
        }
    } else {
        player_last_position = point( u.posx, u.posy );
   	    player_last_moved = turn;
    }

    // note: the next two intermediate variables need to be at least
    // [2*SCENT_RADIUS+3][2*SCENT_RADIUS+1] in size to hold enough data
    // The code I'm modifying used [SEEX * MAPSIZE]. I'm staying with that to avoid new bugs.
    int  sum_3_scent_y[SEEY * MAPSIZE][SEEX * MAPSIZE]; //intermediate variable
    int squares_used_y[SEEY * MAPSIZE][SEEX * MAPSIZE]; //intermediate variable

    bool     has_wall_here[SEEX * MAPSIZE][SEEY * MAPSIZE];  // stash instead of
    bool reduce_scent_here[SEEX * MAPSIZE][SEEY * MAPSIZE];  // checking 14884 * (3 redundant)

    const int diffusivity = 100; // decrease this to reduce gas spread. Keep it under 125 for
                                 // stability. This is essentially a decimal number * 1000.

    if (!u.has_active_bionic("bio_scent_mask")) {
        grscent[u.posx][u.posy] = u.scent;
    }

    // Sum neighbors in the y direction.  This way, each square gets called 3 times instead of 9
    // times. This cost us an extra loop here, but it also eliminated a loop at the end, so there
    // is a net performance improvement over the old code. Could probably still be better.
    // note: this method needs an array that is one square larger on each side in the x direction
    // than the final scent matrix. I think this is fine since SCENT_RADIUS is less than
    // SEEX*MAPSIZE, but if that changes, this may need tweaking.
    for (int x = u.posx - SCENT_RADIUS -1; x <= u.posx + SCENT_RADIUS + 1; x++) {
        for (int y = u.posy - SCENT_RADIUS; y <= u.posy + SCENT_RADIUS; y++) {
            // cache expensive flag checks, once per tile.
            if ( y == u.posy - SCENT_RADIUS ) {  // Setting y-1 y-0, when we are at the top row...
                for (int i = y - 1; i <= y; ++i) {
                    has_wall_here[x][i] = m.has_flag(TFLAG_WALL, x, i);
                    reduce_scent_here[x][i] = m.has_flag(TFLAG_REDUCE_SCENT, x, i);
                }
            }
            has_wall_here[x][y+1] = m.has_flag(TFLAG_WALL, x, y+1); // ...so only y+1 here.
            reduce_scent_here[x][y+1] = m.has_flag(TFLAG_REDUCE_SCENT, x, y+1);

            // remember the sum of the scent val for the 3 neighboring squares that can defuse into
            sum_3_scent_y[y][x]  = 0;
            squares_used_y[y][x] = 0;
            for (int i = y - 1; i <= y + 1; ++i) {
                if (has_wall_here[x][i] == false) {
                    if (reduce_scent_here[x][i] == true) {
                        // only 20% of scent can diffuse on REDUCE_SCENT squares
                        sum_3_scent_y[y][x]  += 2 * grscent[x][i];
                        squares_used_y[y][x] += 2; // only 20% diffuses into REDUCE_SCENT squares
                    } else {
                        sum_3_scent_y[y][x]  += 10 * grscent[x][i];
                        squares_used_y[y][x] += 10;
                    }
                }
            }
        }
    }
    for (int x = u.posx - SCENT_RADIUS; x <= u.posx + SCENT_RADIUS; x++) {
        for (int y = u.posy - SCENT_RADIUS; y <= u.posy + SCENT_RADIUS; y++) {
            if (has_wall_here[x][y] == false) {
                // to how many neighboring squares do we diffuse out? (include our own square
                // since we also include our own square when diffusing in)
                int squares_used = squares_used_y[y][x-1]
                                 + squares_used_y[y][x]
                                 + squares_used_y[y][x+1];

                int this_diffusivity;
                if (reduce_scent_here[x][y] == false) {
                    this_diffusivity = diffusivity;
                } else {
                    this_diffusivity = diffusivity / 5; //less air movement for REDUCE_SCENT square
                }
                int temp_scent;
                // take the old scent and subtract what diffuses out
                temp_scent  = grscent[x][y] * (10 * 1000 - squares_used * this_diffusivity);
                // neighboring walls and reduce_scent squares absorb some scent
                temp_scent -= grscent[x][y] * this_diffusivity * (90 - squares_used) / 5;
                // we've already summed neighboring scent values in the y direction in the previous
                // loop. Now we do it for the x direction, multiply by diffusion, and this is what
                // diffuses into our current square.
                grscent[x][y] = (temp_scent + this_diffusivity *
                                (sum_3_scent_y[y][x-1] + sum_3_scent_y[y][x] +
                                sum_3_scent_y[y][x+1] )) / (1000 * 10);


                const int fslime = m.get_field_strength(point(x,y), fd_slime) * 10;
                if (fslime > 0 && grscent[x][y] < fslime) {
                    grscent[x][y] = fslime;
                }
                if (grscent[x][y] > 10000) {
                    dbg(D_ERROR) << "game:update_scent: Wacky scent at " << x << ","
                                 << y << " (" << grscent[x][y] << ")";
                    debugmsg("Wacky scent at %d, %d (%d)", x, y, grscent[x][y]);
                    grscent[x][y] = 0; // Scent should never be higher
                }
            } else { // there is a wall here
                grscent[x][y] = 0;
            }
        }
    }
}

bool game::is_game_over()
{
    if (uquit == QUIT_SUICIDE){
        if (u.in_vehicle)
            g->m.unboard_vehicle(u.posx, u.posy);
        std::stringstream playerfile;
        playerfile << world_generator->active_world->world_path << "/" << base64_encode(u.name) << ".sav";
        DebugLog() << "Unlinking player file: <"<< playerfile.str() << "> -- ";
        bool ok = (unlink(playerfile.str().c_str()) == 0);
        DebugLog() << (ok?"SUCCESS":"FAIL") << "\n";
        return true;
    }
    if (uquit != QUIT_NO){
        return true;
    }
    for (int i = 0; i <= hp_torso; i++){
        if (u.hp_cur[i] < 1) {
            if (u.in_vehicle)
                g->m.unboard_vehicle(u.posx, u.posy);
            place_corpse();
            std::stringstream playerfile;
            playerfile << world_generator->active_world->world_path << "/" << base64_encode(u.name) << ".sav";
            DebugLog() << "Unlinking player file: <"<< playerfile.str() << "> -- ";
            bool ok = (unlink(playerfile.str().c_str()) == 0);
            DebugLog() << (ok?"SUCCESS":"FAIL") << "\n";
            uquit = QUIT_DIED;
            return true;
        }
    }
    return false;
}

void game::place_corpse()
{
  std::vector<item *> tmp = u.inv_dump();
  item your_body;
  your_body.make_corpse(itypes["corpse"], GetMType("mon_null"), turn);
  your_body.name = u.name;
  for (int i = 0; i < tmp.size(); i++)
    m.add_item_or_charges(u.posx, u.posy, *(tmp[i]));
  for (int i = 0; i < u.num_bionics(); i++) {
    bionic &b = u.bionic_at_index(i);
    if (itypes.find(b.id) != itypes.end()) {
      your_body.contents.push_back(item(itypes[b.id], turn));
    }
  }
  int pow = u.max_power_level;
  while (pow >= 4) {
    if (pow % 4 != 0 && pow >= 10){
      pow -= 10;
      your_body.contents.push_back(item(itypes["bio_power_storage_mkII"], turn));
    } else {
      pow -= 4;
      your_body.contents.push_back(item(itypes["bio_power_storage"], turn));
    }
  }
  m.add_item_or_charges(u.posx, u.posy, your_body);
}

void game::death_screen()
{
    gamemode->game_over(this);

#if (defined _WIN32 || defined __WIN32__)
    WIN32_FIND_DATA FindFileData;
    HANDLE hFind;
    TCHAR Buffer[MAX_PATH];

    GetCurrentDirectory(MAX_PATH, Buffer);
    SetCurrentDirectory("save");
    std::stringstream playerfile;
    playerfile << base64_encode(u.name) << "*";
    hFind = FindFirstFile(playerfile.str().c_str(), &FindFileData);
    if(INVALID_HANDLE_VALUE != hFind) {
        do {
            DeleteFile(FindFileData.cFileName);
        } while(FindNextFile(hFind, &FindFileData) != 0);
        FindClose(hFind);
    }
    SetCurrentDirectory(Buffer);
#else
    DIR *save_dir = opendir("save");
    struct dirent *save_dirent = NULL;
    if(save_dir != NULL && 0 == chdir("save"))
    {
        while ((save_dirent = readdir(save_dir)) != NULL)
        {
            std::string name_prefix = save_dirent->d_name;
            std::string tmpname = base64_encode(u.name);
            name_prefix = name_prefix.substr(0,tmpname.length());

            if (tmpname == name_prefix)
            {
                std::string graveyard_path( "../graveyard/" );
                mkdir( graveyard_path.c_str(), 0777 );
                graveyard_path.append( save_dirent->d_name );
                (void)rename( save_dirent->d_name, graveyard_path.c_str() );
            }
        }
        int ret;
        ret = chdir("..");
        if (ret != 0) {
            debugmsg("game::death_screen: Can\'t chdir(\"..\") from \"save\" directory");
        }
        (void)closedir(save_dir);
    }
#endif

    const std::string sText = _("GAME OVER - Press Spacebar to Quit");

    WINDOW *w_death = newwin(5, 6+sText.size(), (TERMY-5)/2, (TERMX+6-sText.size())/2);

    draw_border(w_death);

    mvwprintz(w_death, 2, 3, c_ltred, sText.c_str());
    wrefresh(w_death);
    refresh();
    InputEvent input;
    do
        input = get_input();
    while(input != Cancel && input != Close && input != Confirm);
    delwin(w_death);

    msg_buffer();
    disp_kills();
}


bool game::load_master(std::string worldname)
{
 std::ifstream fin;
 std::string data;
 std::stringstream datafile;
 datafile << world_generator->all_worlds[worldname]->world_path << "/master.gsav";
 fin.open(datafile.str().c_str(), std::ifstream::in | std::ifstream::binary);
 if (!fin.is_open())
  return false;

unserialize_master(fin);
 fin.close();
 return true;
}

void game::load_uistate(std::string worldname) {
    std::stringstream savefile;
    savefile << world_generator->all_worlds[worldname]->world_path << "/uistate.json";

    std::ifstream fin;
    fin.open(savefile.str().c_str(), std::ifstream::in | std::ifstream::binary);
    if(!fin.good()) {
        fin.close();
        return;
    }
    try {
        JsonIn jsin(&fin);
        uistate.deserialize(jsin);
    } catch (std::string e) {
        dbg(D_ERROR) << "load_uistate: " << e;
    }
    fin.close();
    }

void game::load(std::string worldname, std::string name)
{
 std::ifstream fin;
 std::string worldpath = world_generator->all_worlds[worldname]->world_path;
 worldpath += "/";
 std::stringstream playerfile;
 playerfile << worldpath << name << ".sav";
 fin.open(playerfile.str().c_str(), std::ifstream::in | std::ifstream::binary);
// First, read in basic game state information.
 if (!fin.is_open()) {
  dbg(D_ERROR) << "game:load: No save game exists!";
  debugmsg("No save game exists!");
  return;
 }
 u = player();
 u.name = base64_decode(name);
 u.ret_null = item(itypes["null"], 0);
 u.weapon = item(itypes["null"], 0);
 unserialize(fin);
 fin.close();

 // Stair handling.
 if (!coming_to_stairs.empty()) {
    monstairx = -1;
    monstairy = -1;
    monstairz = 999;
 }

 // weather
 std::string wfile = std::string( worldpath + base64_encode(u.name) + ".weather" );
 fin.open(wfile.c_str());
 if (fin.is_open()) {
     weather_log.clear();
     load_weather(fin);
 }
 fin.close();
 if ( weather_log.empty() ) { // todo: game::get_default_weather() { based on OPTION["STARTING_SEASON"]
    weather = WEATHER_CLEAR;
    temperature = 65;
    nextweather = int(turn)+300;
 }
 // log
 std::string mfile = std::string( worldpath + base64_encode(u.name) + ".log" );
 fin.open(mfile.c_str());
 if (fin.is_open()) {
      u.load_memorial_file( fin );
 }
 fin.close();
 // Now that the player's worn items are updated, their sight limits need to be
 // recalculated. (This would be cleaner if u.worn were private.)
 u.recalc_sight_limits();

 load_auto_pickup(true); // Load character auto pickup rules
 load_uistate(worldname);
// Now load up the master game data; factions (and more?)
 load_master(worldname);
 update_map(u.posx, u.posy);
 set_adjacent_overmaps(true);
 MAPBUFFER.set_dirty();
 draw();
}

//Saves all factions and missions and npcs.
void game::save_factions_missions_npcs ()
{
    std::stringstream masterfile;
    std::ofstream fout;
    masterfile << world_generator->active_world->world_path <<"/master.gsav";

    fout.open(masterfile.str().c_str());
    serialize_master(fout);
    fout.close();
}

void game::save_artifacts()
{
    std::ofstream fout;
    std::string artfilename = world_generator->active_world->world_path + "/artifacts.gsav";
    fout.open(artfilename.c_str(), std::ofstream::trunc);
    JsonOut json(&fout);
    json.start_array();
    for ( std::vector<std::string>::iterator it =
          artifact_itype_ids.begin();
          it != artifact_itype_ids.end(); ++it)
    {
        it_artifact_tool *art = dynamic_cast<it_artifact_tool*>(itypes[*it]);
        if (art) {
            json.write(*art);
        } else {
            json.write(*(dynamic_cast<it_artifact_armor*>(itypes[*it])));
    }
    }
    json.end_array();
    fout.close();
}

void game::save_maps()
{
    m.save(cur_om, turn, levx, levy, levz);
    overmap_buffer.save();
    MAPBUFFER.save();
}

void game::save_uistate() {
    std::stringstream savefile;
    savefile << world_generator->active_world->world_path << "/uistate.json";
    std::ofstream fout;
    fout.open(savefile.str().c_str());
    fout << uistate.serialize();
    fout.close();
}

void game::save()
{
 std::stringstream playerfile;
 std::ofstream fout;
 playerfile << world_generator->active_world->world_path << "/" << base64_encode(u.name);

 fout.open( std::string(playerfile.str() + ".sav").c_str() );
 serialize(fout);
 fout.close();
 // weather
 fout.open( std::string(playerfile.str() + ".weather").c_str() );
 save_weather(fout);
 fout.close();
 // log
 fout.open( std::string(playerfile.str() + ".log").c_str() );
 fout << u.dump_memorial();
 fout.close();
 //factions, missions, and npcs, maps and artifact data is saved in cleanup_at_end()
 save_auto_pickup(true); // Save character auto pickup rules
 save_uistate();
}

void game::delete_world(std::string worldname, bool delete_folder)
{
    std::string worldpath = world_generator->all_worlds[worldname]->world_path;
    std::string filetmp = "";
    std::string world_opfile = "worldoptions.txt";
#if (defined _WIN32 || defined __WIN32__)
      WIN32_FIND_DATA FindFileData;
      HANDLE hFind;
      TCHAR Buffer[MAX_PATH];

      GetCurrentDirectory(MAX_PATH, Buffer);
      SetCurrentDirectory(worldpath.c_str());
      hFind = FindFirstFile("*", &FindFileData);
      if(INVALID_HANDLE_VALUE != hFind) {
       do {
        filetmp = FindFileData.cFileName;
        if (delete_folder || filetmp != world_opfile){
        DeleteFile(FindFileData.cFileName);
        }
       } while(FindNextFile(hFind, &FindFileData) != 0);
       FindClose(hFind);
      }
      SetCurrentDirectory(Buffer);
      if (delete_folder){
        RemoveDirectory(worldpath.c_str());
      }
#else
     DIR *save_dir = opendir(worldpath.c_str());
     if(save_dir != NULL)
     {
      struct dirent *save_dirent = NULL;
      while ((save_dirent = readdir(save_dir)) != NULL){
        filetmp = save_dirent->d_name;
        if (delete_folder || filetmp != world_opfile){
          (void)unlink(std::string(worldpath + "/" + filetmp).c_str());
        }
      }
      (void)closedir(save_dir);
     }
     if (delete_folder){
        remove(worldpath.c_str());
     }
#endif
}

std::vector<std::string> game::list_active_characters()
{
    std::vector<std::string> saves;
    std::vector<std::string> worldsaves = world_generator->active_world->world_saves;
    for (int i = 0; i < worldsaves.size(); ++i){
        saves.push_back(base64_decode(worldsaves[i]));
    }
    return saves;
}

/**
 * Writes information about the character out to a text file timestamped with
 * the time of the file was made. This serves as a record of the character's
 * state at the time the memorial was made (usually upon death) and
 * accomplishments in a human-readable format.
 */
void game::write_memorial_file() {

    //Open the file first
    DIR *dir = opendir("memorial");
    if (!dir) {
        #if (defined _WIN32 || defined __WIN32__)
            mkdir("memorial");
        #else
            mkdir("memorial", 0777);
        #endif
        dir = opendir("memorial");
        if (!dir) {
            dbg(D_ERROR) << "game:write_memorial_file: Unable to make memorial directory.";
            debugmsg("Could not make './memorial' directory");
            return;
        }
    }

    //To ensure unique filenames and to sort files, append a timestamp
    time_t rawtime;
    time (&rawtime);
    std::string timestamp = ctime(&rawtime);

    //Fun fact: ctime puts a \n at the end of the timestamp. Get rid of it.
    size_t end = timestamp.find_last_of('\n');
    timestamp = timestamp.substr(0, end);

    //Colons are not usable in paths, so get rid of them
    for(int index = 0; index < timestamp.size(); index++) {
        if(timestamp[index] == ':') {
            timestamp[index] = '-';
        }
    }

    /* Remove non-ASCII glyphs from character names - unicode symbols are not
     * valid in filenames. */
    std::stringstream player_name;
    for(int index = 0; index < u.name.size(); index++) {
        if((unsigned char)u.name[index] <= '~') {
            player_name << u.name[index];
        }
    }
    if(player_name.str().length() > 0) {
        //Separate name and timestamp
        player_name << '-';
    }

    //Omit the name if too many unusable characters stripped
    std::string memorial_file_path = string_format("memorial/%s%s.txt",
            player_name.str().length() <= (u.name.length() / 5) ? "" : player_name.str().c_str(),
            timestamp.c_str());

    std::ofstream memorial_file;
    memorial_file.open(memorial_file_path.c_str());

    u.memorial( memorial_file );

    if(!memorial_file.is_open()) {
      dbg(D_ERROR) << "game:write_memorial_file: Unable to open " << memorial_file_path;
      debugmsg("Could not open memorial file '%s'", memorial_file_path.c_str());
    }


    //Cleanup
    memorial_file.close();
    closedir(dir);
}

void game::advance_nextinv()
{
  if (nextinv == inv_chars.end()[-1])
    nextinv = inv_chars.begin()[0];
  else
    nextinv = inv_chars[inv_chars.find(nextinv) + 1];
}

void game::decrease_nextinv()
{
  if (nextinv == inv_chars.begin()[0])
    nextinv = inv_chars.end()[-1];
  else
    nextinv = inv_chars[inv_chars.find(nextinv) - 1];
}

void game::vadd_msg(const char* msg, va_list ap)
{
 char buff[1024];
 vsprintf(buff, msg, ap);
 std::string s(buff);
 add_msg_string(s);
}

void game::add_msg_string(const std::string &s)
{
 if (s.length() == 0)
  return;
 if (!messages.empty() && int(messages.back().turn) + 3 >= int(turn) &&
     s == messages.back().message) {
  messages.back().count++;
  messages.back().turn = turn;
  return;
 }

 if (messages.size() == 256)
  messages.erase(messages.begin());
 messages.push_back( game_message(turn, s) );
}

void game::add_msg(const char* msg, ...)
{
 va_list ap;
 va_start(ap, msg);
 vadd_msg(msg, ap);
 va_end(ap);
}

void game::add_msg_if_player(player *p, const char* msg, ...)
{
 if (p && !p->is_npc())
 {
  va_list ap;
  va_start(ap, msg);
  vadd_msg(msg, ap);
  va_end(ap);
 }
}

void game::add_msg_if_npc(player *p, const char* msg, ...)
{
    if (!p || !p->is_npc()) {
        return;
    }
    va_list ap;
    va_start(ap, msg);

    char buff[1024];
    vsprintf(buff, msg, ap);
    std::string processed_npc_string(buff);
    // These strings contain the substring <npcname>,
    // if present replace it with the actual npc name.
    size_t offset = processed_npc_string.find("<npcname>");
    if (offset != std::string::npos) {
        processed_npc_string.replace(offset, 9,  p->name);
    }
    add_msg_string(processed_npc_string);

    va_end(ap);
}

void game::add_msg_player_or_npc(player *p, const char* player_str, const char* npc_str, ...)
{
    va_list ap;
    if( !p ) {return; }

    va_start( ap, npc_str );

    if( !p->is_npc() ) {
        vadd_msg( player_str, ap );
    } else if( u_see( p ) ) {
        char buff[1024];
        vsprintf(buff, npc_str, ap);
        std::string processed_npc_string(buff);
        // These strings contain the substring <npcname>,
        // if present replace it with the actual npc name.
        size_t offset = processed_npc_string.find("<npcname>");
        if( offset != std::string::npos ) {
            processed_npc_string.replace(offset, 9,  p->name);
        }
        add_msg_string( processed_npc_string );
    }

    va_end(ap);
}

std::vector<game_message> game::recent_messages(int message_count)
{
  std::vector<game_message> backlog;
  for(int i = messages.size() - 1; i > 0 && message_count > 0; i--) {
    backlog.push_back(messages[i]);
    message_count--;
  }
  return backlog;
}

void game::add_event(event_type type, int on_turn, int faction_id, int x, int y)
{
 event tmp(type, on_turn, faction_id, x, y);
 events.push_back(tmp);
}

struct terrain {
   ter_id ter;
   terrain(ter_id tid) : ter(tid) {};
   terrain(std::string sid) {
       ter = t_null;
       if ( termap.find(sid) == termap.end() ) {
           debugmsg("terrain '%s' does not exist.",sid.c_str() );
       } else {
           ter = termap[ sid ].loadid;
       }
   };
};

bool game::event_queued(event_type type)
{
 for (int i = 0; i < events.size(); i++) {
  if (events[i].type == type)
   return true;
  }
  return false;
}
#include "savegame.h"
void game::debug()
{
 int action = menu(true, // cancelable
                   _("Debug Functions - Using these is CHEATING!"),
                   _("Wish for an item"),       // 1
                   _("Teleport - Short Range"), // 2
                   _("Teleport - Long Range"),  // 3
                   _("Reveal map"),             // 4
                   _("Spawn NPC"),              // 5
                   _("Spawn Monster"),          // 6
                   _("Check game state..."),    // 7
                   _("Kill NPCs"),              // 8
                   _("Mutate"),                 // 9
                   _("Spawn a vehicle"),        // 10
                   _("Increase all skills"),    // 11
                   _("Learn all melee styles"), // 12
                   _("Check NPC"),              // 13
                   _("Spawn Artifact"),         // 14
                   _("Spawn Clarivoyance Artifact"), //15
                   _("Map editor"), // 16
                   _("Change weather"),         // 17
                   #ifdef LUA
                       _("Lua Command"), // 18
                   #endif
                   _("Cancel"),
                   NULL);
 int veh_num;
 std::vector<std::string> opts;
 switch (action) {
  case 1:
   wishitem(&u);
   break;

  case 2:
   teleport(&u, false);
   break;

  case 3: {
        point tmp = cur_om->draw_overmap(this, levz);
        if (tmp.x != -1)
        {
            //First offload the active npcs.
            for (int i = 0; i < active_npc.size(); i++)
            {
                active_npc[i]->omx = cur_om->pos().x;
                active_npc[i]->omy = cur_om->pos().y;
                active_npc[i]->mapx = levx + (active_npc[i]->posx / SEEX);
                active_npc[i]->mapy = levy + (active_npc[i]->posy / SEEY);
                active_npc[i]->posx %= SEEX;
                active_npc[i]->posy %= SEEY;
            }
            active_npc.clear();
            m.clear_vehicle_cache();
            m.vehicle_list.clear();
            // Save monsters.
            for (unsigned int i = 0; i < num_zombies(); i++) {
                force_save_monster(zombie(i));
            }
            clear_zombies();
            levx = tmp.x * 2 - int(MAPSIZE / 2);
            levy = tmp.y * 2 - int(MAPSIZE / 2);
            set_adjacent_overmaps(true);
            m.load(this, levx, levy, levz);
            load_npcs();
            m.spawn_monsters(this); // Static monsters
        }
    } break;
  case 4:
   debugmsg("%d radio towers", cur_om->radios.size());
   for (int i = 0; i < OMAPX; i++) {
       for (int j = 0; j < OMAPY; j++) {
           for (int k = -OVERMAP_DEPTH; k <= OVERMAP_HEIGHT; k++)
           {
               cur_om->seen(i, j, k) = true;
           }
       }
   }
   add_msg(_("Current overmap revealed."));
   break;

  case 5: {
   npc * temp = new npc();
   temp->normalize(this);
   temp->randomize(this);
   //temp.attitude = NPCATT_TALK; //not needed
   temp->spawn_at(cur_om, levx, levy, levz);
   temp->place_near(this, u.posx - 4, u.posy - 4);
   temp->form_opinion(&u);
   //temp.attitude = NPCATT_TALK;//The newly spawned npc always wants to talk. Disabled as form opinion sets the attitude.
   temp->mission = NPC_MISSION_NULL;
   int mission_index = reserve_random_mission(ORIGIN_ANY_NPC,
                                              om_location(), temp->getID());
   if (mission_index != -1)
   temp->chatbin.missions.push_back(mission_index);
   active_npc.push_back(temp);
  } break;

  case 6:
   wishmonster();
   break;

  case 7:
   popup_top(_("\
Location %d:%d in %d:%d, %s\n\
Current turn: %d; Next spawn %d.\n\
%s\n\
%d monsters exist.\n\
%d currently active NPC's.\n\
%d events planned."),
             u.posx, u.posy, levx, levy,
             otermap[cur_om->ter(levx / 2, levy / 2, levz)].name.c_str(),
             int(turn), int(nextspawn), (!ACTIVE_WORLD_OPTIONS["RANDOM_NPC"] ? _("NPCs are going to spawn.") :
                                         _("NPCs are NOT going to spawn.")),
             num_zombies(), active_npc.size(), events.size());
   if( !active_npc.empty() ) {
       for (int i = 0; i < active_npc.size(); i++) {
           add_msg(_("%s: map (%d:%d) pos (%d:%d)"),
                   active_npc[i]->name.c_str(), active_npc[i]->mapx, active_npc[i]->mapy,
                   active_npc[i]->posx, active_npc[i]->posy);
       }
       add_msg(_("(you: %d:%d)"), u.posx, u.posy);
   }
   break;

  case 8:
   for (int i = 0; i < active_npc.size(); i++) {
    add_msg(_("%s's head implodes!"), active_npc[i]->name.c_str());
    active_npc[i]->hp_cur[bp_head] = 0;
   }
   break;

  case 9:
   wishmutate(&u);
   break;

  case 10:
   if (m.veh_at(u.posx, u.posy)) {
    dbg(D_ERROR) << "game:load: There's already vehicle here";
    debugmsg ("There's already vehicle here");
   }
   else {
    for(std::map<std::string, vehicle*>::iterator it = vtypes.begin();
             it != vtypes.end(); ++it) {
      if(it->first != "custom") {
        opts.push_back(it->second->type);
      }
    }
    opts.push_back (std::string(_("Cancel")));
    veh_num = menu_vec (false, _("Choose vehicle to spawn"), opts) + 1;
    veh_num -= 2;
    if(veh_num < opts.size() - 1) {
      //Didn't pick Cancel
      std::string selected_opt = opts[veh_num];
      vehicle* veh = m.add_vehicle (this, selected_opt, u.posx, u.posy, -90, 100, 0);
      if(veh != NULL) {
        m.board_vehicle (this, u.posx, u.posy, &u);
      }
    }
   }
   break;

  case 11: {
    wishskill(&u);
    }
    break;

  case 12:
      // TODO: Give the player martial arts.
      add_msg("Martial arts debug disabled.");
   break;

  case 13: {
   point pos = look_around();
   int npcdex = npc_at(pos.x, pos.y);
   if (npcdex == -1)
    popup(_("No NPC there."));
   else {
    std::stringstream data;
    npc *p = active_npc[npcdex];
    uimenu nmenu;
    nmenu.return_invalid = true;
    data << p->name << " " << (p->male ? _("Male") : _("Female")) << std::endl;

    data << npc_class_name(p->myclass) << "; " <<
            npc_attitude_name(p->attitude) << std::endl;
    if (p->has_destination()) {
     data << _("Destination: ") << p->goalx << ":" << p->goaly << "(" <<
             otermap[ cur_om->ter(p->goalx, p->goaly, p->goalz) ].name << ")" << std::endl;
    } else {
     data << _("No destination.") << std::endl;
    }
    data << _("Trust: ") << p->op_of_u.trust << _(" Fear: ") << p->op_of_u.fear <<
            _(" Value: ") << p->op_of_u.value << _(" Anger: ") << p->op_of_u.anger <<
            _(" Owed: ") << p->op_of_u.owed << std::endl;

    data << _("Aggression: ") << int(p->personality.aggression) << _(" Bravery: ") <<
            int(p->personality.bravery) << _(" Collector: ") <<
            int(p->personality.collector) << _(" Altruism: ") <<
            int(p->personality.altruism) << std::endl << " " << std::endl;
    nmenu.text=data.str();
    nmenu.addentry(0,true,'s',"%s",_("Edit [s]kills"));
    nmenu.addentry(1,true,'q',"%s",_("[q]uit"));
    nmenu.selected = 0;
    nmenu.query();
    if (nmenu.ret == 0 ) {
      wishskill(p);
    }
   }
  } break;

  case 14:
  {
      point center = look_around();
      artifact_natural_property prop =
          artifact_natural_property(rng(ARTPROP_NULL + 1, ARTPROP_MAX - 1));
      m.create_anomaly(center.x, center.y, prop);
      m.spawn_artifact(center.x, center.y, new_natural_artifact(itypes, prop), 0);
  }
  break;

  case 15:
  {
      std::string artifact_name(std::string type);

      it_artifact_tool *art = new it_artifact_tool();
      artifact_tool_form_datum *info = &(artifact_tool_form_data[ARTTOOLFORM_CUBE]);
      art->name = artifact_name(info->name);
      art->color = info->color;
      art->sym = info->sym;
      art->m1 = info->m1;
      art->m2 = info->m2;
      art->volume = rng(info->volume_min, info->volume_max);
      art->weight = rng(info->weight_min, info->weight_max);
      // Set up the basic weapon type
      artifact_weapon_datum *weapon = &(artifact_weapon_data[info->base_weapon]);
      art->melee_dam = rng(weapon->bash_min, weapon->bash_max);
      art->melee_cut = rng(weapon->cut_min, weapon->cut_max);
      art->m_to_hit = rng(weapon->to_hit_min, weapon->to_hit_max);
      if( weapon->tag != "" ) {
          art->item_tags.insert(weapon->tag);
      }
      // Add an extra weapon perhaps?
      art->description = _("The architect's cube.");
      art->effects_carried.push_back(AEP_SUPER_CLAIRVOYANCE);
      art->id = itypes.size();
      itypes[art->name] = art;

      item artifact( art, 0);
      u.i_add(artifact);
  }
  break;

  case 16: {
      point coord = look_debug();
  }
  break;

  case 17: {
      const int weather_offset = 1;
      uimenu weather_menu;
      weather_menu.text = "Select new weather pattern:";
      weather_menu.return_invalid = true;
      for(int weather_id = 1; weather_id < NUM_WEATHER_TYPES; weather_id++) {
        weather_menu.addentry(weather_id + weather_offset, true, -1, weather_data[weather_id].name);
      }
      weather_menu.addentry(-10,true,'v',"View weather log");
      weather_menu.query();

      if(weather_menu.ret > 0 && weather_menu.ret < NUM_WEATHER_TYPES) {
        add_msg("%d", weather_menu.selected);

        int selected_weather = weather_menu.selected + 1;
        weather = (weather_type) selected_weather;
      } else if(weather_menu.ret == -10) {
          uimenu weather_log_menu;
          int pweather = 0;
          int cweather = 0;
          std::map<int, weather_segment>::iterator pit = weather_log.lower_bound(int(turn));
          --pit;
          if ( pit != weather_log.end() ) {
              cweather = pit->first;
          }
          if ( cweather > 5 ) {
              --pit;
              if ( pit != weather_log.end() ) {
                  pweather = pit->first;
              }
          }
          weather_log_menu.text = string_format("turn: %d, next: %d, current: %d, prev: %d",
              int(turn), int(nextweather), cweather, pweather
          );
          for(std::map<int, weather_segment>::const_iterator it = weather_log.begin(); it != weather_log.end(); ++it) {
              weather_log_menu.addentry(-1,true,-1,"%dd%dh %d %s[%d] %d",
                  it->second.deadline.days(),it->second.deadline.hours(),
                  it->first,
                  weather_data[int(it->second.weather)].name.c_str(),
                  it->second.weather,
                  (int)it->second.temperature
              );
              if ( it->first == cweather ) {
                  weather_log_menu.entries.back().text_color = c_yellow;
          }
          }
          weather_log_menu.query();
      }
  }
  break;

  #ifdef LUA
      case 18: {
          std::string luacode = string_input_popup(_("Lua:"), 60, "");
          call_lua(luacode);
      }
      break;
  #endif
 }
 erase();
 refresh_all();
}

void game::mondebug()
{
 int tc;
 for (int i = 0; i < num_zombies(); i++) {
  monster &critter = _active_monsters[i];
  critter.debug(u);
  if (critter.has_flag(MF_SEES) &&
      m.sees(critter.posx(), critter.posy(), u.posx, u.posy, -1, tc))
   debugmsg("The %s can see you.", critter.name().c_str());
  else
   debugmsg("The %s can't see you...", critter.name().c_str());
 }
}

void game::groupdebug()
{
 erase();
 mvprintw(0, 0, "OM %d : %d    M %d : %d", cur_om->pos().x, cur_om->pos().y, levx,
                                           levy);
 int dist, linenum = 1;
 for (int i = 0; i < cur_om->zg.size(); i++) {
  if (cur_om->zg[i].posz != levz) { continue; }
  dist = trig_dist(levx, levy, cur_om->zg[i].posx, cur_om->zg[i].posy);
  if (dist <= cur_om->zg[i].radius) {
   mvprintw(linenum, 0, "Zgroup %d: Centered at %d:%d, radius %d, pop %d",
            i, cur_om->zg[i].posx, cur_om->zg[i].posy, cur_om->zg[i].radius,
            cur_om->zg[i].population);
   linenum++;
  }
 }
 getch();
}

void game::draw_overmap()
{
 cur_om->draw_overmap(this, levz);
}

void game::disp_kills()
{
 WINDOW *w = newwin(FULL_SCREEN_HEIGHT, FULL_SCREEN_WIDTH,
                    (TERMY > FULL_SCREEN_HEIGHT) ? (TERMY-FULL_SCREEN_HEIGHT)/2 : 0,
                    (TERMX > FULL_SCREEN_WIDTH) ? (TERMX-FULL_SCREEN_WIDTH)/2 : 0);

 draw_border(w);

 std::vector<mtype *> types;
 std::vector<int> count;
 for (std::map<std::string, int>::iterator kill = kills.begin(); kill != kills.end(); ++kill){
    types.push_back(MonsterGenerator::generator().get_mtype(kill->first));
    count.push_back(kill->second);
 }

 mvwprintz(w, 1, 32, c_white, _("KILL COUNT:"));

 if (types.size() == 0) {
  mvwprintz(w, 2, 2, c_white, _("You haven't killed any monsters yet!"));
  wrefresh(w);
  getch();
  werase(w);
  wrefresh(w);
  delwin(w);
  refresh_all();
  return;
 }
 int totalkills = 0;
 int hori = 1;
 int horimove = 0;
 int vert = -2;
 // display individual kill counts
 for (int i = 0; i < types.size(); i++) {
  hori = 1;
  if (i > 21) {
   hori = 28;
   vert = 20;
  }
  if( i > 43) {
   hori = 56;
   vert = 42;
  }
  mvwprintz(w, i - vert, hori, types[i]->color, "%c %s", types[i]->sym, types[i]->name.c_str());
  if (count[i] >= 10)
   horimove = -1;
  if (count[i] >= 100)
   horimove = -2;
  if (count[i] >= 1000)
   horimove = -3;
  mvwprintz(w, i - vert, hori + 22 + horimove, c_white, "%d", count[i]);
  totalkills += count[i];
  horimove = 0;
 }
 // Display total killcount at top of window
 mvwprintz(w, 1, 44, c_white, "%d", totalkills);

 wrefresh(w);
 getch();
 werase(w);
 wrefresh(w);
 delwin(w);
 refresh_all();
}

void game::disp_NPCs()
{
 WINDOW *w = newwin(FULL_SCREEN_HEIGHT, FULL_SCREEN_WIDTH,
                    (TERMY > FULL_SCREEN_HEIGHT) ? (TERMY-FULL_SCREEN_HEIGHT)/2 : 0,
                    (TERMX > FULL_SCREEN_WIDTH) ? (TERMX-FULL_SCREEN_WIDTH)/2 : 0);

 mvwprintz(w, 0, 0, c_white, _("Your position: %d:%d"), levx, levy);
 std::vector<npc*> closest;
 closest.push_back(cur_om->npcs[0]);
 for (int i = 1; i < cur_om->npcs.size(); i++) {
  if (closest.size() < 20)
   closest.push_back(cur_om->npcs[i]);
  else if (rl_dist(levx, levy, cur_om->npcs[i]->mapx, cur_om->npcs[i]->mapy) <
           rl_dist(levx, levy, closest[19]->mapx, closest[19]->mapy)) {
   for (int j = 0; j < 20; j++) {
    if (rl_dist(levx, levy, closest[j]->mapx, closest[j]->mapy) >
        rl_dist(levx, levy, cur_om->npcs[i]->mapx, cur_om->npcs[i]->mapy)) {
     closest.insert(closest.begin() + j, cur_om->npcs[i]);
     closest.erase(closest.end() - 1);
     j = 20;
    }
   }
  }
 }
 for (int i = 0; i < 20; i++)
  mvwprintz(w, i + 2, 0, c_white, "%s: %d:%d", closest[i]->name.c_str(),
            closest[i]->mapx, closest[i]->mapy);

 wrefresh(w);
 getch();
 werase(w);
 wrefresh(w);
 delwin(w);
}

faction* game::list_factions(std::string title)
{
 std::vector<faction> valfac; // Factions that we know of.
 for (int i = 0; i < factions.size(); i++) {
  if (factions[i].known_by_u)
   valfac.push_back(factions[i]);
 }
 if (valfac.size() == 0) { // We don't know of any factions!
  popup(_("You don't know of any factions.  Press Spacebar..."));
  return NULL;
 }

 WINDOW *w_list = newwin(FULL_SCREEN_HEIGHT, FULL_SCREEN_WIDTH,
                         ((TERMY > FULL_SCREEN_HEIGHT) ? (TERMY-FULL_SCREEN_HEIGHT)/2 : 0),
                         (TERMX > FULL_SCREEN_WIDTH) ? (TERMX-FULL_SCREEN_WIDTH)/2 : 0);
 WINDOW *w_info = newwin(FULL_SCREEN_HEIGHT-2, FULL_SCREEN_WIDTH-1 - MAX_FAC_NAME_SIZE,
                         1 + ((TERMY > FULL_SCREEN_HEIGHT) ? (TERMY-FULL_SCREEN_HEIGHT)/2 : 0),
                         MAX_FAC_NAME_SIZE + ((TERMX > FULL_SCREEN_WIDTH) ? (TERMX-FULL_SCREEN_WIDTH)/2 : 0));

 draw_border(w_list);

 int maxlength = FULL_SCREEN_WIDTH - 1 - MAX_FAC_NAME_SIZE;
 int sel = 0;

// Init w_list content
 mvwprintz(w_list, 1, 1, c_white, title.c_str());
 for (int i = 0; i < valfac.size(); i++) {
  nc_color col = (i == 0 ? h_white : c_white);
  mvwprintz(w_list, i + 2, 1, col, valfac[i].name.c_str());
 }
 wrefresh(w_list);
// Init w_info content
// fac_*_text() is in faction.cpp
 mvwprintz(w_info, 0, 0, c_white,
          _("Ranking: %s"), fac_ranking_text(valfac[0].likes_u).c_str());
 mvwprintz(w_info, 1, 0, c_white,
          _("Respect: %s"), fac_respect_text(valfac[0].respects_u).c_str());
 fold_and_print(w_info, 3, 0, maxlength, c_white, valfac[0].describe().c_str());
 wrefresh(w_info);
 InputEvent input;
 do {
  input = get_input();
  switch ( input ) {
  case DirectionS: // Move selection down
   mvwprintz(w_list, sel + 2, 1, c_white, valfac[sel].name.c_str());
   if (sel == valfac.size() - 1)
    sel = 0; // Wrap around
   else
    sel++;
   break;
  case DirectionN: // Move selection up
   mvwprintz(w_list, sel + 2, 1, c_white, valfac[sel].name.c_str());
   if (sel == 0)
    sel = valfac.size() - 1; // Wrap around
   else
    sel--;
   break;
  case Cancel:
  case Close:
   sel = -1;
   break;
  }
  if (input == DirectionS || input == DirectionN) { // Changed our selection... update the windows
   mvwprintz(w_list, sel + 2, 1, h_white, valfac[sel].name.c_str());
   wrefresh(w_list);
   werase(w_info);
// fac_*_text() is in faction.cpp
   mvwprintz(w_info, 0, 0, c_white,
            _("Ranking: %s"), fac_ranking_text(valfac[sel].likes_u).c_str());
   mvwprintz(w_info, 1, 0, c_white,
            _("Respect: %s"), fac_respect_text(valfac[sel].respects_u).c_str());
   fold_and_print(w_info, 3, 0, maxlength, c_white, valfac[sel].describe().c_str());
   wrefresh(w_info);
  }
 } while (input != Cancel && input != Confirm && input != Close);
 werase(w_list);
 werase(w_info);
 delwin(w_list);
 delwin(w_info);
 refresh_all();
 if (sel == -1)
  return NULL;
 return &(factions[valfac[sel].id]);
}

void game::list_missions()
{
 WINDOW *w_missions = newwin(FULL_SCREEN_HEIGHT, FULL_SCREEN_WIDTH,
                              (TERMY > FULL_SCREEN_HEIGHT) ? (TERMY-FULL_SCREEN_HEIGHT)/2 : 0,
                              (TERMX > FULL_SCREEN_WIDTH) ? (TERMX-FULL_SCREEN_WIDTH)/2 : 0);

 int tab = 0, selection = 0;
 InputEvent input;
 do {
  werase(w_missions);
  //draw_tabs(w_missions, tab, "ACTIVE MISSIONS", "COMPLETED MISSIONS", "FAILED MISSIONS", NULL);
  std::vector<int> umissions;
  switch (tab) {
   case 0: umissions = u.active_missions;       break;
   case 1: umissions = u.completed_missions;    break;
   case 2: umissions = u.failed_missions;       break;
  }

  for (int i = 1; i < FULL_SCREEN_WIDTH-1; i++) {
   mvwputch(w_missions, 2, i, c_ltgray, LINE_OXOX);
   mvwputch(w_missions, FULL_SCREEN_HEIGHT-1, i, c_ltgray, LINE_OXOX);

   if (i > 2 && i < FULL_SCREEN_HEIGHT-1) {
    mvwputch(w_missions, i, 0, c_ltgray, LINE_XOXO);
    mvwputch(w_missions, i, 30, c_ltgray, LINE_XOXO);
    mvwputch(w_missions, i, FULL_SCREEN_WIDTH-1, c_ltgray, LINE_XOXO);
   }
  }

  draw_tab(w_missions, 7, _("ACTIVE MISSIONS"), (tab == 0) ? true : false);
  draw_tab(w_missions, 30, _("COMPLETED MISSIONS"), (tab == 1) ? true : false);
  draw_tab(w_missions, 56, _("FAILED MISSIONS"), (tab == 2) ? true : false);

  mvwputch(w_missions, 2,  0, c_white, LINE_OXXO); // |^
  mvwputch(w_missions, 2, FULL_SCREEN_WIDTH-1, c_white, LINE_OOXX); // ^|

  mvwputch(w_missions, FULL_SCREEN_HEIGHT-1, 0, c_ltgray, LINE_XXOO); // |
  mvwputch(w_missions, FULL_SCREEN_HEIGHT-1, FULL_SCREEN_WIDTH-1, c_ltgray, LINE_XOOX); // _|

  mvwputch(w_missions, 2, 30, c_white, (tab == 1) ? LINE_XOXX : LINE_XXXX); // + || -|
  mvwputch(w_missions, FULL_SCREEN_HEIGHT-1, 30, c_white, LINE_XXOX); // _|_

  for (int i = 0; i < umissions.size(); i++) {
   mission *miss = find_mission(umissions[i]);
   nc_color col = c_white;
   if (i == u.active_mission && tab == 0)
    col = c_ltred;
   if (selection == i)
    mvwprintz(w_missions, 3 + i, 1, hilite(col), miss->name().c_str());
   else
    mvwprintz(w_missions, 3 + i, 1, col, miss->name().c_str());
  }

  if (selection >= 0 && selection < umissions.size()) {
   mission *miss = find_mission(umissions[selection]);
   mvwprintz(w_missions, 4, 31, c_white,
             miss->description.c_str());
   if (miss->deadline != 0)
    mvwprintz(w_missions, 5, 31, c_white, _("Deadline: %d (%d)"),
              miss->deadline, int(turn));
   mvwprintz(w_missions, 6, 31, c_white, _("Target: (%d, %d)   You: (%d, %d)"),
             miss->target.x, miss->target.y,
             (levx + int (MAPSIZE / 2)) / 2, (levy + int (MAPSIZE / 2)) / 2);
  } else {
   std::string nope;
   switch (tab) {
    case 0: nope = _("You have no active missions!"); break;
    case 1: nope = _("You haven't completed any missions!"); break;
    case 2: nope = _("You haven't failed any missions!"); break;
   }
   mvwprintz(w_missions, 4, 31, c_ltred, nope.c_str());
  }

  wrefresh(w_missions);
  input = get_input();
  switch (input) {
  case DirectionE:
   tab++;
   if (tab == 3)
    tab = 0;
   break;
  case DirectionW:
   tab--;
   if (tab < 0)
    tab = 2;
   break;
  case DirectionS:
   selection++;
   if (selection >= umissions.size())
    selection = 0;
   break;
  case DirectionN:
   selection--;
   if (selection < 0)
    selection = umissions.size() - 1;
   break;
  case Confirm:
   u.active_mission = selection;
   break;
  }

 } while (input != Cancel && input != Close);


 werase(w_missions);
 delwin(w_missions);
 refresh_all();
}

void game::draw()
{
    // Draw map
    werase(w_terrain);
    draw_ter();
    draw_footsteps();

    // Draw Status
    draw_HP();
    werase(w_status);
    werase(w_status2);
    if (!liveview.compact_view) {
        liveview.hide(true, true);
    }
    u.disp_status(w_status, w_status2, this);

    bool sideStyle = use_narrow_sidebar();

    WINDOW *time_window = sideStyle ? w_status2 : w_status;
    wmove(time_window, sideStyle ? 0 : 1, sideStyle ? 15 : 41);
    if ( u.has_item_with_flag("WATCH") ) {
        wprintz(time_window, c_white, turn.print_time().c_str());
    } else {
        std::vector<std::pair<char, nc_color> > vGlyphs;
        vGlyphs.push_back(std::make_pair('_', c_red));
        vGlyphs.push_back(std::make_pair('_', c_cyan));
        vGlyphs.push_back(std::make_pair('.', c_brown));
        vGlyphs.push_back(std::make_pair(',', c_blue));
        vGlyphs.push_back(std::make_pair('+', c_yellow));
        vGlyphs.push_back(std::make_pair('c', c_ltblue));
        vGlyphs.push_back(std::make_pair('*', c_yellow));
        vGlyphs.push_back(std::make_pair('C', c_white));
        vGlyphs.push_back(std::make_pair('+', c_yellow));
        vGlyphs.push_back(std::make_pair('c', c_ltblue));
        vGlyphs.push_back(std::make_pair('.', c_brown));
        vGlyphs.push_back(std::make_pair(',', c_blue));
        vGlyphs.push_back(std::make_pair('_', c_red));
        vGlyphs.push_back(std::make_pair('_', c_cyan));

        const int iHour = turn.getHour();
        wprintz(time_window, c_white, "[");
        bool bAddTrail = false;

        for (int i=0; i < 14; i+=2) {
            if (iHour >= 8+i && iHour <= 13+(i/2)) {
                wputch(time_window, hilite(c_white), ' ');

            } else if (iHour >= 6+i && iHour <= 7+i) {
                wputch(time_window, hilite(vGlyphs[i].second), vGlyphs[i].first);
                bAddTrail = true;

            } else if (iHour >= (18+i)%24 && iHour <= (19+i)%24) {
                wputch(time_window, vGlyphs[i+1].second, vGlyphs[i+1].first);

            } else if (bAddTrail && iHour >= 6+(i/2)) {
                wputch(time_window, hilite(c_white), ' ');

            } else {
                wputch(time_window, c_white, ' ');
            }
        }

        wprintz(time_window, c_white, "]");
    }

    point cur_loc = om_location();
    oter_id cur_ter = cur_om->ter(cur_loc.x, cur_loc.y, levz);
    if (cur_ter == "")
    {
        if (cur_loc.x >= OMAPX && cur_loc.y >= OMAPY)
            cur_ter = om_diag->ter(cur_loc.x - OMAPX, cur_loc.y - OMAPY, levz);
        else if (cur_loc.x >= OMAPX)
            cur_ter = om_hori->ter(cur_loc.x - OMAPX, cur_loc.y, levz);
        else if (cur_loc.y >= OMAPY)
            cur_ter = om_vert->ter(cur_loc.x, cur_loc.y - OMAPY, levz);
    }

    std::string tername = otermap[cur_ter].name;
    werase(w_location);
    mvwprintz(w_location, 0,  0, otermap[cur_ter].color, utf8_substr(tername, 0, 14).c_str());

    if (levz < 0) {
        mvwprintz(w_location, 0, 18, c_ltgray, _("Underground"));
    } else {
        mvwprintz(w_location, 0, 18, weather_data[weather].color, weather_data[weather].name.c_str());
    }

    nc_color col_temp = c_blue;
    int display_temp = get_temperature();
    if (display_temp >= 90) {
        col_temp = c_red;
    } else if (display_temp >= 75) {
        col_temp = c_yellow;
    } else if (display_temp >= 60) {
        col_temp = c_ltgreen;
    } else if (display_temp >= 50) {
        col_temp = c_cyan;
    } else if (display_temp >  32) {
        col_temp = c_ltblue;
    }

    wprintz(w_location, col_temp, (std::string(" ") + print_temperature((float)display_temp)).c_str());
    wrefresh(w_location);

    //Safemode coloring
    WINDOW *day_window = sideStyle ? w_status2 : w_status;
    mvwprintz(day_window, 0, sideStyle ? 0 : 41, c_white, _("%s, day %d"), _(season_name[turn.get_season()].c_str()), turn.days() + 1);
    if (run_mode != 0 || autosafemode != 0) {
        int iPercent = int((turnssincelastmon*100)/OPTIONS["AUTOSAFEMODETURNS"]);
        wmove(w_status, sideStyle ? 4 : 1, getmaxx(w_status) - 4);
        const char *letters[] = {"S", "A", "F", "E"};
        for (int i = 0; i < 4; i++) {
            nc_color c = (run_mode == 0 && iPercent < (i + 1) * 25) ? c_red : c_green;
            wprintz(w_status, c, letters[i]);
        }
    }
    wrefresh(w_status);
    wrefresh(w_status2);

    std::string *graffiti = m.graffiti_at(u.posx, u.posy).contents;
    if (graffiti) {
        add_msg(_("Written here: %s"), utf8_substr(*graffiti, 0, 40).c_str());
    }

    // Draw messages
    write_msg();
}

bool game::isBetween(int test, int down, int up)
{
    if (test > down && test < up) {
        return true;
    } else {
        return false;
    }
}

void game::draw_ter(int posx, int posy)
{
 mapRain.clear();
// posx/posy default to -999
 if (posx == -999)
  posx = u.posx + u.view_offset_x;
 if (posy == -999)
  posy = u.posy + u.view_offset_y;

 ter_view_x = posx;
 ter_view_y = posy;

 m.build_map_cache(this);
 m.draw(this, w_terrain, point(posx, posy));

    // Draw monsters
    int mx, my;
    for (int i = 0; i < num_zombies(); i++) {
        monster &critter = _active_monsters[i];
        my = POSY + (critter.posy() - posy);
        mx = POSX + (critter.posx() - posx);
        if (mx >= 0 && my >= 0 && mx < TERRAIN_WINDOW_WIDTH
                && my < TERRAIN_WINDOW_HEIGHT && u_see(&critter)) {
            critter.draw(w_terrain, posx, posy, false);
            mapRain[my][mx] = false;
        } else if (critter.has_flag(MF_WARM)
                   && mx >= 0 && my >= 0
                   && mx < TERRAIN_WINDOW_WIDTH && my < TERRAIN_WINDOW_HEIGHT
                   && (u.has_active_bionic("bio_infrared")
                       || u.has_trait("INFRARED")
                       || u.has_trait("LIZ_IR"))
                   && m.pl_sees(u.posx,u.posy,critter.posx(),critter.posy(),
                                u.sight_range(DAYLIGHT_LEVEL))) {
            mvwputch(w_terrain, my, mx, c_red, '?');
        }
    }

    // Draw NPCs
    for (int i = 0; i < active_npc.size(); i++) {
        my = POSY + (active_npc[i]->posy - posy);
        mx = POSX + (active_npc[i]->posx - posx);
        if (mx >= 0 && my >= 0 && mx < TERRAIN_WINDOW_WIDTH
                && my < TERRAIN_WINDOW_HEIGHT
                && u_see(active_npc[i]->posx, active_npc[i]->posy)) {
            active_npc[i]->draw(w_terrain, posx, posy, false);
        }
    }

    if (u.has_active_bionic("bio_scent_vision")) {
        for (int realx = posx - POSX; realx <= posx + POSX; realx++) {
            for (int realy = posy - POSY; realy <= posy + POSY; realy++) {
                if (scent(realx, realy) != 0) {
                    int tempx = posx - realx, tempy = posy - realy;
                    if (!(isBetween(tempx, -2, 2) && isBetween(tempy, -2, 2))) {
                        if (mon_at(realx, realy) != -1) {
                            mvwputch(w_terrain, realy + POSY - posy,
                                     realx + POSX - posx, c_white, '?');
                        } else {
                            mvwputch(w_terrain, realy + POSY - posy,
                                     realx + POSX - posx, c_magenta, '#');
                        }
                    }
                }
            }
        }
    }

    if (destination_preview.size() > 0) {
        // Draw auto-move preview trail
        point final_destination = destination_preview.back();
        point center = point(u.posx + u.view_offset_x, u.posy + u.view_offset_y);
        draw_line(final_destination.x, final_destination.y, center, destination_preview);
        mvwputch(w_terrain, POSY + (final_destination.y - (u.posy + u.view_offset_y)),
            POSX + (final_destination.x - (u.posx + u.view_offset_x)), c_white, 'X');
    }

    wrefresh(w_terrain);

    if (u.has_disease("visuals") || (u.has_disease("hot_head") &&
            u.disease_intensity("hot_head") != 1)) {
        hallucinate(posx, posy);
    }
}

void game::refresh_all()
{
 m.reset_vehicle_cache();
 draw();
 draw_HP();
 wrefresh(w_messages);
 refresh();
 draw_minimap();
}

void game::draw_HP()
{
    werase(w_HP);
    int current_hp;
    nc_color color;
    std::string health_bar = "";

    // The HP window can be in "tall" mode (7x14) or "wide" mode (14x7).
    bool wide = (getmaxy(w_HP) == 7);
    int hpx = wide ? 7 : 0;
    int hpy = wide ? 0 : 1;
    int dy  = wide ? 1 : 2;
    for (int i = 0; i < num_hp_parts; i++) {
        current_hp = u.hp_cur[i];
        if (current_hp == u.hp_max[i]){
          color = c_green;
          health_bar = "|||||";
        } else if (current_hp > u.hp_max[i] * .9) {
          color = c_green;
          health_bar = "||||\\";
        } else if (current_hp > u.hp_max[i] * .8) {
          color = c_ltgreen;
          health_bar = "||||";
        } else if (current_hp > u.hp_max[i] * .7) {
          color = c_ltgreen;
          health_bar = "|||\\";
        } else if (current_hp > u.hp_max[i] * .6) {
          color = c_yellow;
          health_bar = "|||";
        } else if (current_hp > u.hp_max[i] * .5) {
          color = c_yellow;
          health_bar = "||\\";
        } else if (current_hp > u.hp_max[i] * .4) {
          color = c_ltred;
          health_bar = "||";
        } else if (current_hp > u.hp_max[i] * .3) {
          color = c_ltred;
          health_bar = "|\\";
        } else if (current_hp > u.hp_max[i] * .2) {
          color = c_red;
          health_bar = "|";
        } else if (current_hp > u.hp_max[i] * .1) {
          color = c_red;
          health_bar = "\\";
        } else if (current_hp > 0) {
          color = c_red;
          health_bar = ":";
        } else {
          color = c_ltgray;
          health_bar = "-----";
        }
        wmove(w_HP, i * dy + hpy, hpx);
        if (u.has_trait("SELFAWARE")) {
            wprintz(w_HP, color, "%3d  ", current_hp);
        } else {
            wprintz(w_HP, color, health_bar.c_str());

            //Add the trailing symbols for a not-quite-full health bar
            int bar_remainder = 5;
            while(bar_remainder > health_bar.size()){
                --bar_remainder;
                wprintz(w_HP, c_white, ".");
            }
        }
    }

    static const char *body_parts[] = { _("HEAD"), _("TORSO"), _("L ARM"),
                           _("R ARM"), _("L LEG"), _("R LEG"), _("POWER") };
    static body_part part[] = { bp_head, bp_torso, bp_arms,
                           bp_arms, bp_legs, bp_legs, num_bp};
    static int side[] = { -1, -1, 0, 1, 0, 1, -1};
    int num_parts = sizeof(body_parts) / sizeof(body_parts[0]);
    for (int i = 0; i < num_parts; i++) {
        const char *str = body_parts[i];
        wmove(w_HP, i * dy, 0);
        if (wide)
            wprintz(w_HP, limb_color(&u, part[i], side[i]), " ");
        wprintz(w_HP, limb_color(&u, part[i], side[i]), str);
        if (!wide)
            wprintz(w_HP, limb_color(&u, part[i], side[i]), ":");
    }

    int powx = hpx;
    int powy = wide ? 6 : 13;
    if (u.max_power_level == 0){
        wmove(w_HP, powy, powx);
        if (wide)
            for (int i = 0; i < 2; i++)
                wputch(w_HP, c_ltgray, LINE_OXOX);
        else
            wprintz(w_HP, c_ltgray, " --   ");
    } else {
        if (u.power_level == u.max_power_level){
            color = c_blue;
        } else if (u.power_level >= u.max_power_level * .5){
            color = c_ltblue;
        } else if (u.power_level > 0){
            color = c_yellow;
        } else {
            color = c_red;
        }
        mvwprintz(w_HP, powy, powx, color, "%-3d", u.power_level);
    }
    wrefresh(w_HP);
}

nc_color game::limb_color(player *p, body_part bp, int side, bool bleed, bool bite, bool infect)
{
    if (bp == num_bp) {
        return c_ltgray;
    }

    int color_bit = 0;
    nc_color i_color = c_ltgray;
    if (bleed && p->has_disease("bleed", bp, side)) {
        color_bit += 1;
    }
    if (bite && p->has_disease("bite", bp, side)) {
        color_bit += 10;
    }
    if (infect && p->has_disease("infected", bp, side)) {
        color_bit += 100;
    }
    switch (color_bit) {
        case 1:
            i_color = c_red;
            break;
        case 10:
            i_color = c_blue;
            break;
        case 100:
            i_color = c_green;
            break;
        case 11:
            i_color = c_magenta;
            break;
        case 101:
            i_color = c_yellow;
            break;
    }
    return i_color;
}

void game::draw_minimap()
{
 // Draw the box
 werase(w_minimap);
 mvwputch(w_minimap, 0, 0, c_white, LINE_OXXO);
 mvwputch(w_minimap, 0, 6, c_white, LINE_OOXX);
 mvwputch(w_minimap, 6, 0, c_white, LINE_XXOO);
 mvwputch(w_minimap, 6, 6, c_white, LINE_XOOX);
 for (int i = 1; i < 6; i++) {
  mvwputch(w_minimap, i, 0, c_white, LINE_XOXO);
  mvwputch(w_minimap, i, 6, c_white, LINE_XOXO);
  mvwputch(w_minimap, 0, i, c_white, LINE_OXOX);
  mvwputch(w_minimap, 6, i, c_white, LINE_OXOX);
 }

 int cursx = (levx + int(MAPSIZE / 2)) / 2;
 int cursy = (levy + int(MAPSIZE / 2)) / 2;

 bool drew_mission = false;
 point targ(-1, -1);
 if (u.active_mission >= 0 && u.active_mission < u.active_missions.size())
  targ = find_mission(u.active_missions[u.active_mission])->target;
 else
  drew_mission = true;

 if (targ.x == -1)
  drew_mission = true;

 for (int i = -2; i <= 2; i++) {
  for (int j = -2; j <= 2; j++) {
   int omx = cursx + i;
   int omy = cursy + j;
   bool seen = false;
   oter_id cur_ter;// = "";
   long note_sym = 0;
   bool note = false;
   if (omx >= 0 && omx < OMAPX && omy >= 0 && omy < OMAPY) {
    cur_ter = cur_om->ter(omx, omy, levz);
    seen    = cur_om->seen(omx, omy, levz);
    if (cur_om->has_note(omx,omy,levz))
    {
        if (cur_om->note(omx,omy,levz)[1] == ':')
            note_sym = cur_om->note(omx,omy,levz)[0];
        note = true;
    }
   } else if ((omx < 0 || omx >= OMAPX) && (omy < 0 || omy >= OMAPY)) {
    if (omx < 0) omx += OMAPX;
    else         omx -= OMAPX;
    if (omy < 0) omy += OMAPY;
    else         omy -= OMAPY;
    cur_ter = om_diag->ter(omx, omy, levz);
    seen    = om_diag->seen(omx, omy, levz);
    if (om_diag->has_note(omx,omy,levz))
    {
        if (om_diag->note(omx,omy,levz)[1] == ':')
            note_sym = om_diag->note(omx,omy,levz)[0];
        note = true;
    }
   } else if (omx < 0 || omx >= OMAPX) {
    if (omx < 0) omx += OMAPX;
    else         omx -= OMAPX;
    cur_ter = om_hori->ter(omx, omy, levz);
    seen    = om_hori->seen(omx, omy, levz);
    if (om_hori->has_note(omx,omy,levz))
    {
        if (om_hori->note(omx,omy,levz)[1] == ':')
            note_sym = om_hori->note(omx,omy,levz)[0];
        note = true;
    }
   } else if (omy < 0 || omy >= OMAPY) {
    if (omy < 0) omy += OMAPY;
    else         omy -= OMAPY;
    cur_ter = om_vert->ter(omx, omy, levz);
    seen    = om_vert->seen(omx, omy, levz);
    if (om_vert->has_note(omx,omy,levz))
    {
        if (om_vert->note(omx,omy,levz)[1] == ':')
            note_sym = om_vert->note(omx,omy,levz)[0];
        note = true;
    }
   } else {
    dbg(D_ERROR) << "game:draw_minimap: No data loaded! omx: "
                 << omx << " omy: " << omy;
    debugmsg("No data loaded! omx: %d omy: %d", omx, omy);
   }
   nc_color ter_color = otermap[cur_ter].color;
   long ter_sym = otermap[cur_ter].sym;
   if (note)
   {
       ter_sym = note_sym ? note_sym : 'N';
       ter_color = c_yellow;
   }
   if (seen) {
    if (!drew_mission && targ.x == omx && targ.y == omy) {
     drew_mission = true;
     if (i != 0 || j != 0)
      mvwputch   (w_minimap, 3 + j, 3 + i, red_background(ter_color), ter_sym);
     else
      mvwputch_hi(w_minimap, 3,     3,     ter_color, ter_sym);
    } else if (i == 0 && j == 0)
     mvwputch_hi(w_minimap, 3,     3,     ter_color, ter_sym);
    else
     mvwputch   (w_minimap, 3 + j, 3 + i, ter_color, ter_sym);
   }
  }
 }

// Print arrow to mission if we have one!
 if (!drew_mission) {
  double slope;
  if (cursx != targ.x)
   slope = double(targ.y - cursy) / double(targ.x - cursx);
  if (cursx == targ.x || abs(slope) > 3.5 ) { // Vertical slope
   if (targ.y > cursy)
    mvwputch(w_minimap, 6, 3, c_red, '*');
   else
    mvwputch(w_minimap, 0, 3, c_red, '*');
  } else {
   int arrowx = 3, arrowy = 3;
   if (abs(slope) >= 1.) { // y diff is bigger!
    arrowy = (targ.y > cursy ? 6 : 0);
    arrowx = int(3 + 3 * (targ.y > cursy ? slope : (0 - slope)));
    if (arrowx < 0)
     arrowx = 0;
    if (arrowx > 6)
     arrowx = 6;
   } else {
    arrowx = (targ.x > cursx ? 6 : 0);
    arrowy = int(3 + 3 * (targ.x > cursx ? slope : (0 - slope)));
    if (arrowy < 0)
     arrowy = 0;
    if (arrowy > 6)
     arrowy = 6;
   }
   mvwputch(w_minimap, arrowy, arrowx, c_red, '*');
  }
 }

 wrefresh(w_minimap);
}

void game::hallucinate(const int x, const int y)
{
    const int rx = x - POSX;
    const int ry = y - POSY;
    for (int i = 0; i <= TERRAIN_WINDOW_WIDTH; i++) {
        for (int j = 0; j <= TERRAIN_WINDOW_HEIGHT; j++) {
            if (one_in(10)) {
                char ter_sym = terlist[m.ter(i + rx + rng(-2, 2),
                                             j + ry + rng(-2, 2))].sym;
                nc_color ter_col = terlist[m.ter(i + rx + rng(-2, 2),
                                                 j + ry + rng(-2, 2))].color;
                mvwputch(w_terrain, j, i, ter_col, ter_sym);
            }
        }
    }
    wrefresh(w_terrain);
}

float game::natural_light_level() const
{
 float ret = 0;

 if (levz >= 0) {
  ret = (float)turn.sunlight();
  ret += weather_data[weather].light_modifier;
 }

 return std::max(0.0f, ret);
}

unsigned char game::light_level()
{
 //already found the light level for now?
 if(turn == latest_lightlevel_turn)
  return latest_lightlevel;

 int ret;
 if (levz < 0) // Underground!
  ret = 1;
 else {
  ret = turn.sunlight();
  ret -= weather_data[weather].sight_penalty;
 }
 for (int i = 0; i < events.size(); i++) {
  // The EVENT_DIM event slowly dims the sky, then relights it
  // EVENT_DIM has an occurance date of turn + 50, so the first 25 dim it
  if (events[i].type == EVENT_DIM) {
   int turns_left = events[i].turn - int(turn);
   i = events.size();
   if (turns_left > 25)
    ret = (ret * (turns_left - 25)) / 25;
   else
    ret = (ret * (25 - turns_left)) / 25;
  }
 }
 if (ret < 8 && event_queued(EVENT_ARTIFACT_LIGHT))
  ret = 8;
 if(ret < 1)
  ret = 1;

 latest_lightlevel = ret;
 latest_lightlevel_turn = turn;
 return ret;
}

void game::reset_light_level()
{
 latest_lightlevel = 0;
 latest_lightlevel_turn = 0;
}

//Gets the next free ID, also used for player ID's.
int game::assign_npc_id()
{
 int ret = next_npc_id;
 next_npc_id++;
 return ret;
}

int game::assign_faction_id()
{
 int ret = next_faction_id;
 next_faction_id++;
 return ret;
}

faction* game::faction_by_id(int id)
{
 for (int i = 0; i < factions.size(); i++) {
  if (factions[i].id == id)
   return &(factions[i]);
 }
 return NULL;
}

faction* game::random_good_faction()
{
 std::vector<int> valid;
 for (int i = 0; i < factions.size(); i++) {
  if (factions[i].good >= 5)
   valid.push_back(i);
 }
 if (valid.size() > 0) {
  int index = valid[rng(0, valid.size() - 1)];
  return &(factions[index]);
 }
// No good factions exist!  So create one!
 faction newfac(assign_faction_id());
 do
  newfac.randomize();
 while (newfac.good < 5);
 newfac.id = factions.size();
 factions.push_back(newfac);
 return &(factions[factions.size() - 1]);
}

faction* game::random_evil_faction()
{
 std::vector<int> valid;
 for (int i = 0; i < factions.size(); i++) {
  if (factions[i].good <= -5)
   valid.push_back(i);
 }
 if (valid.size() > 0) {
  int index = valid[rng(0, valid.size() - 1)];
  return &(factions[index]);
 }
// No good factions exist!  So create one!
 faction newfac(assign_faction_id());
 do
  newfac.randomize();
 while (newfac.good > -5);
 newfac.id = factions.size();
 factions.push_back(newfac);
 return &(factions[factions.size() - 1]);
}

bool game::sees_u(int x, int y, int &t)
{
    const int mondex = mon_at(x,y);
    if (mondex != -1) {
        const monster &critter = _active_monsters[mondex];
        return critter.sees_player(t);
    }
    // range = 0 = unlimited, proceeding sans critter
    return (
        m.sees(x, y, u.posx, u.posy, 0, t) &&
        ! u.is_invisible()
    );
}

bool game::u_see(int x, int y)
{
 static const std::string str_bio_night("bio_night");
 int wanted_range = rl_dist(u.posx, u.posy, x, y);

 bool can_see = false;
 if (wanted_range < u.clairvoyance())
  can_see = true;
 else if (wanted_range <= u.sight_range(light_level()) ||
          (wanted_range <= u.sight_range(DAYLIGHT_LEVEL) &&
            m.light_at(x, y) >= LL_LOW))
     can_see = m.pl_sees(u.posx, u.posy, x, y, wanted_range);
     if (u.has_active_bionic(str_bio_night) && wanted_range < 15 && wanted_range > u.sight_range(1))
        return false;

 return can_see;
}

bool game::u_see(player *p)
{
 return u_see(p->posx, p->posy);
}

bool game::u_see(monster *critter)
{
 int dist = rl_dist(u.posx, u.posy, critter->posx(), critter->posy());
 if (u.has_trait("ANTENNAE") && dist <= 3) {
  return true;
 }
 if (critter->digging() && !u.has_active_bionic("bio_ground_sonar") && dist > 1) {
  return false; // Can't see digging monsters until we're right next to them
 }
 if (m.is_divable(critter->posx(), critter->posy()) && critter->can_submerge()
         && !u.is_underwater()) {
   //Monster is in the water and submerged, and we're out of/above the water
   return false;
 }

 return u_see(critter->posx(), critter->posy());
}

bool game::pl_sees(player *p, monster *critter, int &t)
{
 // TODO: [lightmap] Allow npcs to use the lightmap
 if (critter->digging() && !p->has_active_bionic("bio_ground_sonar") &&
       rl_dist(p->posx, p->posy, critter->posx(), critter->posy()) > 1)
  return false; // Can't see digging monsters until we're right next to them
 int range = p->sight_range(light_level());
 return m.sees(p->posx, p->posy, critter->posx(), critter->posy(), range, t);
}

/**
 * Attempts to find which map co-ordinates the specified item is located at,
 * looking at the player, the ground, NPCs, and vehicles in that order.
 * @param it A pointer to the item to find.
 * @return The location of the item, or (-999, -999) if it wasn't found.
 */
point game::find_item(item *it)
{
    //Does the player have it?
    if (u.has_item(it)) {
        return point(u.posx, u.posy);
    }
    //Is it in a vehicle?
    for (std::set<vehicle*>::iterator veh_iterator = m.vehicle_list.begin();
            veh_iterator != m.vehicle_list.end(); veh_iterator++) {
        vehicle *next_vehicle = *veh_iterator;
        std::vector<int> cargo_parts = next_vehicle->all_parts_with_feature("CARGO", false);
        for(std::vector<int>::iterator part_index = cargo_parts.begin();
                part_index != cargo_parts.end(); part_index++) {
            std::vector<item> *items_in_part = &(next_vehicle->parts[*part_index].items);
            for (int n = items_in_part->size() - 1; n >= 0; n--) {
                if (&((*items_in_part)[n]) == it) {
                    int mapx = next_vehicle->global_x() + next_vehicle->parts[*part_index].precalc_dx[0];
                    int mapy = next_vehicle->global_y() + next_vehicle->parts[*part_index].precalc_dy[0];
                    return point(mapx, mapy);
                }
            }
        }
    }
    //Does an NPC have it?
    for (int i = 0; i < active_npc.size(); i++) {
        if (active_npc[i]->inv.has_item(it)) {
            return point(active_npc[i]->posx, active_npc[i]->posy);
        }
    }
    //Is it on the ground? (Check this last - takes the most time)
    point ret = m.find_item(it);
    if (ret.x != -1 && ret.y != -1) {
        return ret;
    }
    //Not found anywhere
    return point(-999, -999);
}

void game::remove_item(item *it)
{
 point ret;
 if (it == &u.weapon) {
  u.remove_weapon();
  return;
 }
 if (!u.inv.remove_item(it).is_null()) {
  return;
 }
 for (int i = 0; i < u.worn.size(); i++) {
  if (it == &u.worn[i]) {
   u.worn.erase(u.worn.begin() + i);
   return;
  }
 }
 ret = m.find_item(it);
 if (ret.x != -1 && ret.y != -1) {
  for (int i = 0; i < m.i_at(ret.x, ret.y).size(); i++) {
   if (it == &m.i_at(ret.x, ret.y)[i]) {
    m.i_rem(ret.x, ret.y, i);
    return;
   }
  }
 }
 for (int i = 0; i < active_npc.size(); i++) {
  if (it == &active_npc[i]->weapon) {
   active_npc[i]->remove_weapon();
   return;
  }
  if (!active_npc[i]->inv.remove_item(it).is_null()) {
   return;
  }
  for (int j = 0; j < active_npc[i]->worn.size(); j++) {
   if (it == &active_npc[i]->worn[j]) {
    active_npc[i]->worn.erase(active_npc[i]->worn.begin() + j);
    return;
   }
  }
 }
}

bool vector_has(std::vector<std::string> vec, std::string test)
{
    for (int i = 0; i < vec.size(); ++i){
        if (vec[i] == test){
            return true;
        }
    }
    return false;
}

bool vector_has(std::vector<int> vec, int test)
{
 for (int i = 0; i < vec.size(); i++) {
  if (vec[i] == test)
   return true;
 }
 return false;
}

bool game::is_hostile_nearby()
{
    int distance = (OPTIONS["SAFEMODEPROXIMITY"] <= 0) ? 60 : OPTIONS["SAFEMODEPROXIMITY"];
    return is_hostile_within(distance);
}

bool game::is_hostile_very_close()
{
    return is_hostile_within(dangerous_proximity);
}

bool game::is_hostile_within(int distance){
    for (int i = 0; i < num_zombies(); i++) {
        monster &critter = _active_monsters[i];
        if (!u_see(&critter))
            continue;

        monster_attitude matt = critter.attitude(&u);
        if (MATT_ATTACK != matt && MATT_FOLLOW != matt)
            continue;

        int mondist = rl_dist(u.posx, u.posy, critter.posx(), critter.posy());
        if (mondist <= distance)
            return true;
    }

    for (int i = 0; i < active_npc.size(); i++) {
        point npcp(active_npc[i]->posx, active_npc[i]->posy);

        if (!u_see(npcp.x, npcp.y))
            continue;

        if (active_npc[i]->attitude != NPCATT_KILL)
            continue;

        if (rl_dist(u.posx, u.posy, npcp.x, npcp.y) <= distance)
                return true;
    }

    return false;
}

// Print monster info to the given window, and return the lowest row (0-indexed)
// to which we printed. This is used to share a window with the message log and
// make optimal use of space.
int game::mon_info(WINDOW *w)
{
    const int width = getmaxx(w);
    const int maxheight = 12;
    const int startrow = use_narrow_sidebar() ? 1 : 0;

    int buff;
    std::string sbuff;
    int newseen = 0;
    const int iProxyDist = (OPTIONS["SAFEMODEPROXIMITY"] <= 0) ? 60 : OPTIONS["SAFEMODEPROXIMITY"];
    int newdist = 4096;
    int newtarget = -1;
    // 7 0 1    unique_types uses these indices;
    // 6 8 2    0-7 are provide by direction_from()
    // 5 4 3    8 is used for local monsters (for when we explain them below)
    std::vector<int> unique_types[9];
    std::vector<std::string> unique_mons[9];
    // dangerous_types tracks whether we should print in red to warn the player
    bool dangerous[8];
    for (int i = 0; i < 8; i++)
        dangerous[i] = false;

    direction dir_to_mon, dir_to_npc;
    int viewx = u.posx + u.view_offset_x;
    int viewy = u.posy + u.view_offset_y;
    new_seen_mon.clear();

    for (int i = 0; i < num_zombies(); i++) {
        monster &critter = _active_monsters[i];
        if (u_see(&critter) && !critter.type->has_flag(MF_VERMIN)) {
            dir_to_mon = direction_from(viewx, viewy, critter.posx(), critter.posy());
            int index;
            int mx = POSX + (critter.posx() - viewx);
            int my = POSY + (critter.posy() - viewy);
            if (mx >= 0 && my >= 0 && mx < TERRAIN_WINDOW_WIDTH && my < TERRAIN_WINDOW_HEIGHT) {
                index = 8;
            } else {
                index = dir_to_mon;
            }

            monster_attitude matt = critter.attitude(&u);
            if (MATT_ATTACK == matt || MATT_FOLLOW == matt) {
                int j;
                if (index < 8 && sees_u(critter.posx(), critter.posy(), j))
                    dangerous[index] = true;

                int mondist = rl_dist(u.posx, u.posy, critter.posx(), critter.posy());
                if (mondist <= iProxyDist) {
                    bool passmon = false;

                    if ( critter.ignoring > 0 ) {
                        if ( run_mode != 1 ) {
                            critter.ignoring = 0;
                        } else if ( mondist > critter.ignoring / 2 || mondist < 6 ) {
                            passmon = true;
                        }
                    }
                    if (!passmon) {
                        newseen++;
                        new_seen_mon.push_back(i);
                        if ( mondist < newdist ) {
                            newdist = mondist; // todo: prioritize dist * attack+follow > attack > follow
                            newtarget = i; // todo: populate alt targeting map
                        }
                    }
                }
            }

            if (!vector_has(unique_mons[dir_to_mon], critter.type->id))
                unique_mons[index].push_back(critter.type->id);
        }
    }

    for (int i = 0; i < active_npc.size(); i++) {
        point npcp(active_npc[i]->posx, active_npc[i]->posy);
        if (u_see(npcp.x, npcp.y)) { // TODO: NPC invis
            if (active_npc[i]->attitude == NPCATT_KILL)
                if (rl_dist(u.posx, u.posy, npcp.x, npcp.y) <= iProxyDist)
                    newseen++;

            dir_to_npc = direction_from(viewx, viewy, npcp.x, npcp.y);
            int index;
            int mx = POSX + (npcp.x - viewx);
            int my = POSY + (npcp.y - viewy);
            if (mx >= 0 && my >= 0 && mx < TERRAIN_WINDOW_WIDTH && my < TERRAIN_WINDOW_HEIGHT) {
                index = 8;
            } else {
                index = dir_to_npc;
            }

            unique_types[index].push_back(-1 - i);
        }
    }

    if (newseen > mostseen) {
        if (newseen - mostseen == 1) {
            monster &critter = _active_monsters[new_seen_mon.back()];
            cancel_activity_query(_("%s spotted!"), critter.name().c_str());
        } else {
            cancel_activity_query(_("Monsters spotted!"));
        }
        turnssincelastmon = 0;
        if (run_mode == 1) {
            run_mode = 2; // Stop movement!
            if ( last_target == -1 && newtarget != -1 ) {
                last_target = newtarget;
            }
        }
    } else if (autosafemode && newseen == 0) { // Auto-safemode
        turnssincelastmon++;
        if (turnssincelastmon >= OPTIONS["AUTOSAFEMODETURNS"] && run_mode == 0)
            run_mode = 1;
    }

    if (newseen == 0 && run_mode == 2)
        run_mode = 1;

    mostseen = newseen;

    // Print the direction headings
    // Reminder:
    // 7 0 1    unique_types uses these indices;
    // 6 8 2    0-7 are provide by direction_from()
    // 5 4 3    8 is used for local monsters (for when we explain them below)

    const char *dir_labels[] = {
        _("North:"), _("NE:"), _("East:"), _("SE:"),
        _("South:"), _("SW:"), _("West:"), _("NW:") };
    int widths[8];
    for (int i = 0; i < 8; i++) {
        widths[i] = utf8_width(dir_labels[i]);
    }
    int xcoords[8];
    const int ycoords[] = { 0, 0, 1, 2, 2, 2, 1, 0 };
    xcoords[0] = xcoords[4] = width / 3;
    xcoords[1] = xcoords[3] = xcoords[2] = (width / 3) * 2;
    xcoords[5] = xcoords[6] = xcoords[7] = 0;
    xcoords[2] -= utf8_width(_("East:")) - utf8_width(_("NE:"));//for the alignment of the 1,2,3 rows on the right edge
    for (int i = 0; i < 8; i++) {
        nc_color c = unique_types[i].empty() && unique_mons[i].empty() ? c_dkgray
                   : (dangerous[i] ? c_ltred : c_ltgray);
        mvwprintz(w, ycoords[i] + startrow, xcoords[i], c, dir_labels[i]);
    }

    // Print the symbols of all monsters in all directions.
    for (int i = 0; i < 8; i++) {
        int symroom;
        point pr(xcoords[i] + widths[i] + 1, ycoords[i] + startrow);

        // The list of symbols needs a space on each end.
        symroom = (width / 3) - widths[i] - 2;
        const int typeshere_npc = unique_types[i].size();
        const int typeshere_mon = unique_mons[i].size();
        const int typeshere = typeshere_mon + typeshere_npc;
        for (int j = 0; j < typeshere && j < symroom; j++) {
            nc_color c;
            char sym;
            if (symroom < typeshere && j == symroom - 1) {
                // We've run out of room!
                c = c_white;
                sym = '+';
            } else if (j < typeshere_npc){
                buff = unique_types[i][j];
                switch (active_npc[(buff + 1) * -1]->attitude) {
                    case NPCATT_KILL:   c = c_red;     break;
                    case NPCATT_FOLLOW: c = c_ltgreen; break;
                    case NPCATT_DEFEND: c = c_green;   break;
                    default:            c = c_pink;    break;
                }
                sym = '@';
            }else{
                sbuff = unique_mons[i][j - typeshere_npc];
                c   = GetMType(sbuff)->color;
                sym = GetMType(sbuff)->sym;
            }
            mvwputch(w, pr.y, pr.x, c, sym);

            pr.x++;
        }
    } // for (int i = 0; i < 8; i++)

    // Now we print their full names!

    std::set<std::string> listed_mons;

    // Start printing monster names on row 4. Rows 0-2 are for labels, and row 3
    // is blank.
    point pr(0, 4 + startrow);

    int lastrowprinted = 2 + startrow;

    // Print monster names, starting with those at location 8 (nearby).
    for (int j = 8; j >= 0 && pr.y < maxheight; j--) {
        // Separate names by some number of spaces (more for local monsters).
        int namesep = (j == 8 ? 2 : 1);
        for (int i = 0; i < unique_mons[j].size() && pr.y < maxheight; i++) {
            sbuff = unique_mons[j][i];
            // buff < 0 means an NPC!  Don't list those.
            if (listed_mons.find(sbuff) == listed_mons.end()){
                listed_mons.insert(sbuff);

                std::string name = GetMType(sbuff)->name;

                // Move to the next row if necessary. (The +2 is for the "Z ").
                if (pr.x + 2 + utf8_width(name.c_str()) >= width) {
                    pr.y++;
                    pr.x = 0;
                }

                if (pr.y < maxheight) { // Don't print if we've overflowed
                    lastrowprinted = pr.y;
                    mvwputch(w, pr.y, pr.x, GetMType(sbuff)->color, GetMType(sbuff)->sym);
                    pr.x += 2; // symbol and space
                    nc_color danger = c_dkgray;
                    if (GetMType(sbuff)->difficulty >= 30)
                        danger = c_red;
                    else if (GetMType(sbuff)->difficulty >= 16)
                        danger = c_ltred;
                    else if (GetMType(sbuff)->difficulty >= 8)
                        danger = c_white;
                    else if (GetMType(sbuff)->agro > 0)
                        danger = c_ltgray;
                    mvwprintz(w, pr.y, pr.x, danger, name.c_str());
                    pr.x += utf8_width(name.c_str()) + namesep;
                }
            }
        }
    }

    return lastrowprinted;
}

void game::cleanup_dead()
{
    for( int i = 0; i < num_zombies(); i++ ) {
        monster &critter = _active_monsters[i];
        if( critter.dead || critter.hp <= 0 ) {
            dbg (D_INFO) << string_format( "cleanup_dead: critter[%d] %d,%d dead:%c hp:%d %s",
                                           i, critter.posx(), critter.posy(), (critter.dead?'1':'0'),
                                           critter.hp, critter.type->name.c_str() );
            remove_zombie(i);
            if( last_target == i ) {
                last_target = -1;
            } else if( last_target > i ) {
                last_target--;
            }
            i--;
        }
    }

    //Cleanup any dead npcs.
    //This will remove the npc object, it is assumed that they have been transformed into
    //dead bodies before this.
    for (int i = 0; i < active_npc.size(); i++)
    {
        if (active_npc[i]->dead)
        {
            int npc_id = active_npc[i]->getID();
            active_npc.erase( active_npc.begin() + i );
            cur_om->remove_npc(npc_id);
            i--;
        }
    }
}

void game::monmove()
{
    cleanup_dead();

    // monster::plan() needs to know about all monsters with nonzero friendliness.
    // We'll build this list once (instead of once per monster) for speed.
    std::vector<int> friendlies;
    for (int i = 0, numz = num_zombies(); i < numz; i++) {
        if (zombie(i).friendly) {
            friendlies.push_back(i);
        }
    }

    for (int i = 0; i < num_zombies(); i++)
    {
        monster *critter = &_active_monsters[i];
        while (!critter->dead && !critter->can_move_to(this, critter->posx(), critter->posy())) {
            // If we can't move to our current position, assign us to a new one
            if (debugmon) {
                dbg(D_ERROR) << "game:monmove: " << critter->name().c_str()
                            << " can't move to its location! (" << critter->posx()
                            << ":" << critter->posy() << "), "
                            << m.tername(critter->posx(), critter->posy()).c_str();
                debugmsg("%s can't move to its location! (%d:%d), %s", critter->name().c_str(),
                        critter->posx(), critter->posy(), m.tername(critter->posx(), critter->posy()).c_str());
            }
            bool okay = false;
            int xdir = rng(1, 2) * 2 - 3, ydir = rng(1, 2) * 2 - 3; // -1 or 1
            int startx = critter->posx() - 3 * xdir, endx = critter->posx() + 3 * xdir;
            int starty = critter->posy() - 3 * ydir, endy = critter->posy() + 3 * ydir;
            for (int x = startx; x != endx && !okay; x += xdir) {
                for (int y = starty; y != endy && !okay; y += ydir) {
                    if (critter->can_move_to(this, x, y) && is_empty(x, y)) {
                        critter->setpos(x, y);
                        okay = true;
                    }
                }
            }
            if (!okay) {
                critter->dead = true;
            }
        }

        if (!critter->dead) {
            critter->process_effects(this);
            if (critter->hurt(0)) {
                kill_mon(i, false);
                // might have spaned more monsters on death,
                // changing _active_monsters
                critter = &_active_monsters[i];
            }
        }

        m.mon_in_field(critter->posx(), critter->posy(), this, critter);
        // might have killed the critter and spawned more monsters
        critter = &_active_monsters[i];

        while (critter->moves > 0 && !critter->dead) {
            critter->made_footstep = false;
            critter->plan(this, friendlies); // Formulate a path to follow
            critter->move(this); // Move one square, possibly hit u
            critter->process_triggers(this);
            m.mon_in_field(critter->posx(), critter->posy(), this, critter);
            critter = &_active_monsters[i];
            if (critter->hurt(0)) { // Maybe we died...
                kill_mon(i, false);
                critter = &_active_monsters[i];
                critter->dead = true;
            }
        }

        if (!critter->dead) {
            if (u.has_active_bionic("bio_alarm") && u.power_level >= 1 &&
                rl_dist(u.posx, u.posy, critter->posx(), critter->posy()) <= 5) {
                u.power_level--;
                add_msg(_("Your motion alarm goes off!"));
                cancel_activity_query(_("Your motion alarm goes off!"));
                if (u.has_disease("sleep") || u.has_disease("lying_down")) {
                    u.rem_disease("sleep");
                    u.rem_disease("lying_down");
                }
            }
            // We might have stumbled out of range of the player; if so, kill us
            if (critter->posx() < 0 - (SEEX * MAPSIZE) / 6 ||
                critter->posy() < 0 - (SEEY * MAPSIZE) / 6 ||
                critter->posx() > (SEEX * MAPSIZE * 7) / 6 ||
                critter->posy() > (SEEY * MAPSIZE * 7) / 6   ) {
                // Re-absorb into local group, if applicable
                int group = valid_group((critter->type->id), levx, levy, levz);
                if (group != -1) {
                    cur_om->zg[group].population++;
                    if (cur_om->zg[group].population / (cur_om->zg[group].radius * cur_om->zg[group].radius) > 5 &&
                        !cur_om->zg[group].diffuse ) {
                        cur_om->zg[group].radius++;
                    }
                } else if (MonsterGroupManager::Monster2Group((critter->type->id)) != "GROUP_NULL") {
                    cur_om->zg.push_back(mongroup(MonsterGroupManager::Monster2Group((critter->type->id)),
                                                levx, levy, levz, 1, 1));
                }
                critter->dead = true;
            } else {
                critter->receive_moves();
            }
        }
    }

 cleanup_dead();

// Now, do active NPCs.
 for (int i = 0; i < active_npc.size(); i++) {
  int turns = 0;
  if(active_npc[i]->hp_cur[hp_head] <= 0 || active_npc[i]->hp_cur[hp_torso] <= 0)
   active_npc[i]->die(this);
  else {
   active_npc[i]->reset(this);
   active_npc[i]->suffer(this);
   while (!active_npc[i]->dead && active_npc[i]->moves > 0 && turns < 10) {
    turns++;
    active_npc[i]->move(this);
    //build_monmap();
   }
   if (turns == 10) {
    add_msg(_("%s's brain explodes!"), active_npc[i]->name.c_str());
    active_npc[i]->die(this);
   }
  }
 }
 cleanup_dead();
}

bool game::sound(int x, int y, int vol, std::string description)
{
    // --- Monster sound handling here ---
    // Alert all monsters (that can hear) to the sound.
    for (int i = 0, numz = num_zombies(); i < numz; i++) {
        monster &critter = _active_monsters[i];
        // rl_dist() is faster than critter.has_flag() or critter.can_hear(), so we'll check it first.
        int dist = rl_dist(x, y, critter.posx(), critter.posy());
        int vol_goodhearing = vol * 2 - dist;
        if (vol_goodhearing > 0 && critter.can_hear()) {
            const bool goodhearing = critter.has_flag(MF_GOODHEARING);
            int volume = goodhearing ? vol_goodhearing : (vol - dist);
            // Error is based on volume, louder sound = less error
            if (volume > 0) {
                int max_error = 0;
                if(volume < 2) {
                    max_error = 10;
                } else if(volume < 5) {
                    max_error = 5;
                } else if(volume < 10) {
                    max_error = 3;
                } else if(volume < 20) {
                    max_error = 1;
                }

                int target_x = x + rng(-max_error, max_error);
                int target_y = y + rng(-max_error, max_error);

                int wander_turns = volume * (goodhearing ? 6 : 1);
                critter.wander_to(target_x, target_y, wander_turns);
                critter.process_trigger(MTRIG_SOUND, volume);
            }
        }
    }

    // --- Player stuff below this point ---
    int dist = rl_dist(x, y, u.posx, u.posy);

    // Player volume meter includes all sounds from their tile and adjacent tiles
    if (dist <= 1) {
        u.volume += vol;
    }

    // Mutation/Bionic volume modifiers
    if (u.has_bionic("bio_ears")) {
  vol *= 3.5;
    }
    if (u.has_trait("BADHEARING")) {
  vol *= .5;
    }
    if (u.has_trait("CANINE_EARS")) {
  vol *= 1.5;
    }

    // Too far away, we didn't hear it!
    if (dist > vol) {
  return false;
 }

    if (u.has_disease("deaf")) {
        // Has to be here as well to work for stacking deafness (loud noises prolong deafness)
        if (!(u.has_bionic("bio_ears") || u.worn_with_flag("DEAF")) && rng( (vol - dist) / 2, (vol - dist) ) >= 150) {
            int duration = std::min(40, (vol - dist - 130) / 4);
            u.add_disease("deaf", duration);
        }
        // We're deaf, can't hear it
        return false;
    }

    // Check for deafness
    if (!u.has_bionic("bio_ears") && rng((vol - dist) / 2, (vol - dist)) >= 150) {
        int duration = (vol - dist - 130) / 4;
        u.add_disease("deaf", duration);
    }

    // See if we need to wake someone up
    if (u.has_disease("sleep")){
        if ((!u.has_trait("HEAVYSLEEPER") && dice(2, 15) < vol - dist) ||
              (u.has_trait("HEAVYSLEEPER") && dice(3, 15) < vol - dist)) {
            u.rem_disease("sleep");
            add_msg(_("You're woken up by a noise."));
        } else {
            return false;
        }
    }

 if (x != u.posx || y != u.posy) {
  if(u.activity.ignore_trivial != true) {
    std::string query;
            if (description != "") {
        query = string_format(_("Heard %s!"), description.c_str());
    } else {
        query = _("Heard a noise!");
    }

    if( cancel_activity_or_ignore_query(query.c_str()) ) {
        u.activity.ignore_trivial = true;
    }
  }
 }

    // Only print a description if it exists
    if (description != "") {
// If it came from us, don't print a direction
        if (x == u.posx && y == u.posy) {
  capitalize_letter(description, 0);
  add_msg("%s", description.c_str());
        } else {
            // Else print a direction as well
 std::string direction = direction_name(direction_from(u.posx, u.posy, x, y));
 add_msg(_("From the %s you hear %s"), direction.c_str(), description.c_str());
        }
    }
 return true;
}

// add_footstep will create a list of locations to draw monster
// footsteps. these will be more or less accurate depending on the
// characters hearing and how close they are
void game::add_footstep(int x, int y, int volume, int distance, monster* source)
{
 if (x == u.posx && y == u.posy)
  return;
 else if (u_see(x, y))
  return;
 int err_offset;
 if (volume / distance < 2)
  err_offset = 3;
 else if (volume / distance < 3)
  err_offset = 2;
 else
  err_offset = 1;
 if (u.has_bionic("bio_ears"))
  err_offset--;
 if (u.has_trait("BADHEARING"))
  err_offset++;

 int origx = x, origy = y;
 std::vector<point> point_vector;
 for (x = origx-err_offset; x <= origx+err_offset; x++)
 {
     for (y = origy-err_offset; y <= origy+err_offset; y++)
     {
         point_vector.push_back(point(x,y));
     }
 }
 footsteps.push_back(point_vector);
 footsteps_source.push_back(source);
 return;
}

void game::explosion(int x, int y, int power, int shrapnel, bool has_fire)
{
 int radius = int(sqrt(double(power / 4)));
 int dam;
 std::string junk;
 int noise = power * (has_fire ? 2 : 10);

 if (power >= 30)
  sound(x, y, noise, _("a huge explosion!"));
 else
  sound(x, y, noise, _("an explosion!"));
 for (int i = x - radius; i <= x + radius; i++) {
  for (int j = y - radius; j <= y + radius; j++) {
   if (i == x && j == y)
    dam = 3 * power;
   else
    dam = 3 * power / (rl_dist(x, y, i, j));
   m.bash(i, j, dam, junk);
   m.bash(i, j, dam, junk); // Double up for tough doors, etc.
   if (m.is_destructable(i, j) && rng(25, 100) < dam)
    m.destroy(this, i, j, false);

   int mon_hit = mon_at(i, j), npc_hit = npc_at(i, j);
   if (mon_hit != -1) {
    monster &critter = _active_monsters[mon_hit];
    if (!critter.dead && critter.hurt(rng(dam / 2, long(dam * 1.5)))) {
     if (critter.hp < 0 - (critter.type->size < 2? 1.5:3) * critter.type->hp)
      explode_mon(mon_hit); // Explode them if it was big overkill
     else
      kill_mon(mon_hit); // TODO: player's fault?

     int vpart;
     vehicle *veh = m.veh_at(i, j, vpart);
     if (veh)
      veh->damage (vpart, dam, false);
    }
   }

   if (npc_hit != -1) {
    active_npc[npc_hit]->hit(this, bp_torso, -1, rng(dam / 2, long(dam * 1.5)), 0);
    active_npc[npc_hit]->hit(this, bp_head,  -1, rng(dam / 3, dam),       0);
    active_npc[npc_hit]->hit(this, bp_legs,  0, rng(dam / 3, dam),       0);
    active_npc[npc_hit]->hit(this, bp_legs,  1, rng(dam / 3, dam),       0);
    active_npc[npc_hit]->hit(this, bp_arms,  0, rng(dam / 3, dam),       0);
    active_npc[npc_hit]->hit(this, bp_arms,  1, rng(dam / 3, dam),       0);
    if (active_npc[npc_hit]->hp_cur[hp_head]  <= 0 ||
        active_npc[npc_hit]->hp_cur[hp_torso] <= 0   ) {
     active_npc[npc_hit]->die(this, true);
    }
   }
   if (u.posx == i && u.posy == j) {
    add_msg(_("You're caught in the explosion!"));
    u.hit(this, bp_torso, -1, rng(dam / 2, dam * 1.5), 0);
    u.hit(this, bp_head,  -1, rng(dam / 3, dam),       0);
    u.hit(this, bp_legs,  0, rng(dam / 3, dam),       0);
    u.hit(this, bp_legs,  1, rng(dam / 3, dam),       0);
    u.hit(this, bp_arms,  0, rng(dam / 3, dam),       0);
    u.hit(this, bp_arms,  1, rng(dam / 3, dam),       0);
   }
   if (has_fire) {
    m.add_field(this, i, j, fd_fire, dam / 10);
   }
  }
 }

// Draw the explosion
 draw_explosion(x, y, radius, c_red);

// The rest of the function is shrapnel
 if (shrapnel <= 0)
  return;
 int sx, sy, t, tx, ty;
 std::vector<point> traj;
 timespec ts;
 ts.tv_sec = 0;
 ts.tv_nsec = BULLET_SPEED; // Reset for animation of bullets
 for (int i = 0; i < shrapnel; i++) {
  sx = rng(x - 2 * radius, x + 2 * radius);
  sy = rng(y - 2 * radius, y + 2 * radius);
  if (m.sees(x, y, sx, sy, 50, t))
   traj = line_to(x, y, sx, sy, t);
  else
   traj = line_to(x, y, sx, sy, 0);
  dam = rng(20, 60);
  for (int j = 0; j < traj.size(); j++) {
   draw_bullet(u, traj[j].x, traj[j].y, j, traj, '`', ts);
   tx = traj[j].x;
   ty = traj[j].y;
   const int zid = mon_at(tx, ty);
   if (zid != -1) {
    monster &critter = _active_monsters[zid];
    dam -= critter.armor_cut();
    if (critter.hurt(dam))
     kill_mon(zid);
   } else if (npc_at(tx, ty) != -1) {
    body_part hit = random_body_part();
    if (hit == bp_eyes || hit == bp_mouth || hit == bp_head)
     dam = rng(2 * dam, 5 * dam);
    else if (hit == bp_torso)
     dam = rng(long(1.5 * dam), 3 * dam);
    int npcdex = npc_at(tx, ty);
    active_npc[npcdex]->hit(this, hit, rng(0, 1), 0, dam);
    if (active_npc[npcdex]->hp_cur[hp_head] <= 0 ||
        active_npc[npcdex]->hp_cur[hp_torso] <= 0) {
     active_npc[npcdex]->die(this);
    }
   } else if (tx == u.posx && ty == u.posy) {
    body_part hit = random_body_part();
    int side = random_side(hit);
    add_msg(_("Shrapnel hits your %s!"), body_part_name(hit, side).c_str());
    u.hit(this, hit, random_side(hit), 0, dam);
   } else {
       std::set<std::string> shrapnel_effects;
       m.shoot(this, tx, ty, dam, j == traj.size() - 1, shrapnel_effects );
   }
  }
 }
}

void game::flashbang(int x, int y, bool player_immune)
{
    g->draw_explosion(x, y, 8, c_white);
    int dist = rl_dist(u.posx, u.posy, x, y), t;
    if (dist <= 8 && !player_immune) {
        if (!u.has_bionic("bio_ears")) {
            u.add_disease("deaf", 40 - dist * 4);
        }
        if (m.sees(u.posx, u.posy, x, y, 8, t)) {
            int flash_mod = 0;
            if (u.has_bionic("bio_sunglasses")) {
                flash_mod = 6;
            }
            u.infect("blind", bp_eyes, (12 - flash_mod - dist) / 2, 10 - dist);
        }
    }
    for (int i = 0; i < num_zombies(); i++) {
        monster &critter = _active_monsters[i];
        dist = rl_dist(critter.posx(), critter.posy(), x, y);
        if (dist <= 4) {
            critter.add_effect(ME_STUNNED, 10 - dist);
        }
        if (dist <= 8) {
            if (critter.has_flag(MF_SEES) && m.sees(critter.posx(), critter.posy(), x, y, 8, t)) {
                critter.add_effect(ME_BLIND, 18 - dist);
            }
            if (critter.has_flag(MF_HEARS)) {
                critter.add_effect(ME_DEAF, 60 - dist * 4);
            }
        }
    }
    sound(x, y, 12, _("a huge boom!"));
    // TODO: Blind/deafen NPC
}

void game::shockwave(int x, int y, int radius, int force, int stun, int dam_mult, bool ignore_player)
{
    draw_explosion(x, y, radius, c_blue);

    sound(x, y, force*force*dam_mult/2, _("Crack!"));
    for (int i = 0; i < num_zombies(); i++)
    {
        monster &critter = _active_monsters[i];
        if (rl_dist(critter.posx(), critter.posy(), x, y) <= radius)
        {
            add_msg(_("%s is caught in the shockwave!"), critter.name().c_str());
            knockback(x, y, critter.posx(), critter.posy(), force, stun, dam_mult);
        }
    }
    for (int i = 0; i < active_npc.size(); i++)
    {
        if (rl_dist(active_npc[i]->posx, active_npc[i]->posy, x, y) <= radius)
        {
            add_msg(_("%s is caught in the shockwave!"), active_npc[i]->name.c_str());
            knockback(x, y, active_npc[i]->posx, active_npc[i]->posy, force, stun, dam_mult);
        }
    }
    if (rl_dist(u.posx, u.posy, x, y) <= radius && !ignore_player)
    {
        add_msg(_("You're caught in the shockwave!"));
        knockback(x, y, u.posx, u.posy, force, stun, dam_mult);
    }
    return;
}

/* Knockback target at (tx,ty) by force number of tiles in direction from (sx,sy) to (tx,ty)
   stun > 0 indicates base stun duration, and causes impact stun; stun == -1 indicates only impact stun
   dam_mult multiplies impact damage, bash effect on impact, and sound level on impact */

void game::knockback(int sx, int sy, int tx, int ty, int force, int stun, int dam_mult)
{
    std::vector<point> traj;
    traj.clear();
    traj = line_to(sx, sy, tx, ty, 0);
    traj.insert(traj.begin(), point(sx, sy)); // how annoying, line_to() doesn't include the originating point!
    traj = continue_line(traj, force);
    traj.insert(traj.begin(), point(tx, ty)); // how annoying, continue_line() doesn't either!

    knockback(traj, force, stun, dam_mult);
    return;
}

/* Knockback target at traj.front() along line traj; traj should already have considered knockback distance.
   stun > 0 indicates base stun duration, and causes impact stun; stun == -1 indicates only impact stun
   dam_mult multiplies impact damage, bash effect on impact, and sound level on impact */

void game::knockback(std::vector<point>& traj, int force, int stun, int dam_mult)
{
    (void)force; //FIXME: unused but header says it should do something
    // TODO: make the force parameter actually do something.
    // the header file says higher force causes more damage.
    // perhaps that is what it should do?
    int tx = traj.front().x;
    int ty = traj.front().y;
    const int zid = mon_at(tx, ty);
    if (zid == -1 && npc_at(tx, ty) == -1 && (u.posx != tx && u.posy != ty))
    {
        debugmsg(_("Nothing at (%d,%d) to knockback!"), tx, ty);
        return;
    }
    //add_msg("line from %d,%d to %d,%d",traj.front().x,traj.front().y,traj.back().x,traj.back().y);
    std::string junk;
    int force_remaining = 0;
    if (zid != -1)
    {
        monster *targ = &_active_monsters[zid];
        if (stun > 0)
        {
            targ->add_effect(ME_STUNNED, stun);
            add_msg(ngettext("%s was stunned for %d turn!",
                             "%s was stunned for %d turns!", stun),
                    targ->name().c_str(), stun);
        }
        for(int i = 1; i < traj.size(); i++)
        {
            if (m.move_cost(traj[i].x, traj[i].y) == 0 && !m.has_flag("LIQUID", traj[i].x, traj[i].y)) // oops, we hit a wall!
            {
                targ->setpos(traj[i-1]);
                force_remaining = traj.size() - i;
                if (stun != 0)
                {
                    if (targ->has_effect(ME_STUNNED))
                    {
                        targ->add_effect(ME_STUNNED, force_remaining);
                        add_msg(ngettext("%s was stunned AGAIN for %d turn!",
                                         "%s was stunned AGAIN for %d turns!",
                                         force_remaining),
                                targ->name().c_str(), force_remaining);
                    }
                    else
                    {
                        targ->add_effect(ME_STUNNED, force_remaining);
                        add_msg(ngettext("%s was stunned for %d turn!",
                                         "%s was stunned for %d turns!",
                                         force_remaining),
                                targ->name().c_str(), force_remaining);
                    }
                    add_msg(_("%s took %d damage!"), targ->name().c_str(), dam_mult*force_remaining);
                    targ->hp -= dam_mult*force_remaining;
                    if (targ->hp <= 0)
                        targ->die(this);
                }
                m.bash(traj[i].x, traj[i].y, 2*dam_mult*force_remaining, junk);
                sound(traj[i].x, traj[i].y, dam_mult*force_remaining*force_remaining/2, junk);
                break;
            }
            else if (mon_at(traj[i].x, traj[i].y) != -1 || npc_at(traj[i].x, traj[i].y) != -1 ||
                      (u.posx == traj[i].x && u.posy == traj[i].y))
            {
                targ->setpos(traj[i-1]);
                force_remaining = traj.size() - i;
                if (stun != 0)
                {
                    if (targ->has_effect(ME_STUNNED))
                    {
                        targ->add_effect(ME_STUNNED, force_remaining);
                        add_msg(ngettext("%s was stunned AGAIN for %d turn!",
                                         "%s was stunned AGAIN for %d turns!",
                                         force_remaining),
                                targ->name().c_str(), force_remaining);
                    }
                    else
                    {
                        targ->add_effect(ME_STUNNED, force_remaining);
                        add_msg(ngettext("%s was stunned for %d turn!",
                                         "%s was stunned for %d turns!",
                                         force_remaining),
                                targ->name().c_str(), force_remaining);
                    }
                }
                traj.erase(traj.begin(), traj.begin()+i);
                if (mon_at(traj.front().x, traj.front().y) != -1) {
                    add_msg(_("%s collided with something else and sent it flying!"),
                            targ->name().c_str());
                } else if (npc_at(traj.front().x, traj.front().y) != -1) {
                    if (active_npc[npc_at(traj.front().x, traj.front().y)]->male) {
                        add_msg(_("%s collided with someone else and sent him flying!"),
                                targ->name().c_str());
                    } else {
                        add_msg(_("%s collided with someone else and sent her flying!"),
                                targ->name().c_str());
                    }
                } else if (u.posx == traj.front().x && u.posy == traj.front().y) {
                    add_msg(_("%s collided with you and sent you flying!"), targ->name().c_str());
                }
                knockback(traj, force_remaining, stun, dam_mult);
                break;
            }
            targ->setpos(traj[i]);
            if(m.has_flag("LIQUID", targ->posx(), targ->posy()) && !targ->can_drown() && !targ->dead)
            {
                targ->hurt(9999);
                if (u_see(targ))
                    add_msg(_("The %s drowns!"), targ->name().c_str());
            }
            if(!m.has_flag("LIQUID", targ->posx(), targ->posy()) && targ->has_flag(MF_AQUATIC) && !targ->dead)
            {
                targ->hurt(9999);
                if (u_see(targ))
                    add_msg(_("The %s flops around and dies!"), targ->name().c_str());
            }
        }
    }
    else if (npc_at(tx, ty) != -1)
    {
        npc *targ = active_npc[npc_at(tx, ty)];
        if (stun > 0)
        {
            targ->add_disease("stunned", stun);
            add_msg(ngettext("%s was stunned for %d turn!",
                             "%s was stunned for %d turns!", stun),
                    targ->name.c_str(), stun);
        }
        for(int i = 1; i < traj.size(); i++)
        {
            if (m.move_cost(traj[i].x, traj[i].y) == 0 && !m.has_flag("LIQUID", traj[i].x, traj[i].y)) // oops, we hit a wall!
            {
                targ->posx = traj[i-1].x;
                targ->posy = traj[i-1].y;
                force_remaining = traj.size() - i;
                if (stun != 0)
                {
                    if (targ->has_disease("stunned"))
                    {
                        targ->add_disease("stunned", force_remaining);
                        if (targ->has_disease("stunned"))
                            add_msg(ngettext("%s was stunned AGAIN for %d turn!",
                                             "%s was stunned AGAIN for %d turns!",
                                             force_remaining),
                                    targ->name.c_str(), force_remaining);
                    }
                    else
                    {
                        targ->add_disease("stunned", force_remaining);
                        if (targ->has_disease("stunned"))
                            add_msg(ngettext("%s was stunned for %d turn!",
                                             "%s was stunned for %d turns!",
                                             force_remaining),
                                     targ->name.c_str(), force_remaining);
                    }
                    add_msg(_("%s took %d damage! (before armor)"), targ->name.c_str(), dam_mult*force_remaining);
                    if (one_in(2)) targ->hit(this, bp_arms, 0, force_remaining*dam_mult, 0);
                    if (one_in(2)) targ->hit(this, bp_arms, 1, force_remaining*dam_mult, 0);
                    if (one_in(2)) targ->hit(this, bp_legs, 0, force_remaining*dam_mult, 0);
                    if (one_in(2)) targ->hit(this, bp_legs, 1, force_remaining*dam_mult, 0);
                    if (one_in(2)) targ->hit(this, bp_torso, -1, force_remaining*dam_mult, 0);
                    if (one_in(2)) targ->hit(this, bp_head, -1, force_remaining*dam_mult, 0);
                    if (one_in(2)) targ->hit(this, bp_hands, 0, force_remaining*dam_mult, 0);
                }
                m.bash(traj[i].x, traj[i].y, 2*dam_mult*force_remaining, junk);
                sound(traj[i].x, traj[i].y, dam_mult*force_remaining*force_remaining/2, junk);
                break;
            }
            else if (mon_at(traj[i].x, traj[i].y) != -1 || npc_at(traj[i].x, traj[i].y) != -1 ||
                      (u.posx == traj[i].x && u.posy == traj[i].y))
            {
                targ->posx = traj[i-1].x;
                targ->posy = traj[i-1].y;
                force_remaining = traj.size() - i;
                if (stun != 0)
                {
                    if (targ->has_disease("stunned"))
                    {
                        add_msg(ngettext("%s was stunned AGAIN for %d turn!",
                                         "%s was stunned AGAIN for %d turns!",
                                         force_remaining),
                                 targ->name.c_str(), force_remaining);
                    }
                    else
                    {
                        add_msg(ngettext("%s was stunned for %d turn!",
                                         "%s was stunned for %d turns!",
                                         force_remaining),
                                 targ->name.c_str(), force_remaining);
                    }
                    targ->add_disease("stunned", force_remaining);
                }
                traj.erase(traj.begin(), traj.begin()+i);
                if (mon_at(traj.front().x, traj.front().y) != -1) {
                    add_msg(_("%s collided with something else and sent it flying!"),
                            targ->name.c_str());
                } else if (npc_at(traj.front().x, traj.front().y) != -1) {
                    if (active_npc[npc_at(traj.front().x, traj.front().y)]->male) {
                        add_msg(_("%s collided with someone else and sent him flying!"),
                                targ->name.c_str());
                    } else {
                        add_msg(_("%s collided with someone else and sent her flying!"),
                                targ->name.c_str());
                    }
                } else if (u.posx == traj.front().x && u.posy == traj.front().y) {
                    add_msg(_("%s collided with you and sent you flying!"), targ->name.c_str());
                }
                knockback(traj, force_remaining, stun, dam_mult);
                break;
            }
            targ->posx = traj[i].x;
            targ->posy = traj[i].y;
        }
    }
    else if (u.posx == tx && u.posy == ty)
    {
        if (stun > 0)
        {
            u.add_disease("stunned", stun);
            add_msg(_("You were stunned for %d turns!"), stun);
        }
        for(int i = 1; i < traj.size(); i++)
        {
            if (m.move_cost(traj[i].x, traj[i].y) == 0 && !m.has_flag("LIQUID", traj[i].x, traj[i].y)) // oops, we hit a wall!
            {
                u.posx = traj[i-1].x;
                u.posy = traj[i-1].y;
                force_remaining = traj.size() - i;
                if (stun != 0)
                {
                    if (u.has_disease("stunned"))
                    {
                        add_msg(_("You were stunned AGAIN for %d turns!"), force_remaining);
                    }
                    else
                    {
                        add_msg(_("You were stunned for %d turns!"), force_remaining);
                    }
                    u.add_disease("stunned", force_remaining);
                    if (one_in(2)) u.hit(this, bp_arms, 0, force_remaining*dam_mult, 0);
                    if (one_in(2)) u.hit(this, bp_arms, 1, force_remaining*dam_mult, 0);
                    if (one_in(2)) u.hit(this, bp_legs, 0, force_remaining*dam_mult, 0);
                    if (one_in(2)) u.hit(this, bp_legs, 1, force_remaining*dam_mult, 0);
                    if (one_in(2)) u.hit(this, bp_torso, -1, force_remaining*dam_mult, 0);
                    if (one_in(2)) u.hit(this, bp_head, -1, force_remaining*dam_mult, 0);
                    if (one_in(2)) u.hit(this, bp_hands, 0, force_remaining*dam_mult, 0);
                }
                m.bash(traj[i].x, traj[i].y, 2*dam_mult*force_remaining, junk);
                sound(traj[i].x, traj[i].y, dam_mult*force_remaining*force_remaining/2, junk);
                break;
            }
            else if (mon_at(traj[i].x, traj[i].y) != -1 || npc_at(traj[i].x, traj[i].y) != -1)
            {
                u.posx = traj[i-1].x;
                u.posy = traj[i-1].y;
                force_remaining = traj.size() - i;
                if (stun != 0)
                {
                    if (u.has_disease("stunned"))
                    {
                        add_msg(_("You were stunned AGAIN for %d turns!"), force_remaining);
                    }
                    else
                    {
                        add_msg(_("You were stunned for %d turns!"), force_remaining);
                    }
                    u.add_disease("stunned", force_remaining);
                }
                traj.erase(traj.begin(), traj.begin()+i);
                if (mon_at(traj.front().x, traj.front().y) != -1) {
                    add_msg(_("You collided with something and sent it flying!"));
                } else if (npc_at(traj.front().x, traj.front().y) != -1) {
                    if (active_npc[npc_at(traj.front().x, traj.front().y)]->male) {
                        add_msg(_("You collided with someone and sent him flying!"));
                    } else {
                        add_msg(_("You collided with someone and sent her flying!"));
                    }
                }
                knockback(traj, force_remaining, stun, dam_mult);
                break;
            }
            if(m.has_flag("LIQUID", u.posx, u.posy) && force_remaining < 1)
            {
                plswim(u.posx, u.posy);
            }
            else
            {
                u.posx = traj[i].x;
                u.posy = traj[i].y;
            }
        }
    }
    return;
}

void game::use_computer(int x, int y)
{
 if (u.has_trait("ILLITERATE")) {
  add_msg(_("You can not read a computer screen!"));
  return;
 }

 if (u.has_trait("HYPEROPIC") && !u.is_wearing("glasses_reading")
     && !u.is_wearing("glasses_bifocal") && !u.has_disease("contacts")) {
  add_msg(_("You'll need to put on reading glasses before you can see the screen."));
  return;
 }

 computer* used = m.computer_at(x, y);

 if (used == NULL) {
  dbg(D_ERROR) << "game:use_computer: Tried to use computer at (" << x
               << ", " << y << ") - none there";
  debugmsg("Tried to use computer at (%d, %d) - none there", x, y);
  return;
 }

 used->use(this);

 refresh_all();
}

void game::resonance_cascade(int x, int y)
{
 int maxglow = 100 - 5 * trig_dist(x, y, u.posx, u.posy);
 int minglow =  60 - 5 * trig_dist(x, y, u.posx, u.posy);
 MonsterGroupResult spawn_details;
 monster invader;
 if (minglow < 0)
  minglow = 0;
 if (maxglow > 0)
  u.add_disease("teleglow", rng(minglow, maxglow) * 100);
 int startx = (x < 8 ? 0 : x - 8), endx = (x+8 >= SEEX*3 ? SEEX*3 - 1 : x + 8);
 int starty = (y < 8 ? 0 : y - 8), endy = (y+8 >= SEEY*3 ? SEEY*3 - 1 : y + 8);
 for (int i = startx; i <= endx; i++) {
  for (int j = starty; j <= endy; j++) {
   switch (rng(1, 80)) {
   case 1:
   case 2:
    emp_blast(i, j);
    break;
   case 3:
   case 4:
   case 5:
    for (int k = i - 1; k <= i + 1; k++) {
     for (int l = j - 1; l <= j + 1; l++) {
      field_id type = fd_null;
      switch (rng(1, 7)) {
       case 1: type = fd_blood; break;
       case 2: type = fd_bile; break;
       case 3:
       case 4: type = fd_slime; break;
       case 5: type = fd_fire; break;
       case 6:
       case 7: type = fd_nuke_gas; break;
      }
      if (!one_in(3))
       m.add_field(this, k, l, type, 3);
     }
    }
    break;
   case  6:
   case  7:
   case  8:
   case  9:
   case 10:
    m.add_trap(i, j, tr_portal);
    break;
   case 11:
   case 12:
    m.add_trap(i, j, tr_goo);
    break;
   case 13:
   case 14:
   case 15:
    spawn_details = MonsterGroupManager::GetResultFromGroup("GROUP_NETHER");
    invader = monster(GetMType(spawn_details.name), i, j);
    add_zombie(invader);
    break;
   case 16:
   case 17:
   case 18:
    m.destroy(this, i, j, true);
    break;
   case 19:
    explosion(i, j, rng(1, 10), rng(0, 1) * rng(0, 6), one_in(4));
    break;
   }
  }
 }
}

void game::scrambler_blast(int x, int y)
{
    int mondex = mon_at(x, y);
    if (mondex != -1) {
        monster &critter = _active_monsters[mondex];
        if (critter.has_flag(MF_ELECTRONIC)) {
            critter.make_friendly();
        }
        add_msg(_("The %s sparks and begins searching for a target!"), critter.name().c_str());
    }
}

void game::emp_blast(int x, int y)
{
 int rn;
 if (m.has_flag("CONSOLE", x, y)) {
  add_msg(_("The %s is rendered non-functional!"), m.tername(x, y).c_str());
  m.ter_set(x, y, t_console_broken);
  return;
 }
// TODO: More terrain effects.
 if ( m.ter(x,y) == t_card_science || m.ter(x,y) == t_card_military ) {
  rn = rng(1, 100);
  if (rn > 92 || rn < 40) {
   add_msg(_("The card reader is rendered non-functional."));
   m.ter_set(x, y, t_card_reader_broken);
  }
  if (rn > 80) {
   add_msg(_("The nearby doors slide open!"));
   for (int i = -3; i <= 3; i++) {
    for (int j = -3; j <= 3; j++) {
     if (m.ter(x + i, y + j) == t_door_metal_locked)
      m.ter_set(x + i, y + j, t_floor);
    }
   }
  }
  if (rn >= 40 && rn <= 80)
   add_msg(_("Nothing happens."));
 }
 int mondex = mon_at(x, y);
 if (mondex != -1) {
  monster &critter = _active_monsters[mondex];
  if (critter.has_flag(MF_ELECTRONIC)) {
   // TODO: Add flag to mob instead.
   if (critter.type->id == "mon_turret" && one_in(3)) {
     add_msg(_("The %s beeps erratically and deactivates!"), critter.name().c_str());
      remove_zombie(mondex);
      m.spawn_item(x, y, "bot_turret", 1, 0, turn);
      m.spawn_item(x, y, "9mm", 1, critter.ammo, turn);
   }
   else if (critter.type->id == "mon_laserturret" && one_in(3)) {
      add_msg(_("The %s beeps erratically and deactivates!"), critter.name().c_str());
      remove_zombie(mondex);
      m.spawn_item(x, y, "bot_laserturret", 1, 0, turn);
   }
   else if (critter.type->id == "mon_manhack" && one_in(6)) {
     add_msg(_("The %s flies erratically and drops from the air!"), critter.name().c_str());
     remove_zombie(mondex);
     m.spawn_item(x, y, "bot_manhack", 1, 0, turn);
   }
   else {
      add_msg(_("The EMP blast fries the %s!"), critter.name().c_str());
      int dam = dice(10, 10);
      if (critter.hurt(dam))
        kill_mon(mondex); // TODO: Player's fault?
      else if (one_in(6))
        critter.make_friendly();
    }
  } else
   add_msg(_("The %s is unaffected by the EMP blast."), critter.name().c_str());
 }
 if (u.posx == x && u.posy == y) {
  if (u.power_level > 0) {
   add_msg(_("The EMP blast drains your power."));
   int max_drain = (u.power_level > 40 ? 40 : u.power_level);
   u.charge_power(0 - rng(1 + max_drain / 3, max_drain));
  }
// TODO: More effects?
 }
// Drain any items of their battery charge
 for (int i = 0; i < m.i_at(x, y).size(); i++) {
  if (m.i_at(x, y)[i].is_tool() &&
      (dynamic_cast<it_tool*>(m.i_at(x, y)[i].type))->ammo == "battery")
   m.i_at(x, y)[i].charges = 0;
 }
// TODO: Drain NPC energy reserves
}

int game::npc_at(const int x, const int y) const
{
 for (int i = 0; i < active_npc.size(); i++) {
  if (active_npc[i]->posx == x && active_npc[i]->posy == y && !active_npc[i]->dead)
   return i;
 }
 return -1;
}

int game::npc_by_id(const int id) const
{
 for (int i = 0; i < active_npc.size(); i++) {
  if (active_npc[i]->getID() == id)
   return i;
 }
 return -1;
}

bool game::add_zombie(monster& m)
{
    if (m.type->id == "mon_null"){ // Don't wanna spawn null monsters o.O
        return false;
    }
    if (-1 != mon_at(m.pos())) {
        debugmsg("add_zombie: there's already a monster at %d,%d", m.posx(), m.posy());
        return false;
    }
    z_at[point(m.posx(), m.posy())] = _active_monsters.size();
    _active_monsters.push_back(m);
    return true;
}

size_t game::num_zombies() const
{
    return _active_monsters.size();
}

monster& game::zombie(const int idx)
{
    return _active_monsters[idx];
}

bool game::update_zombie_pos(const monster &critter, const int newx, const int newy)
{
    bool success = false;
    const int zid = mon_at(critter.posx(), critter.posy());
    const int newzid = mon_at(newx, newy);
    if (newzid >= 0 && !_active_monsters[newzid].dead) {
        debugmsg("update_zombie_pos: new location %d,%d already has zombie %d",
                newx, newy, newzid);
    } else if (zid >= 0) {
        if (&critter == &_active_monsters[zid]) {
            z_at.erase(point(critter.posx(), critter.posy()));
            z_at[point(newx, newy)] = zid;
            success = true;
        } else {
            debugmsg("update_zombie_pos: old location %d,%d had zombie %d instead",
                    critter.posx(), critter.posy(), zid);
        }
    } else {
        // We're changing the x/y coordinates of a zombie that hasn't been added
        // to the game yet. add_zombie() will update z_at for us.
        debugmsg("update_zombie_pos: no such zombie at %d,%d (moving to %d,%d)",
                critter.posx(), critter.posy(), newx, newy);
    }
    return success;
}

void game::remove_zombie(const int idx)
{
    monster& m = _active_monsters[idx];
    const point oldloc(m.posx(), m.posy());
    const std::map<point, int>::const_iterator i = z_at.find(oldloc);
    const int prev = (i == z_at.end() ? -1 : i->second);

    if (prev == idx) {
        z_at.erase(oldloc);
    }

    _active_monsters.erase(_active_monsters.begin() + idx);

    // Fix indices in z_at for any zombies that were just moved down 1 place.
    for (std::map<point, int>::iterator iter = z_at.begin(); iter != z_at.end(); ++iter) {
        if (iter->second > idx) {
            --iter->second;
        }
    }
}

void game::clear_zombies()
{
    _active_monsters.clear();
    z_at.clear();
}

/**
 * Attempts to spawn a hallucination somewhere close to the player. Returns
 * false if the hallucination couldn't be spawned for whatever reason, such as
 * a monster already in the target square.
 * @return Whether or not a hallucination was successfully spawned.
 */
bool game::spawn_hallucination()
{
  monster phantasm(MonsterGenerator::generator().get_valid_hallucination());
  phantasm.hallucination = true;
  phantasm.spawn(u.posx + rng(-10, 10), u.posy + rng(-10, 10));

  //Don't attempt to place phantasms inside of other monsters
  if (mon_at(phantasm.posx(), phantasm.posy()) == -1) {
    return add_zombie(phantasm);
  } else {
    return false;
  }
}

int game::mon_at(const int x, const int y) const
{
    std::map<point, int>::const_iterator i = z_at.find(point(x, y));
    if (i != z_at.end()) {
        const int zid = i->second;
        if (!_active_monsters[zid].dead) {
            return zid;
        }
    }
    return -1;
}

int game::mon_at(point p) const
{
    return mon_at(p.x, p.y);
}

void game::rebuild_mon_at_cache()
{
    z_at.clear();
    for (int i = 0, numz = num_zombies(); i < numz; i++) {
        monster &critter = _active_monsters[i];
        z_at[point(critter.posx(), critter.posy())] = i;
    }
}

bool game::is_empty(const int x, const int y)
{
 return ((m.move_cost(x, y) > 0 || m.has_flag("LIQUID", x, y)) &&
         npc_at(x, y) == -1 && mon_at(x, y) == -1 &&
         (u.posx != x || u.posy != y));
}

bool game::is_in_sunlight(int x, int y)
{
 return (m.is_outside(x, y) && light_level() >= 40 &&
         (weather == WEATHER_CLEAR || weather == WEATHER_SUNNY));
}

bool game::is_in_ice_lab(point location)
{
    oter_id cur_ter = cur_om->ter(location.x, location.y, levz);
    bool is_in_ice_lab = false;

    if (cur_ter == "ice_lab"      || cur_ter == "ice_lab_stairs" ||
        cur_ter == "ice_lab_core" || cur_ter == "ice_lab_finale") {
        is_in_ice_lab = true;
    }

    return is_in_ice_lab;
}

void game::kill_mon(int index, bool u_did_it)
{
 if (index < 0 || index >= num_zombies()) {
  dbg(D_ERROR) << "game:kill_mon: Tried to kill monster " << index
               << "! (" << num_zombies() << " in play)";
  if (debugmon)  debugmsg("Tried to kill monster %d! (%d in play)", index, num_zombies());
  return;
 }
 monster &critter = _active_monsters[index];
 if (!critter.dead) {
  critter.dead = true;
  if (u_did_it) {
   if (critter.has_flag(MF_GUILT)) {
    mdeath tmpdeath;
    tmpdeath.guilt(&critter);
   }
   if (!critter.is_hallucination()) {
    kills[critter.type->id]++; // Increment our kill counter
   }
  }
  for (int i = 0; i < critter.inv.size(); i++)
   m.add_item_or_charges(critter.posx(), critter.posy(), critter.inv[i]);
  critter.die(this);
 }
}

void game::explode_mon(int index)
{
 if (index < 0 || index >= num_zombies()) {
  dbg(D_ERROR) << "game:explode_mon: Tried to explode monster " << index
               << "! (" << num_zombies() << " in play)";
  debugmsg("Tried to explode monster %d! (%d in play)", index, num_zombies());
  return;
 }
 monster &critter = _active_monsters[index];
 if(critter.is_hallucination()) {
   //Can't gib hallucinations
   return;
 }
 if (!critter.dead) {
  critter.dead = true;
  kills[critter.type->id]++; // Increment our kill counter
// Send body parts and blood all over!
  mtype* corpse = critter.type;
  if (corpse->mat == "flesh" || corpse->mat == "veggy") { // No chunks otherwise
   int num_chunks = 0;
   switch (corpse->size) {
    case MS_TINY:   num_chunks =  1; break;
    case MS_SMALL:  num_chunks =  2; break;
    case MS_MEDIUM: num_chunks =  4; break;
    case MS_LARGE:  num_chunks =  8; break;
    case MS_HUGE:   num_chunks = 16; break;
   }
   itype_id meat;
   if (corpse->has_flag(MF_POISON)) {
    if (corpse->mat == "flesh")
     meat = "meat_tainted";
    else
     meat = "veggy_tainted";
   } else {
    if (corpse->mat == "flesh")
     meat = "meat";
    else
     meat = "veggy";
   }

   int posx = critter.posx(), posy = critter.posy();
   for (int i = 0; i < num_chunks; i++) {
    int tarx = posx + rng(-3, 3), tary = posy + rng(-3, 3);
    std::vector<point> traj = line_to(posx, posy, tarx, tary, 0);

    bool done = false;
    for (int j = 0; j < traj.size() && !done; j++) {
     tarx = traj[j].x;
     tary = traj[j].y;
// Choose a blood type and place it
     field_id blood_type = fd_blood;
     if (corpse->dies == &mdeath::boomer)
      blood_type = fd_bile;
     else if (corpse->dies == &mdeath::acid)
      blood_type = fd_acid;

      m.add_field(this, tarx, tary, blood_type, 1);

     if (m.move_cost(tarx, tary) == 0) {
      std::string tmp = "";
      if (m.bash(tarx, tary, 3, tmp))
       sound(tarx, tary, 18, tmp);
      else {
       if (j > 0) {
        tarx = traj[j - 1].x;
        tary = traj[j - 1].y;
       }
       done = true;
      }
     }
    }
    m.spawn_item(tarx, tary, meat, 1, 0, turn);
   }
  }
 }

 // there WAS an erasure of the monster here, but it caused issues with loops
 // we should structure things so that critter.erase is only called in specified cleanup
 // functions

 if (last_target == index)
  last_target = -1;
 else if (last_target > index)
   last_target--;
}

void game::revive_corpse(int x, int y, int n)
{
    if (m.i_at(x, y).size() <= n)
    {
        debugmsg("Tried to revive a non-existent corpse! (%d, %d), #%d of %d", x, y, n, m.i_at(x, y).size());
        return;
    }
    item* it = &m.i_at(x, y)[n];
    revive_corpse(x, y, it);
    m.i_rem(x, y, n);
}

void game::revive_corpse(int x, int y, item *it)
{
    if (it->type->id != "corpse" || it->corpse == NULL)
    {
        debugmsg("Tried to revive a non-corpse.");
        return;
    }
    int burnt_penalty = it->burnt;
    monster critter(it->corpse, x, y);
    critter.speed = int(critter.speed * .8) - burnt_penalty / 2;
    critter.hp    = int(critter.hp    * .7) - burnt_penalty;
    if (it->damage > 0)
    {
        critter.speed /= it->damage + 1;
        critter.hp /= it->damage + 1;
    }
    critter.no_extra_death_drops = true;
    add_zombie(critter);
}

void game::open()
{
    int openx, openy;
    if (!choose_adjacent(_("Open where?"), openx, openy))
        return;

    u.moves -= 100;
    bool didit = false;

    int vpart;
    vehicle *veh = m.veh_at(openx, openy, vpart);
    if (veh) {
        int openable = veh->part_with_feature(vpart, "OPENABLE");
        if(openable >= 0) {
            const char *name = veh->part_info(openable).name.c_str();
            if (veh->part_info(openable).has_flag("OPENCLOSE_INSIDE")){
                const vehicle *in_veh = m.veh_at(u.posx, u.posy);
                if (!in_veh || in_veh != veh){
                    add_msg(_("That %s can only opened from the inside."), name);
                    return;
                }
            }
            if (veh->parts[openable].open) {
                add_msg(_("That %s is already open."), name);
                u.moves += 100;
            } else {
                veh->open(openable);
            }
        }
        return;
    }

    if (m.is_outside(u.posx, u.posy))
        didit = m.open_door(openx, openy, false);
    else
        didit = m.open_door(openx, openy, true);

    if (!didit) {
        const std::string terid = m.get_ter(openx, openy);
        if ( terid.find("t_door") != std::string::npos ) {
            if ( terid.find("_locked") != std::string::npos ) {
                add_msg(_("The door is locked!"));
                return;
            } else if ( termap[ terid ].close.size() > 0 && termap[ terid ].close != "t_null" ) {
                // if the following message appears unexpectedly, the prior check was for t_door_o
                add_msg(_("That door is already open."));
                u.moves += 100;
                return;
            }
        }
        add_msg(_("No door there."));
        u.moves += 100;
    }
}

void game::close(int closex, int closey)
{
    if (closex == -1) {
        if (!choose_adjacent(_("Close where?"), closex, closey)) {
            return;
        }
    }

    bool didit = false;

    int vpart;
    vehicle *veh = m.veh_at(closex, closey, vpart);
    int zid = mon_at(closex, closey);
    if (zid != -1) {
        monster &critter = _active_monsters[zid];
        add_msg(_("There's a %s in the way!"), critter.name().c_str());
    }
    else if (veh) {
        int openable = veh->part_with_feature(vpart, "OPENABLE");
        if(openable >= 0) {
            const char *name = veh->part_info(openable).name.c_str();
            if (veh->part_info(openable).has_flag("OPENCLOSE_INSIDE")){
                const vehicle *in_veh = m.veh_at(u.posx, u.posy);
                if (!in_veh || in_veh != veh){
                    add_msg(_("That %s can only closed from the inside."), name);
                    return;
                }
            }
            if (veh->parts[openable].open) {
                veh->close(openable);
                didit = true;
            } else {
                add_msg(_("That %s is already closed."), name);
            }
        }
    } else if (m.furn(closex, closey) != f_safe_o && m.i_at(closex, closey).size() > 0)
        add_msg(_("There's %s in the way!"), m.i_at(closex, closey).size() == 1 ?
                m.i_at(closex, closey)[0].tname().c_str() : _("some stuff"));
    else if (closex == u.posx && closey == u.posy)
        add_msg(_("There's some buffoon in the way!"));
    else if (m.ter(closex, closey) == t_window_domestic &&
             m.is_outside(u.posx, u.posy))  {
        add_msg(_("You cannot close the curtains from outside. You must be inside the building."));
    } else if (m.has_furn(closex, closey) && m.furn_at(closex, closey).close.size() == 0 ) {
       add_msg(_("There's a %s in the way!"), m.furnname(closex, closey).c_str());
    } else
        didit = m.close_door(closex, closey, true, false);

    if (didit)
        u.moves -= 90;
}

void game::smash()
{
    const int move_cost = int(u.weapon.is_null() ? 80 : u.weapon.attack_time() * 0.8);
    bool didit = false;
    std::string bashsound, extra;
    int smashskill = int(u.str_cur / 2.5 + u.weapon.type->melee_dam);
    int smashx, smashy;

    if (!choose_adjacent(_("Smash where?"), smashx, smashy))
        return;

    const int full_pulp_threshold = 4;
    std::list<item*> corpses;
    for (int i = 0; i < m.i_at(smashx, smashy).size(); ++i)
    {
        item *it = &m.i_at(smashx, smashy)[i];
        if (it->type->id == "corpse" && it->damage < full_pulp_threshold)
        {
            corpses.push_back(it);
        }
    }
    if (!corpses.empty())
    {
        const int num_corpses = corpses.size();

        // numbers logic: a str 8 character with a butcher knife (4 bash, 18 cut)
        // should have at least a 50% chance of damaging an intact zombie corpse (75 volume).
        // a str 8 character with a baseball bat (28 bash, 0 cut) should have around a 25% chance.

        int cut_power = u.weapon.type->melee_cut;
        // stabbing weapons are a lot less effective at pulping
        if (u.weapon.has_flag("STAB") || u.weapon.has_flag("SPEAR")) {
            cut_power /= 2;
        }
        double pulp_power = sqrt((double)(u.str_cur + u.weapon.type->melee_dam)) *
                            sqrt((double)(cut_power + 1));
        pulp_power = std::min(pulp_power, (double)u.str_cur);
        pulp_power *= 20; // constant multiplier to get the chance right
        int smashes = 0;
        while( !corpses.empty() ) {
            item *it = corpses.front();
            corpses.pop_front();
            int damage = pulp_power / it->volume();
            do {
                smashes++;

                // Increase damage as we keep smashing,
                // to insure that we eventually smash the target.
                if (x_in_y(pulp_power, it->volume())) {
                damage++;
            }

                it->damage += damage;
                // Splatter some blood around
                for (int x = smashx - 1; x <= smashx + 1; x++) {
                    for (int y = smashy - 1; y <= smashy + 1; y++) {
                        if (!one_in(damage+1)) {
                             m.add_field(this, x, y, fd_blood, 1);
                        }
                    }
                }
                if (it->damage >= full_pulp_threshold) {
                    it->damage = full_pulp_threshold;
                    // TODO mark corpses as inactive when appropriate
            }
            } while( it->damage < full_pulp_threshold );
        }

        // TODO: Factor in how long it took to do the smashing.
        add_msg(ngettext("The corpse is thoroughly pulped.",
                         "The corpses are thoroughly pulped.", num_corpses));

        u.moves -= smashes * move_cost;
        return; // don't smash terrain if we've smashed a corpse
    }
    else
    {
        didit = m.bash(smashx, smashy, smashskill, bashsound);
    }

    if (didit)
    {
        if (extra != "")
        {
            add_msg(extra.c_str());
        }
        sound(smashx, smashy, 18, bashsound);
        // TODO: Move this elsewhere, like maybe into the map on-break code
        if (m.has_flag("ALARMED", smashx, smashy) &&
            !event_queued(EVENT_WANTED))
        {
            sound(smashx, smashy, 40, _("An alarm sounds!"));
            u.add_memorial_log(_("Set off an alarm."));
            add_event(EVENT_WANTED, int(turn) + 300, 0, levx, levy);
        }
        u.moves -= move_cost;
        if (u.skillLevel("melee") == 0)
        {
            u.practice(turn, "melee", rng(0, 1) * rng(0, 1));
        }
        if (u.weapon.made_of("glass") &&
            rng(0, u.weapon.volume() + 3) < u.weapon.volume())
        {
            add_msg(_("Your %s shatters!"), u.weapon.tname().c_str());
            for (int i = 0; i < u.weapon.contents.size(); i++)
            {
                m.add_item_or_charges(u.posx, u.posy, u.weapon.contents[i]);
            }
            sound(u.posx, u.posy, 24, "");
            u.hit(this, bp_hands, 1, 0, rng(0, u.weapon.volume()));
            if (u.weapon.volume() > 20)
            {
                // Hurt left arm too, if it was big
                u.hit(this, bp_hands, 0, 0, rng(0, long(u.weapon.volume() * .5)));
            }
            u.remove_weapon();
        }
    }
    else
    {
        add_msg(_("There's nothing there!"));
    }
}

void game::use_item(int pos)
{
 if (pos == INT_MIN)
  pos = inv_activatable(_("Use item:"));

 if (pos == INT_MIN) {
  add_msg(_("Never mind."));
  return;
 }
 refresh_all();
 u.use(this, pos);
}

void game::use_wielded_item()
{
  u.use_wielded(this);
}

bool game::choose_adjacent(std::string message, int &x, int &y)
{
    //~ appended to "Close where?" "Pry where?" etc.
    std::string query_text = message + _(" (Direction button)");
    mvwprintw(w_terrain, 0, 0, query_text.c_str());
    wrefresh(w_terrain);
    DebugLog() << "calling get_input() for " << message << "\n";
    InputEvent input = get_input();
    if (input == Cancel || input == Close)
        return false;
    else
        get_direction(x, y, input);
    if (x == -2 || y == -2) {
        add_msg(_("Invalid direction."));
        return false;
    }
    x += u.posx;
    y += u.posy;
    return true;
}

bool game::vehicle_near ()
{
 for (int dx = -1; dx <= 1; dx++) {
  for (int dy = -1; dy <= 1; dy++) {
   if (m.veh_at(u.posx + dx, u.posy + dy))
    return true;
  }
 }
 return false;
}

bool game::refill_vehicle_part (vehicle &veh, vehicle_part *part, bool test)
{
  vpart_info part_info = vehicle_part_types[part->id];
  if (!part_info.has_flag("FUEL_TANK")) {
    return false;
  }
  item* it = NULL;
  item *p_itm = NULL;
  int min_charges = -1;
  bool in_container = false;

  std::string ftype = part_info.fuel_type;
  itype_id itid = default_ammo(ftype);
  if (u.weapon.is_container() && u.weapon.contents.size() > 0 &&
          u.weapon.contents[0].type->id == itid) {
    it = &u.weapon;
    p_itm = &u.weapon.contents[0];
    min_charges = u.weapon.contents[0].charges;
    in_container = true;
  } else if (u.weapon.type->id == itid) {
    it = &u.weapon;
    p_itm = it;
    min_charges = u.weapon.charges;
  } else {
    it = &u.inv.item_or_container(itid);
    if (!it->is_null()) {
      if (it->type->id == itid) {
        p_itm = it;
      } else {
        //ah, must be a container of the thing
        p_itm = &(it->contents[0]);
        in_container = true;
      }
      min_charges = p_itm->charges;
    }
  }
  if (p_itm->is_null() || it->is_null()) {
    return false;
  } else if (test) {
    return true;
  }

  int fuel_per_charge = 1; //default for gasoline
  if (ftype == "plutonium") {
    fuel_per_charge = 1000;
  } else if (ftype == "plasma") {
    fuel_per_charge = 100;
  }
  int max_fuel = part_info.size;
  int charge_difference = (max_fuel - part->amount) / fuel_per_charge;
  if (charge_difference < 1) {
    charge_difference = 1;
  }
  bool rem_itm = min_charges <= charge_difference;
  int used_charges = rem_itm ? min_charges : charge_difference;
  part->amount += used_charges * fuel_per_charge;
  if (part->amount > max_fuel) {
    part->amount = max_fuel;
  }

  if (ftype == "battery") {
    add_msg(_("You recharge %s's battery."), veh.name.c_str());
    if (part->amount == max_fuel) {
      add_msg(_("The battery is fully charged."));
    }
  } else if (ftype == "gasoline") {
    add_msg(_("You refill %s's fuel tank."), veh.name.c_str());
    if (part->amount == max_fuel) {
      add_msg(_("The tank is full."));
    }
  } else if (ftype == "plutonium") {
    add_msg(_("You refill %s's reactor."), veh.name.c_str());
    if (part->amount == max_fuel) {
      add_msg(_("The reactor is full."));
    }
  }

  p_itm->charges -= used_charges;
  if (rem_itm) {
    if (in_container) {
      it->contents.erase(it->contents.begin());
    } else if (&u.weapon == it) {
      u.remove_weapon();
    } else {
      u.inv.remove_item(u.get_item_position(it));
    }
  }
  return true;
}

bool game::pl_refill_vehicle (vehicle &veh, int part, bool test)
{
  return refill_vehicle_part(veh, &veh.parts[part], test);
}

void game::handbrake ()
{
 vehicle *veh = m.veh_at (u.posx, u.posy);
 if (!veh)
  return;
 add_msg (_("You pull a handbrake."));
 veh->cruise_velocity = 0;
 if (veh->last_turn != 0 && rng (15, 60) * 100 < abs(veh->velocity)) {
  veh->skidding = true;
  add_msg (_("You lose control of %s."), veh->name.c_str());
  veh->turn (veh->last_turn > 0? 60 : -60);
 } else if (veh->velocity < 0)
  veh->stop();
 else {
  veh->velocity = veh->velocity / 2 - 10*100;
  if (veh->velocity < 0)
      veh->stop();
 }
 u.moves = 0;
}

void game::exam_vehicle(vehicle &veh, int examx, int examy, int cx, int cy)
{
    veh_interact vehint;
    vehint.ddx = cx;
    vehint.ddy = cy;
    vehint.exec(&veh);
    refresh_all();
    if (vehint.sel_cmd != ' ')
    {
        // TODO: different activity times
        u.activity = player_activity( ACT_VEHICLE, vehint.sel_cmd == 'f' ||
                                      vehint.sel_cmd == 's' ||
                                      vehint.sel_cmd == 'c' ? 200 : 20000,
                                      (int) vehint.sel_cmd, INT_MIN, "");
        u.activity.values.push_back (veh.global_x());    // values[0]
        u.activity.values.push_back (veh.global_y());    // values[1]
        u.activity.values.push_back (vehint.ddx);   // values[2]
        u.activity.values.push_back (vehint.ddy);   // values[3]
        u.activity.values.push_back (-vehint.ddx);   // values[4]
        u.activity.values.push_back (-vehint.ddy);   // values[5]
        // values[6]
        u.activity.values.push_back (veh.index_of_part(vehint.sel_vehicle_part));
        u.activity.values.push_back (vehint.sel_type); // int. might make bitmask
        if(vehint.sel_vpart_info != NULL) {
            u.activity.str_values.push_back(vehint.sel_vpart_info->id);
        } else {
            u.activity.str_values.push_back("null");
        }
        u.moves = 0;
    }
    refresh_all();
}

// A gate handle is adjacent to a wall section, and next to that wall section on one side or
// another is the gate.  There may be a handle on the other side, but this is optional.
// The gate continues until it reaches a non-floor tile, so they can be arbitrary length.
//
//   |  !|!  -++-++-  !|++++-
//   +   +      !      +
//   +   +   -++-++-   +
//   +   +             +
//   +   +   !|++++-   +
//  !|   |!        !   |
//
// The terrain type of the handle is passed in, and that is used to determine the type of
// the wall and gate.
void game::open_gate( game *g, const int examx, const int examy, const ter_id handle_type ) {

 ter_id v_wall_type;
 ter_id h_wall_type;
 ter_id door_type;
 ter_id floor_type;
 const char *pull_message;
 const char *open_message;
 const char *close_message;

 if ( handle_type == t_gates_mech_control ) {
  v_wall_type = t_wall_v;
  h_wall_type = t_wall_h;
  door_type   = t_door_metal_locked;
  floor_type  = t_floor;
  pull_message = _("You turn the handle...");
  open_message = _("The gate is opened!");
  close_message = _("The gate is closed!");
 } else if ( handle_type == t_gates_control_concrete ) {
  v_wall_type = t_concrete_v;
  h_wall_type = t_concrete_h;
  door_type   = t_door_metal_locked;
  floor_type  = t_floor;
  pull_message = _("You turn the handle...");
  open_message = _("The gate is opened!");
  close_message = _("The gate is closed!");

 } else if ( handle_type == t_barndoor ) {
  v_wall_type = t_wall_wood;
  h_wall_type = t_wall_wood;
  door_type   = t_door_metal_locked;
  floor_type  = t_dirtfloor;
  pull_message = _("You pull the rope...");
  open_message = _("The barn doors opened!");
  close_message = _("The barn doors closed!");

 } else if ( handle_type == t_palisade_pulley ) {
  v_wall_type = t_palisade;
  h_wall_type = t_palisade;
  door_type   = t_palisade_gate;
  floor_type  = t_palisade_gate_o;
  pull_message = _("You pull the rope...");
  open_message = _("The palisade gate swings open!");
  close_message = _("The palisade gate swings closed with a crash!");
 } else {
   return;
 }

 g->add_msg(pull_message);
 g->u.moves -= 900;

 bool open = false;
 bool close = false;

 for (int wall_x = -1; wall_x <= 1; wall_x++) {
   for (int wall_y = -1; wall_y <= 1; wall_y++) {
     for (int gate_x = -1; gate_x <= 1; gate_x++) {
       for (int gate_y = -1; gate_y <= 1; gate_y++) {
         if ((wall_x + wall_y == 1 || wall_x + wall_y == -1) &&  // make sure wall not diagonally opposite to handle
             (gate_x + gate_y == 1 || gate_x + gate_y == -1) &&  // same for gate direction
            ((wall_y != 0 && (g->m.ter(examx+wall_x, examy+wall_y) == h_wall_type)) ||  //horizontal orientation of the gate
             (wall_x != 0 && (g->m.ter(examx+wall_x, examy+wall_y) == v_wall_type)))) { //vertical orientation of the gate

           int cur_x = examx+wall_x+gate_x;
           int cur_y = examy+wall_y+gate_y;

           if (!close && (g->m.ter(examx+wall_x+gate_x, examy+wall_y+gate_y) == door_type)) {  //opening the gate...
             open = true;
             while (g->m.ter(cur_x, cur_y) == door_type) {
               g->m.ter_set(cur_x, cur_y, floor_type);
               cur_x = cur_x+gate_x;
               cur_y = cur_y+gate_y;
             }
           }

           if (!open && (g->m.ter(examx+wall_x+gate_x, examy+wall_y+gate_y) == floor_type)) {  //closing the gate...
             close = true;
             while (g->m.ter(cur_x, cur_y) == floor_type) {
               g->m.ter_set(cur_x, cur_y, door_type);
               cur_x = cur_x+gate_x;
               cur_y = cur_y+gate_y;
             }
           }
         }
       }
     }
   }
 }

 if(open){
   g->add_msg(open_message);
 } else if(close){
   g->add_msg(close_message);
 } else {
   add_msg(_("Nothing happens."));
 }
}

void game::moving_vehicle_dismount(int tox, int toy)
{
    int vpart;
    vehicle *veh = m.veh_at(u.posx, u.posy, vpart);
    if (!veh) {
        debugmsg("Tried to exit non-existent vehicle.");
        return;
    }
    if (u.posx == tox && u.posy == toy) {
        debugmsg("Need somewhere to dismount towards.");
        return;
    }
    int d = (45 * (direction_from(u.posx, u.posy, tox, toy)) - 90) % 360;
    add_msg(_("You dive from the %s."), veh->name.c_str());
    m.unboard_vehicle(u.posx, u.posy);
    u.moves -= 200;
    // Dive three tiles in the direction of tox and toy
    fling_player_or_monster(&u, 0, d, 30, true);
    // Hit the ground according to vehicle speed
    if (!m.has_flag("SWIMMABLE", u.posx, u.posy)) {
        if (veh->velocity > 0)
            fling_player_or_monster(&u, 0, veh->face.dir(), veh->velocity / (float)100);
        else
            fling_player_or_monster(&u, 0, veh->face.dir() + 180, -(veh->velocity) / (float)100);
    }
    return;
}

void game::control_vehicle()
{
    int veh_part;
    vehicle *veh = m.veh_at(u.posx, u.posy, veh_part);

    if (veh && veh->player_in_control(&u)) {
        veh->use_controls();
    } else if (veh && veh->part_with_feature(veh_part, "CONTROLS") >= 0
                   && u.in_vehicle) {
        u.controlling_vehicle = true;
        if (!veh->engine_on) {
            veh->engine_on = true;
            add_msg(_("You start up the %s."), veh->name.c_str());
        } else {
            add_msg(_("You take control of the %s."), veh->name.c_str());
        }
    } else {
        int examx, examy;
        if (!choose_adjacent(_("Control vehicle where?"), examx, examy))
            return;
        veh = m.veh_at(examx, examy, veh_part);
        if (!veh) {
            add_msg(_("No vehicle there."));
            return;
        }
        if (veh->part_with_feature(veh_part, "CONTROLS") < 0) {
            add_msg(_("No controls there."));
            return;
        }
        veh->use_controls();
    }
}

void game::examine(int examx, int examy)
{
    if (examx == -1) {
        if (!choose_adjacent(_("Examine where?"), examx, examy)) {
            return;
        }
    }

    int veh_part = 0;
    vehicle *veh = m.veh_at (examx, examy, veh_part);
    if (veh) {
        int vpcargo = veh->part_with_feature(veh_part, "CARGO", false);
        int vpkitchen = veh->part_with_feature(veh_part, "KITCHEN", true);
        int vpweldrig = veh->part_with_feature(veh_part, "WELDRIG", true);
        int vpcraftrig = veh->part_with_feature(veh_part, "CRAFTRIG", true);
        int vpchemlab = veh->part_with_feature(veh_part, "CHEMLAB", true);
        if ((vpcargo >= 0 && veh->parts[vpcargo].items.size() > 0)
                || vpkitchen >= 0 || vpweldrig >=0 || vpcraftrig >=0 || vpchemlab >=0) {
            pickup(examx, examy, 0);
        } else if (u.controlling_vehicle) {
            add_msg (_("You can't do that while driving."));
        } else if (abs(veh->velocity) > 0) {
            add_msg (_("You can't do that on moving vehicle."));
        } else {
            exam_vehicle (*veh, examx, examy);
        }
    }

 if (m.has_flag("CONSOLE", examx, examy)) {
  use_computer(examx, examy);
  return;
 }
 const furn_t *xfurn_t = &furnlist[m.furn(examx,examy)];
 const ter_t *xter_t = &terlist[m.ter(examx,examy)];
 iexamine xmine;

 if (m.has_furn(examx, examy))
   (xmine.*xfurn_t->examine)(this,&u,&m,examx,examy);
 else
   (xmine.*xter_t->examine)(this,&u,&m,examx,examy);

 bool none = true;
 if (xter_t->examine != &iexamine::none || xfurn_t->examine != &iexamine::none)
   none = false;

 if (m.has_flag("SEALED", examx, examy)) {
   if (none) add_msg(_("The %s is firmly sealed."), m.name(examx, examy).c_str());
 } else {
   //examx,examy has no traps, is a container and doesn't have a special examination function
  if (m.tr_at(examx, examy) == tr_null && m.i_at(examx, examy).size() == 0 && m.has_flag("CONTAINER", examx, examy) && none)
   add_msg(_("It is empty."));
  else
   if (!veh)pickup(examx, examy, 0);
 }
  //check for disarming traps last to avoid disarming query black box issue.
 if(m.tr_at(examx, examy) != tr_null) xmine.trap(this,&u,&m,examx,examy);

}

void game::advanced_inv()
{
    advanced_inventory advinv;
    advinv.display(this, &u);
}

//Shift player by one tile, look_around(), then restore previous position.
//represents carfully peeking around a corner, hence the large move cost.
void game::peek()
{
    int prevx, prevy, peekx, peeky;

    if (!choose_adjacent(_("Peek where?"), peekx, peeky))
        return;

    if (m.move_cost(peekx, peeky) == 0)
        return;

    u.moves -= 200;
    prevx = u.posx;
    prevy = u.posy;
    u.posx = peekx;
    u.posy = peeky;
    look_around();
    u.posx = prevx;
    u.posy = prevy;
}
////////////////////////////////////////////////////////////////////////////////////////////
point game::look_debug() {
  editmap * edit=new editmap(this);
  point ret=edit->edit();
  delete edit;
  edit=0;
  return ret;
}
////////////////////////////////////////////////////////////////////////////////////////////

void game::print_all_tile_info(int lx, int ly, WINDOW* w_look, int column, int &line, bool mouse_hover)
{
    print_terrain_info(lx, ly, w_look, column, line);
    print_fields_info(lx, ly, w_look, column, line);
    print_trap_info(lx, ly, w_look, column, line);
    print_object_info(lx, ly, w_look, column, line, mouse_hover);
}

void game::print_terrain_info(int lx, int ly, WINDOW* w_look, int column, int &line)
{
    int ending_line = line + 3;
    std::string tile = m.tername(lx, ly);
    if (m.has_furn(lx, ly)) {
        tile += "; " + m.furnname(lx, ly);
    }

    if (m.move_cost(lx, ly) == 0) {
        mvwprintw(w_look, line, column, _("%s; Impassable"), tile.c_str());
    } else {
        mvwprintw(w_look, line, column, _("%s; Movement cost %d"), tile.c_str(),
            m.move_cost(lx, ly) * 50);
    }
    mvwprintw(w_look, ++line, column, "%s", m.features(lx, ly).c_str());
    if (line < ending_line) {
        line = ending_line;
    }
}

void game::print_fields_info(int lx, int ly, WINDOW* w_look, int column, int &line)
{
    field &tmpfield = m.field_at(lx, ly);
    if (tmpfield.fieldCount() == 0) {
        return;
    }

    field_entry *cur = NULL;
    typedef std::map<field_id, field_entry*>::iterator field_iterator;
    for (field_iterator it = tmpfield.getFieldStart(); it != tmpfield.getFieldEnd(); ++it) {
        cur = it->second;
        if (cur == NULL) {
            continue;
        }
        mvwprintz(w_look, line++, column, fieldlist[cur->getFieldType()].color[cur->getFieldDensity()-1], "%s",
            fieldlist[cur->getFieldType()].name[cur->getFieldDensity()-1].c_str());
    }
}

void game::print_trap_info(int lx, int ly, WINDOW* w_look, const int column, int &line)
{
    trap_id trapid = m.tr_at(lx, ly);
    if (trapid == tr_null) {
        return;
    }

    int vis = traps[trapid]->visibility;
    if (vis == -1 || u.per_cur - u.encumb(bp_eyes) >= vis) {
        mvwprintz(w_look, line++, column, traps[trapid]->color, "%s", traps[trapid]->name.c_str());
    }
}

void game::print_object_info(int lx, int ly, WINDOW* w_look, const int column, int &line, bool mouse_hover)
{
    int veh_part = 0;
    vehicle *veh = m.veh_at(lx, ly, veh_part);
    int dex = mon_at(lx, ly);
    if (dex != -1 && u_see(&zombie(dex)))
    {
        if (!mouse_hover) {
            zombie(dex).draw(w_terrain, lx, ly, true);
        }
        line = zombie(dex).print_info(this, w_look, line, 6, column);
        handle_multi_item_info(lx, ly, w_look, column, line, mouse_hover);
    }
    else if (npc_at(lx, ly) != -1)
    {
        if (!mouse_hover) {
            active_npc[npc_at(lx, ly)]->draw(w_terrain, lx, ly, true);
        }
        line = active_npc[npc_at(lx, ly)]->print_info(w_look, column, line);
        handle_multi_item_info(lx, ly, w_look, column, line, mouse_hover);
    }
    else if (veh)
    {
        mvwprintw(w_look, line++, column, _("There is a %s there. Parts:"), veh->name.c_str());
        line = veh->print_part_desc(w_look, line, (mouse_hover) ? getmaxx(w_look) : 48, veh_part);
        if (!mouse_hover) {
            m.drawsq(w_terrain, u, lx, ly, true, true, lx, ly);
        }
    }
    else if (!m.has_flag("CONTAINER", lx, ly) && m.i_at(lx, ly).size() > 0)
    {
        if (!mouse_hover) {
            mvwprintw(w_look, line++, column, _("There is a %s there."),
                m.i_at(lx, ly)[0].tname().c_str());
            if (m.i_at(lx, ly).size() > 1)
            {
                mvwprintw(w_look, line++, column, _("There are other items there as well."));
            }
            m.drawsq(w_terrain, u, lx, ly, true, true, lx, ly);
        }
    } else if (m.has_flag("CONTAINER", lx, ly)) {
        mvwprintw(w_look, line++, column, _("You cannot see what is inside of it."));
        if (!mouse_hover) {
            m.drawsq(w_terrain, u, lx, ly, true, false, lx, ly);
        }
    }
    // The player is not at <u.posx + u.view_offset_x, u.posy + u.view_offset_y>
    // Should not be putting the "You (name)" at this location
    // Changing it to reflect actual position not view-center position
    else if (lx == u.posx && ly == u.posy )
    {
        int x,y;
        x = getmaxx(w_terrain)/2 - u.view_offset_x;
        y = getmaxy(w_terrain)/2 - u.view_offset_y;
        if (!mouse_hover) {
            mvwputch_inv(w_terrain, y, x, u.color(), '@');
        }

        mvwprintw(w_look, line++, column, _("You (%s)"), u.name.c_str());
        if (veh) {
            mvwprintw(w_look, line++, column, _("There is a %s there. Parts:"), veh->name.c_str());
            line = veh->print_part_desc(w_look, line, (mouse_hover) ? getmaxx(w_look) : 48, veh_part);
            if (!mouse_hover) {
                m.drawsq(w_terrain, u, lx, ly, true, true, lx, ly);
            }
        }

    }
    else if (!mouse_hover)
    {
        m.drawsq(w_terrain, u, lx, ly, true, true, lx, ly);
    }
}

void game::handle_multi_item_info(int lx, int ly, WINDOW* w_look, const int column, int &line, bool mouse_hover)
{
    if (!m.has_flag("CONTAINER", lx, ly))
    {
        if (!mouse_hover) {
            if (m.i_at(lx, ly).size() > 1) {
                mvwprintw(w_look, line++, column, _("There are several items there."));
            } else if (m.i_at(lx, ly).size() == 1) {
                mvwprintw(w_look, line++, column, _("There is an item there."));
            }
        }
    } else {
        mvwprintw(w_look, line++, column, _("You cannot see what is inside of it."));
    }
}


void game::get_lookaround_dimensions(int &lookWidth, int &begin_y, int &begin_x) const
{
    lookWidth = getmaxx(w_messages);
    begin_y = TERMY - lookHeight + 1;
    if (getbegy(w_messages) < begin_y) {
        begin_y = getbegy(w_messages);
    }
    begin_x = getbegx(w_messages);
}


point game::look_around()
{
 draw_ter();
 int lx = u.posx + u.view_offset_x, ly = u.posy + u.view_offset_y;
 std::string action;
 bool fast_scroll = false;
 int soffset = (int) OPTIONS["MOVE_VIEW_OFFSET"];

 int lookWidth, lookY, lookX;
 get_lookaround_dimensions(lookWidth, lookY, lookX);
 WINDOW* w_look = newwin(lookHeight, lookWidth, lookY, lookX);
 draw_border(w_look);
 mvwprintz(w_look, 1, 1, c_white, _("Looking Around"));
 mvwprintz(w_look, 2, 1, c_white, _("Use directional keys to move the cursor"));
 mvwprintz(w_look, 3, 1, c_white, _("to a nearby square."));
 wrefresh(w_look);
 do {
  werase(w_terrain);
  draw_ter(lx, ly);
  for (int i = 1; i < lookHeight - 1; i++) {
   for (int j = 1; j < lookWidth - 1; j++)
    mvwputch(w_look, i, j, c_white, ' ');
  }

  // Debug helper
  //mvwprintw(w_look, 6, 1, "Items: %d", m.i_at(lx, ly).size() );
  int junk;
  int off = 1;
  if (u_see(lx, ly)) {
      print_all_tile_info(lx, ly, w_look, 1, off, false);

  } else if (u.sight_impaired() &&
              m.light_at(lx, ly) == LL_BRIGHT &&
              rl_dist(u.posx, u.posy, lx, ly) < u.unimpaired_range() &&
              m.sees(u.posx, u.posy, lx, ly, u.unimpaired_range(), junk))
  {
   if (u.has_disease("boomered"))
    mvwputch_inv(w_terrain, POSY + (ly - u.posy), POSX + (lx - u.posx), c_pink, '#');
   else
    mvwputch_inv(w_terrain, POSY + (ly - u.posy), POSX + (lx - u.posx), c_ltgray, '#');
   mvwprintw(w_look, 1, 1, _("Bright light."));
  } else {
   mvwputch(w_terrain, POSY, POSX, c_white, 'x');
   mvwprintw(w_look, 1, 1, _("Unseen."));
  }

  if (fast_scroll) {
      // print a light green mark below the top right corner of the w_look window
      mvwprintz(w_look, 1, lookWidth-1, c_ltgreen, _("F"));
  } else {
      // redraw the border to clear out the marker.
      draw_border(w_look);
  }

  if (m.graffiti_at(lx, ly).contents)
   mvwprintw(w_look, ++off + 1, 1, _("Graffiti: %s"), m.graffiti_at(lx, ly).contents->c_str());
  //mvwprintw(w_look, 5, 1, _("Maploc: <%d,%d>"), lx, ly);
  wrefresh(w_look);
  wrefresh(w_terrain);

  DebugLog() << __FUNCTION__ << ": calling handle_input() \n";

    input_context ctxt("LOOK");
    ctxt.register_directions();
    ctxt.register_action("COORDINATE");
    ctxt.register_action("SELECT");
    ctxt.register_action("CONFIRM");
    ctxt.register_action("QUIT");
    ctxt.register_action("TOGGLE_FAST_SCROLL");
    action = ctxt.handle_input();

    if (!u_see(lx, ly))
        mvwputch(w_terrain, POSY + (ly - u.posy), POSX + (lx - u.posx), c_black, ' ');

    // Our coordinates will either be determined by coordinate input(mouse),
    // by a direction key, or by the previous value.
    if (action == "TOGGLE_FAST_SCROLL") {
        fast_scroll = !fast_scroll;
    } else if (!ctxt.get_coordinates(g->w_terrain, lx, ly)) {
        int dx, dy;
        ctxt.get_direction(dx, dy, action);
        if (dx == -2) {
            dx = 0;
            dy = 0;
        } else {
            if (fast_scroll) {
                dx *= soffset;
                dy *= soffset;
            }
        }
        lx += dx;
        ly += dy;
    }
 } while (action != "QUIT" && action != "CONFIRM");

 werase(w_look);
 delwin(w_look);
 if (action == "CONFIRM")
  return point(lx, ly);
 return point(-1, -1);
}

bool game::list_items_match(std::string sText, std::string sPattern)
{
 size_t iPos;

 do {
  iPos = sPattern.find(",");

  if (sText.find((iPos == std::string::npos) ? sPattern : sPattern.substr(0, iPos)) != std::string::npos)
   return true;

  if (iPos != std::string::npos)
   sPattern = sPattern.substr(iPos+1, sPattern.size());

 } while(iPos != std::string::npos);

 return false;
}

std::vector<map_item_stack> game::find_nearby_items(int iRadius)
{
    std::vector<item> here;
    std::map<std::string, map_item_stack> temp_items;
    std::vector<map_item_stack> ret;
    std::vector<std::string> vOrder;

    std::vector<point> points = closest_points_first(iRadius, u.posx, u.posy);

    int iLastX = 0;
    int iLastY = 0;

    for (std::vector<point>::iterator p_it = points.begin(); p_it != points.end(); ++p_it) {
        if (p_it->y >= u.posy - iRadius && p_it->y <= u.posy + iRadius &&
            u_see(p_it->x,p_it->y) &&
            (!m.has_flag("CONTAINER", p_it->x, p_it->y) ||
            (rl_dist(u.posx, u.posy, p_it->x, p_it->y) == 1 && !m.has_flag("SEALED", p_it->x, p_it->y)))) {

            here.clear();
            here = m.i_at(p_it->x, p_it->y);
            for (int i = 0; i < here.size(); i++) {
                const std::string name = here[i].tname();

                if (temp_items.find(name) == temp_items.end() || (iLastX != p_it->x || iLastY != p_it->y)) {
                    iLastX = p_it->x;
                    iLastY = p_it->y;

                    if (std::find(vOrder.begin(), vOrder.end(), name) == vOrder.end()) {
                        vOrder.push_back(name);
                        temp_items[name] = map_item_stack(here[i], p_it->x - u.posx, p_it->y - u.posy);
                    } else {
                        temp_items[name].addNewPos(p_it->x - u.posx, p_it->y - u.posy);
                    }

                } else {
                    temp_items[name].incCount();
                }
            }
        }
    }

    for (int i=0; i < vOrder.size(); i++) {
        ret.push_back(temp_items[vOrder[i]]);
    }

    return ret;
}

std::vector<map_item_stack> game::filter_item_stacks(std::vector<map_item_stack> stack, std::string filter)
{
    std::vector<map_item_stack> ret;

    std::string sFilterPre = "";
    std::string sFilterTemp = filter;
    if (sFilterTemp != "" && filter.substr(0, 1) == "-")
    {
        sFilterPre = "-";
        sFilterTemp = sFilterTemp.substr(1, sFilterTemp.size()-1);
    }

    for (std::vector<map_item_stack>::iterator iter = stack.begin(); iter != stack.end(); ++iter)
    {
        std::string name = iter->example.tname();
        if (sFilterTemp == "" || ((sFilterPre != "-" && list_items_match(name, sFilterTemp)) ||
                                  (sFilterPre == "-" && !list_items_match(name, sFilterTemp))))
        {
            ret.push_back(*iter);
        }
    }
    return ret;
}

std::string game::ask_item_filter(WINDOW* window, int rows)
{
    for (int i = 0; i < rows-1; i++)
    {
        mvwprintz(window, i, 1, c_black, "%s", "\
                                                     ");
    }

    mvwprintz(window, 2, 2, c_white, "%s", _("Type part of an item's name to see"));
    mvwprintz(window, 3, 2, c_white, "%s", _("nearby matching items."));
    mvwprintz(window, 5, 2, c_white, "%s", _("Seperate multiple items with ,"));
    mvwprintz(window, 6, 2, c_white, "%s", _("Example: back,flash,aid, ,band"));
    //TODO: fix up the filter code so that "-" applies to each comma-separated bit
    //or, failing that, make the description sound more like what the current behavior does
    mvwprintz(window, 8, 2, c_white, "%s", _("To exclude items, place - in front"));
    mvwprintz(window, 9, 2, c_white, "%s", _("Example: -pipe,chunk,steel"));
    wrefresh(window);
    return string_input_popup(_("Filter:"), 55, sFilter, _("UP: history, CTRL-U clear line, ESC: abort, ENTER: save"), "item_filter", 256);
}


void game::draw_trail_to_square(int x, int y, bool bDrawX)
{
    //Reset terrain
    draw_ter();

    //Draw trail
    point center = point(u.posx + u.view_offset_x, u.posy + u.view_offset_y);
    std::vector<point> vPoint = line_to(u.posx, u.posy, u.posx + x, u.posy + y, 0);

    draw_line(u.posx + x, u.posy + y, center, vPoint);
    if (bDrawX) {
        mvwputch(w_terrain, POSY + (vPoint[vPoint.size()-1].y - (u.posy + u.view_offset_y)),
                            POSX + (vPoint[vPoint.size()-1].x - (u.posx + u.view_offset_x)), c_white, 'X');
    }

    wrefresh(w_terrain);
}

//helper method so we can keep list_items shorter
void game::reset_item_list_state(WINDOW* window, int height)
{
    const int width = use_narrow_sidebar() ? 45 : 55;
    for (int i = 1; i < TERMX; i++)
    {
        if (i < width)
        {
            mvwputch(window, 0, i, c_ltgray, LINE_OXOX); // -
            mvwputch(window, TERMY-height-1-VIEW_OFFSET_Y*2, i, c_ltgray, LINE_OXOX); // -
        }

        if (i < TERMY-height-VIEW_OFFSET_Y*2)
        {
            mvwputch(window, i, 0, c_ltgray, LINE_XOXO); // |
            mvwputch(window, i, width - 1, c_ltgray, LINE_XOXO); // |
        }
    }

    mvwputch(window, 0, 0,         c_ltgray, LINE_OXXO); // |^
    mvwputch(window, 0, width - 1, c_ltgray, LINE_OOXX); // ^|

    mvwputch(window, TERMY-height-1-VIEW_OFFSET_Y*2, 0,         c_ltgray, LINE_XXXO); // |-
    mvwputch(window, TERMY-height-1-VIEW_OFFSET_Y*2, width - 1, c_ltgray, LINE_XOXX); // -|

    mvwprintz(window, 0, 2, c_ltgreen, "< ");
    wprintz(window, c_white, _("Items"));
    wprintz(window, c_ltgreen, " >");

    std::vector<std::string> tokens;
    if (sFilter != "")
    {
        tokens.push_back(_("<R>eset"));
    }

    tokens.push_back(_("<E>xamine"));
    tokens.push_back(_("<C>ompare"));
    tokens.push_back(_("<F>ilter"));
    tokens.push_back(_("<+/->Priority"));

    int gaps = tokens.size()+1;
    int letters = 0;
    int n = tokens.size();
    for (int i = 0; i < n; i++) {
        letters += utf8_width(tokens[i].c_str())-2; //length ignores < >
    }

    int usedwidth = letters;
    const int gap_spaces = (width - usedwidth) / gaps;
    usedwidth += gap_spaces * gaps;
    int xpos = gap_spaces + (width - usedwidth) / 2;
    const int ypos = TERMY - height - 1 - VIEW_OFFSET_Y * 2;

    for (int i = 0; i < n; i++) {
        xpos += shortcut_print(window, ypos, xpos, c_white, c_ltgreen, tokens[i].c_str()) + gap_spaces;
    }

    refresh_all();
}

//returns the first non prority items.
int game::list_filter_high_priority(std::vector<map_item_stack> &stack, std::string prorities)
{
    //TODO:optimize if necessary
    std::vector<map_item_stack> tempstack; // temp
    for(int i = 0 ; i < stack.size() ; i++)
    {
        std::string name = stack[i].example.tname();
        if(prorities == "" || !list_items_match(name,prorities))
        {
            tempstack.push_back(stack[i]);
            stack.erase(stack.begin()+i);
            i--;
        }
    }
    int id = stack.size();
    for(int i = 0 ; i < tempstack.size() ; i++)
    {
        stack.push_back(tempstack[i]);
    }
    return id;
}
int game::list_filter_low_priority(std::vector<map_item_stack> &stack, int start,std::string prorities)
{
    //TODO:optimize if necessary
    std::vector<map_item_stack> tempstack; // temp
    for(int i = start ; i < stack.size() ; i++)
    {
        std::string name = stack[i].example.tname();
        if(prorities != "" && list_items_match(name,prorities))
        {
            tempstack.push_back(stack[i]);
            stack.erase(stack.begin()+i);
            i--;
        }
    }
    int id = stack.size();
    for(int i = 0 ; i < tempstack.size() ; i++)
    {
        stack.push_back(tempstack[i]);
    }
    return id;
}

void centerlistview(game *g, int iActiveX, int iActiveY)
{
    player & u = g->u;
    if (OPTIONS["SHIFT_LIST_ITEM_VIEW"] != "false") {
        int xpos = POSX + iActiveX;
        int ypos = POSY + iActiveY;
        if (OPTIONS["SHIFT_LIST_ITEM_VIEW"] == "centered") {
            int xOffset = TERRAIN_WINDOW_WIDTH / 2;
            int yOffset = TERRAIN_WINDOW_HEIGHT / 2;
            if ( xpos < 0 || xpos >= TERRAIN_WINDOW_WIDTH ||
                 ypos < 0 || ypos >= TERRAIN_WINDOW_HEIGHT ) {
                if (xpos < 0) {
                    u.view_offset_x = xpos - xOffset;
                } else {
                    u.view_offset_x = xpos - (TERRAIN_WINDOW_WIDTH - 1) + xOffset;
                }
                if (xpos < 0) {
                    u.view_offset_y = ypos - yOffset;
                } else {
                    u.view_offset_y = ypos - (TERRAIN_WINDOW_HEIGHT - 1) + yOffset;
                }
            } else {
                u.view_offset_x = 0;
                u.view_offset_y = 0;
            }
        } else {
            if (xpos < 0) {
                u.view_offset_x = xpos;
            } else if (xpos >= TERRAIN_WINDOW_WIDTH) {
                u.view_offset_x = xpos - (TERRAIN_WINDOW_WIDTH - 1);
            } else {
                u.view_offset_x = 0;
            }
            if (ypos < 0) {
                u.view_offset_y = ypos;
            } else if (ypos >= TERRAIN_WINDOW_HEIGHT) {
                u.view_offset_y = ypos - (TERRAIN_WINDOW_HEIGHT - 1);
            } else {
                u.view_offset_y = 0;
            }
        }
    }

}


int game::list_items()
{
    int iInfoHeight = 12;
    const int width = use_narrow_sidebar() ? 45 : 55;
    WINDOW* w_items = newwin(TERMY-iInfoHeight-VIEW_OFFSET_Y*2, width, VIEW_OFFSET_Y, TERRAIN_WINDOW_WIDTH + VIEW_OFFSET_X);
    WINDOW* w_item_info = newwin(iInfoHeight-1, width - 2, TERMY-iInfoHeight-VIEW_OFFSET_Y, TERRAIN_WINDOW_WIDTH+1+VIEW_OFFSET_X);
    WINDOW* w_item_info_border = newwin(iInfoHeight, width, TERMY-iInfoHeight-VIEW_OFFSET_Y, TERRAIN_WINDOW_WIDTH+VIEW_OFFSET_X);

    //Area to search +- of players position.
    const int iRadius = 12 + (u.per_cur * 2);

    //this stores the items found, along with the coordinates
    std::vector<map_item_stack> ground_items = find_nearby_items(iRadius);
    //this stores only those items that match our filter
    std::vector<map_item_stack> filtered_items = (sFilter != "" ?
                                                  filter_item_stacks(ground_items, sFilter) :
                                                  ground_items);
    int highPEnd = list_filter_high_priority(filtered_items,list_item_upvote);
    int lowPStart = list_filter_low_priority(filtered_items,highPEnd,list_item_downvote);
    const int iItemNum = ground_items.size();
    if ( iItemNum > 0 ) {
        uistate.list_item_mon = 1; // remember we've tabbed here
    }
    const int iStoreViewOffsetX = u.view_offset_x;
    const int iStoreViewOffsetY = u.view_offset_y;

    u.view_offset_x = 0;
    u.view_offset_y = 0;

    int iReturn = -1;
    int iActive = 0; // Item index that we're looking at
    const int iMaxRows = TERMY-iInfoHeight-2-VIEW_OFFSET_Y*2;
    int iStartPos = 0;
    int iActiveX = 0;
    int iActiveY = 0;
    int iLastActiveX = -1;
    int iLastActiveY = -1;
    InputEvent input = Undefined;
    long ch = 0; //this is a long because getch returns a long
    bool reset = true;
    bool refilter = true;
    int iFilter = 0;
    int iPage = 0;

    do
    {
        if (ground_items.size() > 0)
        {
            if (ch == 'I' || ch == 'c' || ch == 'C')
            {
                compare(iActiveX, iActiveY);
                reset = true;
                refresh_all();
            }
            else if (ch == 'f' || ch == 'F')
            {
                sFilter = ask_item_filter(w_item_info, iInfoHeight);
                reset = true;
                refilter = true;
            }
            else if (ch == 'r' || ch == 'R')
            {
                sFilter = "";
                filtered_items = ground_items;
                iLastActiveX = -1;
                iLastActiveY = -1;
                reset = true;
                refilter = true;
            }
            else if ((ch == 'e' || ch == 'E') && filtered_items.size())
            {
                item oThisItem = filtered_items[iActive].example;
                std::vector<iteminfo> vThisItem, vDummy;

                oThisItem.info(true, &vThisItem);
                compare_split_screen_popup(0, width - 5, TERMY-VIEW_OFFSET_Y*2, oThisItem.tname(), vThisItem, vDummy);
                // wait until the user presses a key to wipe the screen

                iLastActiveX = -1;
                iLastActiveY = -1;
                reset = true;
            }
            else if(ch == '+')
            {
                std::string temp = string_input_popup(_("High Priority:"), width, list_item_upvote, _("UP: history, CTRL-U clear line, ESC: abort, ENTER: save"), "list_item_priority", 256);
                list_item_upvote = temp;
                refilter = true;
                reset = true;
            }
            else if(ch == '-')
            {
                std::string temp = string_input_popup(_("Low Priority:"), width, list_item_downvote, _("UP: history, CTRL-U clear line, ESC: abort, ENTER: save"), "list_item_downvote", 256);
                list_item_downvote = temp;
                refilter = true;
                reset = true;
            }
            if (refilter)
            {
                filtered_items = filter_item_stacks(ground_items, sFilter);
                highPEnd = list_filter_high_priority(filtered_items,list_item_upvote);
                lowPStart = list_filter_low_priority(filtered_items,highPEnd,list_item_downvote);
                iActive = 0;
                iPage = 0;
                iLastActiveX = -1;
                iLastActiveY = -1;
                refilter = false;
            }
            if (reset)
            {
                reset_item_list_state(w_items, iInfoHeight);
                reset = false;
            }

            // we're switching on input here, whereas above it was if/else clauses on a char
            switch(input)
            {
                case DirectionN:
                    iActive--;
                    iPage = 0;
                    if (iActive < 0) {
                        iActive = iItemNum - iFilter - 1;
                    }
                    break;
                case DirectionS:
                    iActive++;
                    iPage = 0;
                    if (iActive >= iItemNum - iFilter) {
                        iActive = 0;
                    }
                    break;
                case DirectionE:
                    iPage++;
                    if ( !filtered_items.empty() && iPage >= filtered_items[iActive].vIG.size()) {
                        iPage = filtered_items[iActive].vIG.size()-1;
                    }
                    break;
                case DirectionW:
                    iPage--;
                    if (iPage < 0) {
                        iPage = 0;
                    }
                    break;
                case Tab: //Switch to list_monsters();
                case DirectionDown:
                case DirectionUp:
                    u.view_offset_x = iStoreViewOffsetX;
                    u.view_offset_y = iStoreViewOffsetY;

                    werase(w_items);
                    werase(w_item_info);
                    werase(w_item_info_border);
                    delwin(w_items);
                    delwin(w_item_info);
                    delwin(w_item_info_border);
                    return 1;
                    break;
                default:
                    break;
            }

            //Draw Scrollbar
            draw_scrollbar(w_items, iActive, iMaxRows, iItemNum - iFilter, 1);

            calcStartPos(iStartPos, iActive, iMaxRows, iItemNum - iFilter);

            for (int i = 0; i < iMaxRows; i++)
            {
                wmove(w_items, i + 1, 1);
                for (int i = 1; i < width - 1; i++)
                    wprintz(w_items, c_black, " ");
            }

            int iNum = 0;
            iFilter = ground_items.size() - filtered_items.size();
            iActiveX = 0;
            iActiveY = 0;
            item activeItem;
            std::stringstream sText;
            bool high = true;
            bool low = false;
            int index = 0;
            for (std::vector<map_item_stack>::iterator iter = filtered_items.begin() ;
                 iter != filtered_items.end();
                 ++iter,++index)
            {
                if(index == highPEnd)
                {
                    high = false;
                }
                if(index == lowPStart)
                {
                    low = true;
                }
                if (iNum >= iStartPos && iNum < iStartPos + ((iMaxRows > iItemNum) ? iItemNum : iMaxRows) )
                {
                    int iThisPage = 0;

                    if (iNum == iActive) {
                        iThisPage = iPage;

                        iActiveX = iter->vIG[iThisPage].x;
                        iActiveY = iter->vIG[iThisPage].y;

                        activeItem = iter->example;
                    }

                    sText.str("");

                    if (iter->vIG.size() > 1) {
                        sText << "[" << iThisPage+1 << "/" << iter->vIG.size() << "] (" << iter->totalcount << ") ";
                    }

                    sText << iter->example.tname();

                    if (iter->vIG[iThisPage].count > 1) {
                        sText << " [" << iter->vIG[iThisPage].count << "]";
                    }

                    mvwprintz(w_items, 1 + iNum - iStartPos, 2,
                              ((iNum == iActive) ? c_ltgreen : (high ? c_yellow : (low ? c_red : c_white))),
                              "%s", (sText.str()).c_str());
                    int numw = iItemNum > 9 ? 2 : 1;
                    mvwprintz(w_items, 1 + iNum - iStartPos, width - (5 + numw),
                              ((iNum == iActive) ? c_ltgreen : c_ltgray), "%*d %s",
                              numw, trig_dist(0, 0, iter->vIG[iThisPage].x, iter->vIG[iThisPage].y),
                              direction_name_short(direction_from(0, 0, iter->vIG[iThisPage].x, iter->vIG[iThisPage].y)).c_str()
                             );
                 }
                 iNum++;
            }

            mvwprintz(w_items, 0, (width - 9) / 2 + ((iItemNum - iFilter > 9) ? 0 : 1),
                      c_ltgreen, " %*d", ((iItemNum - iFilter > 9) ? 2 : 1), iActive+1);
            wprintz(w_items, c_white, " / %*d ", ((iItemNum - iFilter > 9) ? 2 : 1), iItemNum - iFilter);

            werase(w_item_info);
            fold_and_print(w_item_info,1,1,width - 5, c_white, "%s", activeItem.info().c_str());

            for (int j=0; j < iInfoHeight-1; j++)
            {
                mvwputch(w_item_info_border, j, 0, c_ltgray, LINE_XOXO);
            }

            for (int j=0; j < iInfoHeight-1; j++)
            {
                mvwputch(w_item_info_border, j, width - 1, c_ltgray, LINE_XOXO);
            }

            for (int j=0; j < width - 1; j++)
            {
                mvwputch(w_item_info_border, iInfoHeight-1, j, c_ltgray, LINE_OXOX);
            }

            mvwputch(w_item_info_border, iInfoHeight-1, 0, c_ltgray, LINE_XXOO);
            mvwputch(w_item_info_border, iInfoHeight-1, width - 1, c_ltgray, LINE_XOOX);

            //Only redraw trail/terrain if x/y position changed
            if (iActiveX != iLastActiveX || iActiveY != iLastActiveY)
            {
                iLastActiveX = iActiveX;
                iLastActiveY = iActiveY;
                centerlistview(this, iActiveX, iActiveY);
                draw_trail_to_square(iActiveX, iActiveY, true);
            }

            wrefresh(w_items);
            wrefresh(w_item_info_border);
            wrefresh(w_item_info);

            refresh();
            ch = getch();
            input = get_input(ch);
        }
        else
        {
            iReturn = 0;
            ch = ' ';
            input = Close;
        }
    }
    while (input != Close && input != Cancel);

    u.view_offset_x = iStoreViewOffsetX;
    u.view_offset_y = iStoreViewOffsetY;

    werase(w_items);
    werase(w_item_info);
    werase(w_item_info_border);
    delwin(w_items);
    delwin(w_item_info);
    delwin(w_item_info_border);
    refresh_all(); // TODO - figure out what precisely needs refreshing, rather than the whole screen

    return iReturn;
}


std::vector<int> game::find_nearby_monsters(int iRadius)
{
    std::vector<int> ret;
    std::vector<point> points = closest_points_first(iRadius, u.posx, u.posy);

    for (std::vector<point>::iterator p_it = points.begin(); p_it != points.end(); ++p_it) {
        int dex = mon_at(p_it->x, p_it->y);
        if (dex != -1 && u_see(&zombie(dex))) {
            ret.push_back(dex);
        }
    }

    return ret;
}

int game::list_monsters()
{
    int iInfoHeight = 12;
    const int width = use_narrow_sidebar() ? 45 : 55;
    WINDOW* w_monsters = newwin(TERMY-iInfoHeight-VIEW_OFFSET_Y*2, width, VIEW_OFFSET_Y, TERRAIN_WINDOW_WIDTH + VIEW_OFFSET_X);
    WINDOW* w_monster_info = newwin(iInfoHeight-1, width - 2, TERMY-iInfoHeight-VIEW_OFFSET_Y, TERRAIN_WINDOW_WIDTH+1+VIEW_OFFSET_X);
    WINDOW* w_monster_info_border = newwin(iInfoHeight, width, TERMY-iInfoHeight-VIEW_OFFSET_Y, TERRAIN_WINDOW_WIDTH+VIEW_OFFSET_X);

    uistate.list_item_mon = 2; // remember we've tabbed here
    //this stores the monsters found
    std::vector<int> vMonsters = find_nearby_monsters(DAYLIGHT_LEVEL);

    const int iMonsterNum = vMonsters.size();

    if ( iMonsterNum > 0 ) {
        uistate.list_item_mon = 2; // remember we've tabbed here
    }
    const int iWeaponRange = u.weapon.range(&u);

    const int iStoreViewOffsetX = u.view_offset_x;
    const int iStoreViewOffsetY = u.view_offset_y;

    u.view_offset_x = 0;
    u.view_offset_y = 0;

    int iReturn = -1;
    int iActive = 0; // monster index that we're looking at
    const int iMaxRows = TERMY-iInfoHeight-2-VIEW_OFFSET_Y*2;
    int iStartPos = 0;
    int iActiveX = 0;
    int iActiveY = 0;
    int iLastActiveX = -1;
    int iLastActiveY = -1;
    InputEvent input = Undefined;
    long ch = 0; //this is a long because getch returns a long
    int iMonDex = -1;

    for (int i = 1; i < TERMX; i++) {
        if (i < width) {
            mvwputch(w_monsters, 0, i, c_ltgray, LINE_OXOX); // -
            mvwputch(w_monsters, TERMY-iInfoHeight-1-VIEW_OFFSET_Y*2, i, c_ltgray, LINE_OXOX); // -
        }

        if (i < TERMY-iInfoHeight-VIEW_OFFSET_Y*2) {
            mvwputch(w_monsters, i, 0, c_ltgray, LINE_XOXO); // |
            mvwputch(w_monsters, i, width - 1, c_ltgray, LINE_XOXO); // |
        }
    }

    mvwputch(w_monsters, 0, 0,         c_ltgray, LINE_OXXO); // |^
    mvwputch(w_monsters, 0, width - 1, c_ltgray, LINE_OOXX); // ^|

    mvwputch(w_monsters, TERMY-iInfoHeight-1-VIEW_OFFSET_Y*2, 0,         c_ltgray, LINE_XXXO); // |-
    mvwputch(w_monsters, TERMY-iInfoHeight-1-VIEW_OFFSET_Y*2, width - 1, c_ltgray, LINE_XOXX); // -|

    mvwprintz(w_monsters, 0, 2, c_ltgreen, "< ");
    wprintz(w_monsters, c_white, _("Monsters"));
    wprintz(w_monsters, c_ltgreen, " >");

    do {
        if (vMonsters.size() > 0) {
            // we're switching on input here, whereas above it was if/else clauses on a char
            switch(input) {
                case DirectionN:
                    iActive--;
                    if (iActive < 0) {
                        iActive = iMonsterNum - 1;
                    }
                    break;
                case DirectionS:
                    iActive++;
                    if (iActive >= iMonsterNum) {
                        iActive = 0;
                    }
                    break;
                case Tab: //Switch to list_items();
                case DirectionDown:
                case DirectionUp:
                    u.view_offset_x = iStoreViewOffsetX;
                    u.view_offset_y = iStoreViewOffsetY;

                    werase(w_monsters);
                    werase(w_monster_info);
                    werase(w_monster_info_border);
                    delwin(w_monsters);
                    delwin(w_monster_info);
                    delwin(w_monster_info_border);
                    return 1;
                    break;
                default: {
                    action_id act = action_from_key(ch);
                    switch (act) {
                        case ACTION_LOOK: {
                            point recentered=look_around();
                            iLastActiveX=recentered.x;
                            iLastActiveY=recentered.y;
                            } break;
                        case ACTION_FIRE: {
                            if ( rl_dist( point(u.posx, u.posy), zombie(iMonDex).pos() ) <= iWeaponRange ) {
                                last_target = iMonDex;
                                u.view_offset_x = iStoreViewOffsetX;
                                u.view_offset_y = iStoreViewOffsetY;
                                werase(w_monsters);
                                werase(w_monster_info);
                                werase(w_monster_info_border);
                                delwin(w_monsters);
                                delwin(w_monster_info);
                                delwin(w_monster_info_border);
                                return 2;
                            }
                        }
                        break;
                default:
                    break;
            }
                }
                break;
            }

            //Draw Scrollbar
            draw_scrollbar(w_monsters, iActive, iMaxRows, iMonsterNum, 1);

            calcStartPos(iStartPos, iActive, iMaxRows, iMonsterNum);

            for (int i = 0; i < iMaxRows; i++) {
                wmove(w_monsters, i + 1, 1);
                for (int i = 1; i < width - 1; i++)
                    wprintz(w_monsters, c_black, " ");
            }

            int iNum = 0;
            iActiveX = 0;
            iActiveY = 0;
            iMonDex = -1;

            for (int i = 0; i < vMonsters.size(); ++i) {
                if (iNum >= iStartPos && iNum < iStartPos + ((iMaxRows > iMonsterNum) ?
                                                             iMonsterNum : iMaxRows) ) {

                    if (iNum == iActive) {
                        iMonDex = vMonsters[i];

                        iActiveX = zombie(iMonDex).posx() - u.posx;
                        iActiveY = zombie(iMonDex).posy() - u.posy;
                    }

                    mvwprintz(w_monsters, 1 + iNum - iStartPos, 2,
                              ((iNum == iActive) ? c_ltgreen : c_white),
                              "%s", (zombie(vMonsters[i]).name()).c_str());

                    int numw = iMonsterNum > 9 ? 2 : 1;
                    mvwprintz(w_monsters, 1 + iNum - iStartPos, width - (5 + numw),
                              ((iNum == iActive) ? c_ltgreen : c_ltgray), "%*d %s",
                              numw, trig_dist(0, 0, zombie(vMonsters[i]).posx() - u.posx,
                                              zombie(vMonsters[i]).posy() - u.posy),
                              direction_name_short(
                                  direction_from( 0, 0, zombie(vMonsters[i]).posx() - u.posx,
                                                  zombie(vMonsters[i]).posy() - u.posy)).c_str() );
                 }
                 iNum++;
            }

            mvwprintz(w_monsters, 0, (width - 9) / 2 + ((iMonsterNum > 9) ? 0 : 1),
                      c_ltgreen, " %*d", ((iMonsterNum > 9) ? 2 : 1), iActive+1);
            wprintz(w_monsters, c_white, " / %*d ", ((iMonsterNum > 9) ? 2 : 1), iMonsterNum);

            werase(w_monster_info);

            //print monster info
            zombie(iMonDex).print_info(this, w_monster_info,1,11);

            for (int j=0; j < iInfoHeight-1; j++) {
                mvwputch(w_monster_info_border, j, 0, c_ltgray, LINE_XOXO);
                mvwputch(w_monster_info_border, j, width - 1, c_ltgray, LINE_XOXO);
            }


            for (int j=0; j < width - 1; j++) {
                mvwputch(w_monster_info_border, iInfoHeight-1, j, c_ltgray, LINE_OXOX);
            }

            mvwprintz(w_monsters, getmaxy(w_monsters)-1, 1, c_ltgreen, press_x(ACTION_LOOK).c_str());
            wprintz(w_monsters, c_ltgray, " %s",_("to look around"));
            if ( rl_dist(point(u.posx, u.posy), zombie(iMonDex).pos() ) <= iWeaponRange ) {
                wprintz(w_monsters, c_ltgray, "%s", " ");
                wprintz(w_monsters, c_ltgreen, press_x(ACTION_FIRE).c_str());
                wprintz(w_monsters, c_ltgray, " %s", _("to shoot"));
            }

            mvwputch(w_monster_info_border, iInfoHeight-1, 0, c_ltgray, LINE_XXOO);
            mvwputch(w_monster_info_border, iInfoHeight-1, width - 1, c_ltgray, LINE_XOOX);

            //Only redraw trail/terrain if x/y position changed
            if (iActiveX != iLastActiveX || iActiveY != iLastActiveY) {
                iLastActiveX = iActiveX;
                iLastActiveY = iActiveY;
                centerlistview(this, iActiveX, iActiveY);
                draw_trail_to_square(iActiveX, iActiveY, false);
            }

            wrefresh(w_monsters);
            wrefresh(w_monster_info_border);
            wrefresh(w_monster_info);

            refresh();
            ch = getch();
            input = get_input(ch);
        } else {
            iReturn = 0;
            ch = ' ';
            input = Close;
        }
    } while (input != Close && input != Cancel);

    u.view_offset_x = iStoreViewOffsetX;
    u.view_offset_y = iStoreViewOffsetY;

    werase(w_monsters);
    werase(w_monster_info);
    werase(w_monster_info_border);
    delwin(w_monsters);
    delwin(w_monster_info);
    delwin(w_monster_info_border);
    refresh_all(); // TODO - figure out what precisely needs refreshing, rather than the whole screen

    return iReturn;
}

// Pick up items at (posx, posy).
void game::pickup(int posx, int posy, int min)
{
    //min == -1 is Autopickup

    if (m.has_flag("SEALED", posx, posy)) {
        return;
    }

    item_exchanges_since_save += 1; // Keeping this simple.
    write_msg();
    if (u.weapon.type->id == "bio_claws_weapon") {
        if (min != -1) {
            add_msg(_("You cannot pick up items with your claws out!"));
        }
        return;
    }

    bool weight_is_okay = (u.weight_carried() <= u.weight_capacity());
    bool volume_is_okay = (u.volume_carried() <= u.volume_capacity() -  2);
    bool from_veh = false;
    int veh_part = 0;
    int k_part = 0;
    int w_part = 0;
    int craft_part = 0;
    int chempart = 0;
    vehicle *veh = m.veh_at (posx, posy, veh_part);
    if (min != -1 && veh) {
        k_part = veh->part_with_feature(veh_part, "KITCHEN");
        w_part = veh->part_with_feature(veh_part, "WELDRIG");
        craft_part = veh->part_with_feature(veh_part, "CRAFTRIG");
        chempart = veh->part_with_feature(veh_part, "CHEMLAB");
        veh_part = veh->part_with_feature(veh_part, "CARGO", false);
        from_veh = veh && veh_part >= 0 && veh->parts[veh_part].items.size() > 0;

        if (from_veh && !query_yn(_("Get items from %s?"),
                                  veh->part_info(veh_part).name.c_str())) {
            from_veh = false;
        }

        if (!from_veh) {
            //Either no cargo to grab, or we declined; what about RV kitchen?
            bool used_feature = false;
            if (k_part >= 0) {
                int choice = menu(true,
                _("RV kitchen:"), _("Use the hotplate"), _("Fill a container with water"), _("Have a drink"), _("Examine vehicle"), NULL);
                switch (choice) {
                case 1:
                    used_feature = true;
                    if (veh->fuel_left("battery") > 0) {
                        //Will be -1 if no battery at all
                        item tmp_hotplate( itypes["hotplate"], 0 );
                        // Drain a ton of power
                        tmp_hotplate.charges = veh->drain( "battery", 100 );
                        if( tmp_hotplate.is_tool() ) {
                            it_tool * tmptool = static_cast<it_tool*>((&tmp_hotplate)->type);
                            if ( tmp_hotplate.charges >= tmptool->charges_per_use ) {
                                tmptool->use.call(&u, &tmp_hotplate, false);
                                tmp_hotplate.charges -= tmptool->charges_per_use;
                                veh->refill( "battery", tmp_hotplate.charges );
                            }
                        }
                    } else {
                        add_msg(_("The battery is dead."));
                    }
                    break;
                case 2:
                    used_feature = true;
                    if (veh->fuel_left("water") > 0) { // -1 if no water at all
                        int amt = veh->drain("water", veh->fuel_left("water"));
                        item fill_water(itypes[default_ammo("water")], g->turn);
                        fill_water.charges = amt;
                        int back = g->move_liquid(fill_water);
                        if (back >= 0) {
                            veh->refill("water", back);
                        } else {
                            veh->refill("water", amt);
                        }
                    } else {
                        add_msg(_("The water tank is empty."));
                    }
                    break;
                case 3:
                    used_feature = true;
                    if (veh->fuel_left("water") > 0) { // -1 if no water at all
                        veh->drain("water", 1);
                        item water(itypes["water_clean"], 0);
                        u.eat(this, &water, dynamic_cast<it_comest*>(water.type));
                        u.moves -= 250;
                    } else {
                        add_msg(_("The water tank is empty."));
                    }
                }
            }

            if (w_part >= 0) {
                if (query_yn(_("Use the welding rig?"))) {
                    used_feature = true;
                    if (veh->fuel_left("battery") > 0) {
                        //Will be -1 if no battery at all
                        item tmp_welder( itypes["welder"], 0 );
                        // Drain a ton of power
                        tmp_welder.charges = veh->drain( "battery", 1000 );
                        if( tmp_welder.is_tool() ) {
                            it_tool * tmptool = static_cast<it_tool*>((&tmp_welder)->type);
                            if ( tmp_welder.charges >= tmptool->charges_per_use ) {
                                tmptool->use.call( &u, &tmp_welder, false );
                                tmp_welder.charges -= tmptool->charges_per_use;
                                veh->refill( "battery", tmp_welder.charges );
                            }
                        }
                    } else {
                        add_msg(_("The battery is dead."));
                    }
                }
            }

            if (craft_part >= 0) {
                if (query_yn(_("Use the water purifier?"))) {
                    used_feature = true;
                    if (veh->fuel_left("battery") > 0) {
                        //Will be -1 if no battery at all
                        item tmp_purifier( itypes["water_purifier"], 0 );
                        // Drain a ton of power
                        tmp_purifier.charges = veh->drain( "battery", 100 );
                        if( tmp_purifier.is_tool() ) {
                            it_tool * tmptool = static_cast<it_tool*>((&tmp_purifier)->type);
                            if ( tmp_purifier.charges >= tmptool->charges_per_use ) {
                                tmptool->use.call( &u, &tmp_purifier, false );
                                tmp_purifier.charges -= tmptool->charges_per_use;
                                veh->refill( "battery", tmp_purifier.charges );
                            }
                        }
                    } else {
                        add_msg(_("The battery is dead."));
                    }
                }
            }

            if (chempart >= 0) {
                if (query_yn(_("Use the chemistry lab's hotplate?"))) {
                    used_feature = true;
                    if (veh->fuel_left("battery") > 0) {
                        //Will be -1 if no battery at all
                        item tmp_hotplate( itypes["hotplate"], 0 );
                        // Drain a ton of power
                        tmp_hotplate.charges = veh->drain( "battery", 100 );
                        if( tmp_hotplate.is_tool() ) {
                            it_tool * tmptool = static_cast<it_tool*>((&tmp_hotplate)->type);
                            if ( tmp_hotplate.charges >= tmptool->charges_per_use ) {
                                tmptool->use.call(&u, &tmp_hotplate, false);
                                tmp_hotplate.charges -= tmptool->charges_per_use;
                                veh->refill( "battery", tmp_hotplate.charges );
                            }
                        }
                    } else {
                        add_msg(_("The battery is dead."));
                    }
                }
            }

            //If we still haven't done anything, we probably want to examine the vehicle
            if(!used_feature) {
                exam_vehicle(*veh, posx, posy);
            }
        }
    }

    if (!from_veh) {
        bool isEmpty = (m.i_at(posx, posy).size() == 0);

        // Hide the pickup window if this is a toilet and there's nothing here
        // but water.
        if ((!isEmpty) && m.furn(posx, posy) == f_toilet) {
            isEmpty = true;
            for (int i = 0; isEmpty && i < m.i_at(posx, posy).size(); i++) {
                if (m.i_at(posx, posy)[i].typeId() != "water") {
                    isEmpty = false;
                }
            }
        }

        if (isEmpty) { return; }
    }

    // which items are we grabbing?
    std::vector<item> here = from_veh ? veh->parts[veh_part].items : m.i_at(posx, posy);

    // Not many items, just grab them
    if (here.size() <= min && min != -1) {
        int iter = 0;
        item newit = here[0];
        if (newit.made_of(LIQUID)) {
            add_msg(_("You can't pick up a liquid!"));
            return;
        }
        newit.invlet = u.inv.get_invlet_for_item( newit.typeId() );
        if (newit.invlet == 0) {
            newit.invlet = nextinv;
            advance_nextinv();
        }
        while (iter <= inv_chars.size() && u.has_item(newit.invlet) &&
               !u.i_at(newit.invlet).stacks_with(newit)) {
            newit.invlet = nextinv;
            iter++;
            advance_nextinv();
        }
        if (!u.can_pickWeight(newit.weight(), false)) {
            add_msg(_("The %s is too heavy!"), newit.display_name().c_str());
            decrease_nextinv();
        } else if (!u.can_pickVolume(newit.volume())) {
            if (u.is_armed()) {
                if (!u.weapon.has_flag("NO_UNWIELD")) {
                    // Armor can be instantly worn
                    if (newit.is_armor() &&
                            query_yn(_("Put on the %s?"),
                                     newit.display_name().c_str())) {
                        if (u.wear_item(this, &newit)) {
                            if (from_veh) {
                                veh->remove_item (veh_part, 0);
                            } else {
                                m.i_clear(posx, posy);
                            }
                        }
                    } else if (query_yn(_("Drop your %s and pick up %s?"),
                                        u.weapon.display_name().c_str(),
                                        newit.display_name().c_str())) {
                        if (from_veh) {
                            veh->remove_item (veh_part, 0);
                        } else {
                            m.i_clear(posx, posy);
                        }
                        m.add_item_or_charges(posx, posy, u.remove_weapon(), 1);
                        u.inv.assign_empty_invlet(newit, true);  // force getting an invlet.
                        u.wield(this, u.i_add(newit, this).invlet);
                        u.moves -= 100;
                        add_msg(_("Wielding %c - %s"), newit.invlet,
                                newit.display_name().c_str());
                    } else {
                        decrease_nextinv();
                    }
                } else {
                    add_msg(_("There's no room in your inventory for the %s, \
and you can't unwield your %s."),
                            newit.display_name().c_str(),
                            u.weapon.display_name().c_str());
                    decrease_nextinv();
                }
            } else {
                u.inv.assign_empty_invlet(newit, true);  // force getting an invlet.
                u.wield(this, u.i_add(newit, this).invlet);
                if (from_veh) {
                    veh->remove_item (veh_part, 0);
                } else {
                    m.i_clear(posx, posy);
                }
                u.moves -= 100;
                add_msg(_("Wielding %c - %s"), newit.invlet,
                        newit.display_name().c_str());
            }
        } else if (!u.is_armed() &&
                   (u.volume_carried() + newit.volume() > u.volume_capacity() - 2 ||
                    newit.is_weap() || newit.is_gun())) {
            u.weapon = newit;
            if (from_veh) {
                veh->remove_item (veh_part, 0);
            } else {
                m.i_clear(posx, posy);
            }
            u.moves -= 100;
            add_msg(_("Wielding %c - %s"), newit.invlet, newit.display_name().c_str());
        } else {
            newit = u.i_add(newit, this);
            if (from_veh) {
                veh->remove_item (veh_part, 0);
            } else {
                m.i_clear(posx, posy);
            }
            u.moves -= 100;
            add_msg("%c - %s", newit.invlet == 0 ? ' ' : newit.invlet, newit.display_name().c_str());
        }

        if (weight_is_okay && u.weight_carried() >= u.weight_capacity()) {
            add_msg(_("You're overburdened!"));
        }
        if (volume_is_okay && u.volume_carried() > u.volume_capacity() - 2) {
            add_msg(_("You struggle to carry such a large volume!"));
        }
        return;
    }

    bool sideStyle = use_narrow_sidebar();

    // Otherwise, we have Autopickup, 2 or more items and should list them, etc.
    int maxmaxitems = sideStyle ? TERMY : getmaxy(w_messages) - 3;

    int itemsH = 12;
    int pickupBorderRows = 3;

    // The pickup list may consume the entire terminal, minus space needed for its
    // header/footer and the item info window.
    int minleftover = itemsH + pickupBorderRows;
    if(maxmaxitems > TERMY - minleftover) maxmaxitems = TERMY - minleftover;

    const int minmaxitems = sideStyle ? 6 : 9;

    std::vector<bool> getitem;
    getitem.resize(here.size(), false);

    int maxitems=here.size();
    maxitems=(maxitems < minmaxitems ? minmaxitems : (maxitems > maxmaxitems ? maxmaxitems : maxitems ));

    int pickupH = maxitems + pickupBorderRows;
    int pickupW = getmaxx(w_messages);
    int pickupY = VIEW_OFFSET_Y;
    int pickupX = getbegx(w_messages);

    int itemsW = pickupW;
    int itemsY = sideStyle ? pickupY + pickupH : TERMY - itemsH;
    int itemsX = pickupX;

    WINDOW* w_pickup    = newwin(pickupH, pickupW, pickupY, pickupX);
    WINDOW* w_item_info = newwin(itemsH,  itemsW,  itemsY,  itemsX);

    int ch = ' ';
    int start = 0, cur_it, iter;
    int new_weight = u.weight_carried(), new_volume = u.volume_carried();
    bool update = true;
    mvwprintw(w_pickup, 0,  0, _("PICK UP (, = all)"));
    int selected=0;
    int last_selected=-1;

    int itemcount = 0;
    std::map<int, unsigned int> pickup_count; // Count of how many we'll pick up from each stack

    if (min == -1) { //Auto Pickup, select matching items
        bool bFoundSomething = false;

        //Loop through Items lowest Volume first
        bool bPickup = false;

        for(int iVol=0, iNumChecked = 0; iNumChecked < here.size(); iVol++) {
            for (int i = 0; i < here.size(); i++) {
                bPickup = false;
                if (here[i].volume() == iVol) {
                    iNumChecked++;

                    //Auto Pickup all items with 0 Volume and Weight <= AUTO_PICKUP_ZERO * 50
                    if (OPTIONS["AUTO_PICKUP_ZERO"]) {
                        if (here[i].volume() == 0 && here[i].weight() <= OPTIONS["AUTO_PICKUP_ZERO"] * 50) {
                            bPickup = true;
                        }
                    }

                    //Check the Pickup Rules
                    if ( mapAutoPickupItems[here[i].tname()] == "true" ) {
                        bPickup = true;
                    } else if ( mapAutoPickupItems[here[i].tname()] != "false" ) {
                        //No prematched pickup rule found
                        //items with damage, (fits) or a container
                        createPickupRules(here[i].tname());

                        if ( mapAutoPickupItems[here[i].tname()] == "true" ) {
                            bPickup = true;
                        }
                    }
                }

                if (bPickup) {
                    getitem[i] = bPickup;
                    bFoundSomething = true;
                }
            }
        }

        if (!bFoundSomething) {
            return;
        }
    } else {
        // Now print the two lists; those on the ground and about to be added to inv
        // Continue until we hit return or space
        do {
            static const std::string pickup_chars =
                "abcdefghijklmnopqrstuvwxyzABCDEFGHIJKLMNOPQRSTUVWXYZ:;";
            size_t idx=-1;
            for (int i = 1; i < pickupH; i++) {
                mvwprintw(w_pickup, i, 0,
                          "                                                ");
            }
            if (ch >= '0' && ch <= '9') {
                ch = (char)ch - '0';
                itemcount *= 10;
                itemcount += ch;
            } else if ((ch == '<' || ch == KEY_PPAGE) && start > 0) {
                start -= maxitems;
                selected = start;
                mvwprintw(w_pickup, maxitems + 2, 0, "         ");
            } else if ((ch == '>' || ch == KEY_NPAGE) && start + maxitems < here.size()) {
                start += maxitems;
                selected = start;
                mvwprintw(w_pickup, maxitems + 2, pickupH, "            ");
            } else if ( ch == KEY_UP ) {
                selected--;
                if ( selected < 0 ) {
                    selected = here.size()-1;
                    start = (int)( here.size() / maxitems ) * maxitems;
                    if (start >= here.size()) {
                        start -= maxitems;
                    }
                } else if ( selected < start ) {
                    start -= maxitems;
                }
            } else if ( ch == KEY_DOWN ) {
               selected++;
               if ( selected >= here.size() ) {
                   selected=0;
                   start=0;
               } else if ( selected >= start + maxitems ) {
                   start+=maxitems;
               }
            } else if ( selected >= 0 && (
                        ( ch == KEY_RIGHT && !getitem[selected]) ||
                        ( ch == KEY_LEFT && getitem[selected] )
                      ) ) {
                idx = selected;
            } else if ( ch == '`' ) {
               std::string ext = string_input_popup(_("Enter 2 letters (case sensitive):"), 2);
               if(ext.size() == 2) {
                    int p1=pickup_chars.find(ext.at(0));
                    int p2=pickup_chars.find(ext.at(1));
                    if ( p1 != -1 && p2 != -1 ) {
                         idx=pickup_chars.size() + ( p1 * pickup_chars.size() ) + p2;
                    }
               }
            } else {
                idx = pickup_chars.find(ch);
            }

            if ( idx < here.size()) {
                if (idx != -1) {
                    if (itemcount != 0 || pickup_count[idx] == 0) {
                        if (itemcount >= here[idx].charges) {
                            // Ignore the count if we pickup the whole stack anyway
                            itemcount = 0;
                        }
                        pickup_count[idx] = itemcount;
                        itemcount = 0;
                    }
                }

                getitem[idx] = ( ch == KEY_RIGHT ? true : ( ch == KEY_LEFT ? false : !getitem[idx] ) );
                if ( ch != KEY_RIGHT && ch != KEY_LEFT) {
                    selected = idx;
                    start = (int)( idx / maxitems ) * maxitems;
                }

                if (getitem[idx]) {
                    if (pickup_count[idx] != 0 &&
                            pickup_count[idx] < here[idx].charges) {
                        item temp = here[idx].clone();
                        temp.charges = pickup_count[idx];
                        new_weight += temp.weight();
                        new_volume += temp.volume();
                    } else {
                        new_weight += here[idx].weight();
                        new_volume += here[idx].volume();
                    }
                } else if (pickup_count[idx] != 0 &&
                           pickup_count[idx] < here[idx].charges) {
                    item temp = here[idx].clone();
                    temp.charges = pickup_count[idx];
                    new_weight -= temp.weight();
                    new_volume -= temp.volume();
                    pickup_count[idx] = 0;
                } else {
                    new_weight -= here[idx].weight();
                    new_volume -= here[idx].volume();
                }
                update = true;
            }

            if ( selected != last_selected ) {
                last_selected = selected;
                werase(w_item_info);
                if ( selected >= 0 && selected <= here.size()-1 ) {
                    fold_and_print(w_item_info,1,2,48-3, c_ltgray, "%s",  here[selected].info().c_str());
                }
                wborder(w_item_info, LINE_XOXO, LINE_XOXO, LINE_OXOX, LINE_OXOX,
                                     LINE_OXXO, LINE_OOXX, LINE_XXOO, LINE_XOOX );
                mvwprintw(w_item_info, 0, 2, "< %s >", here[selected].display_name().c_str() );
                wrefresh(w_item_info);
            }

            if (ch == ',') {
                int count = 0;
                for (int i = 0; i < here.size(); i++) {
                    if (getitem[i]) {
                        count++;
                    } else {
                        new_weight += here[i].weight();
                        new_volume += here[i].volume();
                    }
                    getitem[i] = true;
                }
                if (count == here.size()) {
                    for (int i = 0; i < here.size(); i++) {
                        getitem[i] = false;
                    }
                    new_weight = u.weight_carried();
                    new_volume = u.volume_carried();
                }
                update = true;
            }

            for (cur_it = start; cur_it < start + maxitems; cur_it++) {
                mvwprintw(w_pickup, 1 + (cur_it % maxitems), 0,
                          "                                        ");
                if (cur_it < here.size()) {
                    nc_color icolor=here[cur_it].color(&u);
                    if (cur_it == selected) {
                        icolor=hilite(icolor);
                    }

                    if (cur_it < pickup_chars.size() ) {
                        mvwputch(w_pickup, 1 + (cur_it % maxitems), 0, icolor, char(pickup_chars[cur_it]));
                    } else {
                        int p=cur_it - pickup_chars.size();
                        int p1=p / pickup_chars.size();
                        int p2=p % pickup_chars.size();
                        mvwprintz(w_pickup, 1 + (cur_it % maxitems), 0, icolor, "`%c%c",char(pickup_chars[p1]),char(pickup_chars[p2]));
                    }
                    if (getitem[cur_it]) {
                        if (pickup_count[cur_it] == 0) {
                            wprintz(w_pickup, c_ltblue, " + ");
                        } else {
                            wprintz(w_pickup, c_ltblue, " # ");
                        }
                    } else {
                        wprintw(w_pickup, " - ");
                    }
                    wprintz(w_pickup, icolor, here[cur_it].display_name().c_str());
                }
            }

            int pw = pickupW;
            const char *unmark = _("[left] Unmark");
            const char *scroll = _("[up/dn] Scroll");
            const char *mark   = _("[right] Mark");
            mvwprintw(w_pickup, maxitems + 1, 0,                         unmark);
            mvwprintw(w_pickup, maxitems + 1, (pw - strlen(scroll)) / 2, scroll);
            mvwprintw(w_pickup, maxitems + 1,  pw - strlen(mark),        mark);
            const char *prev = _("[pgup] Prev");
            const char *all = _("[,] All");
            const char *next   = _("[pgdn] Next");
            if (start > 0) {
                mvwprintw(w_pickup, maxitems + 2, 0, prev);
            }
            mvwprintw(w_pickup, maxitems + 2, (pw - strlen(all)) / 2, all);
            if (cur_it < here.size()) {
                mvwprintw(w_pickup, maxitems + 2, pw - strlen(next), next);
            }

            if (update) { // Update weight & volume information
                update = false;
                mvwprintw(w_pickup, 0,  7, "                           ");
                mvwprintz(w_pickup, 0,  9,
                          (new_weight >= u.weight_capacity() ? c_red : c_white),
                          _("Wgt %.1f"), u.convert_weight(new_weight));
                wprintz(w_pickup, c_white, "/%.1f", u.convert_weight(u.weight_capacity()));
                mvwprintz(w_pickup, 0, 24,
                          (new_volume > u.volume_capacity() - 2 ? c_red : c_white),
                          _("Vol %d"), new_volume);
                wprintz(w_pickup, c_white, "/%d", u.volume_capacity() - 2);
            }
            wrefresh(w_pickup);

            ch = (int)getch();

        } while (ch != ' ' && ch != '\n' && ch != KEY_ESCAPE);

        if (ch != '\n') {
            werase(w_pickup);
            wrefresh(w_pickup);
            werase(w_item_info);
            wrefresh(w_item_info);
            delwin(w_pickup);
            delwin(w_item_info);
            add_msg(_("Never mind."));
            refresh_all();
            return;
        }
    }

    // At this point we've selected our items, now we add them to our inventory
    int curmit = 0;
    bool got_water = false; // Did we try to pick up water?
    bool offered_swap = false;
    std::map<std::string, int> mapPickup;
    for (int i = 0; i < here.size(); i++) {
        // This while loop guarantees the inventory letter won't be a repeat. If it
        // tries all 52 letters, it fails and we don't pick it up.
        if (getitem[i] && here[i].made_of(LIQUID)) {
            got_water = true;
        } else if (getitem[i]) {
            bool picked_up = false;
            item temp = here[i].clone();
            iter = 0;
            while (iter < inv_chars.size() &&
                   (here[i].invlet == 0 || (u.has_item(here[i].invlet) &&
                         !u.i_at(here[i].invlet).stacks_with(here[i]))) ) {
                here[i].invlet = nextinv;
                iter++;
                advance_nextinv();
            }

            if(pickup_count[i] != 0) {
                // Reinserting leftovers happens after item removal to avoid stacking issues.
                int leftover_charges = here[i].charges - pickup_count[i];
                if (leftover_charges > 0) {
                    temp.charges = leftover_charges;
                    here[i].charges = pickup_count[i];
                }
            }

            if (!u.can_pickWeight(here[i].weight(), false)) {
                add_msg(_("The %s is too heavy!"), here[i].display_name().c_str());
                decrease_nextinv();
            } else if (!u.can_pickVolume(here[i].volume())) {
                if (u.is_armed()) {
                    if (!u.weapon.has_flag("NO_UNWIELD")) {
                        // Armor can be instantly worn
                        if (here[i].is_armor() &&
                                query_yn(_("Put on the %s?"),
                                         here[i].display_name().c_str())) {
                            if (u.wear_item(this, &(here[i]))) {
                                picked_up = true;
                            }
                        } else if (!offered_swap) {
                            if (query_yn(_("Drop your %s and pick up %s?"),
                                         u.weapon.display_name().c_str(),
                                         here[i].display_name().c_str())) {
                                picked_up = true;
                                m.add_item_or_charges(posx, posy, u.remove_weapon(), 1);
                                u.inv.assign_empty_invlet(here[i], true);  // force getting an invlet.
                                u.wield(this, u.i_add(here[i], this).invlet);
                                mapPickup[here[i].tname()]++;
                                add_msg(_("Wielding %c - %s"), u.weapon.invlet,
                                        u.weapon.display_name().c_str());
                            }
                            offered_swap = true;
                        } else {
                            decrease_nextinv();
                        }
                    } else {
                        add_msg(_("There's no room in your inventory for the %s, and you can't unwield your %s."),
                                here[i].display_name().c_str(),
                                u.weapon.display_name().c_str());
                        decrease_nextinv();
                    }
                } else {
                    u.inv.assign_empty_invlet(here[i], true);  // force getting an invlet.
                    u.wield(this, u.i_add(here[i], this).invlet);
                    mapPickup[here[i].tname()]++;
                    picked_up = true;
                }
            } else if (!u.is_armed() &&
                       (u.volume_carried() + here[i].volume() > u.volume_capacity() - 2 ||
                        here[i].is_weap() || here[i].is_gun())) {
                u.weapon = here[i];
                picked_up = true;
            } else {
                u.i_add(here[i], this);
                mapPickup[here[i].tname()]++;
                picked_up = true;
            }

            if (picked_up) {
                if (from_veh) {
                    veh->remove_item (veh_part, curmit);
                } else {
                    m.i_rem(posx, posy, curmit);
                }
                curmit--;
                u.moves -= 100;
                if( pickup_count[i] != 0 ) {
                    bool to_map = !from_veh;

                    if (from_veh) {
                        to_map = !veh->add_item( veh_part, temp );
                    }
                    if (to_map) {
                        m.add_item_or_charges( posx, posy, temp );
                    }
                }
            }
        }
        curmit++;
    }

    // Auto pickup item message
    // FIXME: i18n
    if (min == -1 && !mapPickup.empty()) {
        std::stringstream sTemp;
        for (std::map<std::string, int>::iterator iter = mapPickup.begin();
                iter != mapPickup.end(); ++iter) {
            if (sTemp.str() != "") {
                sTemp << ", ";
            }
            sTemp << iter->second << " " << iter->first;
        }
        add_msg((_("You pick up: ") + sTemp.str()).c_str());
    }

    if (got_water) {
        add_msg(_("You can't pick up a liquid!"));
    }
    if (weight_is_okay && u.weight_carried() >= u.weight_capacity()) {
        add_msg(_("You're overburdened!"));
    }
    if (volume_is_okay && u.volume_carried() > u.volume_capacity() - 2) {
        add_msg(_("You struggle to carry such a large volume!"));
    }
    werase(w_pickup);
    wrefresh(w_pickup);
    werase(w_item_info);
    wrefresh(w_item_info);
    delwin(w_pickup);
    delwin(w_item_info);
}

// Establish or release a grab on a vehicle
void game::grab()
{
    int grabx = 0;
    int graby = 0;
    if( 0 != u.grab_point.x || 0 != u.grab_point.y ) {
        vehicle *veh = m.veh_at( u.posx + u.grab_point.x, u.posy + u.grab_point.y );
        if( veh ) {
            add_msg(_("You release the %s."), veh->name.c_str() );
        } else if ( m.has_furn( u.posx + u.grab_point.x, u.posy + u.grab_point.y ) ) {
            add_msg(_("You release the %s."), m.furnname( u.posx + u.grab_point.x, u.posy + u.grab_point.y ).c_str() );
        }
        u.grab_point.x = 0;
        u.grab_point.y = 0;
        u.grab_type = OBJECT_NONE;
        return;
    }
    if( choose_adjacent( _("Grab where?"), grabx, graby ) ) {
        vehicle *veh = m.veh_at(grabx, graby);
        if( veh != NULL ) { // If there's a vehicle, grab that.
            u.grab_point.x = grabx - u.posx;
            u.grab_point.y = graby - u.posy;
            u.grab_type = OBJECT_VEHICLE;
            add_msg(_("You grab the %s."), veh->name.c_str());
        } else if ( m.has_furn( grabx, graby ) ) { // If not, grab furniture if present
            u.grab_point.x = grabx - u.posx;
            u.grab_point.y = graby - u.posy;
            u.grab_type = OBJECT_FURNITURE;
            if (!m.can_move_furniture( grabx, graby, &u ))
              add_msg(_("You grab the %s. It feels really heavy."), m.furnname( grabx, graby).c_str() );
            else
              add_msg(_("You grab the %s."), m.furnname( grabx, graby).c_str() );
        } else { // todo: grab mob? Captured squirrel = pet (or meat that stays fresh longer).
            add_msg(_("There's nothing to grab there!"));
        }
    } else {
        add_msg(_("Never Mind."));
    }
}

// Handle_liquid returns false if we didn't handle all the liquid.
bool game::handle_liquid(item &liquid, bool from_ground, bool infinite, item *source, item *cont)
{
    if (!liquid.made_of(LIQUID)) {
        dbg(D_ERROR) << "game:handle_liquid: Tried to handle_liquid a non-liquid!";
        debugmsg("Tried to handle_liquid a non-liquid!");
        return false;
    }

    if (liquid.type->id == "gasoline" && vehicle_near() && query_yn(_("Refill vehicle?"))) {
        int vx = u.posx, vy = u.posy;
        refresh_all();
        if (choose_adjacent(_("Refill vehicle where?"), vx, vy)) {
            vehicle *veh = m.veh_at (vx, vy);
            if (veh) {
                ammotype ftype = "gasoline";
                int fuel_cap = veh->fuel_capacity(ftype);
                int fuel_amnt = veh->fuel_left(ftype);
                if (fuel_cap < 1) {
                    add_msg (_("This vehicle doesn't use %s."), ammo_name(ftype).c_str());
                } else if (fuel_amnt == fuel_cap) {
                    add_msg (_("Already full."));
                } else if (from_ground && query_yn(_("Pump until full?"))) {
                    u.assign_activity(this, ACT_REFILL_VEHICLE, 2 * (fuel_cap - fuel_amnt));
                    u.activity.placement = point(vx, vy);
                } else { // Not pump
                    veh->refill ("gasoline", liquid.charges);
                    if (veh->fuel_left(ftype) < fuel_cap) {
                        add_msg(_("You refill %s with %s."),
                                veh->name.c_str(), ammo_name(ftype).c_str());
                    } else {
                        add_msg(_("You refill %s with %s to its maximum."),
                                veh->name.c_str(), ammo_name(ftype).c_str());
                    }

                    u.moves -= 100;
                    return true;
                }
            } else { // if (veh)
                add_msg (_("There isn't any vehicle there."));
            }
            return false;
        } // if (choose_adjacent(_("Refill vehicle where?"), vx, vy))
        return true;
    }

    // Ask to pour rotten liquid (milk!) from the get-go
    if (!from_ground && liquid.rotten(this) &&
            query_yn(_("Pour %s on the ground?"), liquid.tname().c_str())) {
        if (!m.has_flag("SWIMMABLE", u.posx, u.posy)) {
            m.add_item_or_charges(u.posx, u.posy, liquid, 1);
        }

        return true;
    }

    if (cont == NULL) {
        std::stringstream text;
        text << _("Container for ") << liquid.tname();

        int pos = inv_for_liquid(liquid, text.str().c_str(), false);
        if (!u.has_item(pos)) {
            // No container selected (escaped, ...), ask to pour
            // we asked to pour rotten already
            if (!from_ground && !liquid.rotten(this) &&
                query_yn(_("Pour %s on the ground?"), liquid.tname().c_str())) {
                    if (!m.has_flag("SWIMMABLE", u.posx, u.posy))
                        m.add_item_or_charges(u.posx, u.posy, liquid, 1);
                    return true;
            }
            return false;
        }

        cont = &(u.i_at(pos));
    }

    if (cont == NULL || cont->is_null()) {
        // Container is null, ask to pour.
        // we asked to pour rotten already
        if (!from_ground && !liquid.rotten(this) &&
                query_yn(_("Pour %s on the ground?"), liquid.tname().c_str())) {
            if (!m.has_flag("SWIMMABLE", u.posx, u.posy))
                m.add_item_or_charges(u.posx, u.posy, liquid, 1);
            return true;
        }
        add_msg(_("Never mind."));
        return false;

    } else if(cont == source) {
        //Source and destination are the same; abort
        add_msg(_("That's the same container!"));
        return false;

    } else if (liquid.is_ammo() && (cont->is_tool() || cont->is_gun())) {
        // for filling up chainsaws, jackhammers and flamethrowers
        ammotype ammo = "NULL";
        int max = 0;

        if (cont->is_tool()) {
            it_tool *tool = dynamic_cast<it_tool *>(cont->type);
            ammo = tool->ammo;
            max = tool->max_charges;
        } else {
            it_gun *gun = dynamic_cast<it_gun *>(cont->type);
            ammo = gun->ammo;
            max = gun->clip;
        }

        ammotype liquid_type = liquid.ammo_type();

        if (ammo != liquid_type) {
            add_msg(_("Your %s won't hold %s."), cont->tname().c_str(),
                    liquid.tname().c_str());
            return false;
        }

        if (max <= 0 || cont->charges >= max) {
            add_msg(_("Your %s can't hold any more %s."), cont->tname().c_str(),
                    liquid.tname().c_str());
            return false;
        }

        if (cont->charges > 0 && cont->curammo != NULL && cont->curammo->id != liquid.type->id) {
            add_msg(_("You can't mix loads in your %s."), cont->tname().c_str());
            return false;
        }

        add_msg(_("You pour %s into your %s."), liquid.tname().c_str(),
                cont->tname().c_str());
        cont->curammo = dynamic_cast<it_ammo *>(liquid.type);
        if (infinite) {
            cont->charges = max;
        } else {
            cont->charges += liquid.charges;
            if (cont->charges > max) {
                int extra = cont->charges - max;
                cont->charges = max;
                liquid.charges = extra;
                add_msg(_("There's some left over!"));
                return false;
            }
        }
        return true;

    } else {      // filling up normal containers
        LIQUID_FILL_ERROR error;
        int remaining_capacity = cont->get_remaining_capacity_for_liquid(liquid, error);
        if (remaining_capacity <= 0) {
            switch (error)
            {
            case L_ERR_NO_MIX:
                add_msg(_("You can't mix loads in your %s."), cont->tname().c_str());
                break;
            case L_ERR_NOT_CONTAINER:
                add_msg(_("That %s won't hold %s."), cont->tname().c_str(), liquid.tname().c_str());
                break;
            case L_ERR_NOT_WATERTIGHT:
                add_msg(_("That %s isn't water-tight."), cont->tname().c_str());
                break;
            case L_ERR_NOT_SEALED:
                add_msg(_("You can't seal that %s!"), cont->tname().c_str());
                break;
            case L_ERR_FULL:
                add_msg(_("Your %s can't hold any more %s."), cont->tname().c_str(),
                    liquid.tname().c_str());
                break;
            default:
                break;
            }
            return false;
        }

        if (!cont->contents.empty()) {
            // Container is partly full
            if (infinite) {
                cont->contents[0].charges += remaining_capacity;
                add_msg(_("You pour %s into your %s."), liquid.tname().c_str(),
                        cont->tname().c_str());
                return true;
            } else { // Container is finite, not empty and not full, add liquid to it
                add_msg(_("You pour %s into your %s."), liquid.tname().c_str(),
                        cont->tname().c_str());
                if (remaining_capacity > liquid.charges) {
                    remaining_capacity = liquid.charges;
                }
                cont->contents[0].charges += remaining_capacity;
                liquid.charges -= remaining_capacity;
                if (liquid.charges > 0) {
                    add_msg(_("There's some left over!"));
                    // Why not try to find another container here?
                    return false;
                }
                return true;
            }
        } else {
            // pouring into a valid empty container
            item liquid_copy = liquid;
            bool all_poured = true;
            if (infinite) { // if filling from infinite source, top it to max
                liquid_copy.charges = remaining_capacity;
                add_msg(_("You pour %s into your %s."), liquid.tname().c_str(),
                    cont->tname().c_str());
            } else if (liquid.charges > remaining_capacity) {
                add_msg(_("You fill your %s with some of the %s."), cont->tname().c_str(),
                        liquid.tname().c_str());
                u.inv.unsort();
                liquid.charges -= remaining_capacity;
                liquid_copy.charges = remaining_capacity;
                all_poured = false;
            } else {
                add_msg(_("You pour %s into your %s."), liquid.tname().c_str(),
                    cont->tname().c_str());
            }
            cont->put_in(liquid_copy);
            return all_poured;
        }
    }
    return false;
}

//Move_liquid returns the amount of liquid left if we didn't move all the liquid, otherwise returns sentinel -1, signifies transaction fail.
//One-use, strictly for liquid transactions. Not intended for use with while loops.
int game::move_liquid(item &liquid)
{
  if(!liquid.made_of(LIQUID)) {
   dbg(D_ERROR) << "game:move_liquid: Tried to move_liquid a non-liquid!";
   debugmsg("Tried to move_liquid a non-liquid!");
   return -1;
  }

  //liquid is in fact a liquid.
  std::stringstream text;
  text << _("Container for ") << liquid.tname();
  int pos = inv_for_liquid(liquid, text.str().c_str(), false);

  //is container selected?
  if(u.has_item(pos)) {
    item *cont = &(u.i_at(pos));
    if (cont == NULL || cont->is_null())
      return -1;
    else if (liquid.is_ammo() && (cont->is_tool() || cont->is_gun())) {
    // for filling up chainsaws, jackhammers and flamethrowers
    ammotype ammo = "NULL";
    int max = 0;

      if (cont->is_tool()) {
      it_tool* tool = dynamic_cast<it_tool*>(cont->type);
      ammo = tool->ammo;
      max = tool->max_charges;
      } else {
      it_gun* gun = dynamic_cast<it_gun*>(cont->type);
      ammo = gun->ammo;
      max = gun->clip;
      }

      ammotype liquid_type = liquid.ammo_type();

      if (ammo != liquid_type) {
      add_msg(_("Your %s won't hold %s."), cont->tname().c_str(),
                                           liquid.tname().c_str());
      return -1;
      }

      if (max <= 0 || cont->charges >= max) {
      add_msg(_("Your %s can't hold any more %s."), cont->tname().c_str(),
                                                    liquid.tname().c_str());
      return -1;
      }

      if (cont->charges > 0 && cont->curammo != NULL && cont->curammo->id != liquid.type->id) {
      add_msg(_("You can't mix loads in your %s."), cont->tname().c_str());
      return -1;
      }

      add_msg(_("You pour %s into your %s."), liquid.tname().c_str(),
                                          cont->tname().c_str());
      cont->curammo = dynamic_cast<it_ammo*>(liquid.type);
      cont->charges += liquid.charges;
      if (cont->charges > max) {
      int extra = cont->charges - max;
      cont->charges = max;
      add_msg(_("There's some left over!"));
      return extra;
      }
      else return 0;
    } else if (!cont->is_container()) {
      add_msg(_("That %s won't hold %s."), cont->tname().c_str(),
                                         liquid.tname().c_str());
      return -1;
    } else {
      if (!cont->contents.empty())
      {
        if  (cont->contents[0].type->id != liquid.type->id)
        {
          add_msg(_("You can't mix loads in your %s."), cont->tname().c_str());
          return -1;
        }
      }
      it_container* container = dynamic_cast<it_container*>(cont->type);
      int holding_container_charges;

      if (liquid.type->is_food())
      {
        it_comest* tmp_comest = dynamic_cast<it_comest*>(liquid.type);
        holding_container_charges = container->contains * tmp_comest->charges;
      }
      else if (liquid.type->is_ammo())
      {
        it_ammo* tmp_ammo = dynamic_cast<it_ammo*>(liquid.type);
        holding_container_charges = container->contains * tmp_ammo->count;
      }
      else
        holding_container_charges = container->contains;
      if (!cont->contents.empty()) {

        // case 1: container is completely full
        if (cont->contents[0].charges == holding_container_charges) {
          add_msg(_("Your %s can't hold any more %s."), cont->tname().c_str(),
                                                   liquid.tname().c_str());
          return -1;
        } else {
            add_msg(_("You pour %s into your %s."), liquid.tname().c_str(),
                      cont->tname().c_str());
          cont->contents[0].charges += liquid.charges;
            if (cont->contents[0].charges > holding_container_charges) {
              int extra = cont->contents[0].charges - holding_container_charges;
              cont->contents[0].charges = holding_container_charges;
              add_msg(_("There's some left over!"));
              return extra;
            }
            else return 0;
          }
      } else {
          if (!cont->has_flag("WATERTIGHT")) {
            add_msg(_("That %s isn't water-tight."), cont->tname().c_str());
            return -1;
          }
          else if (!(cont->has_flag("SEALS"))) {
            add_msg(_("You can't seal that %s!"), cont->tname().c_str());
            return -1;
          }
          // pouring into a valid empty container
          int default_charges = 1;

          if (liquid.is_food()) {
            it_comest* comest = dynamic_cast<it_comest*>(liquid.type);
            default_charges = comest->charges;
          }
          else if (liquid.is_ammo()) {
            it_ammo* ammo = dynamic_cast<it_ammo*>(liquid.type);
            default_charges = ammo->count;
          }
          if (liquid.charges > container->contains * default_charges) {
            add_msg(_("You fill your %s with some of the %s."), cont->tname().c_str(),
                                                      liquid.tname().c_str());
            u.inv.unsort();
            int extra = liquid.charges - container->contains * default_charges;
            liquid.charges = container->contains * default_charges;
            cont->put_in(liquid);
            return extra;
          } else {
          cont->put_in(liquid);
          return 0;
          }
      }
    }
    return -1;
  }
 return -1;
}

void game::drop(int pos)
{
    std::vector<item> dropped;

    if (pos == INT_MIN) {
        dropped = multidrop();
    } else {
        dropped.push_back(u.i_rem(pos));
    }

    if (dropped.size() == 0) {
        add_msg(_("Never mind."));
        return;
    }

    item_exchanges_since_save += dropped.size();

    itype_id first = itype_id(dropped[0].type->id);
    bool same = true;
    for (int i = 1; i < dropped.size() && same; i++) {
        if (dropped[i].type->id != first) {
            same = false;
        }
    }

    int veh_part = 0;
    bool to_veh = false;
    vehicle *veh = m.veh_at(u.posx, u.posy, veh_part);
    if (veh) {
        veh_part = veh->part_with_feature (veh_part, "CARGO");
        to_veh = veh_part >= 0;
    }
    if (dropped.size() == 1 || same) {
        if (to_veh) {
            add_msg(ngettext("You put your %1$s in the %2$s's %3$s.",
                             "You put your %1$ss in the %2$s's %3$s.",
                             dropped.size()),
                    dropped[0].tname().c_str(),
                    veh->name.c_str(),
                    veh->part_info(veh_part).name.c_str());
        } else {
            add_msg(ngettext("You drop your %s.", "You drop your %ss.",
                             dropped.size()),
                    dropped[0].tname().c_str());
        }
    } else {
        if (to_veh) {
            add_msg(_("You put several items in the %s's %s."),
                    veh->name.c_str(), veh->part_info(veh_part).name.c_str());
        } else {
            add_msg(_("You drop several items."));
        }
    }

    if (to_veh) {
        bool vh_overflow = false;
        for (int i = 0; i < dropped.size(); i++) {
            vh_overflow = vh_overflow || !veh->add_item (veh_part, dropped[i]);
            if (vh_overflow) {
                m.add_item_or_charges(u.posx, u.posy, dropped[i], 1);
            }
        }
        if (vh_overflow) {
            add_msg (_("The trunk is full, so some items fall on the ground."));
        }
    } else {
        for (int i = 0; i < dropped.size(); i++)
            m.add_item_or_charges(u.posx, u.posy, dropped[i], 2);
    }
}

void game::drop_in_direction()
{
    int dirx, diry;
    if (!choose_adjacent(_("Drop where?"), dirx, diry)) {
        return;
    }

    int veh_part = 0;
    bool to_veh = false;
    vehicle *veh = m.veh_at(dirx, diry, veh_part);
    if (veh) {
        veh_part = veh->part_with_feature (veh_part, "CARGO");
        to_veh = veh_part >= 0;
    }

    if (!m.can_put_items(dirx, diry)) {
        add_msg(_("You can't place items there!"));
        return;
    }

    bool can_move_there = m.move_cost(dirx, diry) != 0;

    std::vector<item> dropped = multidrop();

    if (dropped.size() == 0) {
        add_msg(_("Never mind."));
        return;
    }

    item_exchanges_since_save += dropped.size();

    itype_id first = itype_id(dropped[0].type->id);
    bool same = true;
    for (int i = 1; i < dropped.size() && same; i++) {
        if (dropped[i].type->id != first) {
            same = false;
        }
    }

    if (dropped.size() == 1 || same) {
        if (to_veh) {
            add_msg(ngettext("You put your %1$s in the %2$s's %3$s.",
                             "You put your %1$ss in the %2$s's %3$s.",
                             dropped.size()),
                    dropped[0].tname().c_str(),
                    veh->name.c_str(),
                    veh->part_info(veh_part).name.c_str());
        } else if (can_move_there) {
            add_msg(ngettext("You drop your %s on the %s.",
                             "You drop your %ss on the %s.", dropped.size()),
                    dropped[0].tname().c_str(),
                    m.name(dirx, diry).c_str());
        } else {
            add_msg(ngettext("You put your %s in the %s.",
                             "You put your %ss in the %s.", dropped.size()),
                    dropped[0].tname().c_str(),
                    m.name(dirx, diry).c_str());
        }
    } else {
        if (to_veh) {
            add_msg(_("You put several items in the %s's %s."),
                    veh->name.c_str(), veh->part_info(veh_part).name.c_str());
        } else if (can_move_there) {
            add_msg(_("You drop several items on the %s."),
                    m.name(dirx, diry).c_str());
        } else {
            add_msg(_("You put several items in the %s."),
                    m.name(dirx, diry).c_str());
        }
    }

    if (to_veh) {
        bool vh_overflow = false;
        for (int i = 0; i < dropped.size(); i++) {
            vh_overflow = vh_overflow || !veh->add_item (veh_part, dropped[i]);
            if (vh_overflow) {
                m.add_item_or_charges(dirx, diry, dropped[i], 1);
            }
        }
        if (vh_overflow) {
            add_msg (_("The trunk is full, so some items fall on the ground."));
        }
    } else {
        for (int i = 0; i < dropped.size(); i++) {
            m.add_item_or_charges(dirx, diry, dropped[i], 1);
        }
    }
}

void game::reassign_item(int pos)
{
 if (pos == INT_MIN) {
     pos = inv(_("Reassign item:"));
 }
 if (pos == INT_MIN) {
     add_msg(_("Never mind."));
     return;
 }

 item* change_from = &u.i_at(pos);
 char newch = popup_getkey(_("%s; enter new letter."),
                           change_from->tname().c_str());
 if (newch == ' ') {
     if (pos >= 0) {
         change_from->invlet = 0;
     } else {
         add_msg(_("Cannot clear inventory letter of worn or wielded items."));
         return;
     }
 } else if (inv_chars.find(newch) == std::string::npos) {
     add_msg(_("%c is not a valid inventory letter."), newch);
     return;
 }
 if (u.has_item(newch)) {
     if (change_from->invlet == 0 && u.has_weapon_or_armor(newch)) {
         // TODO: Chain assignment dialogues until in a valid state.
         add_msg(_("Cannot unassign inventory letter of worn or wielded items."));
         return;
     }
     item* change_to = &(u.i_at(newch));
     change_to->invlet = change_from->invlet;
     add_msg("%c - %s", change_to->invlet == 0 ? ' ' : change_to->invlet, change_to->tname().c_str());
 }
 change_from->invlet = newch;
 add_msg("%c - %s", newch == 0 ? ' ' : newch, change_from->tname().c_str());
}

void game::plthrow(int pos)
{

 if (pos == INT_MIN) {
  pos = inv(_("Throw item:"));
  refresh_all();
 }

 int range = u.throw_range(pos);
 if (range < 0) {
  add_msg(_("You don't have that item."));
  return;
 } else if (range == 0) {
  add_msg(_("That is too heavy to throw."));
  return;
 }
 item thrown = u.i_at(pos);
  if( std::find(unreal_itype_ids.begin(), unreal_itype_ids.end(),
    thrown.type->id) != unreal_itype_ids.end()) {
  add_msg(_("That's part of your body, you can't throw that!"));
  return;
 }

 m.draw(this, w_terrain, point(u.posx, u.posy));

 std::vector <monster> mon_targets;
 std::vector <int> targetindices;
 int passtarget = -1;
 for (int i = 0; i < num_zombies(); i++) {
   monster &critter = _active_monsters[i];
   if (u_see(&critter)) {
     critter.draw(w_terrain, u.posx, u.posy, true);
     if(rl_dist( u.posx, u.posy, critter.posx(), critter.posy() ) <= range) {
       mon_targets.push_back(critter);
       targetindices.push_back(i);
       if (i == last_target) {
         passtarget = mon_targets.size() - 1;
       }
     }
   }
 }

 int x = u.posx;
 int y = u.posy;

 // target() sets x and y, or returns false if we canceled (by pressing Esc)
 std::vector <point> trajectory = target(x, y, u.posx - range, u.posy - range,
                                         u.posx + range, u.posy + range,
                                         mon_targets, passtarget, &thrown);
 if (trajectory.size() == 0)
  return;
 if (passtarget != -1)
  last_target = targetindices[passtarget];

 // Throw a single charge of a stacking object.
 if( thrown.count_by_charges() && thrown.charges > 1 ) {
     u.i_at(pos).charges--;
     thrown.charges = 1;
 } else {
     u.i_rem(pos);
 }

 // Base move cost on moves per turn of the weapon
 // and our skill.
 int move_cost = thrown.attack_time() / 2;
 int skill_cost = (int)(move_cost / (pow(static_cast<float>(u.skillLevel("throw")), 3.0f)/400 +1));
 int dexbonus = (int)( pow(std::max(u.dex_cur - 8, 0), 0.8) * 3 );

 move_cost += skill_cost;
 move_cost += 20 * u.encumb(bp_torso);
 move_cost -= dexbonus;

 if (u.has_trait("LIGHT_BONES"))
  move_cost *= .9;
 if (u.has_trait("HOLLOW_BONES"))
  move_cost *= .8;

 move_cost -= u.disease_intensity("speed_boost");

 if (move_cost < 25)
  move_cost = 25;

 u.moves -= move_cost;
 u.practice(turn, "throw", 10);

 throw_item(u, x, y, thrown, trajectory);
}

void game::plfire(bool burst, int default_target_x, int default_target_y)
{
 int reload_pos = INT_MIN;
 if (!u.weapon.is_gun())
  return;
 vehicle *veh = m.veh_at(u.posx, u.posy);
 if (veh && veh->player_in_control(&u) && u.weapon.is_two_handed(&u)) {
  add_msg (_("You need a free arm to drive!"));
  return;
 }
 if (u.weapon.has_flag("CHARGE") && !u.weapon.active) {
  if (u.has_charges("UPS_on", 1)  ||
      u.has_charges("adv_UPS_on", 1) ) {
   add_msg(_("Your %s starts charging."), u.weapon.tname().c_str());
   u.weapon.charges = 0;
   u.weapon.poison = 0;
   u.weapon.curammo = dynamic_cast<it_ammo*>(itypes["charge_shot"]);
   u.weapon.active = true;
   return;
  } else {
   add_msg(_("You need a powered UPS."));
   return;
  }
 }

 if (u.weapon.has_flag("NO_AMMO")) {
   u.weapon.charges = 1;
   u.weapon.curammo = dynamic_cast<it_ammo*>(itypes["generic_no_ammo"]);
 }

 if ((u.weapon.has_flag("STR8_DRAW")  && u.str_cur <  4) ||
     (u.weapon.has_flag("STR10_DRAW") && u.str_cur <  5) ||
     (u.weapon.has_flag("STR12_DRAW") && u.str_cur <  6)   ) {
  add_msg(_("You're not strong enough to draw the bow!"));
  return;
 }

 if (u.weapon.has_flag("RELOAD_AND_SHOOT") && u.weapon.charges == 0) {
  reload_pos = u.weapon.pick_reload_ammo(u, true);
  if (reload_pos == INT_MIN) {
   add_msg(_("Out of ammo!"));
   return;
  }

  u.weapon.reload(u, reload_pos);
  u.moves -= u.weapon.reload_time(u);
  refresh_all();
 }

 if (u.weapon.num_charges() == 0 && !u.weapon.has_flag("RELOAD_AND_SHOOT")
     && !u.weapon.has_flag("NO_AMMO")) {
  add_msg(_("You need to reload!"));
  return;
 }
 if (u.weapon.has_flag("FIRE_100") && u.weapon.num_charges() < 100) {
  add_msg(_("Your %s needs 100 charges to fire!"), u.weapon.tname().c_str());
  return;
 }
 if (u.weapon.has_flag("FIRE_50") && u.weapon.num_charges() < 50) {
  add_msg(_("Your %s needs 50 charges to fire!"), u.weapon.tname().c_str());
  return;
 }
 if (u.weapon.has_flag("USE_UPS") && !u.has_charges("UPS_off", 5) &&
     !u.has_charges("UPS_on", 5) && !u.has_charges("adv_UPS_off", 3) &&
     !u.has_charges("adv_UPS_on", 3)) {
  add_msg(_("You need a UPS with at least 5 charges or an advanced UPS with at least 3 charges to fire that!"));
  return;
 } else if (u.weapon.has_flag("USE_UPS_20") && !u.has_charges("UPS_off", 20) &&
  !u.has_charges("UPS_on", 20) && !u.has_charges("adv_UPS_off", 12) &&
  !u.has_charges("adv_UPS_on", 12)) {
  add_msg(_("You need a UPS with at least 20 charges or an advanced UPS with at least 12 charges to fire that!"));
  return;
 } else if (u.weapon.has_flag("USE_UPS_40") && !u.has_charges("UPS_off", 40) &&
  !u.has_charges("UPS_on", 40) && !u.has_charges("adv_UPS_off", 24) &&
  !u.has_charges("adv_UPS_on", 24)) {
  add_msg(_("You need a UPS with at least 40 charges or an advanced UPS with at least 24 charges to fire that!"));
  return;
 }

 int range = u.weapon.range(&u);

 m.draw(this, w_terrain, point(u.posx, u.posy));

// Populate a list of targets with the zombies in range and visible
 std::vector <monster> mon_targets;
 std::vector <int> targetindices;
 int passtarget = -1;
 for (int i = 0; i < num_zombies(); i++) {
   monster &critter = _active_monsters[i];
   if (u_see(&critter)) {
     critter.draw(w_terrain, u.posx, u.posy, true);
     if(rl_dist( u.posx, u.posy, critter.posx(), critter.posy() ) <= range) {
       mon_targets.push_back(critter);
       targetindices.push_back(i);
       bool is_default_target = default_target_x == critter.posx() && default_target_y == critter.posy();
       if (is_default_target || (passtarget == -1 && i == last_target)) {
         passtarget = mon_targets.size() - 1;
       }
     }
   }
 }

 int x = u.posx;
 int y = u.posy;

 // target() sets x and y, and returns an empty vector if we canceled (Esc)
 std::vector <point> trajectory = target(x, y, u.posx - range, u.posy - range,
                                         u.posx + range, u.posy + range,
                                         mon_targets, passtarget, &u.weapon);

 draw_ter(); // Recenter our view
 if (trajectory.size() == 0) {
  if(u.weapon.has_flag("RELOAD_AND_SHOOT"))
  {
      u.moves += u.weapon.reload_time(u);
      unload(u.weapon);
      u.moves += u.weapon.reload_time(u) / 2; // unloading time
  }
  return;
 }
 if (passtarget != -1) { // We picked a real live target
  last_target = targetindices[passtarget]; // Make it our default for next time
  zombie(targetindices[passtarget]).add_effect(ME_HIT_BY_PLAYER, 100);
 }

 if (u.weapon.mode == "MODE_BURST")
  burst = true;

// Train up our skill
 it_gun* firing = dynamic_cast<it_gun*>(u.weapon.type);
 int num_shots = 1;
 if (burst)
  num_shots = u.weapon.burst_size();
 if (num_shots > u.weapon.num_charges() && !u.weapon.has_flag("NO_AMMO"))
   num_shots = u.weapon.num_charges();
 if (u.skillLevel(firing->skill_used) == 0 ||
     (firing->ammo != "BB" && firing->ammo != "nail"))
     u.practice(turn, firing->skill_used, 4 + (num_shots / 2));
 if (u.skillLevel("gun") == 0 ||
     (firing->ammo != "BB" && firing->ammo != "nail"))
     u.practice(turn, "gun", 5);

 fire(u, x, y, trajectory, burst);
}

void game::butcher()
{
    if (u.controlling_vehicle) {
        add_msg(_("You can't butcher while driving!"));
        return;
    }

 std::vector<int> corpses;
 for (int i = 0; i < m.i_at(u.posx, u.posy).size(); i++) {
  if (m.i_at(u.posx, u.posy)[i].type->id == "corpse")
   corpses.push_back(i);
 }
 if (corpses.size() == 0) {
  add_msg(_("There are no corpses here to butcher."));
  return;
 }
 int factor = u.butcher_factor();
 if (factor == 999) {
  add_msg(_("You don't have a sharp item to butcher with."));
  return;
 }

 if (is_hostile_nearby() &&
     !query_yn(_("Hostiles are nearby! Start Butchering anyway?")))
 {
     return;
 }

 int butcher_corpse_index = 0;
 if (corpses.size() > 1) {
     uimenu kmenu;
     kmenu.text = _("Choose corpse to butcher");
     kmenu.selected = 0;
     for (int i = 0; i < corpses.size(); i++) {
         mtype *corpse = m.i_at(u.posx, u.posy)[corpses[i]].corpse;
         int hotkey = -1;
         if (i == 0) {
             for (std::map<char, action_id>::iterator it = keymap.begin(); it != keymap.end(); it++) {
                 if (it->second == ACTION_BUTCHER) {
                     hotkey = (it->first == 'q') ? -1 : it->first;
                     break;
                 }
             }
         }
         kmenu.addentry(i, true, hotkey, corpse->name.c_str());
     }
     kmenu.addentry(corpses.size(), true, 'q', _("Cancel"));
     kmenu.query();
     if (kmenu.ret == corpses.size()) {
         return;
     }
     butcher_corpse_index = kmenu.ret;
 }

 mtype *corpse = m.i_at(u.posx, u.posy)[corpses[butcher_corpse_index]].corpse;
 int time_to_cut = 0;
 switch (corpse->size) { // Time in turns to cut up te corpse
  case MS_TINY:   time_to_cut =  2; break;
  case MS_SMALL:  time_to_cut =  5; break;
  case MS_MEDIUM: time_to_cut = 10; break;
  case MS_LARGE:  time_to_cut = 18; break;
  case MS_HUGE:   time_to_cut = 40; break;
 }
 time_to_cut *= 100; // Convert to movement points
 time_to_cut += factor * 5; // Penalty for poor tool
 if (time_to_cut < 250)
  time_to_cut = 250;
 u.assign_activity(this, ACT_BUTCHER, time_to_cut, corpses[butcher_corpse_index]);
 u.moves = 0;
}

void game::complete_butcher(int index)
{
 // corpses can disappear (rezzing!), so check for that
 if (m.i_at(u.posx, u.posy).size() <= index || m.i_at(u.posx, u.posy)[index].corpse == NULL || m.i_at(u.posx, u.posy)[index].typeId() != "corpse" ) {
  add_msg(_("There's no corpse to butcher!"));
  return;
 }
 mtype* corpse = m.i_at(u.posx, u.posy)[index].corpse;
 std::vector<item> contents = m.i_at(u.posx, u.posy)[index].contents;
 int age = m.i_at(u.posx, u.posy)[index].bday;
 m.i_rem(u.posx, u.posy, index);
 int factor = u.butcher_factor();
 int pieces = 0, skins = 0, bones = 0, sinews = 0, feathers = 0;
 double skill_shift = 0.;

 int sSkillLevel = u.skillLevel("survival");

 switch (corpse->size) {
  case MS_TINY:   pieces =  1; skins =  1; bones = 1; sinews = 1; feathers = 2;  break;
  case MS_SMALL:  pieces =  2; skins =  3; bones = 4; sinews = 4; feathers = 6;  break;
  case MS_MEDIUM: pieces =  4; skins =  6; bones = 9; sinews = 9; feathers = 11; break;
  case MS_LARGE:  pieces =  8; skins = 10; bones = 14;sinews = 14; feathers = 17;break;
  case MS_HUGE:   pieces = 16; skins = 18; bones = 21;sinews = 21; feathers = 24;break;
 }

 skill_shift += rng(0, sSkillLevel - 3);
 skill_shift += rng(0, u.dex_cur - 8) / 4;
 if (u.str_cur < 4)
  skill_shift -= rng(0, 5 * (4 - u.str_cur)) / 4;
 if (factor > 0)
  skill_shift -= rng(0, factor / 5);

 int practice = 4 + pieces;
 if (practice > 20)
  practice = 20;
 u.practice(turn, "survival", practice);

 pieces += int(skill_shift);
 if (skill_shift < 5)  { // Lose some skins and bones
  skins += ((int)skill_shift - 5);
  bones += ((int)skill_shift - 2);
  sinews += ((int)skill_shift - 8);
  feathers += ((int)skill_shift - 1);
 }

 if (bones > 0) {
  if (corpse->has_flag(MF_BONES)) {
    m.spawn_item(u.posx, u.posy, "bone", bones, 0, age);
   add_msg(_("You harvest some usable bones!"));
  } else if (corpse->mat == "veggy") {
    m.spawn_item(u.posx, u.posy, "plant_sac", bones, 0, age);
   add_msg(_("You harvest some fluid bladders!"));
  }
 }

 if (sinews > 0) {
  if (corpse->has_flag(MF_BONES)) {
    m.spawn_item(u.posx, u.posy, "sinew", sinews, 0, age);
   add_msg(_("You harvest some usable sinews!"));
  } else if (corpse->mat == "veggy") {
    m.spawn_item(u.posx, u.posy, "plant_fibre", sinews, 0, age);
   add_msg(_("You harvest some plant fibres!"));
  }
 }

    if ((corpse->has_flag(MF_FUR) || corpse->has_flag(MF_LEATHER) ||
         corpse->has_flag(MF_CHITIN)) && skins > 0) {
        add_msg(_("You manage to skin the %s!"), corpse->name.c_str());
        int fur = 0;
        int leather = 0;
        int chitin = 0;

        while (skins > 0) {
            if (corpse->has_flag(MF_CHITIN)) {
                chitin = rng(0, skins);
                skins -= chitin;
                skins = std::max(skins, 0);
            }
            if (corpse->has_flag(MF_FUR)) {
                fur = rng(0, skins);
                skins -= fur;
                skins = std::max(skins, 0);
            }
            if (corpse->has_flag(MF_LEATHER)) {
                leather = rng(0, skins);
                skins -= leather;
                skins = std::max(skins, 0);
            }
        }

        if(chitin) m.spawn_item(u.posx, u.posy, "chitin_piece", chitin, 0, age);
        if(fur) m.spawn_item(u.posx, u.posy, "fur", fur, 0, age);
        if(leather) m.spawn_item(u.posx, u.posy, "leather", leather, 0, age);
    }

 if (feathers > 0) {
  if (corpse->has_flag(MF_FEATHER)) {
    m.spawn_item(u.posx, u.posy, "feather", feathers, 0, age);
   add_msg(_("You harvest some feathers!"));
  }
 }

 //Add a chance of CBM recovery. For shocker and cyborg corpses.
 if (corpse->has_flag(MF_CBM)) {
  //As long as the factor is above -4 (the sinew cutoff), you will be able to extract cbms
  if(skill_shift >= 0){
   add_msg(_("You discover a CBM in the %s!"), corpse->name.c_str());
   //To see if it spawns a battery
   if(rng(0,1) == 1){ //The battery works
    m.spawn_item(u.posx, u.posy, "bio_power_storage", 1, 0, age);
   }else{//There is a burnt out CBM
    m.spawn_item(u.posx, u.posy, "burnt_out_bionic", 1, 0, age);
   }
  }
  if(skill_shift >= 0){
   //To see if it spawns a random additional CBM
   if(rng(0,1) == 1){ //The CBM works
    Item_tag bionic_item = item_controller->id_from("bionics");
    m.spawn_item(u.posx, u.posy, bionic_item, 1, 0, age);
   }else{//There is a burnt out CBM
    m.spawn_item(u.posx, u.posy, "burnt_out_bionic", 1, 0, age);
   }
  }
 }

 // Recover hidden items
 for (int i = 0; i < contents.size(); i++) {
   if ((skill_shift + 10) * 5 > rng(0,100)) {
     add_msg(_("You discover a %s in the %s!"), contents[i].tname().c_str(), corpse->name.c_str());
     m.add_item_or_charges(u.posx, u.posy, contents[i]);
   } else if (contents[i].is_bionic()){
     m.spawn_item(u.posx, u.posy, "burnt_out_bionic", 1, 0, age);
   }
 }

 if (pieces <= 0) {
  add_msg(_("Your clumsy butchering destroys the meat!"));
 } else {
  add_msg(_("You butcher the corpse."));
  itype_id meat;
  if (corpse->has_flag(MF_POISON)) {
    if (corpse->mat == "flesh") {
     meat = "meat_tainted";
    } else {
     meat = "veggy_tainted";
    }
  } else {
   if (corpse->mat == "flesh" || corpse->mat == "hflesh") {
    if(corpse->has_flag(MF_HUMAN)) {
     meat = "human_flesh";
    } else {
     meat = "meat";
    }
   } else if(corpse->mat == "bone") {
     meat = "bone";
   } else if(corpse->mat == "veggy") {
    meat = "veggy";
   } else {
     //Don't generate anything
     return;
  }
  }
  item tmpitem=item_controller->create(meat, age);
  tmpitem.corpse=dynamic_cast<mtype*>(corpse);
  while ( pieces > 0 ) {
    pieces--;
    m.add_item_or_charges(u.posx, u.posy, tmpitem);
  }
 }
}

void game::forage()
{
  int veggy_chance = rng(1, 20);

  if (veggy_chance < u.skillLevel("survival"))
  {
    add_msg(_("You found some wild veggies!"));
    u.practice(turn, "survival", 10);
    m.spawn_item(u.activity.placement.x, u.activity.placement.y, "veggy_wild", 1, 0, turn);
    m.ter_set(u.activity.placement.x, u.activity.placement.y, t_dirt);
  }
  else
  {
    add_msg(_("You didn't find anything."));
    if (u.skillLevel("survival") < 7)
        u.practice(turn, "survival", rng(3, 6));
    else
        u.practice(turn, "survival", 1);
    if (one_in(2))
        m.ter_set(u.activity.placement.x, u.activity.placement.y, t_dirt);
  }
}

void game::eat(int pos)
{
 if (u.has_trait("RUMINANT") && m.ter(u.posx, u.posy) == t_underbrush &&
     query_yn(_("Eat underbrush?"))) {
  u.moves -= 400;
  u.hunger -= 10;
  m.ter_set(u.posx, u.posy, t_grass);
  add_msg(_("You eat the underbrush."));
  return;
 }
 if (pos == INT_MIN)
  pos = inv_type(_("Consume item:"), IC_COMESTIBLE);

 if (pos == INT_MIN) {
  add_msg(_("Never mind."));
  return;
 }

 u.consume(this, pos);
}

void game::wear(int pos)
{
 if (pos == INT_MIN)
  pos = inv_type(_("Wear item:"), IC_ARMOR);

 u.wear(this, pos);
}

void game::takeoff(int pos)
{
 if (pos == INT_MIN)
  pos = inv_type(_("Take off item:"), IC_NULL);

 if (pos == INT_MIN) {
  add_msg(_("Never mind."));
  return;
 }

 if (u.takeoff(this, pos))
  u.moves -= 250; // TODO: Make this variable
 else
  add_msg(_("Invalid selection."));
}

void game::reload(int pos)
{
 item* it = &u.i_at(pos);

 // Gun reloading is more complex.
 if (it->is_gun()) {

     // bows etc do not need to reload.
     if (it->has_flag("RELOAD_AND_SHOOT")) {
         add_msg(_("Your %s does not need to be reloaded, it reloads and fires "
                     "a single motion."), it->tname().c_str());
         return;
     }

     // Make sure the item is actually reloadable
     if (it->ammo_type() == "NULL") {
         add_msg(_("Your %s does not reload normally."), it->tname().c_str());
         return;
     }

     // See if the gun is fully loaded.
     if (it->charges == it->clip_size()) {

         // Also see if the spare magazine is loaded
         bool magazine_isfull = true;
         item contents;

         for (int i = 0; i < it->contents.size(); i++)
         {
             contents = it->contents[i];
             if ((contents.is_gunmod() &&
                  (contents.typeId() == "spare_mag" &&
                   contents.charges < (dynamic_cast<it_gun*>(it->type))->clip)) ||
                (contents.has_flag("MODE_AUX") &&
                 contents.charges < contents.clip_size()))
             {
                 magazine_isfull = false;
                 break;
             }
         }

         if (magazine_isfull) {
             add_msg(_("Your %s is fully loaded!"), it->tname().c_str());
             return;
         }
     }

     // pick ammo
     int am_pos = it->pick_reload_ammo(u, true);
     if (am_pos == INT_MIN) {
         add_msg(_("Out of ammo!"));
         return;
     }

     // and finally reload.
     std::stringstream ss;
     ss << pos;
     u.assign_activity(this, ACT_RELOAD, it->reload_time(u), -1, am_pos, ss.str());
     u.moves = 0;

 } else if (it->is_tool()) { // tools are simpler
     it_tool* tool = dynamic_cast<it_tool*>(it->type);

     // see if its actually reloadable.
     if (tool->ammo == "NULL") {
         add_msg(_("You can't reload a %s!"), it->tname().c_str());
         return;
     }

    // pick ammo
    int am_pos = it->pick_reload_ammo(u, true);

    if (am_pos == INT_MIN) {
        // no ammo, fail reload
        add_msg(_("Out of %s!"), ammo_name(tool->ammo).c_str());
        return;
    }

    // do the actual reloading
    std::stringstream ss;
    ss << pos;
    u.assign_activity(this, ACT_RELOAD, it->reload_time(u), -1, am_pos, ss.str());
    u.moves = 0;

 } else { // what else is there?
     add_msg(_("You can't reload a %s!"), it->tname().c_str());
 }

 // all done.
 refresh_all();
}

void game::reload()
{
    if (!u.is_armed()) {
      add_msg(_("You're not wielding anything."));
    } else {
      reload(-1);
    }
}

// Unload a containter, gun, or tool
// If it's a gun, some gunmods can also be loaded
void game::unload(int pos)
{ // this is necessary to prevent re-selection of the same item later
    item it = (u.inv.remove_item(pos));
    if (!it.is_null())
    {
        unload(it);
        u.i_add(it, this);
    }
    else
    {
        item ite;
        if (pos == -1) { // item is wielded as weapon.
            if (std::find(martial_arts_itype_ids.begin(), martial_arts_itype_ids.end(), u.weapon.type->id) != martial_arts_itype_ids.end()){
                return; //ABORT!
            } else {
                ite = u.weapon;
                u.weapon = item(itypes["null"], 0); //ret_null;
                unload(ite);
                u.weapon = ite;
                return;
            }
        } else { //this is that opportunity for reselection where the original container is worn, see issue #808
            item& itm = u.i_at(pos);
            if (!itm.is_null())
            {
                unload(itm);
            }
        }
    }
}

void game::unload(item& it)
{
    if ( !it.is_gun() && it.contents.size() == 0 && (!it.is_tool() || it.ammo_type() == "NULL") )
    {
        add_msg(_("You can't unload a %s!"), it.tname().c_str());
        return;
    }
    int spare_mag = -1;
    int has_m203 = -1;
    int has_40mml = -1;
    int has_shotgun = -1;
    int has_shotgun2 = -1;
    int has_shotgun3 = -1;
    int has_auxflamer = -1;
    if (it.is_gun()) {
        spare_mag = it.has_gunmod ("spare_mag");
        has_m203 = it.has_gunmod ("m203");
        has_40mml = it.has_gunmod ("pipe_launcher40mm");
        has_shotgun = it.has_gunmod ("u_shotgun");
        has_shotgun2 = it.has_gunmod ("masterkey");
        has_shotgun3 = it.has_gunmod ("rm121aux");
        has_auxflamer = it.has_gunmod ("aux_flamer");
    }
    if (it.is_container() ||
        (it.charges == 0 &&
         (spare_mag == -1 || it.contents[spare_mag].charges <= 0) &&
         (has_m203 == -1 || it.contents[has_m203].charges <= 0) &&
         (has_40mml == -1 || it.contents[has_40mml].charges <= 0) &&
         (has_shotgun == -1 || it.contents[has_shotgun].charges <= 0) &&
         (has_shotgun2 == -1 || it.contents[has_shotgun2].charges <= 0) &&
         (has_shotgun3 == -1 || it.contents[has_shotgun3].charges <= 0) &&
         (has_auxflamer == -1 || it.contents[has_auxflamer].charges <= 0) ))
    {
        if (it.contents.size() == 0)
        {
            if (it.is_gun())
            {
                add_msg(_("Your %s isn't loaded, and is not modified."),
                        it.tname().c_str());
            }
            else
            {
                add_msg(_("Your %s isn't charged.") , it.tname().c_str());
            }
            return;
        }
        // Unloading a container!
        u.moves -= 40 * it.contents.size();
        std::vector<item> new_contents; // In case we put stuff back
        while (it.contents.size() > 0)
        {
            item content = it.contents[0];
            int iter = 0;
// Pick an inventory item for the contents
            while ((content.invlet == 0 || u.has_item(content.invlet)) && iter < inv_chars.size())
            {
                content.invlet = nextinv;
                advance_nextinv();
                iter++;
            }
            if (content.made_of(LIQUID))
            {
                if (!handle_liquid(content, false, false, &it))
                {
                    new_contents.push_back(content);// Put it back in (we canceled)
                }
            } else {
                if (u.can_pickVolume(content.volume()) && u.can_pickWeight(content.weight(), !OPTIONS["DANGEROUS_PICKUPS"]) &&
                    iter < inv_chars.size())
                {
                    add_msg(_("You put the %s in your inventory."), content.tname().c_str());
                    u.i_add(content, this);
                } else {
                    add_msg(_("You drop the %s on the ground."), content.tname().c_str());
                    m.add_item_or_charges(u.posx, u.posy, content, 1);
                }
            }
            it.contents.erase(it.contents.begin());
        }
        it.contents = new_contents;
        return;
    }

    if(it.has_flag("NO_UNLOAD")) {
      add_msg(_("You can't unload a %s!"), it.tname().c_str());
      return;
    }

// Unloading a gun or tool!
 u.moves -= int(it.reload_time(u) / 2);

 // Default to unloading the gun, but then try other alternatives.
 item* weapon = &it;
 if (weapon->is_gun()) { // Gun ammo is combined with existing items
  // If there's an active gunmod, unload it first.
  item* active_gunmod = weapon->active_gunmod();
  if (active_gunmod != NULL && active_gunmod->charges > 0)
   weapon = active_gunmod;
  // Then try and unload a spare magazine if there is one.
  else if (spare_mag != -1 && weapon->contents[spare_mag].charges > 0)
   weapon = &weapon->contents[spare_mag];
  // Then try the grenade launcher
  else if (has_m203 != -1 && weapon->contents[has_m203].charges > 0)
   weapon = &weapon->contents[has_m203];
  // Then try the pipe 40mm launcher
  else if (has_40mml != -1 && weapon->contents[has_40mml].charges > 0)
   weapon = &weapon->contents[has_40mml];
  // Then try an underslung shotgun
  else if (has_shotgun != -1 && weapon->contents[has_shotgun].charges > 0)
   weapon = &weapon->contents[has_shotgun];
  // Then try a masterkey shotgun
  else if (has_shotgun2 != -1 && weapon->contents[has_shotgun2].charges > 0)
   weapon = &weapon->contents[has_shotgun2];
  // Then try a Rivtech shotgun
  else if (has_shotgun3 != -1 && weapon->contents[has_shotgun3].charges > 0)
   weapon = &weapon->contents[has_shotgun3];
  // Then try an auxiliary flamethrower
  else if (has_auxflamer != -1 && weapon->contents[has_auxflamer].charges > 0)
   weapon = &weapon->contents[has_auxflamer];
 }

 item newam;

 if (weapon->curammo != NULL) {
  newam = item(weapon->curammo, turn);
 } else {
  newam = item(itypes[default_ammo(weapon->ammo_type())], turn);
 }
 if(weapon->typeId() == "adv_UPS_off" || weapon->typeId() == "adv_UPS_on") {
    int chargesPerPlutonium = 500;
    int chargesRemoved = weapon->charges - (weapon-> charges % chargesPerPlutonium);;
    int plutoniumRemoved = chargesRemoved / chargesPerPlutonium;
    if(chargesRemoved < weapon->charges) {
        add_msg(_("You can't remove partially depleted plutonium!"));
    }
    if(plutoniumRemoved > 0) {
        add_msg(_("You remove %i plutonium from the advanced UPS"), plutoniumRemoved);
        newam.charges = plutoniumRemoved;
        weapon->charges -= chargesRemoved;
    } else { return; }
 } else {
    newam.charges = weapon->charges;
    weapon->charges = 0;
 }

 if (newam.made_of(LIQUID)) {
  if (!handle_liquid(newam, false, false))
   weapon->charges += newam.charges; // Put it back in
 } else if(newam.charges > 0) {
  int iter = 0;
  while ((newam.invlet == 0 || u.has_item(newam.invlet)) && iter < inv_chars.size()) {
   newam.invlet = nextinv;
   advance_nextinv();
   iter++;
  }
  if (u.can_pickWeight(newam.weight(), !OPTIONS["DANGEROUS_PICKUPS"]) &&
      u.can_pickVolume(newam.volume()) && iter < inv_chars.size()) {
   u.i_add(newam, this);
  } else {
   m.add_item_or_charges(u.posx, u.posy, newam, 1);
  }
 }
 // null the curammo, but only if we did empty the item
 if (weapon->charges == 0) {
  weapon->curammo = NULL;
 }
}

void game::wield(int pos)
{
 if (u.weapon.has_flag("NO_UNWIELD")) {
// Bionics can't be unwielded
  add_msg(_("You cannot unwield your %s."), u.weapon.tname().c_str());
  return;
 }
 if (pos == INT_MIN) {
  pos = inv(_("Wield item:"));
 }

 if (pos == INT_MIN) {
  add_msg(_("Never mind."));
  return;
 }

 // Weapons need invlets to access, give one if not already assigned.
 item& it = u.i_at(pos);
 if (!it.is_null() && it.invlet == 0) {
  u.inv.assign_empty_invlet(it, true);
 }

 bool success = false;
 if (pos == -1)
  success = u.wield(this, -3);
 else
  success = u.wield(this, u.lookup_item(u.position_to_invlet(pos)));

 if (success)
  u.recoil = 5;
}

void game::read()
{
 int pos = inv_type(_("Read:"), IC_BOOK);

 if (pos == INT_MIN) {
  add_msg(_("Never mind."));
  return;
 }
 draw();
 u.read(this, pos);
}

void game::chat()
{
    if(u.has_disease("deaf"))
    {
        add_msg(_("You can't chat while deaf!"));
        return;
    }

    if (active_npc.size() == 0)
    {
        add_msg(_("You talk to yourself for a moment."));
        return;
    }

    std::vector<npc*> available;

    for (int i = 0; i < active_npc.size(); i++)
    {
        if (u_see(active_npc[i]->posx, active_npc[i]->posy) && rl_dist(u.posx, u.posy, active_npc[i]->posx, active_npc[i]->posy) <= 24)
        {
            available.push_back(active_npc[i]);
        }
    }

    if (available.size() == 0)
    {
        add_msg(_("There's no-one close enough to talk to."));
        return;
    }
    else if (available.size() == 1)
    {
        available[0]->talk_to_u(this);
    }
    else
    {
        std::vector<std::string> npcs;

        for (int i = 0; i < available.size(); i++)
        {
            npcs.push_back(available[i]->name);
        }
        npcs.push_back(_("Cancel"));

        int npc_choice = menu_vec(true, _("Who do you want to talk to?"), npcs) - 1;

        if(npc_choice >= 0 && npc_choice < available.size())
        {
            available[npc_choice]->talk_to_u(this);
        }
    }
    u.moves -= 100;
}

void game::pldrive(int x, int y) {
    if (run_mode == 2 && (OPTIONS["SAFEMODEVEH"])) { // Monsters around and we don't wanna run
        add_msg(_("Monster spotted--run mode is on! "
                    "(%s to turn it off or %s to ignore monster.)"),
                    press_x(ACTION_TOGGLE_SAFEMODE).c_str(),
                    from_sentence_case(press_x(ACTION_IGNORE_ENEMY)).c_str());
        return;
    }
    int part = -1;
    vehicle *veh = m.veh_at (u.posx, u.posy, part);
    if (!veh) {
        dbg(D_ERROR) << "game:pldrive: can't find vehicle! Drive mode is now off.";
        debugmsg ("game::pldrive error: can't find vehicle! Drive mode is now off.");
        u.in_vehicle = false;
        return;
    }
    int pctr = veh->part_with_feature (part, "CONTROLS");
    if (pctr < 0) {
        add_msg (_("You can't drive the vehicle from here. You need controls!"));
        return;
    }

    int thr_amount = 10 * 100;
    if (veh->cruise_on) {
        veh->cruise_thrust (-y * thr_amount);
    } else {
        veh->thrust (-y);
    }
    veh->turn (15 * x);
    if (veh->skidding && veh->valid_wheel_config()) {
        if (rng (0, veh->velocity) < u.dex_cur + u.skillLevel("driving") * 2) {
            add_msg (_("You regain control of the %s."), veh->name.c_str());
            u.practice(turn, "driving", veh->velocity / 5);
            veh->velocity = int(veh->forward_velocity());
            veh->skidding = false;
            veh->move.init (veh->turn_dir);
        }
    }
    // Don't spend turns to adjust cruise speed.
    if( x != 0 || !veh->cruise_on ) {
        u.moves = 0;
    }

    if (x != 0 && veh->velocity != 0 && one_in(10)) {
        u.practice(turn, "driving", 1);
    }
}

bool game::plmove(int dx, int dy)
{
    if (run_mode == 2) {
        // Monsters around and we don't wanna run
        add_msg(_("Monster spotted--safe mode is on! \
(%s to turn it off or %s to ignore monster.)"),
                press_x(ACTION_TOGGLE_SAFEMODE).c_str(),
                from_sentence_case(press_x(ACTION_IGNORE_ENEMY)).c_str());
        return false;
    }
 int x = 0;
 int y = 0;
 if (u.has_disease("stunned")) {
  x = rng(u.posx - 1, u.posx + 1);
  y = rng(u.posy - 1, u.posy + 1);
 } else {
  x = u.posx + dx;
  y = u.posy + dy;

  if (moveCount % 60 == 0) {
   if (u.has_bionic("bio_torsionratchet")) {
    u.charge_power(1);
   }
  }
 }

 dbg(D_PEDANTIC_INFO) << "game:plmove: From ("<<u.posx<<","<<u.posy<<") to ("<<x<<","<<y<<")";

// Check if our movement is actually an attack on a monster
 int mondex = mon_at(x, y);
 // Are we displacing a monster?  If it's vermin, always.
 bool displace = false;
 if (mondex != -1) {
     monster &critter = zombie(mondex);
     if (critter.friendly == 0 && !(critter.type->has_flag(MF_VERMIN))) {
         if (u.has_destination()) {
             add_msg(_("Monster in the way. Auto-move canceled. Click directly on monster to attack."));
             u.clear_destination();
             return false;
         }
         int udam = u.hit_mon(this, &critter);
         if (critter.hurt(udam) || critter.is_hallucination()) {
             kill_mon(mondex, true);
         }
         draw_hit_mon(x,y,critter,critter.dead);
         return false;
     } else {
         displace = true;
     }
 }
 // If not a monster, maybe there's an NPC there
 int npcdex = npc_at(x, y);
 if (npcdex != -1) {
     bool force_attack = false;
     if(!active_npc[npcdex]->is_enemy()){
         if (!query_yn(_("Really attack %s?"), active_npc[npcdex]->name.c_str())) {
             if (active_npc[npcdex]->is_friend()) {
                 add_msg(_("%s moves out of the way."), active_npc[npcdex]->name.c_str());
                 active_npc[npcdex]->move_away_from(this, u.posx, u.posy);
             }

             return false; // Cancel the attack
         } else {
             //The NPC knows we started the fight, used for morale penalty.
             active_npc[npcdex]->hit_by_player = true;
             force_attack = true;
         }
     }

     if (u.has_destination() && !force_attack) {
         add_msg(_("NPC in the way. Auto-move canceled. Click directly on NPC to attack."));
         u.clear_destination();
         return false;
     }

     u.hit_player(this, *active_npc[npcdex]);
     active_npc[npcdex]->make_angry();
     if (active_npc[npcdex]->hp_cur[hp_head]  <= 0 ||
         active_npc[npcdex]->hp_cur[hp_torso] <= 0   ) {
         active_npc[npcdex]->die(this, true);
     }
     return false;
 }

     // Otherwise, actual movement, zomg
 if (u.has_disease("amigara")) {
  int curdist = 999, newdist = 999;
  for (int cx = 0; cx < SEEX * MAPSIZE; cx++) {
   for (int cy = 0; cy < SEEY * MAPSIZE; cy++) {
    if (m.ter(cx, cy) == t_fault) {
     int dist = rl_dist(cx, cy, u.posx, u.posy);
     if (dist < curdist)
      curdist = dist;
     dist = rl_dist(cx, cy, x, y);
     if (dist < newdist)
      newdist = dist;
    }
   }
  }
  if (newdist > curdist) {
   add_msg(_("You cannot pull yourself away from the faultline..."));
   return false;
  }
 }

 if (u.has_disease("in_pit")) {
  if (rng(0, 40) > u.str_cur + int(u.dex_cur / 2)) {
   add_msg(_("You try to escape the pit, but slip back in."));
   u.moves -= 100;
   return false;
  } else {
   add_msg(_("You escape the pit!"));
   u.rem_disease("in_pit");
  }
 }
 if (u.has_disease("downed")) {
  if (rng(0, 40) > u.dex_cur + int(u.str_cur / 2)) {
   add_msg(_("You struggle to stand."));
   u.moves -= 100;
   return false;
  } else {
   add_msg(_("You stand up."));
   u.rem_disease("downed");
   u.moves -= 100;
   return false;
  }
 }

// GRAB: pre-action checking.
 int vpart0 = -1, vpart1 = -1, dpart = -1;
 vehicle *veh0 = m.veh_at(u.posx, u.posy, vpart0);
 vehicle *veh1 = m.veh_at(x, y, vpart1);
 bool pushing_furniture = false;  // moving -into- furniture tile; skip check for move_cost > 0
 bool pulling_furniture = false;  // moving -away- from furniture tile; check for move_cost > 0
 bool shifting_furniture = false; // moving furniture and staying still; skip check for move_cost > 0
 int movecost_modifier = 0;       // pulling moves furniture into our origin square, so this changes to subtract it.

 if( u.grab_point.x != 0 || u.grab_point.y ) {
     if ( u.grab_type == OBJECT_VEHICLE ) { // default; assume OBJECT_VEHICLE
         vehicle *grabbed_vehicle = m.veh_at( u.posx + u.grab_point.x, u.posy + u.grab_point.y );
         // If we're pushing a vehicle, the vehicle tile we'd be "stepping onto" is
         // actually the current tile.
         // If there's a vehicle there, it will actually result in failed movement.
         if( grabbed_vehicle == veh1 ) {
             veh1 = veh0;
             vpart1 = vpart0;
         }
     } else if ( u.grab_type == OBJECT_FURNITURE ) { // Determine if furniture grab is valid, and what we're wanting to do with it based on
         point fpos( u.posx + u.grab_point.x, u.posy + u.grab_point.y ); // where it is
         if ( m.has_furn(fpos.x, fpos.y) ) {
             pushing_furniture = ( dx == u.grab_point.x && dy == u.grab_point.y); // and where we're going
             if ( ! pushing_furniture ) {
                 point fdest( fpos.x + dx, fpos.y + dy );
                 pulling_furniture = ( fdest.x == u.posx && fdest.y == u.posy );
             }
             shifting_furniture = ( pushing_furniture == false && pulling_furniture == false );
         }
     }
 }
 bool veh_closed_door = false;
 if (veh1) {
  dpart = veh1->part_with_feature (vpart1, "OPENABLE");
  if (veh1->part_info(dpart).has_flag("OPENCLOSE_INSIDE") && (!veh0 || veh0 != veh1)){
      veh_closed_door = false;
  } else {
      veh_closed_door = dpart >= 0 && !veh1->parts[dpart].open;
  }
 }

 if (veh0 && abs(veh0->velocity) > 100) {
  if (!veh1) {
   if (query_yn(_("Dive from moving vehicle?"))) {
    moving_vehicle_dismount(x, y);
   }
   return false;
  } else if (veh1 != veh0) {
   add_msg(_("There is another vehicle in the way."));
   return false;
  } else if (veh1->part_with_feature(vpart1, "BOARDABLE") < 0) {
   add_msg(_("That part of the vehicle is currently unsafe."));
   return false;
  }
 }


 if (m.move_cost(x, y) > 0 || pushing_furniture || shifting_furniture ) {
    // move_cost() of 0 = impassible (e.g. a wall)
  u.set_underwater(false);

  //Ask for EACH bad field, maybe not? Maybe say "theres X bad shit in there don't do it."
  field_entry *cur = NULL;
  field &tmpfld = m.field_at(x, y);
    std::map<field_id, field_entry*>::iterator field_it;
    for (field_it = tmpfld.getFieldStart(); field_it != tmpfld.getFieldEnd(); ++field_it) {
        cur = field_it->second;
        if (cur == NULL) {
            continue;
        }
        field_id curType = cur->getFieldType();
        bool dangerous = false;

        switch (curType) {
            case fd_smoke:
                dangerous = !(u.resist(bp_mouth) >= 7);
                break;
            case fd_tear_gas:
            case fd_toxic_gas:
            case fd_gas_vent:
                dangerous = !(u.resist(bp_mouth) >= 15);
                break;
            default:
                dangerous = cur->is_dangerous();
                break;
        }
        if ((dangerous) && !query_yn(_("Really step into that %s?"), cur->name().c_str())) {
            return false;
    }
    }

  if (m.tr_at(x, y) != tr_null &&
    u.per_cur - u.encumb(bp_eyes) >= traps[m.tr_at(x, y)]->visibility){
        if (  !traps[m.tr_at(x, y)]->is_benign() &&
              !query_yn(_("Really step onto that %s?"),traps[m.tr_at(x, y)]->name.c_str())){
            return false;
        }
  }

  float drag_multiplier = 1.0;
  vehicle *grabbed_vehicle = NULL;
  if( u.grab_point.x != 0 || u.grab_point.y != 0 ) {
    // vehicle: pulling, pushing, or moving around the grabbed object.
    if ( u.grab_type == OBJECT_VEHICLE ) {
      grabbed_vehicle = m.veh_at( u.posx + u.grab_point.x, u.posy + u.grab_point.y );
      if( NULL != grabbed_vehicle ) {
          if( grabbed_vehicle == veh0 ) {
              add_msg(_("You can't move %s while standing on it!"), grabbed_vehicle->name.c_str());
              return false;
          }
          drag_multiplier += (float)(grabbed_vehicle->total_mass() * 1000) /
              (float)(u.weight_capacity() * 5);
          if( drag_multiplier > 2.0 ) {
              add_msg(_("The %s is too heavy for you to budge!"), grabbed_vehicle->name.c_str());
              return false;
          }
          tileray mdir;

          int dxVeh = u.grab_point.x * (-1);
          int dyVeh = u.grab_point.y * (-1);
          int prev_grab_x = u.grab_point.x;
          int prev_grab_y = u.grab_point.y;

          if (abs(dx+dxVeh) == 2 || abs(dy+dyVeh) == 2 || ((dxVeh + dx) == 0 && (dyVeh + dy) == 0))  {
              //We are not moving around the veh
              if ((dxVeh + dx) == 0 && (dyVeh + dy) == 0) {
                  //we are pushing in the direction of veh
                  dxVeh = dx;
                  dyVeh = dy;
              } else {
                  u.grab_point.x = dx * (-1);
                  u.grab_point.y = dy * (-1);
              }

              if ((abs(dx+dxVeh) == 0 || abs(dy+dyVeh) == 0) && u.grab_point.x != 0 && u.grab_point.y != 0) {
                  //We are moving diagonal while veh is diagonal too and one direction is 0
                  dxVeh = ((dx + dxVeh) == 0) ? 0 : dxVeh;
                  dyVeh = ((dy + dyVeh) == 0) ? 0 : dyVeh;

                  u.grab_point.x = dxVeh * (-1);
                  u.grab_point.y = dyVeh * (-1);
              }

              mdir.init( dxVeh, dyVeh );
              mdir.advance( 1 );
              grabbed_vehicle->precalc_mounts( 1, mdir.dir() );
              int imp = 0;
              std::vector<veh_collision> veh_veh_colls;
              std::vector<veh_collision> veh_misc_colls;
              bool can_move = true;
              // Set player location to illegal value so it can't collide with vehicle.
              int player_prev_x = u.posx;
              int player_prev_y = u.posy;
              u.posx = 0;
              u.posy = 0;
              if( grabbed_vehicle->collision( veh_veh_colls, veh_misc_colls, dxVeh, dyVeh, can_move, imp, true ) ) {
                  // TODO: figure out what we collided with.
                  add_msg( _("The %s collides with something."), grabbed_vehicle->name.c_str() );
                  u.moves -= 10;
                  u.posx = player_prev_x;
                  u.posy = player_prev_y;
                  u.grab_point.x = prev_grab_x;
                  u.grab_point.y = prev_grab_y;
                  return false;
              }
              u.posx = player_prev_x;
              u.posy = player_prev_y;

              int gx = grabbed_vehicle->global_x();
              int gy = grabbed_vehicle->global_y();
              std::vector<int> wheel_indices = grabbed_vehicle->all_parts_with_feature("WHEEL", false);
              for( int i = 0; i < wheel_indices.size(); i++ ) {
                  int p = wheel_indices[i];
                  if( one_in(2) ) {
                      grabbed_vehicle->handle_trap( gx + grabbed_vehicle->parts[p].precalc_dx[0] + dxVeh,
                                                    gy + grabbed_vehicle->parts[p].precalc_dy[0] + dyVeh, p );
                  }
              }
              m.displace_vehicle( this, gx, gy, dxVeh, dyVeh );
          } else {
              //We are moving around the veh
              u.grab_point.x = (dx + dxVeh) * (-1);
              u.grab_point.y = (dy + dyVeh) * (-1);
          }
      } else {
          add_msg( _("No vehicle at grabbed point.") );
          u.grab_point.x = 0;
          u.grab_point.y = 0;
          u.grab_type = OBJECT_NONE;
      }
    // Furniture: pull, push, or standing still and nudging object around. Can push furniture out of reach.
    } else if ( u.grab_type == OBJECT_FURNITURE ) {
      point fpos( u.posx + u.grab_point.x, u.posy + u.grab_point.y ); // supposed position of grabbed furniture
      if ( ! m.has_furn( fpos.x, fpos.y ) ) { // where'd it go? We're grabbing thin air so reset.
          add_msg( _("No furniture at grabbed point.") );
          u.grab_point = point(0, 0);
          u.grab_type = OBJECT_NONE;
      } else {
          point fdest( fpos.x + dx, fpos.y + dy ); // intended destination of furniture.

          // unfortunately, game::is_empty fails for tiles we're standing on, which will forbid pulling, so:
          bool canmove = (
               ( m.move_cost(fdest.x, fdest.y) > 0 || m.has_flag("LIQUID", fdest.x, fdest.y) ) &&
               npc_at(fdest.x, fdest.y) == -1 &&
               mon_at(fdest.x, fdest.y) == -1 &&
               m.has_flag("FLAT", fdest.x, fdest.y) &&
               !m.has_furn(fdest.x, fdest.y) &&
               m.tr_at(fdest.x, fdest.y) == tr_null
          );

          const furn_t furntype = m.furn_at(fpos.x, fpos.y);
          int furncost = furntype.movecost;
          const int src_items = m.i_at(fpos.x, fpos.y).size();
          const int dst_items = m.i_at(fdest.x, fdest.y).size();
          bool dst_item_ok = ( ! m.has_flag("NOITEM", fdest.x, fdest.y) &&
                               ! m.has_flag("SWIMMABLE", fdest.x, fdest.y) &&
                               ! m.has_flag("DESTROY_ITEM", fdest.x, fdest.y) );
          bool src_item_ok = ( m.furn_at(fpos.x, fpos.y).has_flag("CONTAINER") ||
                               m.furn_at(fpos.x, fpos.y).has_flag("SEALED") );

          if ( ! canmove ) {
              add_msg( _("The %s collides with something."), furntype.name.c_str() );
              u.moves -= 50; // "oh was that your foot? Sorry :-O"
              return false;
          } else if ( !m.can_move_furniture( fpos.x, fpos.y, &u ) &&
                     one_in(std::max(20 - furntype.move_str_req - u.str_cur, 2)) ) {
              add_msg(_("You strain yourself trying to move the heavy %s!"), furntype.name.c_str() );
              u.moves -= 100;
              u.pain++; // Hurt ourself.
              return false; // furniture and or obstacle wins.
          } else if ( ! src_item_ok && dst_items > 0 ) {
              add_msg( _("There's stuff in the way.") );
              u.moves -= 50; // "oh was that your stuffed parrot? Sorry :-O"
              return false;
          }

          if ( pulling_furniture ) { // normalize movecost for pulling: furniture moves into our current square -then- we move away
              if ( furncost < 0 ) {  // this will make our exit-tile move cost 0
                   movecost_modifier += m.ter_at(fpos.x, fpos.y).movecost; // so add the base cost of our exit-tile's terrain.
              } else {               // or it will think we're walking over the furniture we're pulling
                   movecost_modifier += ( 0 - furncost ); // so subtract the base cost of our furniture.
              }
          }

          int str_req = furntype.move_str_req;
          u.moves -= str_req * 10;
          // Additional penalty if we can't comfortably move it.
          if (!m.can_move_furniture(fpos.x, fpos.y, &u)) {
              int move_penalty = std::min((int)pow(str_req, 2) + 100, 1000);
              u.moves -= move_penalty;
              if (move_penalty > 500) {
                if (one_in(3)) // Nag only occasionally.
                  add_msg( _("Moving the heavy %s is taking a lot of time!"), furntype.name.c_str() );
              }
              else if (move_penalty > 200) {
                if (one_in(3)) // Nag only occasionally.
                  add_msg( _("It takes some time to move the heavy %s."), furntype.name.c_str() );
              }
          }
          sound(x, y, furntype.move_str_req * 2, _("a scraping noise."));

          m.furn_set(fdest.x, fdest.y, m.furn(fpos.x, fpos.y));    // finally move it.
          m.furn_set(fpos.x, fpos.y, f_null);

          if ( src_items > 0 ) {  // and the stuff inside.
              if ( dst_item_ok && src_item_ok ) {
                  std::vector <item>& miat = m.i_at(fpos.x, fpos.y);
                  const int arbritrary_item_limit = MAX_ITEM_IN_SQUARE - dst_items; // within reason
                  for (int i=0; i < src_items; i++) { // ...carefully
                      if ( i < arbritrary_item_limit &&
                        miat.size() > 0 &&
                        m.add_item_or_charges(fdest.x, fdest.y, miat[0], 0) ) {
                          miat.erase(miat.begin());
                      } else {
                          add_msg("Stuff spills from the %s!", furntype.name.c_str() );
                          break;
                      }
                  }
              } else {
                  add_msg("Stuff spills from the %s!", furntype.name.c_str() );
              }
          }

          if ( shifting_furniture ) { // we didn't move
              if ( abs( u.grab_point.x + dx ) < 2 && abs( u.grab_point.y + dy ) < 2 ) {
                  u.grab_point = point ( u.grab_point.x + dx , u.grab_point.y + dy ); // furniture moved relative to us
              } else { // we pushed furniture out of reach
                  add_msg( _("You let go of the %s"), furntype.name.c_str() );
                  u.grab_point = point (0, 0);
                  u.grab_type = OBJECT_NONE;
              }
              return false; // We moved furniture but stayed still.
          } else if ( pushing_furniture && m.move_cost(x, y) <= 0 ) { // Not sure how that chair got into a wall, but don't let player follow.
              add_msg( _("You let go of the %s as it slides past %s"), furntype.name.c_str(), m.ter_at(x,y).name.c_str() );
              u.grab_point = point (0, 0);
              u.grab_type = OBJECT_NONE;
          }
      }
    // Unsupported!
    } else {
       add_msg( _("Nothing at grabbed point %d,%d."),u.grab_point.x,u.grab_point.y );
       u.grab_point.x = 0;
       u.grab_point.y = 0;
       u.grab_type = OBJECT_NONE;
    }
  }

// Calculate cost of moving
  bool diag = trigdist && u.posx != x && u.posy != y;
  u.moves -= int(u.run_cost(m.combined_movecost(u.posx, u.posy, x, y, grabbed_vehicle, movecost_modifier), diag) * drag_multiplier);

// Adjust recoil down
  if (u.recoil > 0) {
    if (int(u.str_cur / 2) + u.skillLevel("gun") >= u.recoil)
    u.recoil = 0;
   else {
     u.recoil -= int(u.str_cur / 2) + u.skillLevel("gun");
    u.recoil = int(u.recoil / 2);
   }
  }
  if ((!u.has_trait("PARKOUR") && m.move_cost(x, y) > 2) ||
      ( u.has_trait("PARKOUR") && m.move_cost(x, y) > 4    ))
  {
   if (veh1 && m.move_cost(x,y) != 2)
    add_msg(_("Moving past this %s is slow!"), veh1->part_info(vpart1).name.c_str());
   else
    add_msg(_("Moving past this %s is slow!"), m.name(x, y).c_str());
  }
  if (m.has_flag("ROUGH", x, y) && (!u.in_vehicle)) {
   if (one_in(5) && u.armor_bash(bp_feet) < rng(2, 5)) {
    add_msg(_("You hurt your feet on the %s!"), m.tername(x, y).c_str());
    u.hit(this, bp_feet, 0, 0, 1);
    u.hit(this, bp_feet, 1, 0, 1);
   }
  }
  if (m.has_flag("SHARP", x, y) && !one_in(3) && !one_in(40 - int(u.dex_cur/2))
      && (!u.in_vehicle)) {
   if (!u.has_trait("PARKOUR") || one_in(4)) {
    body_part bp = random_body_part();
    int side = random_side(bp);
    if(u.hit(this, bp, side, 0, rng(1, 4)) > 0)
     add_msg(_("You cut your %s on the %s!"), body_part_name(bp, side).c_str(), m.tername(x, y).c_str());
   }
  }
  if (!u.has_artifact_with(AEP_STEALTH) && !u.has_trait("LEG_TENTACLES")) {
   if (u.has_trait("LIGHTSTEP"))
    sound(x, y, 2, ""); // Sound of footsteps may awaken nearby monsters
   else
    sound(x, y, 6, ""); // Sound of footsteps may awaken nearby monsters
  }
  if (one_in(20) && u.has_artifact_with(AEP_MOVEMENT_NOISE))
   sound(x, y, 40, _("You emit a rattling sound."));
// If we moved out of the nonant, we need update our map data
  if (m.has_flag("SWIMMABLE", x, y) && u.has_disease("onfire")) {
   add_msg(_("The water puts out the flames!"));
   u.rem_disease("onfire");
  }
// displace is set at the top of this function.
  if (displace) { // We displaced a friendly monster!
// Immobile monsters can't be displaced.
   monster &critter = zombie(mondex);
   if (critter.has_flag(MF_IMMOBILE)) {
// ...except that turrets can be picked up.
// TODO: Make there a flag, instead of hard-coded to mon_turret
    if (critter.type->id == "mon_turret") {
     if (query_yn(_("Deactivate the turret?"))) {
      remove_zombie(mondex);
      u.moves -= 100;
      m.spawn_item(x, y, "bot_turret", 1, 0, turn);
      if (critter.ammo > 0)
        m.spawn_item(x, y, "9mm", 1, critter.ammo, turn);
     }
     return false;
    }
    else if (critter.type->id == "mon_laserturret") {
     if (query_yn(_("Deactivate the laser turret?"))) {
      remove_zombie(mondex);
      u.moves -= 100;
      m.spawn_item(x, y, "bot_laserturret", 1, 0, turn);
     }
     return false;
    } else {
     add_msg(_("You can't displace your %s."), critter.name().c_str());
     return false;
    }
   critter.move_to(this, u.posx, u.posy, true); // Force the movement even though the player is there right now.
   add_msg(_("You displace the %s."), critter.name().c_str());
   }
   else if (critter.type->id == "mon_manhack") {
    if (query_yn(_("Reprogram the manhack?"))) {
      int choice = 0;
      if (critter.has_effect(ME_DOCILE))
        choice = menu(true, _("Do what?"), _("Engage targets."), _("Deactivate."), NULL);
      else
        choice = menu(true, _("Do what?"), _("Follow me."), _("Deactivate."), NULL);
      switch (choice) {
      case 1:{
        if (critter.has_effect(ME_DOCILE)) {
          critter.rem_effect(ME_DOCILE);
          if (one_in(3))
            add_msg(_("The %s hovers momentarily as it surveys the area."), critter.name().c_str());
        }
        else {
          critter.add_effect(ME_DOCILE, -1);
          add_msg(_("The %s ."), critter.name().c_str());
          if (one_in(3))
            add_msg(_("The %s lets out a whirring noise and starts to follow you."), critter.name().c_str());
        }
        break;
      }
      case 2: {
        remove_zombie(mondex);
        m.spawn_item(x, y, "bot_manhack", 1, 0, turn);
        break;
      }
      default: {
        return false;
      }
      }
      u.moves -= 100;
    }
    return false;
  }
   critter.move_to(this, u.posx, u.posy, true); // Force the movement even though the player is there right now.
   add_msg(_("You displace the %s."), critter.name().c_str());
  }

  if (x < SEEX * int(MAPSIZE / 2) || y < SEEY * int(MAPSIZE / 2) ||
      x >= SEEX * (1 + int(MAPSIZE / 2)) || y >= SEEY * (1 + int(MAPSIZE / 2)))
   update_map(x, y);

// If the player is in a vehicle, unboard them from the current part
  if (u.in_vehicle)
   m.unboard_vehicle(u.posx, u.posy);

// Move the player
  u.posx = x;
  u.posy = y;
  if(dx != 0 || dy != 0) {
    u.lifetime_stats()->squares_walked++;
  }

  //Autopickup
  if (OPTIONS["AUTO_PICKUP"] && (!OPTIONS["AUTO_PICKUP_SAFEMODE"] || mostseen == 0) && (m.i_at(u.posx, u.posy)).size() > 0) {
   pickup(u.posx, u.posy, -1);
  }

// If the new tile is a boardable part, board it
  if (veh1 && veh1->part_with_feature(vpart1, "BOARDABLE") >= 0)
   m.board_vehicle(this, u.posx, u.posy, &u);

  if (m.tr_at(x, y) != tr_null) { // We stepped on a trap!
   trap* tr = traps[m.tr_at(x, y)];
   if (!u.avoid_trap(tr)) {
    trapfunc f;
    (f.*(tr->act))(x, y);
   }
  }

  // apply martial art move bonuses
  u.ma_onmove_effects();

  // leave the old martial arts stuff in for now
// Some martial art styles have special effects that trigger when we move
  if(u.weapon.type->id == "style_capoeira"){
    if (u.disease_duration("attack_boost") < 2)
     u.add_disease("attack_boost", 2, false, 2, 2);
    if (u.disease_duration("dodge_boost") < 2)
     u.add_disease("dodge_boost", 2, false, 2, 2);
  } else if(u.weapon.type->id == "style_ninjutsu"){
    u.add_disease("attack_boost", 2, false, 1, 3);
  } else if(u.weapon.type->id == "style_crane"){
    if (!u.has_disease("dodge_boost"))
     u.add_disease("dodge_boost", 1, false, 3, 3);
  } else if(u.weapon.type->id == "style_leopard"){
    u.add_disease("attack_boost", 2, false, 1, 4);
  } else if(u.weapon.type->id == "style_dragon"){
    if (!u.has_disease("damage_boost"))
     u.add_disease("damage_boost", 2, false, 3, 3);
  } else if(u.weapon.type->id == "style_lizard"){
    bool wall = false;
    for (int wallx = x - 1; wallx <= x + 1 && !wall; wallx++) {
     for (int wally = y - 1; wally <= y + 1 && !wall; wally++) {
      if (m.has_flag("SUPPORTS_ROOF", wallx, wally))
       wall = true;
     }
    }
    if (wall)
     u.add_disease("attack_boost", 2, false, 2, 8);
    else
     u.rem_disease("attack_boost");
  }

  // Drench the player if swimmable
  if (m.has_flag("SWIMMABLE", x, y))
    u.drench(this, 40, mfb(bp_feet) | mfb(bp_legs));

    // List items here
    if (!m.has_flag("SEALED", x, y)) {
        if (u.has_disease("blind") && !m.i_at(x, y).empty()) {
            add_msg(_("There's something here, but you can't see what it is."));
        } else if (!m.i_at(x, y).empty()) {
            std::vector<std::string> names;
            std::vector<size_t> counts;
            if (m.i_at(x, y)[0].count_by_charges()) {
                names.push_back(m.i_at(x, y)[0].tname());
                counts.push_back(m.i_at(x, y)[0].charges);
            } else {
                names.push_back(m.i_at(x, y)[0].display_name());
                counts.push_back(1);
            }
            for (int i = 1; i < m.i_at(x, y).size(); i++) {
                item& tmpitem = m.i_at(x, y)[i];
                std::string next_tname = tmpitem.tname();
                std::string next_dname = tmpitem.display_name();
                bool by_charges = tmpitem.count_by_charges();
                bool got_it = false;
                for (int i = 0; i < names.size(); ++i) {
                    if (by_charges && next_tname == names[i]) {
                        counts[i] += tmpitem.charges;
                        got_it = true;
                        break;
                    } else if (next_dname == names[i]) {
                        counts[i] += 1;
                        got_it = true;
                        break;
                    }
                }
                if (!got_it) {
                    if (tmpitem.count_by_charges()) {
                        names.push_back(next_tname);
                        counts.push_back(tmpitem.charges);
                    } else {
                        names.push_back(next_dname);
                        counts.push_back(1);
                    }
                }
                if (names.size() > 6) {
                    break;
                }
            }
            for (int i = 0; i < names.size(); ++i) {
                std::string fmt;
                if (counts[i] == 1) {
                    //~ one item (e.g. "a dress")
                    fmt = _("a %s");
                    names[i] = string_format(fmt, names[i].c_str());
                } else {
                    //~ number of items: "<number> <item>"
                    fmt = ngettext("%1$d %2$s", "%1$d %2$ss", counts[i]);
                    names[i] = string_format(fmt, counts[i], names[i].c_str());
                }
            }
            if (names.size() == 1) {
                add_msg(_("You see here %s."), names[0].c_str());
            } else if (names.size() == 2) {
                add_msg(_("You see here %s and %s."),
                        names[0].c_str(), names[1].c_str());
            } else if (names.size() == 3) {
                add_msg(_("You see here %s, %s, and %s."), names[0].c_str(),
                        names[1].c_str(), names[2].c_str());
            } else if (names.size() < 7) {
                add_msg(_("There are %d items here."), names.size());
            } else {
                add_msg(_("There are many items here."));
            }
        }
    }

  if (veh1 && veh1->part_with_feature(vpart1, "CONTROLS") >= 0
           && u.in_vehicle)
      add_msg(_("There are vehicle controls here.  %s to drive."),
              press_x(ACTION_CONTROL_VEHICLE).c_str() );

  } else if (!m.has_flag("SWIMMABLE", x, y) && u.has_active_bionic("bio_probability_travel") && u.power_level >= 10) {
  //probability travel through walls but not water
  int tunneldist = 0;
  // tile is impassable
  while((m.move_cost(x + tunneldist*(x - u.posx), y + tunneldist*(y - u.posy)) == 0 &&
         // but allow water tiles
         !m.has_flag("SWIMMABLE", x + tunneldist*(x - u.posx), y + tunneldist*(y - u.posy))) ||
         // a monster is there
         ((mon_at(x + tunneldist*(x - u.posx), y + tunneldist*(y - u.posy)) != -1 ||
           // so keep tunneling
           npc_at(x + tunneldist*(x - u.posx), y + tunneldist*(y - u.posy)) != -1) &&
          // assuming we've already started
          tunneldist > 0))
  {
      tunneldist += 1; //add 1 to tunnel distance for each impassable tile in the line
      if(tunneldist * 10 > u.power_level) //oops, not enough energy! Tunneling costs 10 bionic power per impassable tile
      {
          add_msg(_("You try to quantum tunnel through the barrier but are reflected! Try again with more energy!"));
          tunneldist = 0; //we didn't tunnel anywhere
          break;
      }
      if(tunneldist > 24)
      {
          add_msg(_("It's too dangerous to tunnel that far!"));
          tunneldist = 0;
          break;    //limit maximum tunneling distance
      }
  }
  if(tunneldist) //you tunneled
  {
    if (u.in_vehicle)
        m.unboard_vehicle(u.posx, u.posy);
    u.power_level -= (tunneldist * 10); //tunneling costs 10 bionic power per impassable tile
    u.moves -= 100; //tunneling costs 100 moves
    u.posx += (tunneldist + 1) * (x - u.posx); //move us the number of tiles we tunneled in the x direction, plus 1 for the last tile
    u.posy += (tunneldist + 1) * (y - u.posy); //ditto for y
    add_msg(_("You quantum tunnel through the %d-tile wide barrier!"), tunneldist);
    if (m.veh_at(u.posx, u.posy, vpart1) && m.veh_at(u.posx, u.posy, vpart1)->part_with_feature(vpart1, "BOARDABLE") >= 0)
        m.board_vehicle(this, u.posx, u.posy, &u);
  }
  else //or you couldn't tunnel due to lack of energy
  {
      u.power_level -= 10; //failure is expensive!
      return false;
  }

 } else if (veh_closed_door) { // move_cost <= 0
   veh1->open(dpart);
  u.moves -= 100;
  add_msg (_("You open the %s's %s."), veh1->name.c_str(),
                                    veh1->part_info(dpart).name.c_str());

 } else if (m.has_flag("SWIMMABLE", x, y)) { // Dive into water!
// Requires confirmation if we were on dry land previously
  if ((m.has_flag("SWIMMABLE", u.posx, u.posy) &&
      m.move_cost(u.posx, u.posy) == 0) || query_yn(_("Dive into the water?"))) {
   if (m.move_cost(u.posx, u.posy) > 0 && u.swim_speed() < 500)
     add_msg(_("You start swimming.  %s to dive underwater."),
             press_x(ACTION_MOVE_DOWN).c_str());
   plswim(x, y);
  }
 } else { // Invalid move
  if (u.has_disease("blind") || u.has_disease("stunned")) {
// Only lose movement if we're blind
   add_msg(_("You bump into a %s!"), m.name(x, y).c_str());
   u.moves -= 100;
  } else if (m.furn(x, y) != f_safe_c && m.open_door(x, y, !m.is_outside(u.posx, u.posy)))
   u.moves -= 100;
  else if (m.ter(x, y) == t_door_locked || m.ter(x, y) == t_door_locked_alarm || m.ter(x, y) == t_door_locked_interior) {
   u.moves -= 100;
   add_msg(_("That door is locked!"));
  }
  else if (m.ter(x, y) == t_door_bar_locked) {
   u.moves -= 80;
   add_msg(_("You rattle the bars but the door is locked!"));
  }
  return false;
 }

 return true;
}

void game::plswim(int x, int y)
{
 if (x < SEEX * int(MAPSIZE / 2) || y < SEEY * int(MAPSIZE / 2) ||
     x >= SEEX * (1 + int(MAPSIZE / 2)) || y >= SEEY * (1 + int(MAPSIZE / 2)))
  update_map(x, y);
 u.posx = x;
 u.posy = y;
 if (!m.has_flag("SWIMMABLE", x, y)) {
  dbg(D_ERROR) << "game:plswim: Tried to swim in "
               << m.tername(x, y).c_str() << "!";
  debugmsg("Tried to swim in %s!", m.tername(x, y).c_str());
  return;
 }
 if (u.has_disease("onfire")) {
  add_msg(_("The water puts out the flames!"));
  u.rem_disease("onfire");
 }
 int movecost = u.swim_speed();
 u.practice(turn, "swimming", u.is_underwater() ? 2 : 1);
 if (movecost >= 500) {
  if (!u.is_underwater()) {
    add_msg(_("You sink like a rock!"));
   u.set_underwater(true);
   u.oxygen = 30 + 2 * u.str_cur;
  }
 }
 if (u.oxygen <= 5 && u.is_underwater()) {
  if (movecost < 500)
    popup(_("You need to breathe! (%s to surface.)"),
          press_x(ACTION_MOVE_UP).c_str());
  else
   popup(_("You need to breathe but you can't swim!  Get to dry land, quick!"));
 }
 bool diagonal = (x != u.posx && y != u.posy);
 u.moves -= (movecost > 200 ? 200 : movecost)  * (trigdist && diagonal ? 1.41 : 1 );
 u.inv.rust_iron_items();

 int drenchFlags = mfb(bp_legs)|mfb(bp_torso)|mfb(bp_arms)|mfb(bp_feet);

 if (get_temperature() <= 50)
   drenchFlags |= mfb(bp_hands);

 if (u.is_underwater())
   drenchFlags |= mfb(bp_head)|mfb(bp_eyes)|mfb(bp_mouth)|mfb(bp_hands);

 u.drench(this, 100, drenchFlags);
}

void game::fling_player_or_monster(player *p, monster *zz, const int& dir, float flvel, bool controlled)
{
    int steps = 0;
    bool is_u = p && (p == &u);
    int dam1, dam2;

    bool is_player;
    if (p)
        is_player = true;
    else
    if (zz)
        is_player = false;
    else
    {
     dbg(D_ERROR) << "game:fling_player_or_monster: "
                     "neither player nor monster";
     debugmsg ("game::fling neither player nor monster");
     return;
    }

    tileray tdir(dir);
    std::string sname, snd;
    if (is_player)
    {
        if (is_u)
            sname = std::string (_("You are"));
        else
            sname = p->name + _(" is");
    }
    else
        sname = zz->name() + _(" is");
    int range = flvel / 10;
    int x = (is_player? p->posx : zz->posx());
    int y = (is_player? p->posy : zz->posy());
    while (range > 0)
    {
        tdir.advance();
        x = (is_player? p->posx : zz->posx()) + tdir.dx();
        y = (is_player? p->posy : zz->posy()) + tdir.dy();
        std::string dname;
        bool thru = true;
        bool slam = false;
        int mondex = mon_at(x, y);
        dam1 = flvel / 3 + rng (0, flvel * 1 / 3);
        if (controlled)
            dam1 = std::max(dam1 / 2 - 5, 0);
        if (mondex >= 0)
        {
            monster &critter = zombie(mondex);
            slam = true;
            dname = critter.name();
            dam2 = flvel / 3 + rng (0, flvel * 1 / 3);
            if (critter.hurt(dam2))
             kill_mon(mondex, false);
            else
             thru = false;
            if (is_player)
             p->hitall (this, dam1, 40);
            else
                zz->hurt(dam1);
        } else if (m.move_cost(x, y) == 0 && !m.has_flag("SWIMMABLE", x, y)) {
            slam = true;
            int vpart;
            vehicle *veh = m.veh_at(x, y, vpart);
            dname = veh ? veh->part_info(vpart).name : m.tername(x, y).c_str();
            if (m.has_flag("BASHABLE", x, y)) {
                thru = m.bash(x, y, flvel, snd);
            } else {
                thru = false;
            }
            if (snd.length() > 0)
                add_msg (_("You hear a %s"), snd.c_str());
            if (is_player)
                p->hitall (this, dam1, 40);
            else
                zz->hurt (dam1);
            flvel = flvel / 2;
        }
        if (slam && dam1)
            add_msg (_("%s slammed against the %s for %d damage!"), sname.c_str(), dname.c_str(), dam1);
        if (thru)
        {
            if (is_player)
            {
                p->posx = x;
                p->posy = y;
            }
            else
            {
                zz->setpos(x, y);
            }
        }
        else
            break;
        range--;
        steps++;
        timespec ts;   // Timespec for the animation
        ts.tv_sec = 0;
        ts.tv_nsec = BILLION / 20;
        nanosleep (&ts, 0);
    }

    if (!m.has_flag("SWIMMABLE", x, y))
    {
        // fall on ground
        dam1 = rng (flvel / 3, flvel * 2 / 3) / 2;
        if (controlled)
            dam1 = std::max(dam1 / 2 - 5, 0);
        if (is_player)
        {
            int dex_reduce = p->dex_cur < 4? 4 : p->dex_cur;
            dam1 = dam1 * 8 / dex_reduce;
            if (p->has_trait("PARKOUR"))
            {
                dam1 /= 2;
            }
            if (dam1 > 0)
            {
                p->hitall (this, dam1, 40);
            }
        } else {
            zz->hurt (dam1);
        }
        if (is_u)
        {
            if (dam1 > 0)
            {
                add_msg (_("You fall on the ground for %d damage."), dam1);
            } else if (!controlled) {
                add_msg (_("You land on the ground."));
            }
        }
    }
    else if (is_u)
    {
        if (controlled)
            add_msg (_("You dive into water."));
        else
            add_msg (_("You fall into water."));
    }
}

void game::vertical_move(int movez, bool force) {
// Check if there are monsters are using the stairs.
    bool slippedpast = false;
    if (!coming_to_stairs.empty()) {
		// TODO: Allow travel if zombie couldn't reach stairs, but spawn him when we go up.
            add_msg(_("You try to use the stairs. Suddenly you are blocked by a %s!"), coming_to_stairs[0].name().c_str());
            // Roll.
            int dexroll = dice(6, u.dex_cur + u.skillLevel("dodge") * 2);
            int strroll = dice(3, u.str_cur + u.skillLevel("melee") * 1.5);
            if (coming_to_stairs.size() > 4) {
                add_msg(_("The are a lot of them on the %s!"), m.tername(u.posx, u.posy).c_str());
                dexroll /= 4;
                strroll /= 2;
            }
            else if (coming_to_stairs.size() > 1) {
                 add_msg(_("There's something else behind it!"));
                 dexroll /= 2;
            }

            if (dexroll < 14 || strroll < 12) {
                update_stair_monsters();
                u.moves -= 100;
                return;
            }

            if (dexroll >= 14)
                add_msg(_("You manage to slip past!"));
            else if (strroll >= 12)
                add_msg(_("You manage to push past!"));
            slippedpast = true;
            u.moves -=100;
    }

// > and < are used for diving underwater.
 if (m.move_cost(u.posx, u.posy) == 0 && m.has_flag("SWIMMABLE", u.posx, u.posy)){
  if (movez == -1) {
   if (u.is_underwater()) {
    add_msg(_("You are already underwater!"));
    return;
   }
   if (u.worn_with_flag("FLOATATION")) {
    add_msg(_("You can't dive while wearing a flotation device."));
    return;
   }
   u.set_underwater(true);
   u.oxygen = 30 + 2 * u.str_cur;
   add_msg(_("You dive underwater!"));
  } else {
   if (u.swim_speed() < 500) {
    u.set_underwater(false);
    add_msg(_("You surface."));
   } else
    add_msg(_("You can't surface!"));
  }
  return;
 }
// Force means we're going down, even if there's no staircase, etc.
// This happens with sinkholes and the like.
 if (!force && ((movez == -1 && !m.has_flag("GOES_DOWN", u.posx, u.posy)) ||
                (movez ==  1 && !m.has_flag("GOES_UP",   u.posx, u.posy)))) {
  if (movez == -1) {
    add_msg(_("You can't go down here!"));
  } else {
    add_msg(_("You can't go up here!"));
  }
  return;
 }

 if( force ) {
     // Let go of a grabbed cart.
     u.grab_point.x = 0;
     u.grab_point.y = 0;
 } else if( u.grab_point.x != 0 || u.grab_point.y != 0 ) {
     // TODO: Warp the cart along with you if you're on an elevator
     add_msg(_("You can't drag things up and down stairs."));
     return;
 }

 map tmpmap(&traps);
 tmpmap.load(this, levx, levy, levz + movez, false);
// Find the corresponding staircase
 int stairx = -1, stairy = -1;
 bool rope_ladder = false;

    const int omtilesz=SEEX * 2;
    real_coords rc( m.getabs(u.posx, u.posy) );

    point omtile_align_start(
        m.getlocal( rc.begin_om_pos() )
    );

 if (force) {
  stairx = u.posx;
  stairy = u.posy;
 } else { // We need to find the stairs.
  int best = 999;
   for (int i = omtile_align_start.x; i <= omtile_align_start.x + omtilesz; i++) {
    for (int j = omtile_align_start.y; j <= omtile_align_start.y + omtilesz; j++) {
    if (rl_dist(u.posx, u.posy, i, j) <= best &&
        ((movez == -1 && tmpmap.has_flag("GOES_UP", i, j)) ||
         (movez == 1 && (tmpmap.has_flag("GOES_DOWN", i, j) ||
                         tmpmap.ter(i, j) == t_manhole_cover)) ||
         ((movez == 2 || movez == -2) && tmpmap.ter(i, j) == t_elevator))) {
     stairx = i;
     stairy = j;
     best = rl_dist(u.posx, u.posy, i, j);
    }
   }
  }

  if (stairx == -1 || stairy == -1) { // No stairs found!
   if (movez < 0) {
    if (tmpmap.move_cost(u.posx, u.posy) == 0) {
     popup(_("Halfway down, the way down becomes blocked off."));
     return;
    } else if (u.has_amount("rope_30", 1)) {
     if (query_yn(_("There is a sheer drop halfway down. Climb your rope down?"))){
      rope_ladder = true;
      u.use_amount("rope_30", 1);
     } else
      return;
    } else if (!query_yn(_("There is a sheer drop halfway down.  Jump?")))
     return;
   }
   stairx = u.posx;
   stairy = u.posy;
  }
 }

 if (!force) {
  monstairx = levx;
  monstairy = levy;
  monstairz = levz;
 }
 // Make sure monsters are saved!
 for (unsigned int i = 0; i < num_zombies(); i++) {
    monster &critter = zombie(i);
    int turns = critter.turns_to_reach(this, u.posx, u.posy);
        if (turns < 10 && coming_to_stairs.size() < 8 && critter.will_reach(this, u.posx, u.posy)
            && !slippedpast) {
            critter.onstairs = true;
            critter.staircount = 10 + turns;
            coming_to_stairs.push_back(critter);
            //remove_zombie(i);
        } else {
            force_save_monster(critter);
        }
}
 despawn_monsters();
 clear_zombies();

 // Clear current scents.
  for (int x = u.posx - SCENT_RADIUS; x <= u.posx + SCENT_RADIUS; x++) {
    for (int y = u.posy - SCENT_RADIUS; y <= u.posy + SCENT_RADIUS; y++) {
      grscent[x][y] = 0;
    }
  }

// Figure out where we know there are up/down connectors
 std::vector<point> discover;
 for (int x = 0; x < OMAPX; x++) {
  for (int y = 0; y < OMAPY; y++) {
   if (cur_om->seen(x, y, levz) &&
       ((movez ==  1 && otermap[ cur_om->ter(x, y, levz) ].known_up) ||
        (movez == -1 && otermap[ cur_om->ter(x, y, levz) ].known_down) ))
    discover.push_back( point(x, y) );
  }
 }

 int z_coord = levz + movez;
 // Fill in all the tiles we know about (e.g. subway stations)
 for (int i = 0; i < discover.size(); i++) {
  int x = discover[i].x, y = discover[i].y;
  cur_om->seen(x, y, z_coord) = true;
  if (movez ==  1 && !otermap[ cur_om->ter(x, y, z_coord) ].known_down &&
      !cur_om->has_note(x, y, z_coord))
   cur_om->add_note(x, y, z_coord, _("AUTO: goes down"));
  if (movez == -1 && !otermap[ cur_om->ter(x, y, z_coord) ].known_up &&
      !cur_om->has_note(x, y, z_coord))
   cur_om->add_note(x, y, z_coord, _("AUTO: goes up"));
 }

 levz += movez;
 u.moves -= 100;
 m.clear_vehicle_cache();
 m.vehicle_list.clear();
 m.load(this, levx, levy, levz);
 u.posx = stairx;
 u.posy = stairy;
 if (rope_ladder)
  m.ter_set(u.posx, u.posy, t_rope_up);
 if (m.ter(stairx, stairy) == t_manhole_cover) {
  m.spawn_item(stairx + rng(-1, 1), stairy + rng(-1, 1), "manhole_cover");
  m.ter_set(stairx, stairy, t_manhole);
 }

 m.spawn_monsters(this);

 if (force) { // Basically, we fell.
  if (u.has_trait("WINGS_BIRD"))
   add_msg(_("You flap your wings and flutter down gracefully."));
  else {
   int dam = int((u.str_max / 4) + rng(5, 10)) * rng(1, 3);//The bigger they are
   dam -= rng(u.dodge(this), u.dodge(this) * 3);
   if (dam <= 0)
    add_msg(_("You fall expertly and take no damage."));
   else {
    add_msg(_("You fall heavily, taking %d damage."), dam);
    u.hurtall(dam);
   }
  }
 }

 if (m.tr_at(u.posx, u.posy) != tr_null) { // We stepped on a trap!
  trap* tr = traps[m.tr_at(u.posx, u.posy)];
  if (force || !u.avoid_trap(tr)) {
   trapfunc f;
   (f.*(tr->act))(u.posx, u.posy);
  }
 }

 set_adjacent_overmaps(true);
 // Clear currently active npcs and reload them
 active_npc.clear();
 load_npcs();
 refresh_all();
}


void game::update_map(int &x, int &y) {
 int shiftx = 0, shifty = 0;
 int olevx = 0, olevy = 0;
 while (x < SEEX * int(MAPSIZE / 2)) {
  x += SEEX;
  shiftx--;
 }
 while (x >= SEEX * (1 + int(MAPSIZE / 2))) {
  x -= SEEX;
  shiftx++;
 }
 while (y < SEEY * int(MAPSIZE / 2)) {
  y += SEEY;
  shifty--;
 }
 while (y >= SEEY * (1 + int(MAPSIZE / 2))) {
  y -= SEEY;
  shifty++;
 }
 m.shift(this, levx, levy, levz, shiftx, shifty);
 levx += shiftx;
 levy += shifty;
 if (levx < 0) {
  levx += OMAPX * 2;
  olevx = -1;
 } else if (levx > OMAPX * 2 - 1) {
  levx -= OMAPX * 2;
  olevx = 1;
 }
 if (levy < 0) {
  levy += OMAPY * 2;
  olevy = -1;
 } else if (levy > OMAPY * 2 - 1) {
  levy -= OMAPY * 2;
  olevy = 1;
 }
 if (olevx != 0 || olevy != 0) {
  cur_om->save();
  cur_om = &overmap_buffer.get(this, cur_om->pos().x + olevx, cur_om->pos().y + olevy);
 }
 set_adjacent_overmaps();

 // Shift monsters if we're actually shifting
 if (shiftx || shifty) {
    despawn_monsters(shiftx, shifty);
    u.shift_destination(-shiftx * SEEX, -shifty * SEEY);
 }

 // Shift NPCs
 for (int i = 0; i < active_npc.size(); i++) {
  active_npc[i]->shift(shiftx, shifty);
  if (active_npc[i]->posx < 0 - SEEX * 2 ||
      active_npc[i]->posy < 0 - SEEX * 2 ||
      active_npc[i]->posx >     SEEX * (MAPSIZE + 2) ||
      active_npc[i]->posy >     SEEY * (MAPSIZE + 2)   ) {
   active_npc[i]->mapx = levx + (active_npc[i]->posx / SEEX);
   active_npc[i]->mapy = levy + (active_npc[i]->posy / SEEY);
   active_npc[i]->posx %= SEEX;
   active_npc[i]->posy %= SEEY;
    //don't remove them from the overmap list.
   active_npc.erase(active_npc.begin() + i); //Remove the npc from the active list. It remains in the overmap list.
   i--;
  }
 }
    // Check for overmap saved npcs that should now come into view.
    // Put those in the active list.
    load_npcs();
 // Spawn monsters if appropriate
 m.spawn_monsters(this); // Static monsters
 if (turn >= nextspawn)
  spawn_mon(shiftx, shifty);
// Shift scent
 unsigned int newscent[SEEX * MAPSIZE][SEEY * MAPSIZE];
 for (int i = 0; i < SEEX * MAPSIZE; i++) {
  for (int j = 0; j < SEEY * MAPSIZE; j++)
   newscent[i][j] = scent(i + (shiftx * SEEX), j + (shifty * SEEY));
 }
 for (int i = 0; i < SEEX * MAPSIZE; i++) {
  for (int j = 0; j < SEEY * MAPSIZE; j++)
   scent(i, j) = newscent[i][j];

 }
 // Make sure map cache is consistent since it may have shifted.
 m.build_map_cache(this);
// Update what parts of the world map we can see
 update_overmap_seen();
 draw_minimap();
}

void game::set_adjacent_overmaps(bool from_scratch)
{
 bool do_h = false, do_v = false, do_d = false;
 int hori_disp = (levx > OMAPX) ? 1 : -1;
 int vert_disp = (levy > OMAPY) ? 1 : -1;
 int diag_posx = cur_om->pos().x + hori_disp;
 int diag_posy = cur_om->pos().y + vert_disp;

 if(!om_hori || om_hori->pos().x != diag_posx || om_hori->pos().y != cur_om->pos().y || from_scratch)
  do_h = true;
 if(!om_vert || om_vert->pos().x != cur_om->pos().x || om_vert->pos().y != diag_posy || from_scratch)
  do_v = true;
 if(!om_diag || om_diag->pos().x != diag_posx || om_diag->pos().y != diag_posy || from_scratch)
  do_d = true;

 if(do_h){
  om_hori = &overmap_buffer.get(this, diag_posx, cur_om->pos().y);
 }
 if(do_v){
  om_vert = &overmap_buffer.get(this, cur_om->pos().x, diag_posy);
 }
 if(do_d){
  om_diag = &overmap_buffer.get(this, diag_posx, diag_posy);
 }
}

void game::update_overmap_seen()
{
 int omx = (levx + int(MAPSIZE / 2)) / 2, omy = (levy + int(MAPSIZE / 2)) / 2;
 int dist = u.overmap_sight_range(light_level());
 cur_om->seen(omx, omy, levz) = true; // We can always see where we're standing
 if (dist == 0)
  return; // No need to run the rest!
 for (int x = omx - dist; x <= omx + dist; x++) {
  for (int y = omy - dist; y <= omy + dist; y++) {
   std::vector<point> line = line_to(omx, omy, x, y, 0);
   int sight_points = dist;
   int cost = 0;
   for (int i = 0; i < line.size() && sight_points >= 0; i++) {
    int lx = line[i].x, ly = line[i].y;
    if (lx >= 0 && lx < OMAPX && ly >= 0 && ly < OMAPY)
     cost = otermap[cur_om->ter(lx, ly, levz)].see_cost;
    else if ((lx < 0 || lx >= OMAPX) && (ly < 0 || ly >= OMAPY)) {
     if (lx < 0) lx += OMAPX;
     else        lx -= OMAPX;
     if (ly < 0) ly += OMAPY;
     else        ly -= OMAPY;
     cost = otermap[om_diag->ter(lx, ly, levz)].see_cost;
    } else if (lx < 0 || lx >= OMAPX) {
     if (lx < 0) lx += OMAPX;
     else        lx -= OMAPX;
     cost = otermap[om_hori->ter(lx, ly, levz)].see_cost;
    } else if (ly < 0 || ly >= OMAPY) {
     if (ly < 0) ly += OMAPY;
     else        ly -= OMAPY;
     cost = otermap[om_vert->ter(lx, ly, levz)].see_cost;
    }
    sight_points -= cost;
   }
   if (sight_points >= 0) {
    int tmpx = x, tmpy = y;
    if (tmpx >= 0 && tmpx < OMAPX && tmpy >= 0 && tmpy < OMAPY)
     cur_om->seen(tmpx, tmpy, levz) = true;
    else if ((tmpx < 0 || tmpx >= OMAPX) && (tmpy < 0 || tmpy >= OMAPY)) {
     if (tmpx < 0) tmpx += OMAPX;
     else          tmpx -= OMAPX;
     if (tmpy < 0) tmpy += OMAPY;
     else          tmpy -= OMAPY;
     om_diag->seen(tmpx, tmpy, levz) = true;
    } else if (tmpx < 0 || tmpx >= OMAPX) {
     if (tmpx < 0) tmpx += OMAPX;
     else          tmpx -= OMAPX;
     om_hori->seen(tmpx, tmpy, levz) = true;
    } else if (tmpy < 0 || tmpy >= OMAPY) {
     if (tmpy < 0) tmpy += OMAPY;
     else          tmpy -= OMAPY;
     om_vert->seen(tmpx, tmpy, levz) = true;
    }
   }
  }
 }
}

point game::om_location()
{
 point ret;
 ret.x = int( (levx + int(MAPSIZE / 2)) / 2);
 ret.y = int( (levy + int(MAPSIZE / 2)) / 2);
 return ret;
}

void game::replace_stair_monsters()
{
 for (int i = 0; i < coming_to_stairs.size(); i++) {
    coming_to_stairs[i].onstairs = false;
    coming_to_stairs[i].staircount = 0;
    add_zombie(coming_to_stairs[i]);
 }
 coming_to_stairs.clear();
}

//TODO: abstract out the location checking code
//TODO: refactor so zombies can follow up and down stairs instead of this mess
void game::update_stair_monsters() {

    // Search for the stairs closest to the player.
    std::vector<int> stairx, stairy;
    std::vector<int> stairdist;

    if (!coming_to_stairs.empty()) {
        for (int x = 0; x < SEEX * MAPSIZE; x++) {
            for (int y = 0; y < SEEY * MAPSIZE; y++) {
                if (m.has_flag("GOES_UP", x, y) || m.has_flag("GOES_DOWN", x, y)) {
                    stairx.push_back(x);
                    stairy.push_back(y);
                    stairdist.push_back(rl_dist(x, y, u.posx, u.posy));
                }
            }
        }
        if (stairdist.empty())
            return;         // Found no stairs?

        // Find closest stairs.
        int si = 0;
        for (int i = 0; i < stairdist.size(); i++) {
            if (stairdist[i] < stairdist[si])
                si = i;
        }

        // Attempt to spawn zombies.
        for (int i = 0; i < coming_to_stairs.size(); i++) {
            int mposx = stairx[si], mposy = stairy[si];
            monster &critter = coming_to_stairs[i];

            // We might be not be visible.
            if (!( critter.posx() < 0 - (SEEX * MAPSIZE) / 6 ||
                    critter.posy() < 0 - (SEEY * MAPSIZE) / 6 ||
                    critter.posx() > (SEEX * MAPSIZE * 7) / 6 ||
                    critter.posy() > (SEEY * MAPSIZE * 7) / 6 ) ) {

                coming_to_stairs[i].staircount -= 4;
                // Let the player know zombies are trying to come.
                critter.setpos(mposx, mposy, true);
                if (u_see(mposx, mposy)) {
                    std::stringstream dump;
                    if (coming_to_stairs[i].staircount > 4)
                        dump << _("You see a ") << critter.name() << _(" on the stairs!");
                    else
                        dump << _("The ") << critter.name() << _(" is almost at the ")
                        << (m.has_flag("GOES_UP", mposx, mposy) ? _("bottom") : _("top")) <<  _(" of the ")
                        << m.tername(mposx, mposy).c_str() << "!";
                    add_msg(dump.str().c_str());
                }
                else {
                    sound(mposx, mposy, 5, _("a sound nearby from the stairs!"));
                }

                if (is_empty(mposx, mposy) && coming_to_stairs[i].staircount <= 0) {
                    critter.setpos(mposx, mposy, true);
                    critter.onstairs = false;
                    critter.staircount = 0;
                    add_zombie(critter);
                    if (u_see(mposx, mposy)) {
                        if (m.has_flag("GOES_UP", mposx, mposy)) {
                            add_msg(_("The %s comes down the %s!"), critter.name().c_str(),
                                    m.tername(mposx, mposy).c_str());
                        } else {
                            add_msg(_("The %s comes up the %s!"), critter.name().c_str(),
                                    m.tername(mposx, mposy).c_str());
                        }
                    }
                    coming_to_stairs.erase(coming_to_stairs.begin() + i);
                } else if (u.posx == mposx && u.posy == mposy && critter.staircount <= 0) {
                    // Search for a clear tile.
                    int pushx = -1, pushy = -1;
                    int tries = 0;
                    critter.setpos(mposx, mposy, true);
                    while(tries < 9) {
                        pushx = rng(-1, 1), pushy = rng(-1, 1);
                        if (critter.can_move_to(this, mposx + pushx, mposy + pushy) && pushx != 0 && pushy != 0) {
                            add_msg(_("The %s pushed you back!"), critter.name().c_str());
                            u.posx += pushx;
                            u.posy += pushy;
                            u.moves -= 100;
                            // Stumble.
                            if (u.dodge(this) < 12)
                                u.add_disease("downed", 2);
                            return;
                        }
                        tries++;
                    }
                    add_msg(_("The %s tried to push you back but failed! It attacks you!"), critter.name().c_str());
                    critter.hit_player(this, u, false);
                    u.moves -= 100;
                    return;
                }
            }
        }
    }

    if (coming_to_stairs.empty()) {
        monstairx = -1;
        monstairy = -1;
        monstairz = 999;
    }
}

void game::force_save_monster(monster &critter) {
    real_coords rc( m.getabs(critter.posx(), critter.posy() ) );
    critter.spawnmapx = rc.om_sub.x;
    critter.spawnmapy = rc.om_sub.y;
    critter.spawnposx = rc.sub_pos.x;
    critter.spawnposy = rc.sub_pos.y;

    tinymap tmp(&traps);
    tmp.load(this, critter.spawnmapx, critter.spawnmapy, levz, false);
    tmp.add_spawn(&critter);
    tmp.save(cur_om, turn, critter.spawnmapx, critter.spawnmapy, levz);
}

void game::despawn_monsters(const int shiftx, const int shifty)
{
    for (unsigned int i = 0; i < num_zombies(); i++) {
        monster &critter = zombie(i);
        // If either shift argument is non-zero, we're shifting.
        if(shiftx != 0 || shifty != 0) {
            critter.shift(shiftx, shifty);
            if( critter.posx() >= 0 && critter.posx() <= SEEX * MAPSIZE &&
                    critter.posy() >= 0 && critter.posy() <= SEEY * MAPSIZE) {
                // We're inbounds, so don't despawn after all.
                continue;
            } else {
                if ( (critter.spawnmapx != -1) || critter.getkeep() ||
                          ((shiftx != 0 || shifty != 0) && critter.friendly != 0 ) ) {
                    // translate shifty relative coordinates to submapx, submapy, subtilex, subtiley
                    real_coords rc( m.getabs(critter.posx(), critter.posy() ) ); // still madness, bud handles straddling omap and -/+
                    critter.spawnmapx = rc.om_sub.x;
                    critter.spawnmapy = rc.om_sub.y;
                    critter.spawnposx = rc.sub_pos.x;
                    critter.spawnposy = rc.sub_pos.y;

                    // We're saving him, so there's no need to keep anymore.
                    critter.setkeep(false);

                    tinymap tmp(&traps);
                    tmp.load(this, critter.spawnmapx, critter.spawnmapy, levz, false);
                    tmp.add_spawn(&critter);
                    tmp.save(cur_om, turn, critter.spawnmapx, critter.spawnmapy, levz);
                }
                else
                {
                    // No spawn site, so absorb them back into a group.
                    int group = valid_group((critter.type->id), levx + shiftx, levy + shifty, levz);
                    if (group != -1)
                    {
                        cur_om->zg[group].population++;
                        if (cur_om->zg[group].population /
                                (cur_om->zg[group].radius * cur_om->zg[group].radius) > 5 &&
                                !cur_om->zg[group].diffuse)
                        {
                            cur_om->zg[group].radius++;
                        }
                    }
                }
                // Check if we should keep him.
                if (!critter.getkeep()) {
                    remove_zombie(i);
                    i--;
                }
            }
        }
    }

    // The order in which zombies are shifted may cause zombies to briefly exist on
    // the same square. This messes up the mon_at cache, so we need to rebuild it.
    rebuild_mon_at_cache();
}

void game::spawn_mon(int shiftx, int shifty)
{
 int nlevx = levx + shiftx;
 int nlevy = levy + shifty;
 int group;
 int monx, mony;
 int dist;
 int pop, rad;
 int iter;
 int t;
 // Create a new NPC?
 if (ACTIVE_WORLD_OPTIONS["RANDOM_NPC"] && one_in(100 + 15 * cur_om->npcs.size())) {
  npc * tmp = new npc();
  tmp->normalize(this);
  tmp->randomize(this);
  //tmp->stock_missions(this);
  tmp->spawn_at(cur_om, levx, levy, levz);
  tmp->place_near(this, SEEX * 2 * (tmp->mapx - levx) + rng(0 - SEEX, SEEX), SEEY * 2 * (tmp->mapy - levy) + rng(0 - SEEY, SEEY));
  tmp->form_opinion(&u);
  //tmp->attitude = NPCATT_TALK; //Form opinion seems to set the attitude.
  tmp->mission = NPC_MISSION_NULL;
  int mission_index = reserve_random_mission(ORIGIN_ANY_NPC,
                                             om_location(), tmp->getID());
  if (mission_index != -1)
  tmp->chatbin.missions.push_back(mission_index);
  active_npc.push_back(tmp);
 }

// Now, spawn monsters (perhaps)
 monster zom;
 for (int i = 0; i < cur_om->zg.size(); i++) { // For each valid group...
  if (cur_om->zg[i].posz != levz) { continue; } // skip other levels - hack
  group = 0;
  if(cur_om->zg[i].diffuse)
   dist = square_dist(nlevx, nlevy, cur_om->zg[i].posx, cur_om->zg[i].posy);
  else
   dist = trig_dist(nlevx, nlevy, cur_om->zg[i].posx, cur_om->zg[i].posy);
  pop = cur_om->zg[i].population;
  rad = cur_om->zg[i].radius;
  if (dist <= rad) {
// (The area of the group's territory) in (population/square at this range)
// chance of adding one monster; cap at the population OR 16
   while ( (cur_om->zg[i].diffuse ?
            long( pop) :
            long((1.0 - double(dist / rad)) * pop) )
          > rng(0, (rad * rad)) &&
          rng(0, MAPSIZE * 4) > group && group < pop && group < MAPSIZE * 3)
    group++;

   cur_om->zg[i].population -= group;
   // Reduce group radius proportionally to remaining
   // population to maintain a minimal population density.
   if (cur_om->zg[i].population / (cur_om->zg[i].radius * cur_om->zg[i].radius) < 1.0 &&
       !cur_om->zg[i].diffuse)
     cur_om->zg[i].radius--;

   if (group > 0) // If we spawned some zombies, advance the timer
    nextspawn += rng(group * 4 + num_zombies() * 4, group * 10 + num_zombies() * 10);

   for (int j = 0; j < group; j++) { // For each monster in the group get some spawn details
     MonsterGroupResult spawn_details = MonsterGroupManager::GetResultFromGroup( cur_om->zg[i].type,
                                                             &group, (int)turn );
     zom = monster(GetMType(spawn_details.name));
     for (int kk = 0; kk < spawn_details.pack_size; kk++){
       iter = 0;
       do {
        monx = rng(0, SEEX * MAPSIZE - 1);
        mony = rng(0, SEEY * MAPSIZE - 1);
        if (shiftx == 0 && shifty == 0) {
         if (one_in(2))
          shiftx = 1 - 2 * rng(0, 1);
         else
          shifty = 1 - 2 * rng(0, 1);
        }
        if (shiftx == -1)
         monx = (SEEX * MAPSIZE) / 6;
        else if (shiftx == 1)
         monx = (SEEX * MAPSIZE * 5) / 6;
        if (shifty == -1)
         mony = (SEEY * MAPSIZE) / 6;
        if (shifty == 1)
         mony = (SEEY * MAPSIZE * 5) / 6;
        monx += rng(-5, 5);
        mony += rng(-5, 5);
        iter++;

       } while ((!zom.can_move_to(this, monx, mony) || !is_empty(monx, mony) ||
                 m.sees(u.posx, u.posy, monx, mony, SEEX, t) || !m.is_outside(monx, mony) ||
                 rl_dist(u.posx, u.posy, monx, mony) < 8) && iter < 50);
       if (iter < 50) {
        zom.spawn(monx, mony);
        add_zombie(zom);
       }
     }
   } // Placing monsters of this group is done!
   if (cur_om->zg[i].population <= 0) { // Last monster in the group spawned...
    cur_om->zg.erase(cur_om->zg.begin() + i); // ...so remove that group
    i--; // And don't increment i.
   }
  }
 }
}

int game::valid_group(std::string type, int x, int y, int z_coord)
{
 std::vector <int> valid_groups;
 std::vector <int> semi_valid; // Groups that're ALMOST big enough
 int dist;
 for (int i = 0; i < cur_om->zg.size(); i++) {
  if (cur_om->zg[i].posz != z_coord) { continue; }
  dist = trig_dist(x, y, cur_om->zg[i].posx, cur_om->zg[i].posy);
  if (dist < cur_om->zg[i].radius) {
   if(MonsterGroupManager::IsMonsterInGroup(cur_om->zg[i].type, type)) {
     valid_groups.push_back(i);
   }
  } else if (dist < cur_om->zg[i].radius + 3) {
   if(MonsterGroupManager::IsMonsterInGroup(cur_om->zg[i].type, type)) {
     semi_valid.push_back(i);
   }
  }
 }
 if (valid_groups.size() == 0) {
  if (semi_valid.size() == 0)
   return -1;
  else {
// If there's a group that's ALMOST big enough, expand that group's radius
// by one and absorb into that group.
   int semi = rng(0, semi_valid.size() - 1);
   if (!cur_om->zg[semi_valid[semi]].diffuse)
    cur_om->zg[semi_valid[semi]].radius++;
   return semi_valid[semi];
  }
 }
 return valid_groups[rng(0, valid_groups.size() - 1)];
}

void game::wait()
{
    const bool bHasWatch = u.has_item_with_flag("WATCH");

    uimenu as_m;
    as_m.text = _("Wait for how long?");
    as_m.entries.push_back(uimenu_entry(1, true, '1', (bHasWatch) ? _("5 Minutes") : _("Wait 300 heartbeats") ));
    as_m.entries.push_back(uimenu_entry(2, true, '2', (bHasWatch) ? _("30 Minutes") : _("Wait 1800 heartbeats") ));

    if (bHasWatch) {
        as_m.entries.push_back(uimenu_entry(3, true, '3', _("1 hour") ));
        as_m.entries.push_back(uimenu_entry(4, true, '4', _("2 hours") ));
        as_m.entries.push_back(uimenu_entry(5, true, '5', _("3 hours") ));
        as_m.entries.push_back(uimenu_entry(6, true, '6', _("6 hours") ));
    }

    as_m.entries.push_back(uimenu_entry(7, true, 'd', _("Wait till dawn") ));
    as_m.entries.push_back(uimenu_entry(8, true, 'n', _("Wait till noon") ));
    as_m.entries.push_back(uimenu_entry(9, true, 'k', _("Wait till dusk") ));
    as_m.entries.push_back(uimenu_entry(10, true, 'm', _("Wait till midnight") ));
    as_m.entries.push_back(uimenu_entry(11, true, 'w', _("Wait till weather changes") ));

    as_m.entries.push_back(uimenu_entry(12, true, 'x', _("Exit") ));
    as_m.query(); /* calculate key and window variables, generate window, and loop until we get a valid answer */

    const int iHour = turn.getHour();

    int time = 0;
    activity_type actType = ACT_WAIT;

    switch (as_m.ret) {
        case 1:
            time =   5000;
            break;
        case 2:
            time =  30000;
            break;
        case 3:
            time =  60000;
            break;
        case 4:
            time = 120000;
            break;
        case 5:
            time = 180000;
            break;
        case 6:
            time = 360000;
            break;
        case 7:
            time = 60000 * ((iHour <= 6) ? 6-iHour : 24-iHour+6);
            break;
        case 8:
            time = 60000 * ((iHour <= 12) ? 12-iHour : 12-iHour+6);
            break;
        case 9:
            time = 60000 * ((iHour <= 18) ? 18-iHour : 18-iHour+6);
            break;
        case 10:
            time = 60000 * ((iHour <= 24) ? 24-iHour : 24-iHour+6);
            break;
        case 11:
            time = 999999999;
            actType = ACT_WAIT_WEATHER;
            break;
        default:
            return;
    }

    u.assign_activity(this, actType, time, 0);
    u.activity.continuous = true;
    u.moves = 0;
}

void game::gameover()
{
 erase();
 gamemode->game_over(this);
 mvprintw(0, 35, _("GAME OVER"));
 inv(_("Inventory:"));
}

bool game::game_quit() { return (uquit == QUIT_MENU); }

bool game::game_error() { return (uquit == QUIT_ERROR); }

void game::write_msg()
{
    werase(w_messages);
    int maxlength = getmaxx(w_messages);

    // Print monster info and start our output below it.
    const int topline = mon_info(w_messages) + 2;

    int line = getmaxy(w_messages) - 1;
    for (int i = messages.size() - 1; i >= 0 && line >= topline; i--) {
        game_message &m = messages[i];
        std::string mstr = m.message;
        if (m.count > 1) {
            std::stringstream mesSS;
            mesSS << mstr << " x " << m.count;
            mstr = mesSS.str();
        }
        // Split the message into many if we must!
        nc_color col = c_dkgray;
        if (int(m.turn) >= curmes)
            col = c_ltred;
        else if (int(m.turn) + 5 >= curmes)
            col = c_ltgray;
        std::vector<std::string> folded = foldstring(mstr, maxlength);
        for (int j = folded.size() - 1; j >= 0 && line >= topline; j--, line--) {
            mvwprintz(w_messages, line, 0, col, folded[j].c_str());
        }
    }
    curmes = int(turn);
    wrefresh(w_messages);
}

void game::msg_buffer()
{
 WINDOW *w = newwin(FULL_SCREEN_HEIGHT, FULL_SCREEN_WIDTH,
                     (TERMY > FULL_SCREEN_HEIGHT) ? (TERMY-FULL_SCREEN_HEIGHT)/2 : 0,
                     (TERMX > FULL_SCREEN_WIDTH) ? (TERMX-FULL_SCREEN_WIDTH)/2 : 0);

 int offset = 0;
 InputEvent input;
 do {
  werase(w);
  draw_border(w);
  mvwprintz(w, FULL_SCREEN_HEIGHT-1, 32, c_red, _("Press q to return"));

  int line = 1;
  int lasttime = -1;
  int i;

  //Draw Scrollbar
  draw_scrollbar(w, offset, FULL_SCREEN_HEIGHT-2, messages.size(), 1);

  for (i = 1; i <= 20 && line <= FULL_SCREEN_HEIGHT-2 && offset + i <= messages.size(); i++) {
   game_message *mtmp = &(messages[ messages.size() - (offset + i) ]);
   calendar timepassed = turn - mtmp->turn;

   if (int(timepassed) > lasttime) {
    mvwprintz(w, line, 3, c_ltblue, _("%s ago:"),
              timepassed.textify_period().c_str());
    line++;
    lasttime = int(timepassed);
   }

   if (line <= FULL_SCREEN_HEIGHT-2) { // Print the actual message... we may have to split it
    std::string mes = mtmp->message;
    if (mtmp->count > 1) {
     std::stringstream mesSS;
     mesSS << mes << " x " << mtmp->count;
     mes = mesSS.str();
    }
// Split the message into many if we must!
    std::vector<std::string> folded = foldstring(mes, FULL_SCREEN_WIDTH-2);
    for(int j=0; j<folded.size() && line <= FULL_SCREEN_HEIGHT-2; j++, line++) {
     mvwprintz(w, line, 1, c_ltgray, folded[j].c_str());
    }
   } // if (line <= 23)
  } //for (i = 1; i <= 10 && line <= 23 && offset + i <= messages.size(); i++)
  if (offset > 0)
   mvwprintz(w, FULL_SCREEN_HEIGHT-1, 27, c_magenta, "^^^");
  if (offset + i < messages.size())
   mvwprintz(w, FULL_SCREEN_HEIGHT-1, 51, c_magenta, "vvv");
  wrefresh(w);

  DebugLog() << __FUNCTION__ << "calling get_input() \n";
  input = get_input();
  int dirx = 0, diry = 0;

  get_direction(dirx, diry, input);
  if (diry == -1 && offset > 0)
   offset--;
  if (diry == 1 && offset < messages.size())
   offset++;

 } while (input != Close && input != Cancel && input != Confirm);

 werase(w);
 delwin(w);
 refresh_all();
}

void game::teleport(player *p, bool add_teleglow)
{
    if (p == NULL) {
        p = &u;
    }
    int newx, newy, tries = 0;
    bool is_u = (p == &u);

    if(add_teleglow) {
        p->add_disease("teleglow", 300);
    }
    do {
        newx = p->posx + rng(0, SEEX * 2) - SEEX;
        newy = p->posy + rng(0, SEEY * 2) - SEEY;
        tries++;
    } while (tries < 15 && !is_empty(newx, newy));
    bool can_see = (is_u || u_see(newx, newy));
    if (p->in_vehicle) {
        m.unboard_vehicle(p->posx, p->posy);
    }
    p->posx = newx;
    p->posy = newy;
    if (tries == 15) {
        if (m.move_cost(newx, newy) == 0) { // TODO: If we land in water, swim
            if (can_see) {
                if (is_u) {
                    add_msg(_("You teleport into the middle of a %s!"),
                            m.name(newx, newy).c_str());
                    p->add_memorial_log(_("Teleported into a %s."), m.name(newx, newy).c_str());
                } else {
                    add_msg(_("%s teleports into the middle of a %s!"),
                            p->name.c_str(), m.name(newx, newy).c_str());
                }
            }
            p->hurt(this, bp_torso, 0, 500);
        } else if (can_see) {
            const int i = mon_at(newx, newy);
            if (i != -1) {
                monster &critter = zombie(i);
                if (is_u) {
                    add_msg(_("You teleport into the middle of a %s!"),
                            critter.name().c_str());
                    u.add_memorial_log(_("Telefragged a %s."), critter.name().c_str());
                } else {
                    add_msg(_("%s teleports into the middle of a %s!"),
                            p->name.c_str(), critter.name().c_str());
                }
                explode_mon(i);
            }
        }
    }
    if (is_u) {
        update_map(u.posx, u.posy);
    }
}

void game::nuke(int x, int y)
{
    // TODO: nukes hit above surface, not critter = 0
    if (x < 0 || y < 0 || x >= OMAPX || y >= OMAPY)
        return;
    int mapx = x * 2, mapy = y * 2;
    map tmpmap(&traps);
    tmpmap.load(this, mapx, mapy, 0, false);
    for (int i = 0; i < SEEX * 2; i++)
    {
        for (int j = 0; j < SEEY * 2; j++)
        {
            if (!one_in(10))
                tmpmap.ter_set(i, j, t_rubble);
            if (one_in(3))
                tmpmap.add_field(NULL, i, j, fd_nuke_gas, 3);
            tmpmap.radiation(i, j) += rng(20, 80);
        }
    }
    tmpmap.save(cur_om, turn, mapx, mapy, 0);
    cur_om->ter(x, y, 0) = "crater";
    //Kill any npcs on that omap location.
    for(int i = 0; i < cur_om->npcs.size();i++)
        if(cur_om->npcs[i]->mapx/2== x && cur_om->npcs[i]->mapy/2 == y && cur_om->npcs[i]->omz == 0)
            cur_om->npcs[i]->marked_for_death = true;
}

bool game::spread_fungus(int x, int y)
{
    int growth = 1;
    for (int i = x - 1; i <= x + 1; i++) {
        for (int j = y - 1; j <= y + 1; j++) {
            if (i == x && j == y) {
                continue;
            }
            if (m.has_flag("FUNGUS", i, j)) {
                growth += 1;
            }
        }
    }

    bool converted = false;
    if (!m.has_flag_ter("FUNGUS", x, y)) {
        // Terrain conversion
        if (m.has_flag_ter("DIGGABLE", x, y)) {
            if (x_in_y(growth * 10, 100)) {
                m.ter_set(x, y, t_fungus);
                converted = true;
            }
        } else if (m.has_flag("FLAT", x, y)) {
            if (m.has_flag("INDOORS", x, y)) {
                if (x_in_y(growth * 10, 500)) {
                    m.ter_set(x, y, t_fungus_floor_in);
                    converted = true;
                }
            } else if (m.has_flag("SUPPORTS_ROOF", x, y)) {
                if (x_in_y(growth * 10, 1000)) {
                    m.ter_set(x, y, t_fungus_floor_sup);
                    converted = true;
                }
            } else {
                if (x_in_y(growth * 10, 2500)) {
                    m.ter_set(x, y, t_fungus_floor_out);
                    converted = true;
                }
            }
        } else if (m.has_flag("SHRUB", x, y)) {
            if (x_in_y(growth * 10, 200)) {
                m.ter_set(x, y, t_shrub_fungal);
                converted = true;
            } else if (x_in_y(growth, 1000)) {
                m.ter_set(x, y, t_marloss);
                converted = true;
            }
        } else if (m.has_flag("THIN_OBSTACLE", x, y)) {
            if (x_in_y(growth * 10, 150)) {
                m.ter_set(x, y, t_fungus_mound);
                converted = true;
            }
        } else if (m.has_flag("YOUNG", x, y)) {
            if (x_in_y(growth * 10, 500)) {
                m.ter_set(x, y, t_tree_fungal_young);
                converted = true;
            }
        } else if (m.has_flag("WALL", x, y)) {
            if (x_in_y(growth * 10, 5000)) {
                converted = true;
                if (m.ter_at(x, y).sym == LINE_OXOX) {
                    m.ter_set(x, y, t_fungus_wall_h);
                } else if (m.ter_at(x, y).sym == LINE_XOXO) {
                    m.ter_set(x, y, t_fungus_wall_v);
                } else {
                    m.ter_set(x, y, t_fungus_wall);
                }
            }
        }
        // Furniture conversion
        if (converted) {
            if (m.has_flag("FLOWER", x, y)){
                m.furn_set(x, y, f_flower_fungal);
            } else if (m.has_flag("ORGANIC", x, y)){
                if (m.furn_at(x, y).movecost == -10) {
                    m.furn_set(x, y, f_fungal_mass);
                } else {
                    m.furn_set(x, y, f_fungal_clump);
                }
            } else if (m.has_flag("PLANT", x, y)) {
                for (int k = 0; k < g->m.i_at(x, y).size(); k++) {
                    m.i_rem(x, y, k);
                }
                item seeds(itypes["fungal_seeds"], int(g->turn));
                m.add_item_or_charges(x, y, seeds);
            }
        }
        return true;
    } else {
        // Everything is already fungus
        if (growth == 9) {
            return false;
        }
        for (int i = x - 1; i <= x + 1; i++) {
            for (int j = y - 1; j <= y + 1; j++) {
                // One spread on average
                if (!m.has_flag("FUNGUS", i, j) && one_in(9 - growth)) {
                    //growth chance is 100 in X simplified
                    if (m.has_flag("DIGGABLE", i, j)) {
                        m.ter_set(i, j, t_fungus);
                        converted = true;
                    } else if (m.has_flag("FLAT", i, j)) {
                        if (m.has_flag("INDOORS", i, j)) {
                            if (one_in(5)) {
                                m.ter_set(i, j, t_fungus_floor_in);
                                converted = true;
                            }
                        } else if (m.has_flag("SUPPORTS_ROOF", i, j)) {
                            if (one_in(10)) {
                                m.ter_set(i, j, t_fungus_floor_sup);
                                converted = true;
                            }
                        } else {
                            if (one_in(25)) {
                                m.ter_set(i, j, t_fungus_floor_out);
                                converted = true;
                            }
                        }
                    } else if (m.has_flag("SHRUB", i, j)) {
                        if (one_in(2)) {
                            m.ter_set(i, j, t_shrub_fungal);
                            converted = true;
                        } else if (one_in(25)) {
                            m.ter_set(i, j, t_marloss);
                            converted = true;
                        }
                    } else if (m.has_flag("THIN_OBSTACLE", i, j)) {
                        if (x_in_y(10, 15)) {
                            m.ter_set(i, j, t_fungus_mound);
                            converted = true;
                        }
                    } else if (m.has_flag("YOUNG", i, j)) {
                        if (one_in(5)) {
                            m.ter_set(i, j, t_tree_fungal_young);
                            converted = true;
                        }
                    } else if (m.has_flag("TREE", i, j)) {
                        if (one_in(10)) {
                            m.ter_set(i, j, t_tree_fungal);
                            converted = true;
                        }
                    } else if (m.has_flag("WALL", i, j)) {
                        if (one_in(50)) {
                            converted = true;
                            if (m.ter_at(i, j).sym == LINE_OXOX) {
                                m.ter_set(i, j, t_fungus_wall_h);
                            } else if (m.ter_at(i, j).sym == LINE_XOXO) {
                                m.ter_set(i, j, t_fungus_wall_v);
                            } else {
                                m.ter_set(i, j, t_fungus_wall);
                            }
                        }
                    }

                    if (converted) {
                        if (m.has_flag("FLOWER", i, j)) {
                            m.furn_set(i, j, f_flower_fungal);
                        } else if (m.has_flag("ORGANIC", i, j)) {
                            if (m.furn_at(i, j).movecost == -10) {
                                m.furn_set(i, j, f_fungal_mass);
                            } else {
                                m.furn_set(i, j, f_fungal_clump);
                            }
                        } else if (m.has_flag("PLANT", i, j)) {
                            for (int k = 0; k < g->m.i_at(i, j).size(); k++) {
                                m.i_rem(i, j, k);
                            }
                            item seeds(itypes["fungal_seeds"], int(g->turn));
                            m.add_item_or_charges(x, y, seeds);
                        }
                    }
                }
            }
        }
        return false;
    }
}

std::vector<faction *> game::factions_at(int x, int y)
{
 std::vector<faction *> ret;
 for (int i = 0; i < factions.size(); i++) {
  if (factions[i].omx == cur_om->pos().x && factions[i].omy == cur_om->pos().y &&
      trig_dist(x, y, factions[i].mapx, factions[i].mapy) <= factions[i].size)
   ret.push_back(&(factions[i]));
 }
 return ret;
}

nc_color sev(int a)
{
 switch (a) {
  case 0: return c_cyan;
  case 1: return c_ltcyan;
  case 2: return c_ltblue;
  case 3: return c_blue;
  case 4: return c_ltgreen;
  case 5: return c_green;
  case 6: return c_yellow;
  case 7: return c_pink;
  case 8: return c_ltred;
  case 9: return c_red;
  case 10: return c_magenta;
  case 11: return c_brown;
  case 12: return c_cyan_red;
  case 13: return c_ltcyan_red;
  case 14: return c_ltblue_red;
  case 15: return c_blue_red;
  case 16: return c_ltgreen_red;
  case 17: return c_green_red;
  case 18: return c_yellow_red;
  case 19: return c_pink_red;
  case 20: return c_magenta_red;
  case 21: return c_brown_red;
 }
 return c_dkgray;
}

void game::display_scent()
{
 int div = 1 + query_int(_("Sensitivity"));
 draw_ter();
 for (int x = u.posx - getmaxx(w_terrain)/2; x <= u.posx + getmaxx(w_terrain)/2; x++) {
  for (int y = u.posy - getmaxy(w_terrain)/2; y <= u.posy + getmaxy(w_terrain)/2; y++) {
   int sn = scent(x, y) / (div * 2);
   mvwprintz(w_terrain, getmaxy(w_terrain)/2 + y - u.posy, getmaxx(w_terrain)/2 + x - u.posx, sev(sn/10), "%d",
             sn % 10);
  }
 }
 wrefresh(w_terrain);
 getch();
}

void game::init_autosave()
{
 moves_since_last_save = 0;
 item_exchanges_since_save = 0;
 last_save_timestamp = time(NULL);
}

void game::quicksave(){
    if(!moves_since_last_save && !item_exchanges_since_save){return;}//Don't autosave if the player hasn't done anything since the last autosave/quicksave,
    add_msg(_("Saving game, this may take a while"));

    time_t now = time(NULL);    //timestamp for start of saving procedure

    //perform save
    save();
    save_factions_missions_npcs();
    save_artifacts();
    save_maps();
    save_uistate();
    //Now reset counters for autosaving, so we don't immediately autosave after a quicksave or autosave.
    moves_since_last_save = 0;
    item_exchanges_since_save = 0;
    last_save_timestamp = now;
}

void game::autosave(){
    //Don't autosave if the min-autosave interval has not passed since the last autosave/quicksave.
    if(time(NULL) < last_save_timestamp + (60 * OPTIONS["AUTOSAVE_MINUTES"])){return;}
    quicksave();    //Driving checks are handled by quicksave()
}

void intro()
{
 int maxx, maxy;
 getmaxyx(stdscr, maxy, maxx);
 const int minHeight = FULL_SCREEN_HEIGHT;
 const int minWidth = FULL_SCREEN_WIDTH;
 WINDOW* tmp = newwin(minHeight, minWidth, 0, 0);
 while (maxy < minHeight || maxx < minWidth) {
        werase(tmp);
        if (maxy < minHeight && maxx < minWidth) {
            fold_and_print(tmp, 0, 0, maxx, c_white, _("\
Whoa! Your terminal is tiny! This game requires a minimum terminal size of \
%dx%d to work properly. %dx%d just won't do. Maybe a smaller font would help?"),
                           minWidth, minHeight, maxx, maxy);
        } else if (maxx < minWidth) {
            fold_and_print(tmp, 0, 0, maxx, c_white, _("\
Oh! Hey, look at that. Your terminal is just a little too narrow. This game \
requires a minimum terminal size of %dx%d to function. It just won't work \
with only %dx%d. Can you stretch it out sideways a bit?"),
                           minWidth, minHeight, maxx, maxy);
        } else {
            fold_and_print(tmp, 0, 0, maxx, c_white, _("\
Woah, woah, we're just a little short on space here. The game requires a \
minimum terminal size of %dx%d to run. %dx%d isn't quite enough! Can you \
make the terminal just a smidgen taller?"),
                           minWidth, minHeight, maxx, maxy);
        }
        wgetch(tmp);
        getmaxyx(stdscr, maxy, maxx);
 }
 werase(tmp);
 mvwprintz(tmp, 0, 0, c_ltblue, ":)");
 wrefresh(tmp);
 delwin(tmp);
 erase();
}

void game::process_artifact(item *it, player *p, bool wielded)
{
    std::vector<art_effect_passive> effects;
    if (it->is_armor()) {
        it_artifact_armor* armor = dynamic_cast<it_artifact_armor*>(it->type);
        effects = armor->effects_worn;
    } else if (it->is_tool()) {
        it_artifact_tool* tool = dynamic_cast<it_artifact_tool*>(it->type);
        effects = tool->effects_carried;
        if (wielded) {
            for (int i = 0; i < tool->effects_wielded.size(); i++) {
                effects.push_back(tool->effects_wielded[i]);
            }
        }
        // Recharge it if necessary
        if (it->charges < tool->max_charges) {
            switch (tool->charge_type) {
            case ARTC_TIME:
                // Once per hour
                if (turn.seconds() == 0 && turn.minutes() == 0) {
                    it->charges++;
                }
                break;
            case ARTC_SOLAR:
                if (turn.seconds() == 0 && turn.minutes() % 10 == 0 &&
                    is_in_sunlight(p->posx, p->posy)) {
                    it->charges++;
                }
                break;
            case ARTC_PAIN:
                if (turn.seconds() == 0) {
                    add_msg(_("You suddenly feel sharp pain for no reason."));
                    p->pain += 3 * rng(1, 3);
                    it->charges++;
                }
                break;
            case ARTC_HP:
                if (turn.seconds() == 0) {
                    add_msg(_("You feel your body decaying."));
                    p->hurtall(1);
                    it->charges++;
                }
                break;
            }
        }
    }

    for (int i = 0; i < effects.size(); i++) {
        switch (effects[i]) {
        case AEP_STR_UP:
            p->str_cur += 4;
            break;
        case AEP_DEX_UP:
            p->dex_cur += 4;
            break;
        case AEP_PER_UP:
            p->per_cur += 4;
            break;
        case AEP_INT_UP:
            p->int_cur += 4;
            break;
        case AEP_ALL_UP:
            p->str_cur += 2;
            p->dex_cur += 2;
            p->per_cur += 2;
            p->int_cur += 2;
            break;
        case AEP_SPEED_UP: // Handled in player::current_speed()
            break;

        case AEP_IODINE:
            if (p->radiation > 0) {
                p->radiation--;
            }
            break;

        case AEP_SMOKE:
            if (one_in(10)) {
                int x = p->posx + rng(-1, 1), y = p->posy + rng(-1, 1);
                if (m.add_field(this, x, y, fd_smoke, rng(1, 3))) {
                    add_msg(_("The %s emits some smoke."),
                            it->tname().c_str());
                }
            }
            break;

        case AEP_SNAKES:
            break; // Handled in player::hit()

        case AEP_EXTINGUISH:
            for (int x = p->posx - 1; x <= p->posx + 1; x++) {
                for (int y = p->posy - 1; y <= p->posy + 1; y++) {
                    m.adjust_field_age(point(x,y), fd_fire, -1);
                }
            }

        case AEP_HUNGER:
            if (one_in(100)) {
                p->hunger++;
            }
            break;

        case AEP_THIRST:
            if (one_in(120)) {
                p->thirst++;
            }
            break;

        case AEP_EVIL:
            if (one_in(150)) { // Once every 15 minutes, on average
                p->add_disease("evil", 300);
                if (it->is_armor()) {
                    add_msg(_("You have an urge to wear the %s."),
                            it->tname().c_str());
                } else if (!wielded) {
                    add_msg(_("You have an urge to wield the %s."),
                            it->tname().c_str());
                }
            }
            break;

        case AEP_SCHIZO:
            break; // Handled in player::suffer()

        case AEP_RADIOACTIVE:
            if (one_in(4)) {
                p->radiation++;
            }
            break;

        case AEP_STR_DOWN:
            p->str_cur -= 3;
            break;

        case AEP_DEX_DOWN:
            p->dex_cur -= 3;
            break;

        case AEP_PER_DOWN:
            p->per_cur -= 3;
            break;

        case AEP_INT_DOWN:
            p->int_cur -= 3;
            break;

        case AEP_ALL_DOWN:
            p->str_cur -= 2;
            p->dex_cur -= 2;
            p->per_cur -= 2;
            p->int_cur -= 2;
            break;

        case AEP_SPEED_DOWN:
            break; // Handled in player::current_speed()
        }
    }
}

void game::add_artifact_messages(std::vector<art_effect_passive> effects)
{
    int net_str = 0, net_dex = 0, net_per = 0, net_int = 0, net_speed = 0;

    for (int i = 0; i < effects.size(); i++) {
        switch (effects[i]) {
        case AEP_STR_UP:   net_str += 4; break;
        case AEP_DEX_UP:   net_dex += 4; break;
        case AEP_PER_UP:   net_per += 4; break;
        case AEP_INT_UP:   net_int += 4; break;
        case AEP_ALL_UP:   net_str += 2;
                           net_dex += 2;
                           net_per += 2;
                           net_int += 2; break;
        case AEP_STR_DOWN: net_str -= 3; break;
        case AEP_DEX_DOWN: net_dex -= 3; break;
        case AEP_PER_DOWN: net_per -= 3; break;
        case AEP_INT_DOWN: net_int -= 3; break;
        case AEP_ALL_DOWN: net_str -= 2;
                           net_dex -= 2;
                           net_per -= 2;
                           net_int -= 2; break;

        case AEP_SPEED_UP:   net_speed += 20; break;
        case AEP_SPEED_DOWN: net_speed -= 20; break;

        case AEP_IODINE:
            break; // No message

        case AEP_SNAKES:
            add_msg(_("Your skin feels slithery."));
            break;

        case AEP_INVISIBLE:
            add_msg(_("You fade into invisibility!"));
            break;

        case AEP_CLAIRVOYANCE:
            add_msg(_("You can see through walls!"));
            break;

        case AEP_SUPER_CLAIRVOYANCE:
            add_msg(_("You can see through everything!"));
            break;

        case AEP_STEALTH:
            add_msg(_("Your steps stop making noise."));
            break;

        case AEP_GLOW:
            add_msg(_("A glow of light forms around you."));
            break;

        case AEP_PSYSHIELD:
            add_msg(_("Your mental state feels protected."));
            break;

        case AEP_RESIST_ELECTRICITY:
            add_msg(_("You feel insulated."));
            break;

        case AEP_CARRY_MORE:
            add_msg(_("Your back feels strengthened."));
            break;

        case AEP_HUNGER:
            add_msg(_("You feel hungry."));
            break;

        case AEP_THIRST:
            add_msg(_("You feel thirsty."));
            break;

        case AEP_EVIL:
            add_msg(_("You feel an evil presence..."));
            break;

        case AEP_SCHIZO:
            add_msg(_("You feel a tickle of insanity."));
            break;

        case AEP_RADIOACTIVE:
            add_msg(_("Your skin prickles with radiation."));
            break;

        case AEP_MUTAGENIC:
            add_msg(_("You feel your genetic makeup degrading."));
            break;

        case AEP_ATTENTION:
            add_msg(_("You feel an otherworldly attention upon you..."));
            break;

        case AEP_FORCE_TELEPORT:
            add_msg(_("You feel a force pulling you inwards."));
            break;

        case AEP_MOVEMENT_NOISE:
            add_msg(_("You hear a rattling noise coming from inside yourself."));
            break;

        case AEP_BAD_WEATHER:
            add_msg(_("You feel storms coming."));
            break;
        }
    }

    std::string stat_info = "";
    if (net_str != 0) {
        stat_info += string_format(_("Str %s%d! "),
                                   (net_str > 0 ? "+" : ""), net_str);
    }
    if (net_dex != 0) {
        stat_info += string_format(_("Dex %s%d! "),
                                   (net_dex > 0 ? "+" : ""), net_dex);
    }
    if (net_int != 0) {
        stat_info += string_format(_("Int %s%d! "),
                                   (net_int > 0 ? "+" : ""), net_int);
    }
    if (net_per != 0) {
        stat_info += string_format(_("Per %s%d! "),
                                   (net_per > 0 ? "+" : ""), net_per);
    }

    if (stat_info.length() > 0) {
        add_msg(stat_info.c_str());
    }

    if (net_speed != 0) {
        add_msg(_("Speed %s%d! "), (net_speed > 0 ? "+" : ""), net_speed);
    }
}<|MERGE_RESOLUTION|>--- conflicted
+++ resolved
@@ -515,19 +515,19 @@
     if(!ACTIVE_WORLD_OPTIONS["STATIC_NPC"]) {
         return; //Do not generate a starting npc.
     }
- npc * tmp = new npc();
- tmp->normalize(this);
- tmp->randomize(this, (one_in(2) ? NC_DOCTOR : NC_NONE));
- tmp->spawn_at(cur_om, levx, levy, levz); //spawn the npc in the overmap.
- tmp->place_near(this, SEEX * int(MAPSIZE / 2) + SEEX, SEEY * int(MAPSIZE / 2) + 6);
- tmp->form_opinion(&u);
- tmp->attitude = NPCATT_NULL;
- tmp->mission = NPC_MISSION_SHELTER; //This sets the npc mission. This NPC remains in the shelter.
- tmp->chatbin.first_topic = TALK_SHELTER;
- tmp->chatbin.missions.push_back(
-     reserve_random_mission(ORIGIN_OPENER_NPC, om_location(), tmp->getID()) ); //one random shelter mission/
-
- active_npc.push_back(tmp);
+    npc * tmp = new npc();
+    tmp->normalize(this);
+    tmp->randomize(this, (one_in(2) ? NC_DOCTOR : NC_NONE));
+    tmp->spawn_at(cur_om, levx, levy, levz); //spawn the npc in the overmap.
+    tmp->place_near(this, SEEX * int(MAPSIZE / 2) + SEEX, SEEY * int(MAPSIZE / 2) + 6);
+    tmp->form_opinion(&u);
+    tmp->attitude = NPCATT_NULL;
+    tmp->mission = NPC_MISSION_SHELTER; //This sets the npc mission. This NPC remains in the shelter.
+    tmp->chatbin.first_topic = TALK_SHELTER;
+    tmp->chatbin.missions.push_back(
+        reserve_random_mission(ORIGIN_OPENER_NPC, om_location(), tmp->getID()) ); //one random shelter mission/
+
+    active_npc.push_back(tmp);
 }
 
 void game::cleanup_at_end(){
@@ -1635,11 +1635,11 @@
         timeout(-1);
     }
 }
-<<<<<<< HEAD
+
 /* item submenu for 'i' and '/'
 * It use compare_split_screen_popup to draw item info and action menu
 *
-* @param chItem char of item in inventory
+* @param pos position of item in inventory
 * @param iStartX Left coord of the item info window
 * @param iWidth width of the item info window (height = height of terminal)
 * @param position It is position of the action menu. Default 0
@@ -1649,11 +1649,7 @@
 * 	1 - near the left edge of the terminal window
 * @return getch
 */
-int game::inventory_item_menu(char chItem, int iStartX, int iWidth, int position) {
-=======
-//// item submenu for 'i' and '/'
-int game::inventory_item_menu(int pos, int iStartX, int iWidth) {
->>>>>>> fe741645
+int game::inventory_item_menu(int pos, int iStartX, int iWidth, int position) {
     int cMenu = (int)'+';
 
     if (u.has_item(pos)) {
@@ -1663,36 +1659,37 @@
         const int iOffsetX = 2;
         const bool bHPR = hasPickupRule(oThisItem.tname());
 
-		int max_text_length = 0; int length = 0;
+        int max_text_length = 0;
+        int length = 0;
         vMenu.push_back(iteminfo("MENU", "", "iOffsetX", iOffsetX));
         vMenu.push_back(iteminfo("MENU", "", "iOffsetY", 0));
         length = utf8_width(_("<a>ctivate")); if (length > max_text_length) max_text_length = length;
-		vMenu.push_back(iteminfo("MENU", "a", _("<a>ctivate"), u.rate_action_use(&oThisItem)));
-		length = utf8_width(_("<R>ead")); if (length > max_text_length) max_text_length = length;
-		vMenu.push_back(iteminfo("MENU", "R", _("<R>ead"), u.rate_action_read(&oThisItem, this)));
-		length = utf8_width(_("<E>at")); if (length > max_text_length) max_text_length = length;
-		vMenu.push_back(iteminfo("MENU", "E", _("<E>at"), u.rate_action_eat(&oThisItem)));
-		length = utf8_width(_("<W>ear")); if (length > max_text_length) max_text_length = length;
-		vMenu.push_back(iteminfo("MENU", "W", _("<W>ear"), u.rate_action_wear(&oThisItem)));
-		length = utf8_width(_("<w>ield")); if (length > max_text_length) max_text_length = length;
-		vMenu.push_back(iteminfo("MENU", "w", _("<w>ield")));
-		length = utf8_width(_("<t>hrow")); if (length > max_text_length) max_text_length = length;
-		vMenu.push_back(iteminfo("MENU", "t", _("<t>hrow")));
-		length = utf8_width(_("<T>ake off")); if (length > max_text_length) max_text_length = length;
-		vMenu.push_back(iteminfo("MENU", "T", _("<T>ake off"), u.rate_action_takeoff(&oThisItem)));
-		length = utf8_width(_("<d>rop")); if (length > max_text_length) max_text_length = length;
-		vMenu.push_back(iteminfo("MENU", "d", _("<d>rop")));
-		length = utf8_width(_("<U>nload")); if (length > max_text_length) max_text_length = length;
-		vMenu.push_back(iteminfo("MENU", "U", _("<U>nload"), u.rate_action_unload(&oThisItem)));
-		length = utf8_width(_("<r>eload")); if (length > max_text_length) max_text_length = length;
-		vMenu.push_back(iteminfo("MENU", "r", _("<r>eload"), u.rate_action_reload(&oThisItem)));
-		length = utf8_width(_("<D>isassemble")); if (length > max_text_length) max_text_length = length;
-		vMenu.push_back(iteminfo("MENU", "D", _("<D>isassemble"), u.rate_action_disassemble(&oThisItem, this)));
-		length = utf8_width(_("<=> reassign")); if (length > max_text_length) max_text_length = length;
-		vMenu.push_back(iteminfo("MENU", "=", _("<=> reassign")));
-		length = utf8_width(_("<-> Autopickup")); if (length > max_text_length) max_text_length = length;
-		length = utf8_width(_("<+> Autopickup")); if (length > max_text_length) max_text_length = length;
-		vMenu.push_back(iteminfo("MENU", (bHPR) ? "-":"+", (bHPR) ? _("<-> Autopickup") : _("<+> Autopickup"), (bHPR) ? HINT_IFFY : HINT_GOOD));
+        vMenu.push_back(iteminfo("MENU", "a", _("<a>ctivate"), u.rate_action_use(&oThisItem)));
+        length = utf8_width(_("<R>ead")); if (length > max_text_length) max_text_length = length;
+        vMenu.push_back(iteminfo("MENU", "R", _("<R>ead"), u.rate_action_read(&oThisItem, this)));
+        length = utf8_width(_("<E>at")); if (length > max_text_length) max_text_length = length;
+        vMenu.push_back(iteminfo("MENU", "E", _("<E>at"), u.rate_action_eat(&oThisItem)));
+        length = utf8_width(_("<W>ear")); if (length > max_text_length) max_text_length = length;
+        vMenu.push_back(iteminfo("MENU", "W", _("<W>ear"), u.rate_action_wear(&oThisItem)));
+        length = utf8_width(_("<w>ield")); if (length > max_text_length) max_text_length = length;
+        vMenu.push_back(iteminfo("MENU", "w", _("<w>ield")));
+        length = utf8_width(_("<t>hrow")); if (length > max_text_length) max_text_length = length;
+        vMenu.push_back(iteminfo("MENU", "t", _("<t>hrow")));
+        length = utf8_width(_("<T>ake off")); if (length > max_text_length) max_text_length = length;
+        vMenu.push_back(iteminfo("MENU", "T", _("<T>ake off"), u.rate_action_takeoff(&oThisItem)));
+        length = utf8_width(_("<d>rop")); if (length > max_text_length) max_text_length = length;
+        vMenu.push_back(iteminfo("MENU", "d", _("<d>rop")));
+        length = utf8_width(_("<U>nload")); if (length > max_text_length) max_text_length = length;
+        vMenu.push_back(iteminfo("MENU", "U", _("<U>nload"), u.rate_action_unload(&oThisItem)));
+        length = utf8_width(_("<r>eload")); if (length > max_text_length) max_text_length = length;
+        vMenu.push_back(iteminfo("MENU", "r", _("<r>eload"), u.rate_action_reload(&oThisItem)));
+        length = utf8_width(_("<D>isassemble")); if (length > max_text_length) max_text_length = length;
+        vMenu.push_back(iteminfo("MENU", "D", _("<D>isassemble"), u.rate_action_disassemble(&oThisItem, this)));
+        length = utf8_width(_("<=> reassign")); if (length > max_text_length) max_text_length = length;
+        vMenu.push_back(iteminfo("MENU", "=", _("<=> reassign")));
+        length = utf8_width(_("<-> Autopickup")); if (length > max_text_length) max_text_length = length;
+        length = utf8_width(_("<+> Autopickup")); if (length > max_text_length) max_text_length = length;
+        vMenu.push_back(iteminfo("MENU", (bHPR) ? "-":"+", (bHPR) ? _("<-> Autopickup") : _("<+> Autopickup"), (bHPR) ? HINT_IFFY : HINT_GOOD));
 
         oThisItem.info(true, &vThisItem, this);
         compare_split_screen_popup(iStartX, iWidth, TERMY-VIEW_OFFSET_Y*2, oThisItem.tname(), vThisItem, vDummy, -1, true);
@@ -1700,14 +1697,14 @@
         const int iMenuStart = iOffsetX;
         const int iMenuItems = vMenu.size() - 1;
         int iSelected = iOffsetX - 1;
-		int popup_width = max_text_length + 2;
-		int popup_x = 0;
-		switch (position){
-			case -2: popup_x = 0; break; //near the right edge of the terminal window
-			case -1: popup_x = iStartX - popup_width; break; //left before item info window
-			case 0: popup_x = iStartX + iWidth; break; //right after item info window
-			case 1: popup_x = TERMX - popup_width; break; //near the left edge of the terminal window
-		}
+        int popup_width = max_text_length + 2;
+        int popup_x = 0;
+        switch (position) {
+        case -2: popup_x = 0; break; //near the right edge of the terminal window
+        case -1: popup_x = iStartX - popup_width; break; //left before item info window
+        case 0: popup_x = iStartX + iWidth; break; //right after item info window
+        case 1: popup_x = TERMX - popup_width; break; //near the left edge of the terminal window
+        }
 
         do {
             cMenu = compare_split_screen_popup(popup_x, popup_width, vMenu.size()+iOffsetX*2, "", vMenu, vDummy,
