#include "init.h"

#include "json.h"
#include "filesystem.h"

// can load from json
#include "flag.h"
#include "effect.h"
#include "emit.h"
#include "vitamin.h"
#include "fault.h"
#include "material.h"
#include "bionics.h"
#include "profession.h"
#include "skill.h"
#include "mutation.h"
#include "text_snippets.h"
#include "item_factory.h"
#include "vehicle_group.h"
#include "crafting.h"
#include "crafting_gui.h"
#include "mapdata.h"
#include "color.h"
#include "trap.h"
#include "mission.h"
#include "monstergenerator.h"
#include "inventory.h"
#include "tutorial.h"
#include "overmap.h"
#include "artifact.h"
#include "mapgen.h"
#include "speech.h"
#include "construction.h"
#include "name.h"
#include "ammo.h"
#include "debug.h"
#include "path_info.h"
#include "requirements.h"
#include "start_location.h"
#include "scenario.h"
#include "omdata.h"
#include "options.h"
#include "game.h"
#include "faction.h"
#include "npc.h"
#include "item_action.h"
#include "dialogue.h"
#include "mongroup.h"
#include "monfaction.h"
#include "martialarts.h"
#include "veh_type.h"
#include "clzones.h"
#include "sounds.h"
#include "gates.h"
#include "overlay_ordering.h"
#include "worldfactory.h"
#include "weather_gen.h"
#include "npc_class.h"
#include "recipe_dictionary.h"
#include "rotatable_symbols.h"
#include "harvest.h"

#include <assert.h>
#include <string>
#include <vector>
#include <fstream>
#include <sstream> // for throwing errors
#include <locale> // for loading names

DynamicDataLoader::DynamicDataLoader()
{
    initialize();
}

DynamicDataLoader::~DynamicDataLoader() = default;

DynamicDataLoader &DynamicDataLoader::get_instance()
{
    static DynamicDataLoader theDynamicDataLoader;
    return theDynamicDataLoader;
}

void DynamicDataLoader::load_object( JsonObject &jo, const std::string &src )
{
    std::string type = jo.get_string("type");
    t_type_function_map::iterator it = type_function_map.find(type);
    if (it == type_function_map.end()) {
        jo.throw_error( "unrecognized JSON object", "type" );
    }
    it->second( jo, src );
}

void DynamicDataLoader::load_deferred( deferred_json& data )
{
    while( !data.empty() ) {
        const size_t n = data.size();
        auto it = data.begin();
        for( size_t idx = 0; idx != n; ++idx ) {
            try {
                std::istringstream str( it->first );
                JsonIn jsin( str );
                JsonObject jo = jsin.get_object();
                load_object( jo, it->second );
            } catch( const std::exception &err ) {
                debugmsg( "Error loading data from json: %s", err.what() );
            }
            ++it;
        }
        data.erase( data.begin(), it );
        if( data.size() == n ) {
            std::ostringstream discarded;
            for( const auto &elem : data ) {
                discarded << elem.first;
            }
            debugmsg( "JSON contains circular dependency. Discarded %i objects:\n%s",
                      data.size(), discarded.str().c_str() );
            data.clear();
            return; // made no progress on this cycle so abort
        }
    }
}

void load_ingored_type(JsonObject &jo)
{
    // This does nothing!
    // This function is used for types that are to be ignored
    // (for example for testing or for unimplemented types)
    (void) jo;
}

void DynamicDataLoader::add( const std::string &type, std::function<void(JsonObject &, const std::string &)> f )
{
    const auto pair = type_function_map.emplace( type, f );
    if( !pair.second ) {
        debugmsg( "tried to insert a second handler for type %s into the DynamicDataLoader", type.c_str() );
    }
}

void DynamicDataLoader::add( const std::string &type, std::function<void(JsonObject&)> f )
{
    const auto pair = type_function_map.emplace( type, [f]( JsonObject &obj, const std::string & ) { f( obj ); } );
    if( !pair.second ) {
        debugmsg( "tried to insert a second handler for type %s into the DynamicDataLoader", type.c_str() );
    }
}

void DynamicDataLoader::initialize()
{
    // all of the applicable types that can be loaded, along with their loading functions
    // Add to this as needed with new StaticFunctionAccessors or new ClassFunctionAccessors for new applicable types
    // Static Function Access
    add( "json_flag", &json_flag::load );
    add( "fault", &fault::load_fault );
    add( "emit", &emit::load_emit );
    add( "activity_type", &activity_type::load );
    add( "vitamin", &vitamin::load_vitamin );
    add( "material", &materials::load );
    add( "bionic", &load_bionic );
    add( "profession", &profession::load_profession );
    add( "profession_item_substitutions", &profession::load_item_substitutions );
    add( "skill", &Skill::load_skill );
    add( "dream", &load_dream );
    add( "mutation_category", &load_mutation_category );
    add( "mutation", &mutation_branch::load );
    add( "furniture", &load_furniture );
    add( "terrain", &load_terrain );
    add( "monstergroup", &MonsterGroupManager::LoadMonsterGroup );
    add( "MONSTER_BLACKLIST", &MonsterGroupManager::LoadMonsterBlacklist );
    add( "MONSTER_WHITELIST", &MonsterGroupManager::LoadMonsterWhitelist );
    add( "speech", &load_speech );
    add( "ammunition_type", &ammunition_type::load_ammunition_type );
    add( "scenario", &scenario::load_scenario );
    add( "start_location", &start_location::load_location );

    // json/colors.json would be listed here, but it's loaded before the others (see curses_start_color())
    // Non Static Function Access
    add( "snippet", []( JsonObject &jo ) { SNIPPET.load_snippet( jo ); } );
    add( "item_group", []( JsonObject &jo ) { item_controller->load_item_group( jo ); } );
    add( "item_action", []( JsonObject &jo ) { item_action_generator::generator().load_item_action( jo ); } );

    add( "vehicle_part",  &vpart_info::load );
    add( "vehicle",  &vehicle_prototype::load );
    add( "vehicle_group",  &VehicleGroup::load );
    add( "vehicle_placement",  &VehiclePlacement::load );
    add( "vehicle_spawn",  &VehicleSpawn::load );

    add( "requirement", []( JsonObject &jo ) { requirement_data::load_requirement( jo ); } );
    add( "trap", &trap::load );

    add( "AMMO", []( JsonObject &jo, const std::string &src ) { item_controller->load_ammo( jo, src ); } );
    add( "GUN", []( JsonObject &jo, const std::string &src ) { item_controller->load_gun( jo, src ); } );
    add( "ARMOR", []( JsonObject &jo, const std::string &src ) { item_controller->load_armor( jo, src ); } );
    add( "TOOL", []( JsonObject &jo, const std::string &src ) { item_controller->load_tool( jo, src ); } );
    add( "TOOLMOD", []( JsonObject &jo, const std::string &src ) { item_controller->load_toolmod( jo, src ); } );
    add( "TOOL_ARMOR", []( JsonObject &jo, const std::string &src ) { item_controller->load_tool_armor( jo, src ); } );
    add( "BOOK", []( JsonObject &jo, const std::string &src ) { item_controller->load_book( jo, src ); } );
    add( "COMESTIBLE", []( JsonObject &jo, const std::string &src ) { item_controller->load_comestible( jo, src ); } );
    add( "CONTAINER", []( JsonObject &jo, const std::string &src ) { item_controller->load_container( jo, src ); } );
    add( "ENGINE", []( JsonObject &jo, const std::string &src ) { item_controller->load_engine( jo, src ); } );
    add( "WHEEL", []( JsonObject &jo, const std::string &src ) { item_controller->load_wheel( jo, src ); } );
    add( "GUNMOD", []( JsonObject &jo, const std::string &src ) { item_controller->load_gunmod( jo, src ); } );
    add( "MAGAZINE", []( JsonObject &jo, const std::string &src ) { item_controller->load_magazine( jo, src ); } );
    add( "GENERIC", []( JsonObject &jo, const std::string &src ) { item_controller->load_generic( jo, src ); } );
    add( "BIONIC_ITEM", []( JsonObject &jo, const std::string &src ) { item_controller->load_bionic( jo, src ); } );

    add( "ITEM_CATEGORY", []( JsonObject &jo ) { item_controller->load_item_category( jo ); } );
    add( "MIGRATION", []( JsonObject &jo ) { item_controller->load_migration( jo ); } );

    add( "MONSTER", []( JsonObject &jo, const std::string &src ) { MonsterGenerator::generator().load_monster( jo, src ); } );
    add( "SPECIES", []( JsonObject &jo, const std::string &src ) { MonsterGenerator::generator().load_species( jo, src ); } );

    add( "recipe_category", &load_recipe_category );
    add( "recipe",  []( JsonObject &jo, const std::string &src ) { recipe_dictionary::load( jo, src, false ); } );
    add( "uncraft", []( JsonObject &jo, const std::string &src ) { recipe_dictionary::load( jo, src, true  ); } );

    add( "tool_quality", &quality::load_static );
    add( "technique", &load_technique );
    add( "martial_art", &load_martial_art );
    add( "effect_type", &load_effect_type );
    add( "tutorial_messages", &load_tutorial_messages );
    add( "overmap_terrain", &overmap_terrains::load );
    add( "construction", &load_construction );
    add( "mapgen", &load_mapgen );
    add( "overmap_special", &overmap_specials::load );

    add( "region_settings", &load_region_settings );
    add( "region_overlay", &load_region_overlay );
    add( "ITEM_BLACKLIST", []( JsonObject &jo ) { item_controller->load_item_blacklist( jo ); } );
    add( "WORLD_OPTION", &load_world_option );

    // loaded earlier.
    add( "colordef", &load_ingored_type );
    // mod information, ignored, handled by the mod manager
    add( "MOD_INFO", &load_ingored_type );

    add( "faction", &faction::load_faction );
    add( "npc", &npc::load_npc );
    add( "npc_class", &npc_class::load_npc_class );
    add( "talk_topic", &load_talk_topic );
    add( "epilogue", &epilogue::load_epilogue );

    add( "MONSTER_FACTION", &monfactions::load_monster_faction );

    add( "sound_effect", &sfx::load_sound_effects );
    add( "playlist", &sfx::load_playlist );

    add( "gate", &gates::load );
    add( "overlay_order", &load_overlay_ordering );
    add( "mission_definition", []( JsonObject &jo, const std::string &src ) { mission_type::load_mission_type( jo, src ); } );
    add( "harvest", []( JsonObject &jo, const std::string &src ) { harvest_list::load( jo, src ); } );

    add( "monster_attack", []( JsonObject &jo, const std::string &src ) { MonsterGenerator::generator().load_monster_attack( jo, src ); } );
    add( "palette", mapgen_palette::load );
<<<<<<< HEAD
    add( "body_part", &body_part_struct::load );
=======
    add( "rotatable_symbol", &rotatable_symbols::load );
>>>>>>> b3c63e30
}

void DynamicDataLoader::load_data_from_path( const std::string &path, const std::string &src )
{
    assert( !finalized && "Can't load additional data after finalization. Must be unloaded first." );
    // We assume that each folder is consistent in itself,
    // and all the previously loaded folders.
    // E.g. the core might provide a vpart "frame-x"
    // the first loaded mode might provide a vehicle that uses that frame
    // But not the other way round.

    // get a list of all files in the directory
    str_vec files = get_files_from_path(".json", path, true, true);
    if (files.empty()) {
        std::ifstream tmp(path.c_str(), std::ios::in);
        if (tmp) {
            // path is actually a file, don't checking the extension,
            // assume we want to load this file anyway
            files.push_back(path);
        }
    }
    // iterate over each file
    for( auto &files_i : files ) {
        const std::string &file = files_i;
        // open the file as a stream
        std::ifstream infile(file.c_str(), std::ifstream::in | std::ifstream::binary);
        // and stuff it into ram
        std::istringstream iss(
            std::string(
                (std::istreambuf_iterator<char>(infile)),
                std::istreambuf_iterator<char>()
            )
        );
        try {
            // parse it
            JsonIn jsin(iss);
            load_all_from_json( jsin, src );
        } catch( const JsonError &err ) {
            throw std::runtime_error( file + ": " + err.what() );
        }
    }
}

void DynamicDataLoader::load_all_from_json( JsonIn &jsin, const std::string &src )
{
    if( jsin.test_object() ) {
        // find type and dispatch single object
        JsonObject jo = jsin.get_object();
        load_object( jo, src );
        jo.finish();
        // if there's anything else in the file, it's an error.
        jsin.eat_whitespace();
        if (jsin.good()) {
            jsin.error( string_format( "expected single-object file but found '%c'", jsin.peek() ) );
        }
    } else if( jsin.test_array() ) {
        jsin.start_array();
        // find type and dispatch each object until array close
        while (!jsin.end_array()) {
            JsonObject jo = jsin.get_object();
            load_object( jo, src );
            jo.finish();
        }
    } else {
        // not an object or an array?
        jsin.error( "expected object or array" );
    }
}

void init_names()
{
    const std::string filename = PATH_INFO::find_translated_file( "namesdir",
                                 ".json", "names" );
    load_names_from_file(filename);
}

void DynamicDataLoader::unload_data()
{
    finalized = false;

    json_flag::reset();
    requirement_data::reset();
    vitamin::reset();
    emit::reset();
    activity_type::reset();
    fault::reset();
    materials::reset();
    profession::reset();
    Skill::reset();
    dreams.clear();
    // clear techniques, martial arts, and ma buffs
    clear_techniques_and_martial_arts();
    // Mission types are not loaded from json, but they depend on
    // the overmap terrain + items and that gets loaded from json.
    mission_type::reset();
    item_controller->reset();
    mutations_category.clear();
    mutation_category_traits.clear();
    mutation_branch::reset_all();
    reset_bionics();
    clear_tutorial_messages();
    reset_furn_ter();
    MonsterGroupManager::ClearMonsterGroups();
    SNIPPET.clear_snippets();
    vehicle_prototype::reset();
    vpart_info::reset();
    MonsterGenerator::generator().reset();
    reset_recipe_categories();
    recipe_dictionary::reset();
    quality::reset();
    trap::reset();
    reset_constructions();
    overmap_terrains::reset();
    reset_region_settings();
    reset_mapgens();
    reset_effect_types();
    reset_speech();
    overmap_specials::reset();
    ammunition_type::reset();
    unload_talk_topics();
    start_location::reset();
    scenario::reset();
    gates::reset();
    reset_overlay_ordering();
    npc_class::reset_npc_classes();
<<<<<<< HEAD
    body_part_struct::reset();
=======
    rotatable_symbols::reset();
>>>>>>> b3c63e30

    // TODO:
    //    NameGenerator::generator().clear_names();
}

extern void calculate_mapgen_weights();
void DynamicDataLoader::finalize_loaded_data()
{
    assert( !finalized && "Can't finalize the data twice." );

    body_part_struct::finalize();
    item_controller->finalize();
    requirement_data::finalize();
    vpart_info::finalize();
    set_ter_ids();
    set_furn_ids();
    trap::finalize();
    overmap_terrains::finalize();
    overmap_specials::finalize();
    vehicle_prototype::finalize();
    calculate_mapgen_weights();
    MonsterGenerator::generator().finalize_mtypes();
    MonsterGroupManager::FinalizeMonsterGroups();
    monfactions::finalize();
    recipe_dictionary::finalize();
    finialize_martial_arts();
    finalize_constructions();
    npc_class::finalize_all();
    harvest_list::finalize_all();
    check_consistency();

    finalized = true;
}

void DynamicDataLoader::check_consistency()
{
    json_flag::check_consistency();
    requirement_data::check_consistency();
    vitamin::check_consistency();
    emit::check_consistency();
    activity_type::check_consistency();
    item_controller->check_definitions();
    materials::check();
    fault::check_consistency();
    vpart_info::check();
    MonsterGenerator::generator().check_monster_definitions();
    MonsterGroupManager::check_group_definitions();
    check_furniture_and_terrain();
    check_constructions();
    profession::check_definitions();
    scenario::check_definitions();
    check_martialarts();
    mutation_branch::check_consistency();
    overmap_terrains::check_consistency();
    overmap_specials::check_consistency();
    ammunition_type::check_consistency();
    trap::check_consistency();
    check_bionics();
    gates::check();
    npc_class::check_consistency();
    mission_type::check_consistency();
    item_action_generator::generator().check_consistency();
    harvest_list::check_consistency();
}<|MERGE_RESOLUTION|>--- conflicted
+++ resolved
@@ -251,11 +251,8 @@
 
     add( "monster_attack", []( JsonObject &jo, const std::string &src ) { MonsterGenerator::generator().load_monster_attack( jo, src ); } );
     add( "palette", mapgen_palette::load );
-<<<<<<< HEAD
+    add( "rotatable_symbol", &rotatable_symbols::load );
     add( "body_part", &body_part_struct::load );
-=======
-    add( "rotatable_symbol", &rotatable_symbols::load );
->>>>>>> b3c63e30
 }
 
 void DynamicDataLoader::load_data_from_path( const std::string &path, const std::string &src )
@@ -381,11 +378,8 @@
     gates::reset();
     reset_overlay_ordering();
     npc_class::reset_npc_classes();
-<<<<<<< HEAD
+    rotatable_symbols::reset();
     body_part_struct::reset();
-=======
-    rotatable_symbols::reset();
->>>>>>> b3c63e30
 
     // TODO:
     //    NameGenerator::generator().clear_names();
