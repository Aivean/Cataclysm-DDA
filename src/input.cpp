--- conflicted
+++ resolved
@@ -272,7 +272,7 @@
         // we can skip the remaining part of the function, especially the save function
         return;
     }
-    t_keybinding_map &main_context = action_contexts["DEFAULTMODE"];
+    t_actions &actions = action_contexts["DEFAULTMODE"];
     std::set<action_id> touched;
     for(std::map<char, action_id>::const_iterator a = keymap.begin(); a != keymap.end(); ++a) {
         const std::string action_id = action_ident(a->second);
@@ -297,7 +297,7 @@
     // Unmap actions that are explicitly not mapped
     for(std::set<action_id>::const_iterator a = unbound_keymap.begin(); a != unbound_keymap.end(); a++) {
         const std::string action_id = action_ident(*a);
-        main_context[action_id].clear();
+        actions[action_id].input_events.clear();
     }
     // Imported old bindings from old keymap file, save those to the new
     // keybindings.json file.
@@ -343,18 +343,12 @@
         JsonObject action = jsin.get_object();
 
         const std::string action_id = action.get_string("id");
-<<<<<<< HEAD
-=======
-        if (actionID_to_name.count(action_id) == 0) {
-            actionID_to_name[action_id] = action.get_string("name", action_id);
-        }
->>>>>>> a279bf5f
         const std::string context = action.get_string("category", default_context_id);
         action_contexts[context][action_id].name = action.get_string("name", action_id);
 
         // Iterate over the bindings JSON array
         JsonArray bindings = action.get_array("bindings");
-        t_input_event_list &events = action_contexts[context][action_id];
+        t_input_event_list &events = action_contexts[context][action_id].input_events;
         // In case this is the second file, this removes the default bindings.
         events.clear();
         while (bindings.has_more()) {
@@ -382,11 +376,7 @@
                 );
             }
 
-<<<<<<< HEAD
-            action_contexts[context][action_id].input_events.push_back(new_event);
-=======
             events.push_back(new_event);
->>>>>>> a279bf5f
         }
     }
 }
@@ -408,15 +398,10 @@
     for (t_action_contexts::const_iterator a = action_contexts.begin(); a != action_contexts.end(); ++a) {
         const t_actions &actions = a->second;
         for (t_actions::const_iterator b = actions.begin(); b != actions.end(); ++b) {
-            const std::string& name = b->second.name;
             const t_input_event_list &events = b->second.input_events;
             jsout.start_object();
 
             jsout.member("id", b->first);
-<<<<<<< HEAD
-            jsout.member("name", name);
-=======
->>>>>>> a279bf5f
             jsout.member("category", a->first);
             jsout.member("bindings");
             jsout.start_array();
@@ -659,31 +644,15 @@
     events.push_back(event);
 }
 
-void input_context::list_conflicts(const input_event &event, const input_manager::t_keybinding_map &keys, std::ostringstream &buffer) const
-{
-<<<<<<< HEAD
-    std::ostringstream buffer;
-    if (context != default_context_id) {
-        // also include the default context all the time
-        buffer << get_conflicts(default_context_id, event);
-    }
-    t_action_contexts::const_iterator a = action_contexts.find(context);
-    if (a == action_contexts.end()) {
-        return "";
-    }
-    const t_actions &actions = a->second;
-    for (t_actions::const_iterator action = actions.begin(); action != actions.end(); ++action) {
-        const t_input_event_list &events = action->second.input_events;
-=======
-    for (input_manager::t_keybinding_map::const_iterator b = keys.begin(); b != keys.end(); ++b) {
-        const std::string &action_id = b->first;
-        const input_manager::t_input_event_list &events = b->second;
->>>>>>> a279bf5f
+void input_context::list_conflicts(const input_event &event, const input_manager::t_actions &actions, std::ostringstream &buffer) const
+{
+    for (input_manager::t_actions::const_iterator b = actions.begin(); b != actions.end(); ++b) {
+        const input_manager::t_input_event_list &events = b->second.input_events;
         if (std::find(events.begin(), events.end(), event) != events.end()) {
             if (!buffer.str().empty()) {
                 buffer << _(", ");
             }
-            buffer << action->second.name;
+            buffer << b->second.name;
         }
     }
 }
@@ -746,7 +715,7 @@
 
     registered_actions.push_back(action_descriptor);
     if (!name.empty()) {
-        actionID_to_name[action_descriptor] = name;
+        inp_mngr.action_contexts[category][action_descriptor].name = name;
     }
 }
 
@@ -980,11 +949,7 @@
             } else {
                 col = global_key;
             }
-<<<<<<< HEAD
             mvwprintz(w_help, i + 1, 4, col, "%s: ", attributes.name.c_str());
-=======
-            mvwprintz(w_help, i + 1, 4, col, "%s: ", get_action_name(action_id).c_str());
->>>>>>> a279bf5f
             mvwprintz(w_help, i + 1, 30, col, "%s", get_desc(action_id).c_str());
         }
         wrefresh(w_help);
@@ -1000,10 +965,6 @@
         } else if (status != s_show && ch >= 'a' && ch <= 'a' + org_registered_actions.size()) {
             const int action = ch - 'a' + offset;
             const std::string &action_id = org_registered_actions[action];
-<<<<<<< HEAD
-=======
-            const std::string name = get_action_name(action_id);
->>>>>>> a279bf5f
 
             // Check if this entry is local or global.
             bool is_local = false;
@@ -1166,14 +1127,12 @@
 }
 #endif
 
-const std::string& input_context::get_action_name(const std::string& action) const
-{
-    input_manager::t_string_string_map::const_iterator a = actionID_to_name.find(action);
-    if (a != actionID_to_name.end()) {
-        return a->second;
-    }
-    return inp_mngr.get_action_name(action);
-}
+const std::string& input_context::get_action_name(const std::string& action_id) const
+{
+    const action_attributes &attributes = inp_mngr.get_action_attributes(action_id, category);
+    return attributes.name;
+}
+
 
 // (Press X (or Y)|Try) to Z
 std::string input_context::press_x(const std::string &action_id) const
