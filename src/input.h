--- conflicted
+++ resolved
@@ -242,7 +242,6 @@
     typedef std::map<std::string, t_actions> t_action_contexts;
     t_action_contexts action_contexts;
     typedef std::map<std::string, std::string> t_string_string_map;
-    t_string_string_map actionID_to_name;
 
     typedef std::map<long, std::string> t_key_to_name_map;
     t_key_to_name_map keycode_to_keyname;
@@ -270,12 +269,6 @@
     t_input_event_list &get_event_list(const std::string &action_descriptor, const std::string &context);
     void remove_input_for_action(const std::string &action_descriptor, const std::string &context);
     void add_input_for_action(const std::string &action_descriptor, const std::string &context, const input_event &event);
-<<<<<<< HEAD
-    /**
-     * Return a user presentable list of actions that conflict with the
-     * proposed keybinding. Returns an empty string if nothing conflicts.
-     */
-    std::string get_conflicts(const std::string &context, const input_event &event) const;
 
     /**
      * Get the attributes of the action associated with an action ID by
@@ -308,8 +301,6 @@
      *         returned.
      */
     std::string get_default_action_name(const std::string &action_id) const;
-=======
->>>>>>> a279bf5f
 };
 
 // Singleton for our input manager.
@@ -425,10 +416,9 @@
     input_event get_raw_input();
 
     /**
-     * Get the human-readable name for an action. Uses @ref actionID_to_name and
-     * @ref input_manager::actionID_to_name.
-     */
-    const std::string& get_action_name(const std::string& action) const;
+     * Get the human-readable name for an action.
+     */
+    const std::string& get_action_name(const std::string& action_id) const;
 
     /* For the future, something like this might be nice:
      * const std::string register_action(const std::string& action_descriptor, x, y, width, height);
@@ -459,17 +449,11 @@
     input_event next_action;
 
     /**
-     * Name of the action as it should be displayed to the user.
-     * The key is the action ident. If an action is not contained here,
-     * the @ref input_manager::actionID_to_name is used instead.
-     */
-    input_manager::t_string_string_map actionID_to_name;
-    /**
      * Return a user presentable list of actions that conflict with the
      * proposed keybinding. Returns an empty string if nothing conflicts.
      */
     std::string get_conflicts(const input_event &event) const;
-    void list_conflicts(const input_event &event, const input_manager::t_keybinding_map &keys, std::ostringstream &buffer) const;
+    void list_conflicts(const input_event &event, const input_manager::t_actions &actions, std::ostringstream &buffer) const;
 };
 
 /**
