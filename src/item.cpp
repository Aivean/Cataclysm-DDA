#include "item.h"
#include "player.h"
#include "output.h"
#include "skill.h"
#include "game.h"
#include "cursesdef.h"
#include "text_snippets.h"
#include "material.h"
#include "item_factory.h"
#include "options.h"
#include "uistate.h"

#include <cmath> // floor
#include <sstream>
#include <algorithm>

// mfb(n) converts a flag to its appropriate position in covers's bitfield
#ifndef mfb
#define mfb(n) static_cast <unsigned long> (1 << (n))
#endif

std::string default_technique_name(technique_id tech);

light_emission nolight={0,0,0};

item::item()
{
    init();
}

item::item(itype* it, unsigned int turn)
{
    init();
    if (it == NULL)
        return;
    type = it;
    bday = turn;
    corpse = it->corpse;
    name = it->name;
    if (it->is_gun()) {
        charges = 0;
    } else if (it->is_ammo()) {
        it_ammo* ammo = dynamic_cast<it_ammo*>(it);
        charges = ammo->count;
    } else if (it->is_food()) {
        it_comest* comest = dynamic_cast<it_comest*>(it);
        if (comest->charges == 1 && !made_of(LIQUID))
            charges = -1;
        else
            charges = comest->charges;
    } else if (it->is_tool()) {
        it_tool* tool = dynamic_cast<it_tool*>(it);
        if (tool->max_charges == 0) {
            charges = -1;
        } else {
            charges = tool->def_charges;
            if (tool->ammo != "NULL") {
                curammo = dynamic_cast<it_ammo*>(item_controller->find_template(default_ammo(tool->ammo)));
            }
        }
    } else if (it->is_book()) {
        it_book* book = dynamic_cast<it_book*>(it);
        charges = book->chapters;
    } else if ((it->is_gunmod() && it->id == "spare_mag") || it->item_tags.count("MODE_AUX")) {
        charges = 0;
    } else
        charges = -1;
    if(it->is_var_veh_part()) {
        it_var_veh_part* varcarpart = dynamic_cast<it_var_veh_part*>(it);
        bigness= rng( varcarpart->min_bigness, varcarpart->max_bigness);
    }
// Should be a flag, but we're out at the moment
    if( it->is_stationary() )
    {
        note = SNIPPET.assign( (dynamic_cast<it_stationary*>(it))->category );
    }
}

item::item(itype *it, unsigned int turn, char let)
{
    init();
    if(!it) {
        type = nullitem();
        debugmsg("Instantiating an item from itype, with NULL itype! Returning null item");
    } else {
        type = it;
        bday = turn;
        name = it->name;
        if (it->is_gun()) {
            charges = 0;
        } else if (it->is_ammo()) {
            it_ammo* ammo = dynamic_cast<it_ammo*>(it);
            charges = ammo->count;
        } else if (it->is_food()) {
            it_comest* comest = dynamic_cast<it_comest*>(it);
            if (comest->charges == 1 && !made_of(LIQUID))
                charges = -1;
            else
                charges = comest->charges;
        } else if (it->is_tool()) {
            it_tool* tool = dynamic_cast<it_tool*>(it);
            if (tool->max_charges == 0)
                charges = -1;
            else {
                charges = tool->def_charges;
                if (tool->ammo != "NULL") {
                    curammo = dynamic_cast<it_ammo*>(item_controller->find_template(default_ammo(tool->ammo)));
                }
            }
        } else if (it->is_gunmod() && it->id == "spare_mag") {
            charges = 0;
        } else {
            charges = -1;
        }
        if(it->is_var_veh_part()) {
            it_var_veh_part* engine = dynamic_cast<it_var_veh_part*>(it);
            bigness= rng( engine->min_bigness, engine->max_bigness);
        }
        curammo = NULL;
        corpse = it->corpse;
        owned = -1;
        invlet = let;
        mission_id = -1;
        player_id = -1;
        // Should be a flag, but we're out at the moment
        if( it->is_stationary() )
        {
            note = SNIPPET.assign( (dynamic_cast<it_stationary*>(it))->category );
        }
    }
}

void item::make_corpse(itype* it, mtype* mt, unsigned int turn)
{
    init();
    active = mt->has_flag(MF_REVIVES)? true : false;
    if(!it)
        type = nullitem();
    else
        type = it;
    corpse = mt;
    bday = turn;
}

itype * item::nullitem_m = new itype();
itype * item::nullitem()
{
    return nullitem_m;
}

item::item(std::string itemdata, game *g)
{
 load_info(itemdata, g);
}

item::item(JsonObject &jo)
{
    deserialize(jo);
}

item::~item()
{
}

void item::init() {
    name = "";
    charges = -1;
    bday = 0;
    invlet = 0;
    damage = 0;
    burnt = 0;
    poison = 0;
    mode = "NULL";
    item_counter = 0;
    type = nullitem();
    curammo = NULL;
    corpse = NULL;
    active = false;
    owned = -1;
    mission_id = -1;
    player_id = -1;
    light = nolight;
    fridge = 0;
}

void item::make(itype* it)
{
    if(!it)
        type = nullitem();
    else
        type = it;
    contents.clear();
}

void item::clear()
{
    // should we be clearing contents, as well?
    // Seems risky to - there aren't any reported content-clearing bugs
    // init(); // this should not go here either, or make() should not use it...
    item_tags.clear();
    item_vars.clear();
}

bool item::is_null() const
{
    static const std::string s_null("null"); // used alot, no need to repeat
    return (this == NULL || type == NULL || type->id == s_null);
}

item item::in_its_container(std::map<std::string, itype*> *itypes)
{
    if (is_software()) {
        item ret( (*itypes)["usb_drive"], 0);
        ret.contents.push_back(*this);
        ret.invlet = invlet;
        return ret;
    }
    if (!is_food() || (dynamic_cast<it_comest*>(type))->container == "null")
        return *this;

    it_comest *food = dynamic_cast<it_comest*>(type);
    item ret((*itypes)[food->container], bday);

    if (dynamic_cast<it_comest*>(type)->container == "can_food")
        food->spoils = 0;

    if (made_of(LIQUID))
    {
        it_container* container = dynamic_cast<it_container*>(ret.type);
        charges = container->contains * food->charges;
    }
    ret.contents.push_back(*this);
    ret.invlet = invlet;
    return ret;
}

bool item::invlet_is_okay()
{
    return (inv_chars.find(invlet) != std::string::npos);
}

bool item::stacks_with(item rhs)
{
    bool stacks = (type   == rhs.type   && damage  == rhs.damage  &&
    active == rhs.active && charges == rhs.charges &&
    item_tags == rhs.item_tags &&
    item_vars == rhs.item_vars &&
    contents.size() == rhs.contents.size() &&
    (!goes_bad() || bday == rhs.bday));

    if ((corpse == NULL && rhs.corpse != NULL) ||
    (corpse != NULL && rhs.corpse == NULL)   )
        return false;

    if (corpse != NULL && rhs.corpse != NULL &&
    corpse->id != rhs.corpse->id)
        return false;

    if (contents.size() != rhs.contents.size())
        return false;

    if(is_var_veh_part())
        if(bigness != rhs.bigness)
            return false;

    for (int i = 0; i < contents.size() && stacks; i++)
        stacks &= contents[i].stacks_with(rhs.contents[i]);

    return stacks;
}

void item::put_in(item payload)
{
    contents.push_back(payload);
}
const char ivaresc=001;


/*
 * Old 1 line string output retained for mapbuffer
 */
std::string item::save_info() const
{
    // doing this manually so as not to recurse
    std::stringstream s;
    JsonOut jsout(&s);
    serialize(jsout, false);
    return s.str();
}

bool itag2ivar( std::string &item_tag, std::map<std::string, std::string> &item_vars ) {
    if(item_tag.at(0) == ivaresc && item_tag.find('=') != -1 && item_tag.find('=') >= 2 ) {
        std::string var_name, val_decoded;
        int svarlen, svarsep;
        svarsep=item_tag.find('=');
        svarlen=item_tag.size();
        val_decoded="";
        var_name=item_tag.substr(1,svarsep-1); // will assume sanity here for now
        for(int s = svarsep+1; s < svarlen; s++ ) { // cheap and temporary, afaik stringstream IFS = [\r\n\t ];
            if(item_tag[s] == ivaresc && s < svarlen-2 ) {
                if ( item_tag[s+1] == '0' && item_tag[s+2] == 'A' ) {
                    s+=2;
                    val_decoded.append(1, '\n');
                } else if ( item_tag[s+1] == '0' && item_tag[s+2] == 'D' ) {
                    s+=2;
                    val_decoded.append(1, '\r');
                } else if ( item_tag[s+1] == '0' && item_tag[s+2] == '6' ) {
                    s+=2;
                    val_decoded.append(1, '\t');
                } else if ( item_tag[s+1] == '2' && item_tag[s+2] == '0' ) {
                    s+=2;
                    val_decoded.append(1, ' ');
                } else {
                    val_decoded.append(1, item_tag[s]); // hhrrrmmmmm should be passing \a?
                }
            } else {
                val_decoded.append(1, item_tag[s]);
            }
        }
        item_vars[var_name]=val_decoded;
        return true;
    } else {
        return false;
    }
}


void item::load_info(std::string data, game *g)
{
    std::stringstream dump;
    dump << data;
    char check=dump.peek();
    if ( check == ' ' ) {
        // sigh..
        check=data[1];
    }
    if ( check == '{' ) {
        JsonIn jsin(&dump);
        try {
            deserialize(jsin);
        } catch (std::string jsonerr) {
            debugmsg("Bad item json\n%s", jsonerr.c_str() );
        }
        return;
    } else {
        load_legacy(g, dump);
    }
}


std::string item::info(bool showtext)
{
    std::vector<iteminfo> dummy;
    return info(showtext, &dummy);
}

std::string item::info(bool showtext, std::vector<iteminfo> *dump, game *g, bool debug)
{
 std::stringstream temp1, temp2;
 if ( g != NULL && debug == false &&
   ( g->debugmon == true || g->u.has_artifact_with(AEP_SUPER_CLAIRVOYANCE) )
 ) debug=true;
 if( !is_null() )
 {
  dump->push_back(iteminfo("BASE", _("Volume: "), "", volume(), true, "", false, true));
  dump->push_back(iteminfo("BASE", _("   Weight: "), "", g->u.convert_weight(weight()), false, "", true, true));
  dump->push_back(iteminfo("BASE", _("Bash: "), "", damage_bash(), true, "", false));
  if (has_flag("SPEAR")) {
    dump->push_back(iteminfo("BASE", _(" Pierce: "), "", damage_cut(), true, "", false));
  }
  else if (has_flag("STAB")) {
    dump->push_back(iteminfo("BASE", _(" Stab: "), "", damage_cut(), true, "", false));
  }
  else {
    dump->push_back(iteminfo("BASE", _(" Cut: "), "", damage_cut(), true, "", false));
  }
  dump->push_back(iteminfo("BASE", _(" To-hit bonus: "), ((type->m_to_hit > 0) ? "+" : ""), type->m_to_hit, true, ""));
  dump->push_back(iteminfo("BASE", _("Moves per attack: "), "", attack_time(), true, "", true, true));
  if ( debug == true ) {
    if( g != NULL ) {
      dump->push_back(iteminfo("BASE", _("age: "), "",  (int(g->turn) - bday) / (10 * 60), true, "", true, true));
    }
    dump->push_back(iteminfo("BASE", _("burn: "), "",  burnt, true, "", true, true));
  }
 }

 if (is_food()) {
  it_comest* food = dynamic_cast<it_comest*>(type);

  dump->push_back(iteminfo("FOOD", _("Nutrition: "), "", food->nutr));
  dump->push_back(iteminfo("FOOD", _("Quench: "), "", food->quench));
  dump->push_back(iteminfo("FOOD", _("Enjoyability: "), "", food->fun));
  if (corpse != NULL &&
    ( debug == true ||
      ( g != NULL &&
        ( g->u.has_bionic("bio_scent_vision") || g->u.has_trait("CARNIVORE") || g->u.has_artifact_with(AEP_SUPER_CLAIRVOYANCE) )
      )
    )
  ) {
    dump->push_back(iteminfo("FOOD", _("Smells like: ") + corpse->name));
  }
 } else if (is_food_container()) {
 // added charge display for debugging
  it_comest* food = dynamic_cast<it_comest*>(contents[0].type);

  dump->push_back(iteminfo("FOOD", _("Nutrition: "), "", food->nutr));
  dump->push_back(iteminfo("FOOD", _("Quench: "), "", food->quench));
  dump->push_back(iteminfo("FOOD", _("Enjoyability: "), "", food->fun));
  dump->push_back(iteminfo("FOOD", _("Portions: "), "", abs(int(contents[0].charges))));

 } else if (is_ammo()) {
  // added charge display for debugging
  it_ammo* ammo = dynamic_cast<it_ammo*>(type);

  dump->push_back(iteminfo("AMMO", _("Type: "), ammo_name(ammo->type)));
  dump->push_back(iteminfo("AMMO", _("Damage: "), "", ammo->damage));
  dump->push_back(iteminfo("AMMO", _("Armor-pierce: "), "", ammo->pierce));
  dump->push_back(iteminfo("AMMO", _("Range: "), "", ammo->range));
  dump->push_back(iteminfo("AMMO", _("Dispersion: "), "", ammo->dispersion, true, "", true, true));
  dump->push_back(iteminfo("AMMO", _("Recoil: "), "", ammo->recoil, true, "", true, true));
  dump->push_back(iteminfo("AMMO", _("Count: "), "", ammo->count));

 } else if (is_ammo_container()) {
  it_ammo* ammo = dynamic_cast<it_ammo*>(contents[0].type);

  dump->push_back(iteminfo("AMMO", _("Type: "), ammo_name(ammo->type)));
  dump->push_back(iteminfo("AMMO", _("Damage: "), "", ammo->damage));
  dump->push_back(iteminfo("AMMO", _("Armor-pierce: "), "", ammo->pierce));
  dump->push_back(iteminfo("AMMO", _("Range: "), "", ammo->range));
  dump->push_back(iteminfo("AMMO", _("Dispersion: "), "", ammo->dispersion, true, "", true, true));
  dump->push_back(iteminfo("AMMO", _("Recoil: "), "", ammo->recoil, true, "", true, true));
  dump->push_back(iteminfo("AMMO", _("Count: "), "", contents[0].charges));

 } else if (is_gun()) {
  it_gun* gun = dynamic_cast<it_gun*>(type);
  int ammo_dam = 0, ammo_range = 0, ammo_recoil = 0, ammo_pierce = 0;
  bool has_ammo = (curammo != NULL && charges > 0);
  if (has_ammo) {
   ammo_dam = curammo->damage;
   ammo_range = curammo->range;
   ammo_recoil = curammo->recoil;
   ammo_pierce = curammo->pierce;
  }

  dump->push_back(iteminfo("GUN", _("Skill used: "), gun->skill_used->name()));
  dump->push_back(iteminfo("GUN", _("Ammunition: "), string_format(_("<num> rounds of %s"), ammo_name(ammo_type()).c_str()), clip_size(), true));

  temp1.str("");
  if (has_ammo)
   temp1 << ammo_dam;

  temp1 << (gun_damage(false) >= 0 ? "+" : "" );

  temp2.str("");
  if (has_ammo)
   temp2 << string_format(_("<num> = %d"), gun_damage());

  dump->push_back(iteminfo("GUN", _("Damage: "), temp2.str(), gun_damage(false), true, temp1.str(), true, false));

  temp1.str("");
  if (has_ammo)
   temp1 << ammo_pierce;

  temp1 << (gun_pierce(false) >= 0 ? "+" : "" );

  temp2.str("");
  if (has_ammo)
   temp2 << string_format(_("<num> = %d"), gun_pierce());

  dump->push_back(iteminfo("GUN", _("Armor-pierce: "), temp2.str(), gun_pierce(false), true, temp1.str(), true, false));

  temp1.str("");
  if (has_ammo) {
   temp1 << ammo_range;
  }
  temp1 << (range(NULL) >= 0 ? "+" : "");

  temp2.str("");
  if (has_ammo) {
   temp2 << string_format(_("<num> = %d"), range(NULL));
  }

  dump->push_back(iteminfo("GUN", _("Range: "), temp2.str(), gun->range, true, temp1.str(), true, false));

  dump->push_back(iteminfo("GUN", _("Dispersion: "), "", dispersion(), true, "", true, true));


  temp1.str("");
  if (has_ammo)
   temp1 << ammo_recoil;

  temp1 << (recoil(false) >= 0 ? "+" : "" );

  temp2.str("");
  if (has_ammo)
   temp2 << string_format(_("<num> = %d"), recoil());

  dump->push_back(iteminfo("GUN",_("Recoil: "), temp2.str(), recoil(false), true, temp1.str(), true, true));

  dump->push_back(iteminfo("GUN", _("Reload time: "), ((has_flag("RELOAD_ONE")) ? _("<num> per round") : ""), gun->reload_time, true, "", true, true));

  if (burst_size() == 0) {
   if (gun->skill_used == Skill::skill("pistol") && has_flag("RELOAD_ONE"))
    dump->push_back(iteminfo("GUN", _("Revolver.")));
   else
    dump->push_back(iteminfo("GUN", _("Semi-automatic.")));
  } else
   dump->push_back(iteminfo("GUN", _("Burst size: "), "", burst_size()));

  temp1.str("");
  temp1 << "Mods: ";
  for (int i = 0; i < contents.size(); i++) {
     if (i == contents.size() - 1) {
        if (!(i % 2) && i > 0)
          temp1 << "\n+       ";
        temp1 << contents[i].tname() + ".";
     }
     else {
        if (!(i % 2) && i > 0)
          temp1 << "\n+       ";
        temp1 << contents[i].tname() + ", ";
     }
   }

  dump->push_back(iteminfo("GUN", temp1.str()));

 } else if (is_gunmod()) {
  it_gunmod* mod = dynamic_cast<it_gunmod*>(type);

  if (mod->dispersion != 0)
   dump->push_back(iteminfo("GUNMOD", _("Dispersion: "), "", mod->dispersion, true, ((mod->dispersion > 0) ? "+" : "")));
  if (mod->damage != 0)
   dump->push_back(iteminfo("GUNMOD", _("Damage: "), "", mod->damage, true, ((mod->damage > 0) ? "+" : "")));
  if (mod->clip != 0)
   dump->push_back(iteminfo("GUNMOD", _("Magazine: "), "<num>%%", mod->clip, true, ((mod->clip > 0) ? "+" : "")));
  if (mod->recoil != 0)
   dump->push_back(iteminfo("GUNMOD", _("Recoil: "), "", mod->recoil, true, ((mod->recoil > 0) ? "+" : ""), true, true));
  if (mod->burst != 0)
   dump->push_back(iteminfo("GUNMOD", _("Burst: "), "", mod->burst, true, (mod->burst > 0 ? "+" : "")));

  if (mod->newtype != "NULL")
   dump->push_back(iteminfo("GUNMOD", "" + ammo_name(mod->newtype)));

  temp1.str("");
  temp1 << _("Used on: ");
  if (mod->used_on_pistol)
   temp1 << _("Pistols.  ");
  if (mod->used_on_shotgun)
   temp1 << _("Shotguns.  ");
  if (mod->used_on_smg)
   temp1 << _("SMGs.  ");
  if (mod->used_on_rifle)
   temp1 << _("Rifles.");

  dump->push_back(iteminfo("GUNMOD", temp1.str()));

 } else if (is_armor()) {
  it_armor* armor = dynamic_cast<it_armor*>(type);

  temp1.str("");
  temp1 << _("Covers: ");
  if (armor->covers & mfb(bp_head))
   temp1 << _("The head. ");
  if (armor->covers & mfb(bp_eyes))
   temp1 << _("The eyes. ");
  if (armor->covers & mfb(bp_mouth))
   temp1 << _("The mouth. ");
  if (armor->covers & mfb(bp_torso))
   temp1 << _("The torso. ");
  if (armor->covers & mfb(bp_arms))
   temp1 << _("The arms. ");
  if (armor->covers & mfb(bp_hands))
   temp1 << _("The hands. ");
  if (armor->covers & mfb(bp_legs))
   temp1 << _("The legs. ");
  if (armor->covers & mfb(bp_feet))
   temp1 << _("The feet. ");

  dump->push_back(iteminfo("ARMOR", temp1.str()));
  dump->push_back(iteminfo("ARMOR", _("Coverage: "), _("<num> percent"), armor->coverage));
    if (has_flag("FIT"))
    {
        dump->push_back(iteminfo("ARMOR", _("Encumberment: "), _("<num> (fits)"),
                                 std::max(0, armor->encumber - 1), true, "", true, true));
    }
    else
    {
        dump->push_back(iteminfo("ARMOR", _("Encumberment: "), "", armor->encumber, true, "", true, true));
    }
  dump->push_back(iteminfo("ARMOR", _("Protection: Bash: "), "", bash_resist(), true, "", false));
  dump->push_back(iteminfo("ARMOR", _("   Cut: "), "", cut_resist(), true, "", true));
  dump->push_back(iteminfo("ARMOR", _("Environmental protection: "), "", armor->env_resist));
  dump->push_back(iteminfo("ARMOR", _("Warmth: "), "", armor->warmth));
  dump->push_back(iteminfo("ARMOR", _("Storage: "), "", armor->storage));

} else if (is_book()) {

  it_book* book = dynamic_cast<it_book*>(type);
  if (!book->type)
   dump->push_back(iteminfo("BOOK", _("Just for fun.")));
  else {
    dump->push_back(iteminfo("BOOK", "", string_format(_("Can bring your %s skill to <num>"), book->type->name().c_str()), book->level));

   if (book->req == 0)
    dump->push_back(iteminfo("BOOK", _("It can be understood by beginners.")));
   else
    dump->push_back(iteminfo("BOOK", "", string_format(_("Requires %s level <num> to understand."), book->type->name().c_str()), book->req, true, "", true, true));
  }

  dump->push_back(iteminfo("BOOK", "", _("Requires intelligence of <num> to easily read."), book->intel, true, "", true, true));
  if (book->fun != 0)
   dump->push_back(iteminfo("BOOK", "", _("Reading this book affects your morale by <num>"), book->fun, true, (book->fun > 0 ? "+" : "")));

  dump->push_back(iteminfo("BOOK", "", _("This book takes <num> minutes to read."), book->time, true, "", true, true));

  if (!(book->recipes.empty())) {
   dump->push_back(iteminfo("BOOK", "", _("This book contains <num> crafting recipes."), book->recipes.size(), true, "", true, true));
  }

 } else if (is_tool()) {
  it_tool* tool = dynamic_cast<it_tool*>(type);

  if ((tool->max_charges)!=0) {
   if (has_flag("DOUBLE_AMMO")) {

    dump->push_back(iteminfo("TOOL", "", ((tool->ammo == "NULL")?_("Maximum <num> charges (doubled)."):string_format(_("Maximum <num> charges (doubled) of %s."), ammo_name(tool->ammo).c_str())), tool->max_charges*2));
   } else {
    dump->push_back(iteminfo("TOOL", "", ((tool->ammo == "NULL")?_("Maximum <num> charges."):string_format(_("Maximum <num> charges of %s."), ammo_name(tool->ammo).c_str())), tool->max_charges));
   }
  }
 }

 if ( type->qualities.size() > 0){
    for(std::map<std::string, int>::const_iterator quality = type->qualities.begin(); quality!=type->qualities.end();++quality){
        dump->push_back( iteminfo("QUALITIES", "", string_format(_("Has %s of level %d."),qualities[quality->first].name.c_str(),quality->second) ));
    }
 }

 if ( showtext && !is_null() ) {
    if (is_stationary()) {
       // Just use the dynamic description
        dump->push_back( iteminfo("DESCRIPTION", SNIPPET.get(note)) );
    } else {
       dump->push_back(iteminfo("DESCRIPTION", type->description));
    }

    if (is_armor() && has_flag("FIT"))
    {
        dump->push_back(iteminfo("DESCRIPTION", "\n\n"));
        dump->push_back(iteminfo("DESCRIPTION", _("This piece of clothing fits you perfectly.")));
    }
    if (is_armor() && has_flag("SKINTIGHT"))
    {
        dump->push_back(iteminfo("DESCRIPTION", "\n\n"));
        dump->push_back(iteminfo("DESCRIPTION", _("This piece of clothing lies close to the skin and layers easily.")));
    }
    if (is_armor() && has_flag("POCKETS"))
    {
        dump->push_back(iteminfo("DESCRIPTION", "\n\n"));
        dump->push_back(iteminfo("DESCRIPTION", _("This piece of clothing has pockets to warm your hands.")));
    }
    if (is_armor() && has_flag("HOOD"))
    {
        dump->push_back(iteminfo("DESCRIPTION", "\n\n"));
        dump->push_back(iteminfo("DESCRIPTION", _("This piece of clothing has a hood to keep your head warm.")));
    }
    if (is_armor() && has_flag("RAINPROOF"))
    {
        dump->push_back(iteminfo("DESCRIPTION", "\n\n"));
        dump->push_back(iteminfo("DESCRIPTION", _("This piece of clothing is designed to keep you dry in the rain.")));
    }
    if (is_armor() && has_flag("WATER_FRIENDLY"))
    {
        dump->push_back(iteminfo("DESCRIPTION", "\n\n"));
        dump->push_back(iteminfo("DESCRIPTION", _("This piece of clothing performs well even when soaking wet. This can feel good.")));
    }
    if (is_armor() && has_flag("WATERPROOF"))
    {
        dump->push_back(iteminfo("DESCRIPTION", "\n\n"));
        dump->push_back(iteminfo("DESCRIPTION", _("This piece of clothing won't let water through.")));
    }
    if (is_armor() && has_flag("STURDY"))
    {
        dump->push_back(iteminfo("DESCRIPTION", "\n\n"));
        dump->push_back(iteminfo("DESCRIPTION", _("This piece of clothing is designed to protect you from harm and withstand a lot of abuse.")));
    }
    if (is_armor() && type->id == "rad_badge")
    {
        int i;
        for( i = 1; i < sizeof(rad_dosage_thresholds)/sizeof(rad_dosage_thresholds[0]); i++ )
        {
            if( irridation < rad_dosage_thresholds[i] )
            {
                break;
            }
        }
        dump->push_back(iteminfo("DESCRIPTION", "\n\n"));
        dump->push_back(iteminfo("DESCRIPTION", string_format(_("The film strip on the badge is %s."), rad_threshold_colors[i - 1].c_str())));
    }
    if (is_tool() && has_flag("DOUBLE_AMMO"))
    {
        dump->push_back(iteminfo("DESCRIPTION", "\n\n"));
        dump->push_back(iteminfo("DESCRIPTION", _("This tool has double the normal maximum charges.")));
    }
    std::map<std::string, std::string>::const_iterator item_note = item_vars.find("item_note");
    std::map<std::string, std::string>::const_iterator item_note_type = item_vars.find("item_note_type");

    if ( item_note != item_vars.end() ) {
        dump->push_back(iteminfo("DESCRIPTION", "\n" ));
        std::string ntext = "";
        if ( item_note_type != item_vars.end() ) {
            ntext += string_format(_("%1$s on this %2$s is a note saying: "),
                item_note_type->second.c_str(), type->name.c_str()
            );
        } else {
            ntext += _("Note: ");
        }
        dump->push_back(iteminfo("DESCRIPTION", ntext + item_note->second ));
    }
  if (contents.size() > 0) {
   if (is_gun()) {
    for (int i = 0; i < contents.size(); i++)
     dump->push_back(iteminfo("DESCRIPTION", contents[i].type->description));
   } else
    dump->push_back(iteminfo("DESCRIPTION", contents[0].type->description));
  }
 }

 temp1.str("");
 std::vector<iteminfo>& vecData = *dump; // vector is not copied here
 for (int i = 0; i < vecData.size(); i++) {
  if (vecData[i].sType == "DESCRIPTION")
   temp1 << "\n";

  temp1 << vecData[i].sName;
  size_t pos = vecData[i].sFmt.find("<num>");
  std::string sPost = "";
  if(pos != std::string::npos)
  {
      temp1 << vecData[i].sFmt.substr(0, pos);
      sPost = vecData[i].sFmt.substr(pos+5);
  }
  else
  {
      temp1 << vecData[i].sFmt.c_str(); //string_format(vecData[i].sFmt.c_str(), vecData[i].iValue)
  }
  if (vecData[i].sValue != "-999")
      temp1 << vecData[i].sValue;
  temp1 << sPost;
  temp1 << ((vecData[i].bNewLine) ? "\n" : "");
 }

 return temp1.str();
}

char item::symbol() const
{
    if( is_null() )
        return ' ';
    return type->sym;
}

nc_color item::color(player *u) const
{
    nc_color ret = c_ltgray;

    if (active && !is_food() && !is_food_container()) // Active items show up as yellow
        ret = c_yellow;
    else if (is_gun()) { // Guns are green if you are carrying ammo for them
        ammotype amtype = ammo_type();
        if (u->has_ammo(amtype).size() > 0)
            ret = c_green;
    } else if (is_ammo()) { // Likewise, ammo is green if you have guns that use it
        ammotype amtype = ammo_type();
        if (u->weapon.is_gun() && u->weapon.ammo_type() == amtype)
            ret = c_green;
        else {
            if (u->inv.has_gun_for_ammo(amtype)) {
                ret = c_green;
            }
        }
    } else if (is_book()) {
        it_book* tmp = dynamic_cast<it_book*>(type);
        if (tmp->type && tmp->intel <= u->int_cur + u->skillLevel(tmp->type) &&
                (tmp->intel == 0 || !u->has_trait("ILLITERATE")) &&
                (u->skillLevel(tmp->type) >= (int)tmp->req) &&
                (u->skillLevel(tmp->type) < (int)tmp->level))
            ret = c_ltblue;
    }
    return ret;
}

nc_color item::color_in_inventory()
{
    // Items in our inventory get colorized specially
    if (active && !is_food() && !is_food_container()) {
        return c_yellow;
    }
    return c_white;
}

/* @param with_prefix determines whether to return for more of its object, such as
* 	the extent of damage and burning (was created to sort by name without prefix
*	in additional inventory)
* @return name of item
*/
std::string item::tname( bool with_prefix )
{
    std::stringstream ret;

// MATERIALS-TODO: put this in json
    std::string damtext = "";
    if (damage != 0 && !is_null() && with_prefix) {
        if (damage == -1) {
            damtext = rm_prefix(_("<dam_adj>reinforced "));
        } else {
            if (type->id == "corpse") {
                if (damage == 1) damtext = rm_prefix(_("<dam_adj>bruised "));
                if (damage == 2) damtext = rm_prefix(_("<dam_adj>damaged "));
                if (damage == 3) damtext = rm_prefix(_("<dam_adj>mangled "));
                if (damage == 4) damtext = rm_prefix(_("<dam_adj>pulped "));
            } else {
                damtext = rmp_format("%s ", type->dmg_adj(damage).c_str());
            }
        }
    }

    std::string vehtext = "";
    if (is_var_veh_part()) {
        if(type->bigness_aspect == BIGNESS_ENGINE_DISPLACEMENT) {
            ret.str("");
            ret.precision(4);
            ret << (float)bigness/100;
            //~ liters, e.g. 3.21-Liter V8 engine
            vehtext = rmp_format(_("<veh_adj>%s-Liter "), ret.str().c_str());
        }
        else if(type->bigness_aspect == BIGNESS_WHEEL_DIAMETER) {
            //~ inches, e.g. 20" wheel
            vehtext = rmp_format(_("<veh_adj>%d\" "), bigness);
        }
    }

    std::string burntext = "";
    if (with_prefix) {
		if (volume() >= 4 && burnt >= volume() * 2)
			burntext = rm_prefix(_("<burnt_adj>badly burnt "));
		else if (burnt > 0)
			burntext = rm_prefix(_("<burnt_adj>burnt "));
    }

    std::string maintext = "";
    if (corpse != NULL && typeId() == "corpse" ) {
        if (name != "")
            maintext = rmp_format(_("<item_name>%s corpse of %s"), corpse->name.c_str(), name.c_str());
        else maintext = rmp_format(_("<item_name>%s corpse"), corpse->name.c_str());
    } else if (typeId() == "blood") {
        if (corpse == NULL || corpse->id == "mon_null")
            maintext = rm_prefix(_("<item_name>human blood"));
        else
            maintext = rmp_format(_("<item_name>%s blood"), corpse->name.c_str());
    }
    else if (is_gun() && contents.size() > 0 ) {
        ret.str("");
        ret << type->name;
        for (int i = 0; i < contents.size(); i++)
            ret << "+";
        maintext = ret.str();
    } else if (contents.size() == 1) {
        maintext = rmp_format(_("<item_name>%s of %s"), type->name.c_str(),
                              contents[0].tname().c_str());
    }
    else if (contents.size() > 0) {
        maintext = rmp_format(_("<item_name>%s, full"), type->name.c_str());
    } else {
        maintext = type->name;
    }

    item* food = NULL;
    it_comest* food_type = NULL;
    std::string tagtext = "";
    ret.str("");
    if (is_food())
    {
        food = this;
        food_type = dynamic_cast<it_comest*>(type);
    }
    else if (is_food_container())
    {
        food = &contents[0];
        food_type = dynamic_cast<it_comest*>(contents[0].type);
    }
    if (food != NULL && g != NULL)
    {
        if (food_type->spoils != 0)
        {
            if((int)(g->turn) < (int)(food->bday + 100))
                ret << _(" (fresh)");
            if(food->rotten(g))
                ret << _(" (rotten)");
        }
        if (food->has_flag("HOT"))
            ret << _(" (hot)");
    }

    if (has_flag("FIT")) {
        ret << _(" (fits)");
    }

    if (owned > 0)
        ret << _(" (owned)");

    tagtext = ret.str();

    ret.str("");

    ret << damtext << vehtext << burntext << maintext << tagtext;

    if (!item_vars.empty()) {
        return "*" + ret.str() + "*";
    } else {
        return ret.str();
    }
}

std::string item::display_name()
{
    if (charges > 0) {
        return string_format("%s (%d)", tname().c_str(), charges);
    } else if (contents.size() == 1 && contents[0].charges > 0) {
        return string_format("%s (%d)", tname().c_str(), contents[0].charges);
    } else {
        return tname();
    }
}

nc_color item::color() const
{
    if( is_null() )
        return c_black;
    if ( corpse != NULL && typeId() == "corpse" ) {
        return corpse->color;
    }
    return type->color;
}

int item::price() const
{
    if( is_null() )
        return 0;

    int ret = type->price;
    for (int i = 0; i < contents.size(); i++)
        ret += contents[i].price();
    return ret;
}

// MATERIALS-TODO: add a density field to materials.json
int item::weight() const
{
    if (corpse != NULL && typeId() == "corpse" ) {
        int ret = 0;
        switch (corpse->size) {
            case MS_TINY:   ret =   1000;  break;
            case MS_SMALL:  ret =  40750;  break;
            case MS_MEDIUM: ret =  81500;  break;
            case MS_LARGE:  ret = 120000;  break;
            case MS_HUGE:   ret = 200000;  break;
        }
        if (made_of("veggy")) {
            ret /= 3;
        } else if (made_of("iron") || made_of("steel") || made_of("stone")) {
            ret *= 7;
        }
        return ret;
    }

    if( is_null() ) {
        return 0;
    }

    int ret = type->weight;

    if (count_by_charges()) {
        ret *= charges;
    } else if (type->is_gun() && charges >= 1) {
        ret += curammo->weight * charges;
    } else if (type->is_tool() && charges >= 1 && ammo_type() != "NULL") {
        if (typeId() == "adv_UPS_off" || typeId() == "adv_UPS_on") {
            ret += item_controller->find_template(default_ammo(this->ammo_type()))->weight * charges / 500;
        } else {
            ret += item_controller->find_template(default_ammo(this->ammo_type()))->weight * charges;
        }
    }
    for (int i = 0; i < contents.size(); i++) {
        if (contents[i].is_gunmod() && contents[i].charges >= 1) {
            ret += contents[i].weight();
            ret += contents[i].curammo->weight * contents[i].charges;
        } else if (contents[i].charges <= 0) {
            ret += contents[i].weight();
        } else {
            if (contents[i].count_by_charges()) {
                ret += contents[i].weight();
            } else {
                ret += contents[i].weight() * contents[i].charges;
            }
        }
    }
    return ret;
}

/*
 * precise_unit_volume: Returns the volume, multiplied by 1000.
 * 1: -except- ammo, since the game treats the volume of count_by_charge items as 1/stack_size of the volume defined in .json
 * 2: Ammo is also not totalled.
 * 3: gun mods -are- added to the total, since a modded gun is not a splittable thing, in an inventory sense
 * This allows one to obtain the volume of something consistent with game rules, with a precision that is lost
 * when a 2 volume bullet is divided by ???? and returned as an int.
 */
int item::precise_unit_volume() const
{
   return volume(true, true);
}

/*
 * note, the game currently has an undefined number of different scales of volume: items that are count_by_charges, and
 * everything else:
 *    everything else: volume = type->volume
 *   count_by_charges: volume = type->volume / stack_size
 * Also, this function will multiply count_by_charges items by the amount of charges before dividing by ???.
 * If you need more precision, precise_value = true will return a multiple of 1000
 * If you want to handle counting up charges elsewhere, unit value = true will skip that part,
 *   except for guns.
 * Default values are unit_value=false, precise_value=false
 */
int item::volume(bool unit_value, bool precise_value ) const
{
    int ret = 0;
    if (corpse != NULL && typeId() == "corpse" ) {
        switch (corpse->size) {
            case MS_TINY:
                ret = 2;
                break;
            case MS_SMALL:
                ret = 40;
                break;
            case MS_MEDIUM:
                ret = 75;
                break;
            case MS_LARGE:
                ret = 160;
                break;
            case MS_HUGE:
                ret = 600;
                break;
        }
        if ( precise_value == true ) {
            ret *= 1000;
        }
        return ret;
    }

    if( is_null()) {
        return 0;
    }

    ret = type->volume;

    if ( precise_value == true ) {
        ret *= 1000;
    }

    if (count_by_charges()) {
        if ( unit_value == false ) {
            ret *= charges;
        }
        ret /= max_charges();
    }

    if (is_gun()) {
        for (int i = 0; i < contents.size(); i++) {
            ret += contents[i].volume( false, precise_value );
        }
    }
    return ret;
}

int item::volume_contained()
{
    int ret = 0;
    for (int i = 0; i < contents.size(); i++)
        ret += contents[i].volume();
    return ret;
}

int item::attack_time()
{
    int ret = 65 + 4 * volume() + weight() / 60;
    return ret;
}

int item::damage_bash()
{
    if( is_null() )
        return 0;
    return type->melee_dam;
}

int item::damage_cut() const
{
    if (is_gun()) {
        for (int i = 0; i < contents.size(); i++) {
            if (contents[i].typeId() == "bayonet" || "pistol_bayonet"|| "sword_bayonet")
                return contents[i].type->melee_cut;
        }
    }
    if( is_null() )
        return 0;
    return type->melee_cut;
}

bool item::has_flag(std::string f) const
{
    bool ret = false;

    // first check for flags specific to item type
    // gun flags
    if (is_gun()) {
        if (mode == "MODE_AUX") {
            item const* gunmod = inspect_active_gunmod();
            if( gunmod != NULL )
                ret = gunmod->has_flag(f);
            if (ret) return ret;
        } else {
            for (int i = 0; i < contents.size(); i++) {
                // Don't report flags from active gunmods for the gun.
                if (contents[i].has_flag(f) && !contents[i].has_flag("MODE_AUX")) {
                    ret = true;
                    return ret;
                }
            }
        }
    }
    // other item type flags
    ret = type->item_tags.count(f);
    if (ret) return ret;

    // now check for item specific flags
    ret = item_tags.count(f);
    return ret;
}

bool item::has_quality(std::string quality_id) const {
    return has_quality(quality_id, 1);
}

bool item::has_quality(std::string quality_id, int quality_value) const {
    // TODO: actually implement this >:(
    (void)quality_id; (void)quality_value; //unused grrr
    bool ret = false;

    if(type->qualities.size() > 0){
      ret = true;
    }
    return ret;
}

bool item::has_technique(matec_id tech)
{
    return type->techniques.count(tech);
}

int item::has_gunmod(itype_id mod_type)
{
    if (!is_gun())
        return -1;
    for (int i = 0; i < contents.size(); i++)
        if (contents[i].is_gunmod() && contents[i].typeId() == mod_type)
            return i;
    return -1;
}

bool item::rotten(game *g)
{
    int expiry;
    if (!is_food() || g == NULL)
        return false;
    it_comest* food = dynamic_cast<it_comest*>(type);
    if (food->spoils != 0) {
      it_comest* food = dynamic_cast<it_comest*>(type);
      if (fridge > 0) {
        // Add the number of turns we should get from refrigeration
        bday += ((int)g->turn - fridge) * 0.8;
        fridge = 0;
      }
      expiry = (int)g->turn - bday;
      return (expiry > (signed int)food->spoils * 600);
    }
    else {
      return false;
    }
}

bool item::ready_to_revive(game *g)
{
    if ( corpse == NULL || !corpse->has_flag(MF_REVIVES) || damage >= 4)
    {
        return false;
    }
    int age_in_hours = (int(g->turn) - bday) / (10 * 60);
    age_in_hours -= ((float)burnt/volume()) * 24;
    if (damage > 0)
    {
        age_in_hours /= (damage + 1);
    }
    int rez_factor = 48 - age_in_hours;
    if (age_in_hours > 6 && (rez_factor <= 0 || one_in(rez_factor)))
    {
        return true;
    }
    return false;
}

bool item::goes_bad()
{
    if (!is_food())
        return false;
    it_comest* food = dynamic_cast<it_comest*>(type);
    return (food->spoils != 0);
}

bool item::count_by_charges() const
{
    if (is_ammo())
        return true;
    if (is_food()) {
        it_comest* food = dynamic_cast<it_comest*>(type);
        return (food->charges > 1);
    }
    return false;
}

int item::max_charges() const
{
    if(count_by_charges()) {
        return type->stack_size;
    } else {
        return 1;
    }
}

bool item::craft_has_charges()
{
    if (count_by_charges())
        return true;
    else if (ammo_type() == "NULL")
        return true;

    return false;
}

int item::num_charges()
{
    if (is_gun()) {
        if (mode == "MODE_AUX") {
            item* gunmod = active_gunmod();
            if (gunmod != NULL)
                return gunmod->charges;
        } else {
            return charges;
        }
    }
    if (is_gunmod() && mode == "MODE_AUX")
        return charges;
    return 0;
}

int item::weapon_value(player *p) const
{
 if( is_null() )
  return 0;

 int my_value = 0;
 if (is_gun()) {
  int gun_value = 14;
  it_gun* gun = dynamic_cast<it_gun*>(type);
  gun_value += gun->dmg_bonus;
  gun_value += int(gun->burst / 2);
  gun_value += int(gun->clip / 3);
  gun_value -= int(gun->dispersion / 5);
  gun_value *= (.5 + (.3 * p->skillLevel("gun")));
  gun_value *= (.3 + (.7 * p->skillLevel(gun->skill_used)));
  my_value += gun_value;
 }

 my_value += int(type->melee_dam * (1   + .3 * p->skillLevel("bashing") +
                                          .1 * p->skillLevel("melee")    ));

 my_value += int(type->melee_cut * (1   + .4 * p->skillLevel("cutting") +
                                          .1 * p->skillLevel("melee")    ));

 my_value += int(type->m_to_hit  * (1.2 + .3 * p->skillLevel("melee")));

 return my_value;
}

int item::melee_value(player *p)
{
 if( is_null() )
  return 0;

 int my_value = 0;
 my_value += int(type->melee_dam * (1   + .3 * p->skillLevel("bashing") +
                                          .1 * p->skillLevel("melee")    ));

 my_value += int(type->melee_cut * (1   + .4 * p->skillLevel("cutting") +
                                          .1 * p->skillLevel("melee")    ));

 my_value += int(type->m_to_hit  * (1.2 + .3 * p->skillLevel("melee")));

 return my_value;
}

int item::bash_resist() const
{
    int ret = 0;

    if (is_null())
        return 0;

    if (is_armor())
    {
        // base resistance
        it_armor* tmp = dynamic_cast<it_armor*>(type);
        material_type* cur_mat1 = material_type::find_material(tmp->m1);
        material_type* cur_mat2 = material_type::find_material(tmp->m2);
        int eff_thickness = ((tmp->thickness - damage <= 0) ? 1 : (tmp->thickness - damage));

        // assumes weighted sum of materials for items with 2 materials, 66% material 1 and 33% material 2
        if (cur_mat2->is_null())
        {
            ret = eff_thickness * (3 * cur_mat1->bash_resist());
        }
        else
        {
            ret = eff_thickness * (cur_mat1->bash_resist() + cur_mat1->bash_resist() + cur_mat2->bash_resist());
        }
    }
    else // for non-armor, just bash_resist
    {
        material_type* cur_mat1 = material_type::find_material(type->m1);
        material_type* cur_mat2 = material_type::find_material(type->m2);
        if (cur_mat2->is_null())
        {
            ret = 3 * cur_mat1->bash_resist();
        }
        else
        {
            ret = cur_mat1->bash_resist() + cur_mat1->bash_resist() + cur_mat2->bash_resist();
        }
    }

    return ret;
}

int item::cut_resist() const
{
    int ret = 0;

    if (is_null())
        return 0;

    if (is_armor())
        {
        it_armor* tmp = dynamic_cast<it_armor*>(type);
        material_type* cur_mat1 = material_type::find_material(tmp->m1);
        material_type* cur_mat2 = material_type::find_material(tmp->m2);
        int eff_thickness = ((tmp->thickness - damage <= 0) ? 1 : (tmp->thickness - damage));

        // assumes weighted sum of materials for items with 2 materials, 66% material 1 and 33% material 2
        if (cur_mat2->is_null())
        {
            ret = eff_thickness * (3 * cur_mat1->cut_resist());

        }
        else
        {
            ret = eff_thickness * (cur_mat1->cut_resist() + cur_mat1->cut_resist() + cur_mat2->cut_resist());
        }
    }
    else // for non-armor
    {
        material_type* cur_mat1 = material_type::find_material(type->m1);
        material_type* cur_mat2 = material_type::find_material(type->m2);
        if (cur_mat2->is_null())
        {
            ret = 3 * cur_mat1->cut_resist();
        }
        else
        {
            ret = cur_mat1->cut_resist() + cur_mat1->cut_resist() + cur_mat2->cut_resist();
        }
    }

    return ret;
}

int item::acid_resist() const
{
    int ret = 0;

    if (is_null())
        return 0;

    // similar weighted sum of acid resistances
    material_type* cur_mat1 = material_type::find_material(type->m1);
    material_type* cur_mat2 = material_type::find_material(type->m2);
    if (cur_mat2->is_null())
    {
        ret = 3 * cur_mat1->acid_resist();
    }
    else
    {
        ret = cur_mat1->acid_resist() + cur_mat1->acid_resist() + cur_mat2->acid_resist();
    }

    return ret;
}

bool item::is_two_handed(player *u)
{
    if (has_flag("ALWAYS_TWOHAND"))
    {
        return true;
    }
    return ((weight() / 113) > u->str_cur * 4);
}

bool item::made_of(std::string mat_ident) const
{
    if( is_null() )
        return false;

    if (corpse != NULL && typeId() == "corpse" )
        return (corpse->mat == mat_ident);

    return (type->m1 == mat_ident || type->m2 == mat_ident);
}

std::string item::get_material(int m) const
{
    if (corpse != NULL && typeId() == "corpse" )
        return corpse->mat;

    if ( is_null())
        return "NULL type";

    return (m==2)?type->m2:type->m1;

}

bool item::made_of(phase_id phase) const
{
    if( is_null() )
        return false;

    return (type->phase == phase);
}

bool item::conductive() const
{
    if( is_null() )
        return false;

    material_type* cur_mat1 = material_type::find_material(type->m1);
    material_type* cur_mat2 = material_type::find_material(type->m2);

    return (cur_mat1->elec_resist() <= 0 || cur_mat2->elec_resist() <= 0);
}

bool item::destroyed_at_zero_charges()
{
    return (is_ammo() || is_food());
}

bool item::is_var_veh_part() const
{
    if( is_null() )
        return false;

    return type->is_var_veh_part();
}

bool item::is_gun() const
{
    if( is_null() )
        return false;

    return type->is_gun();
}

bool item::is_silent() const
{
 if ( is_null() )
  return false;

 // So far only gun code uses this check
 return type->is_gun() && (
   noise() < 5 ||              // almost silent
   curammo->type == "bolt" || // crossbows
   curammo->type == "arrow" ||// bows
   curammo->type == "pebble" ||// sling[shot]
   curammo->type == "dart"     // blowguns and such
 );
}

bool item::is_gunmod() const
{
    if( is_null() )
        return false;

    return type->is_gunmod();
}

bool item::is_bionic() const
{
    if( is_null() )
        return false;

    return type->is_bionic();
}

bool item::is_ammo() const
{
    if( is_null() )
        return false;

    return type->is_ammo();
}

bool item::is_food(player const*u) const
{
    if (!u)
        return is_food();

    if( is_null() )
        return false;

    if (type->is_food())
        return true;

    if (u->has_bionic("bio_batteries") && is_ammo() &&
            (dynamic_cast<it_ammo*>(type))->type == "battery")
        return true;
    if (u->has_bionic("bio_furnace") && flammable() && typeId() != "corpse")
        return true;
    return false;
}

bool item::is_food_container(player const*u) const
{
    return (contents.size() >= 1 && contents[0].is_food(u));
}

bool is_edible(item i, player const*u)
{
    return (i.is_food(u) || i.is_food_container(u));
}

bool item::is_food() const
{
    if( is_null() )
        return false;

    if (type->is_food())
        return true;
    return false;
}

bool item::is_food_container() const
{
    return (contents.size() >= 1 && contents[0].is_food());
}

bool item::is_ammo_container() const
{
    return (contents.size() >= 1 && contents[0].is_ammo());
}

bool item::is_drink() const
{
    if( is_null() )
        return false;

    return type->is_food() && type->phase == LIQUID;
}

bool item::is_weap() const
{
    if( is_null() )
        return false;

    if (is_gun() || is_food() || is_ammo() || is_food_container() || is_armor() ||
            is_book() || is_tool() || is_bionic() || is_gunmod())
        return false;
    return (type->melee_dam > 7 || type->melee_cut > 5);
}

bool item::is_bashing_weapon() const
{
    if( is_null() )
        return false;

    return (type->melee_dam >= 8);
}

bool item::is_cutting_weapon() const
{
    if( is_null() )
        return false;

    return (type->melee_cut >= 8 && !has_flag("SPEAR"));
}

bool item::is_armor() const
{
    if( is_null() )
        return false;

    return type->is_armor();
}

bool item::is_book() const
{
    if( is_null() )
        return false;

    return type->is_book();
}

bool item::is_container() const
{
    if( is_null() )
        return false;

    return type->is_container();
}

bool item::is_watertight_container() const
{
    return ( is_container() != false && has_flag("WATERTIGHT") && has_flag("SEALS") );
}

int item::is_funnel_container(int bigger_than) const
{
    if ( ! is_container() ) {
        return 0;
    }
    it_container *ct = static_cast<it_container *>(type);
    // todo; consider linking funnel to item or -making- it an active item
    if ( (int)ct->contains <= bigger_than ) {
        return 0; // skip contents check, performance
    }
    if (
        contents.empty() ||
        contents[0].typeId() == "water" ||
        contents[0].typeId() == "water_acid" ||
        contents[0].typeId() == "water_acid_weak") {
        return (int)ct->contains;
    }
    return 0;
}

bool item::is_tool() const
{
    if( is_null() )
        return false;

    return type->is_tool();
}

bool item::is_software() const
{
    if( is_null() )
        return false;

    return type->is_software();
}

bool item::is_macguffin() const
{
    if( is_null() )
        return false;

    return type->is_macguffin();
}

bool item::is_stationary() const
{
    if( is_null() )
        return false;

    return type->is_stationary();
}

bool item::is_other() const
{
    if( is_null() )
        return false;

    return (!is_gun() && !is_ammo() && !is_armor() && !is_food() &&
            !is_food_container() && !is_tool() && !is_gunmod() && !is_bionic() &&
            !is_book() && !is_weap());
}

bool item::is_artifact() const
{
    if( is_null() )
        return false;

    return type->is_artifact();
}

int item::sort_rank() const
{
    // guns ammo weaps tools armor food med books mods other
    if (is_gun())
    {
        return 0;
    }
    else if (is_ammo())
    {
        return 1;
    }
    else if (is_weap()) // is_weap calls a lot of other stuff, so possible optimization candidate
    {
        return 2;
    }
    else if (is_tool())
    {
        return 3;
    }
    else if (is_armor())
    {
        return 4;
    }
    else if (is_food_container())
    {
        return 5;
    }
    else if (is_food())
    {
        it_comest* comest = dynamic_cast<it_comest*>(type);
        if (comest->comesttype != "MED")
        {
            return 5;
        }
        else
        {
            return 6;
        }
    }
    else if (is_book())
    {
        return 7;
    }
    else if (is_gunmod() || is_bionic())
    {
        return 8;
    }

    // "other" case
    return 9;
}

bool item::operator<(const item& other) const
{
    const item_category &cat_a = get_category();
    const item_category &cat_b = other.get_category();
    if(cat_a != cat_b) {
        return cat_a < cat_b;
    } else {
        const item *me = is_container() && contents.size() > 0 ? &contents[0] : this;
        const item *rhs = other.is_container() && other.contents.size() > 0 ? &other.contents[0] : &other;

        if (me->type->id == rhs->type->id)
        {
            return me->charges < rhs->charges;
        }
        else
        {
            return me->type->id < rhs->type->id;
        }
    }
}

int item::reload_time(player &u)
{
    int ret = 0;

    if (is_gun()) {
        it_gun* reloading = dynamic_cast<it_gun*>(type);
        ret = reloading->reload_time;
        if (charges == 0) {
            int spare_mag = has_gunmod("spare_mag");
            if (spare_mag != -1 && contents[spare_mag].charges > 0)
                ret -= double(ret) * 0.9;
        }
        double skill_bonus = double(u.skillLevel(reloading->skill_used)) * .075;
        if (skill_bonus > .75)
            skill_bonus = .75;
        ret -= double(ret) * skill_bonus;
    } else if (is_tool())
        ret = 100 + volume() + (weight() / 113);

    if (has_flag("STR_RELOAD"))
        ret -= u.str_cur * 20;
    if (ret < 25)
        ret = 25;
    ret += u.encumb(bp_hands) * 30;
    return ret;
}

item* item::active_gunmod()
{
    if( mode == "MODE_AUX" )
        for (int i = 0; i < contents.size(); i++)
            if (contents[i].is_gunmod() && contents[i].mode == "MODE_AUX")
                return &contents[i];
    return NULL;
}

item const* item::inspect_active_gunmod() const
{
    if (mode == "MODE_AUX")
    {
        for (int i = 0; i < contents.size(); ++i)
        {
            if (contents[i].is_gunmod() && contents[i].mode == "MODE_AUX")
            {
                return &contents[i];
            }
        }
    }
    return NULL;
}

void item::next_mode()
{
    if( mode == "NULL" )
    {
        if( has_flag("MODE_BURST") )
        {
            mode = "MODE_BURST";
        }
        else
        {
            // Enable the first mod with an AUX firing mode.
            for (int i = 0; i < contents.size(); i++)
            {
                if (contents[i].is_gunmod() && contents[i].has_flag("MODE_AUX"))
                {
                    mode = "MODE_AUX";
                    contents[i].mode = "MODE_AUX";
                    break;
                }
            }
        }
        // Doesn't have another mode.
    }
    else if( mode ==  "MODE_BURST" )
    {
        // Enable the first mod with an AUX firing mode.
        for (int i = 0; i < contents.size(); i++)
        {
            if (contents[i].is_gunmod() && contents[i].has_flag("MODE_AUX"))
            {
                mode = "MODE_AUX";
                contents[i].mode = "MODE_AUX";
                break;
            }
        }
        if (mode == "MODE_BURST")
            mode = "NULL";
    }
    else if( mode == "MODE_AUX")
    {
        int i = 0;
        // Advance to next aux mode, or if there isn't one, normal mode
        for (; i < contents.size(); i++)
        {
            if (contents[i].is_gunmod() && contents[i].mode == "MODE_AUX")
            {
                contents[i].mode = "NULL";
                break;
            }
        }
        for (i++; i < contents.size(); i++)
        {
            if (contents[i].is_gunmod() && contents[i].has_flag("MODE_AUX"))
            {
                contents[i].mode = "MODE_AUX";
                break;
            }
        }
        if (i == contents.size())
        {
            mode = "NULL";
        }
    }
}

int item::clip_size()
{
    if(is_gunmod() && has_flag("MODE_AUX"))
        return (dynamic_cast<it_gunmod*>(type))->clip;
    if (!is_gun())
        return 0;

    it_gun* gun = dynamic_cast<it_gun*>(type);
    int ret = gun->clip;
    for (int i = 0; i < contents.size(); i++) {
        if (contents[i].is_gunmod() && !contents[i].has_flag("MODE_AUX")) {
            int bonus = (ret * (dynamic_cast<it_gunmod*>(contents[i].type))->clip) / 100;
            ret = int(ret + bonus);
        }
    }
    return ret;
}

int item::dispersion()
{
    if (!is_gun())
        return 0;
    it_gun* gun = dynamic_cast<it_gun*>(type);
    int ret = gun->dispersion;
    for (int i = 0; i < contents.size(); i++) {
        if (contents[i].is_gunmod())
            ret += (dynamic_cast<it_gunmod*>(contents[i].type))->dispersion;
    }
    ret += damage * 2;
    if (ret < 0) ret = 0;
    return ret;
}

int item::gun_damage(bool with_ammo)
{
    if (is_gunmod() && mode == "MODE_AUX")
        return curammo->damage;
    if (!is_gun())
        return 0;
    if(mode == "MODE_AUX") {
        item* gunmod = active_gunmod();
        if(gunmod != NULL && gunmod->curammo != NULL)
            return gunmod->curammo->damage;
        else
            return 0;
    }
    it_gun* gun = dynamic_cast<it_gun*>(type);
    int ret = gun->dmg_bonus;
    if (with_ammo && curammo != NULL)
        ret += curammo->damage;
    for (int i = 0; i < contents.size(); i++) {
        if (contents[i].is_gunmod())
            ret += (dynamic_cast<it_gunmod*>(contents[i].type))->damage;
    }
    ret -= damage * 2;
    return ret;
}

int item::gun_pierce(bool with_ammo)
{
    if (is_gunmod() && mode == "MODE_AUX")
        return curammo->pierce;
    if (!is_gun())
        return 0;
    if(mode == "MODE_AUX") {
        item* gunmod = active_gunmod();
        if(gunmod != NULL && gunmod->curammo != NULL)
            return gunmod->curammo->pierce;
        else
            return 0;
    }
    it_gun* gun = dynamic_cast<it_gun*>(type);
    int ret = gun->pierce;
    if (with_ammo && curammo != NULL)
        ret += curammo->pierce;
    return ret;
}

int item::noise() const
{
    if (!is_gun())
        return 0;
    int ret = 0;
    if(mode == "MODE_AUX") {
        item const* gunmod = inspect_active_gunmod();
        if (gunmod && gunmod->curammo)
            ret = gunmod->curammo->damage;
    } else if (curammo)
        ret = curammo->damage;
    ret *= .8;
    if (ret >= 5)
        ret += 20;
    if(mode == "MODE_AUX")
        return ret;
    for (int i = 0; i < contents.size(); i++) {
        if (contents[i].is_gunmod())
            ret += (dynamic_cast<it_gunmod*>(contents[i].type))->loudness;
    }
    return ret;
}

int item::burst_size()
{
    if (!is_gun())
        return 0;
// No burst fire for gunmods right now.
    if(mode == "MODE_AUX")
        return 1;
    it_gun* gun = dynamic_cast<it_gun*>(type);
    int ret = gun->burst;
    for (int i = 0; i < contents.size(); i++) {
        if (contents[i].is_gunmod())
            ret += (dynamic_cast<it_gunmod*>(contents[i].type))->burst;
    }
    if (ret < 0)
        return 0;
    return ret;
}

int item::recoil(bool with_ammo)
{
    if (!is_gun())
        return 0;
// Just use the raw ammo recoil for now.
    if(mode == "MODE_AUX") {
        item* gunmod = active_gunmod();
        if (gunmod && gunmod->curammo)
            return gunmod->curammo->recoil;
        else
            return 0;
    }
    it_gun* gun = dynamic_cast<it_gun*>(type);
    int ret = gun->recoil;
    if (with_ammo && curammo)
        ret += curammo->recoil;
    for (int i = 0; i < contents.size(); i++) {
        if (contents[i].is_gunmod())
            ret += (dynamic_cast<it_gunmod*>(contents[i].type))->recoil;
    }
    return ret;
}

int item::range(player *p)
{
    if (!is_gun())
        return 0;
    // Just use the raw ammo range for now.
    // we do NOT want to use the parent gun's range.
    if(mode == "MODE_AUX") {
        item* gunmod = active_gunmod();
        if(gunmod && gunmod->curammo)
            return gunmod->curammo->range;
        else
            return 0;
    }

    // Ammoless weapons use weapon's range only
    if (has_flag("NO_AMMO") && !curammo) {
        return dynamic_cast<it_gun*>(type)->range;
    }

    int ret = (curammo ? dynamic_cast<it_gun*>(type)->range + curammo->range : 0);

    if (has_flag("CHARGE")) {
        ret = dynamic_cast<it_gun*>(type)->range + 5 + charges * 5;
    }

    if (has_flag("STR8_DRAW") && p) {
        if (p->str_cur < 4) { return 0; }
        if (p->str_cur < 8) {
            ret -= 2 * (8 - p->str_cur);
        }
    } else if (has_flag("STR10_DRAW") && p) {
        if (p->str_cur < 5) { return 0; }
        if (p->str_cur < 10) {
            ret -= 2 * (10 - p->str_cur);
        }
    } else if (has_flag("STR12_DRAW") && p) {
        if (p->str_cur < 6) { return 0; }
        if (p->str_cur < 12) {
            ret -= 2 * (12 - p->str_cur);
        }
    }

    if(ret < 0) { ret = 0; }
    return ret;
}


ammotype item::ammo_type() const
{
    if (is_gun()) {
        it_gun* gun = dynamic_cast<it_gun*>(type);
        ammotype ret = gun->ammo;
        for (int i = 0; i < contents.size(); i++) {
            if (contents[i].is_gunmod() && !contents[i].has_flag("MODE_AUX")) {
                it_gunmod* mod = dynamic_cast<it_gunmod*>(contents[i].type);
                if (mod->newtype != "NULL")
                    ret = mod->newtype;
            }
        }
        return ret;
    } else if (is_tool()) {
        it_tool* tool = dynamic_cast<it_tool*>(type);
        return tool->ammo;
    } else if (is_ammo()) {
        it_ammo* amm = dynamic_cast<it_ammo*>(type);
        return amm->type;
    } else if (is_gunmod()) {
        it_gunmod* mod = dynamic_cast<it_gunmod*>(type);
        return mod->newtype;
    }
    return "NULL";
}

int item::pick_reload_ammo(player &u, bool interactive)
{
 if( is_null() )
  return INT_MIN;

 if (!type->is_gun() && !type->is_tool()) {
  debugmsg("RELOADING NON-GUN NON-TOOL");
  return INT_MIN;
 }
 int has_spare_mag = has_gunmod ("spare_mag");

 std::vector<item*> am; // List of valid ammo

 if (type->is_gun()) {
  if(charges <= 0 && has_spare_mag != -1 && contents[has_spare_mag].charges > 0) {
   // Special return to use magazine for reloading.
   return INT_MIN + 1;
  }
  it_gun* tmp = dynamic_cast<it_gun*>(type);

  // If there's room to load more ammo into the gun or a spare mag, stash the ammo.
  // If the gun is partially loaded make sure the ammo matches.
  // If the gun is empty, either the spare mag is empty too and anything goes,
  // or the spare mag is loaded and we're doing a tactical reload.
  if (charges < clip_size() ||
      (has_spare_mag != -1 && contents[has_spare_mag].charges < tmp->clip)) {
   std::vector<item*> tmpammo = u.has_ammo(ammo_type());
   for (int i = 0; i < tmpammo.size(); i++)
    if (charges <= 0 || tmpammo[i]->typeId() == curammo->id)
      am.push_back(tmpammo[i]);
  }

  // ammo for gun attachments (shotgun attachments, grenade attachments, etc.)
  // for each attachment, find its associated ammo & append it to the ammo vector
  for (int i = 0; i < contents.size(); i++)
   if (contents[i].is_gunmod() && contents[i].has_flag("MODE_AUX") &&
       contents[i].charges < (dynamic_cast<it_gunmod*>(contents[i].type))->clip) {
    std::vector<item*> tmpammo = u.has_ammo((dynamic_cast<it_gunmod*>(contents[i].type))->newtype);
    for(int j = 0; j < tmpammo.size(); j++)
     if (contents[i].charges <= 0 ||
         tmpammo[j]->typeId() == contents[i].curammo->id)
      am.push_back(tmpammo[j]);
   }
 } else { //non-gun.
  am = u.has_ammo(ammo_type());
 }

 // Check if the player is wielding ammo
 if (g->u.is_armed() && g->u.weapon.is_ammo()){
     // if it is compatible then include it.
     it_ammo* w_ammo = dynamic_cast<it_ammo*>(u.weapon.type);
     if (w_ammo->type == ammo_type())
         am.push_back(&u.weapon);
 }


 int am_pos = INT_MIN;

 if (am.size() > 1 && interactive) {// More than one option; list 'em and pick
     uimenu amenu;
     amenu.return_invalid = true;
     amenu.w_y = 0;
     amenu.w_x = 0;
     amenu.w_width = TERMX;
     int namelen=TERMX-2-40-3;
     std::string lastreload = "";

     if ( uistate.lastreload.find( ammo_type() ) != uistate.lastreload.end() ) {
         lastreload = uistate.lastreload[ ammo_type() ];
     }

     amenu.text=string_format("Choose ammo type:"+std::string(namelen,' ')).substr(0,namelen) +
         "   Damage    Pierce    Range     Accuracy";
     it_ammo* ammo_def;
     for (int i = 0; i < am.size(); i++) {
         ammo_def = dynamic_cast<it_ammo*>(am[i]->type);
         amenu.addentry(i,true,i + 'a',"%s | %-7d | %-7d | %-7d | %-7d",
             std::string(
                string_format("%s (%d)", am[i]->tname().c_str(), am[i]->charges ) +
                std::string(namelen,' ')
             ).substr(0,namelen).c_str(),
             ammo_def->damage, ammo_def->pierce, ammo_def->range,
             100 - ammo_def->dispersion
         );
         if ( lastreload == am[i]->typeId() ) {
             amenu.selected = i;
         }
     }
     amenu.query();
     if ( amenu.ret >= 0 ) {
        am_pos = g->u.get_item_position(am[ amenu.ret ]);
        uistate.lastreload[ ammo_type() ] = am[ amenu.ret ]->typeId();
     }
 }
 // Either only one valid choice or chosing for a NPC, just return the first.
 else if (am.size() > 0){
     am_pos = g->u.get_item_position(am[0]);
 }
 return am_pos;
}

bool item::reload(player &u, int pos)
{
 bool single_load = false;
 int max_load = 1;
 item *reload_target = NULL;
 item *ammo_to_use = &u.i_at(pos);

 // Handle ammo in containers, currently only gasoline
 if(ammo_to_use && ammo_to_use->is_container())
   ammo_to_use = &ammo_to_use->contents[0];

 if (is_gun()) {
  // Reload using a spare magazine
  int spare_mag = has_gunmod("spare_mag");
  if (charges <= 0 && spare_mag != -1 &&
      u.weapon.contents[spare_mag].charges > 0) {
   charges = u.weapon.contents[spare_mag].charges;
   curammo = u.weapon.contents[spare_mag].curammo;
   u.weapon.contents[spare_mag].charges = 0;
   u.weapon.contents[spare_mag].curammo = NULL;
   return true;
  }

  // Determine what we're reloading, the gun, a spare magazine, or another gunmod.
  // Prefer the active gunmod if there is one
  item* gunmod = active_gunmod();
  if (gunmod && gunmod->ammo_type() == ammo_to_use->ammo_type() &&
      (gunmod->charges <= 0 || gunmod->curammo->id == ammo_to_use->typeId())) {
   reload_target = gunmod;
  // Then prefer the gun itself
  } else if (charges < clip_size() &&
             ammo_type() == ammo_to_use->ammo_type() &&
             (charges <= 0 || curammo->id == ammo_to_use->typeId())) {
   reload_target = this;
  // Then prefer a spare mag if present
  } else if (spare_mag != -1 &&
             ammo_type() == ammo_to_use->ammo_type() &&
             contents[spare_mag].charges != (dynamic_cast<it_gun*>(type))->clip &&
             (charges <= 0 || curammo->id == ammo_to_use->typeId())) {
   reload_target = &contents[spare_mag];
  // Finally consider other gunmods
  } else {
   for (int i = 0; i < contents.size(); i++) {
    if (&contents[i] != gunmod && i != spare_mag && contents[i].is_gunmod() &&
        contents[i].has_flag("MODE_AUX") && contents[i].ammo_type() == ammo_to_use->ammo_type() &&
        (contents[i].charges <= (dynamic_cast<it_gunmod*>(contents[i].type))->clip ||
        (contents[i].charges <= 0 ||  contents[i].curammo->id == ammo_to_use->typeId()))) {
     reload_target = &contents[i];
     break;
    }
   }
  }

  if (reload_target == NULL)
   return false;

  if (reload_target->is_gun() || reload_target->is_gunmod()) {
   if (reload_target->is_gunmod() && reload_target->typeId() == "spare_mag") {
    // Use gun numbers instead of the mod if it's a spare magazine
    max_load = (dynamic_cast<it_gun*>(type))->clip;
    single_load = has_flag("RELOAD_ONE");
   } else {
    single_load = reload_target->has_flag("RELOAD_ONE");
    max_load = reload_target->clip_size();
   }
  }
 } else if (is_tool()) {
  it_tool* tool = dynamic_cast<it_tool*>(type);
  reload_target = this;
  single_load = false;
  max_load = tool->max_charges;
 } else
  return false;

 if (has_flag("DOUBLE_AMMO")) {
  max_load *= 2;
 }

 if (pos != INT_MIN) {
  // If the gun is currently loaded with a different type of ammo, reloading fails
  if ((reload_target->is_gun() || reload_target->is_gunmod()) &&
      reload_target->charges > 0 &&
      reload_target->curammo->id != ammo_to_use->typeId())
   return false;
  if (reload_target->is_gun() || reload_target->is_gunmod()) {
   if (!ammo_to_use->is_ammo()) {
    debugmsg("Tried to reload %s with %s!", tname().c_str(),
             ammo_to_use->tname().c_str());
    return false;
   }
   reload_target->curammo = dynamic_cast<it_ammo*>((ammo_to_use->type));
  }
  if (single_load || max_load == 1) { // Only insert one cartridge!
   reload_target->charges++;
   ammo_to_use->charges--;
  }
  else if (reload_target->typeId() == "adv_UPS_off" || reload_target->typeId() == "adv_UPS_on") {
      int charges_per_plut = 500;
      int max_plut = floor( static_cast<float>((max_load - reload_target->charges) / charges_per_plut) );
      int charges_used = std::min(ammo_to_use->charges, max_plut);
      reload_target->charges += (charges_used * charges_per_plut);
      ammo_to_use->charges -= charges_used;
  } else {
   reload_target->charges += ammo_to_use->charges;
   ammo_to_use->charges = 0;
   if (reload_target->charges > max_load) {
    // More rounds than the clip holds, put some back
    ammo_to_use->charges += reload_target->charges - max_load;
    reload_target->charges = max_load;
   }
  }
  if (ammo_to_use->charges == 0)
  {
      if (ammo_to_use->is_container())
      {
          ammo_to_use->contents.erase(ammo_to_use->contents.begin());
      }
      else {
          u.i_rem(pos);
      }
  }
  return true;
 } else
  return false;
}

void item::use()
{
    if (charges > 0) {
        charges--;
    }
}

bool item::burn(int amount)
{
    burnt += amount;
    return (burnt >= volume() * 3);
}

bool item::flammable() const
{
    material_type* cur_mat1 = material_type::find_material(type->m1);
    material_type* cur_mat2 = material_type::find_material(type->m2);

    return ((cur_mat1->fire_resist() + cur_mat2->fire_resist()) <= 0);
}

std::string default_technique_name(technique_id tech)
{
 switch (tech) {
  case TEC_SWEEP: return _("Sweep attack");
  case TEC_PRECISE: return _("Precision attack");
  case TEC_BRUTAL: return _("Knock-back attack");
  case TEC_GRAB: return _("Grab");
  case TEC_WIDE: return _("Hit all adjacent monsters");
  case TEC_RAPID: return _("Rapid attack");
  case TEC_FEINT: return _("Feint");
  case TEC_THROW: return _("Throw");
  case TEC_BLOCK: return _("Block");
  case TEC_BLOCK_LEGS: return _("Leg block");
  case TEC_WBLOCK_1: return _("Weak block");
  case TEC_WBLOCK_2: return _("Parry");
  case TEC_WBLOCK_3: return _("Shield");
  case TEC_COUNTER: return _("Counter-attack");
  case TEC_BREAK: return _("Grab break");
  case TEC_DISARM: return _("Disarm");
  case TEC_DEF_THROW: return _("Defensive throw");
  case TEC_DEF_DISARM: return _("Defense disarm");
  case TEC_FLAMING: return    _("FLAMING");
  default: return "A BUG! (item.cpp:default_technique_name (default))";
 }
 return "A BUG! (item.cpp:default_technique_name)";
}

std::ostream & operator<<(std::ostream & out, const item * it)
{
    out << "item(";
    if(!it)
    {
        out << "NULL)";
        return out;
    }
    out << it->name << ")";
    return out;
}

std::ostream & operator<<(std::ostream & out, const item & it)
{
    out << (&it);
    return out;
}


itype_id item::typeId() const
{
    if (!type)
        return "null";
    return type->id;
}

item item::clone() {
    return item(type, bday);
}

bool item::getlight(float & luminance, int & width, int & direction, bool calculate_dimming ) const {
    luminance = 0;
    width = 0;
    direction = 0;
    if ( light.luminance > 0 ) {
        luminance = (float)light.luminance;
        if ( light.width > 0 ) { // width > 0 is a light arc
            width = light.width;
            direction = light.direction;
        }
        return true;
    } else {
        const int lumint = getlight_emit( calculate_dimming );
        if ( lumint > 0 ) {
            luminance = (float)lumint;
            return true;
        }
    }
    return false;
}

/*
 * Returns just the integer
 */
int item::getlight_emit(bool calculate_dimming) const {
    const int mult = 10; // woo intmath
    const int chargedrop = 5 * mult; // start dimming at 1/5th charge.

    int lumint = type->light_emission * mult;

    if ( lumint == 0 ) {
        return 0;
    }
    if ( calculate_dimming && has_flag("CHARGEDIM") && is_tool()) {
        it_tool * tool = dynamic_cast<it_tool *>(type);
        int maxcharge = tool->max_charges;
        if ( maxcharge > 0 ) {
            lumint = ( type->light_emission * chargedrop * charges ) / maxcharge;
        }
    }
    if ( lumint > 4 && lumint < 10 ) {
        lumint = 10;
    }
    return lumint / 10;
}

// How much more of this liquid can be put in this container
int item::get_remaining_capacity_for_liquid(const item &liquid, LIQUID_FILL_ERROR &error) const
{
    error = L_ERR_NONE;

    if (liquid.is_ammo() && (is_tool() || is_gun())) {
        // for filling up chainsaws, jackhammers and flamethrowers
        ammotype ammo = "NULL";
        int max = 0;

        if (is_tool()) {
            it_tool *tool = dynamic_cast<it_tool *>(type);
            ammo = tool->ammo;
            max = tool->max_charges;
        } else {
            it_gun *gun = dynamic_cast<it_gun *>(type);
            ammo = gun->ammo;
            max = gun->clip;
        }

        ammotype liquid_type = liquid.ammo_type();

        if (ammo != liquid_type) {
            error = L_ERR_NOT_CONTAINER;
            return 0;
        }

        if (max <= 0 || charges >= max) {
            error = L_ERR_FULL;
            return 0;
        }

        if (charges > 0 && curammo != NULL && curammo->id != liquid.type->id) {
            error = L_ERR_NO_MIX;
            return 0;
        }
        return max - charges;
    }

    if (!is_container()) {
        error = L_ERR_NOT_CONTAINER;
        return 0;
    }

    if (contents.empty()) {
        if (!has_flag("WATERTIGHT")) { // invalid container types
            error = L_ERR_NOT_WATERTIGHT;
            return 0;
        } else if (!has_flag("SEALS")) {
            error = L_ERR_NOT_SEALED;
            return 0;
        }
    } else { // Not empty
        if (contents[0].type->id != liquid.type->id) {
            error = L_ERR_NO_MIX;
            return 0;
        }
    }

    it_container *container = dynamic_cast<it_container *>(type);
    int total_capacity = container->contains;

    if (liquid.is_food()) {
        it_comest *tmp_comest = dynamic_cast<it_comest *>(liquid.type);
        total_capacity = container->contains * tmp_comest->charges;
    } else if (liquid.is_ammo()) {
        it_ammo *tmp_ammo = dynamic_cast<it_ammo *>(liquid.type);
        total_capacity = container->contains * tmp_ammo->count;
    }

    int remaining_capacity = total_capacity;
    if (!contents.empty()) {
        remaining_capacity -= contents[0].charges;
    }

    if (remaining_capacity <= 0) {
        error = L_ERR_FULL;
        return 0;
    }

    return remaining_capacity;
}

<<<<<<< HEAD
const item_category &item::get_category() const
{
    if(is_container() && !contents.empty()) {
        return contents[0].get_category();
    }
    if(type != 0) {
        if(type->category == 0) {
            // Category not set? Set it now.
            itype *t = const_cast<itype *>(type);
            t->category = item_controller->get_category(item_controller->calc_category(t));
        }
        return *type->category;
    }
    // null-item -> null-category
    static item_category null_category;
    return null_category;
=======
bool item_matches_locator(const item& it, const itype_id& id, int item_pos) {
    return it.typeId() == id;
}
bool item_matches_locator(const item& it, int locator_pos, int item_pos) {
    return item_pos == locator_pos;
}
bool item_matches_locator(const item& it, char invlet, int item_pos) {
    return it.invlet == invlet;
>>>>>>> fe741645
}<|MERGE_RESOLUTION|>--- conflicted
+++ resolved
@@ -2558,7 +2558,6 @@
     return remaining_capacity;
 }
 
-<<<<<<< HEAD
 const item_category &item::get_category() const
 {
     if(is_container() && !contents.empty()) {
@@ -2575,7 +2574,8 @@
     // null-item -> null-category
     static item_category null_category;
     return null_category;
-=======
+}
+
 bool item_matches_locator(const item& it, const itype_id& id, int item_pos) {
     return it.typeId() == id;
 }
@@ -2584,5 +2584,4 @@
 }
 bool item_matches_locator(const item& it, char invlet, int item_pos) {
     return it.invlet == invlet;
->>>>>>> fe741645
 }