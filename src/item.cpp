#include "item.h"
#include "player.h"
#include "output.h"
#include "skill.h"
#include "game.h"
#include "cursesdef.h"
#include "text_snippets.h"
#include "material.h"
#include "item_factory.h"
#include "options.h"
#include "uistate.h"

#include <cmath> // floor
#include <sstream>
#include <algorithm>

// mfb(n) converts a flag to its appropriate position in covers's bitfield
#ifndef mfb
#define mfb(n) static_cast <unsigned long> (1 << (n))
#endif

#ifdef _MSC_VER
// MSVC doesn't have ssize_t, so use int instead
#define ssize_t int
#endif

std::string default_technique_name(technique_id tech);

light_emission nolight={0,0,0};

item::item()
{
    init();
}

item::item(itype* it, unsigned int turn, bool rand)
{
    init();
    if (it == NULL)
        return;
    type = it;
    bday = turn;
    corpse = it->corpse;
    name = it->name;
    if (it->is_gun()) {
        charges = 0;
    } else if (it->is_ammo()) {
        it_ammo* ammo = dynamic_cast<it_ammo*>(it);
        charges = ammo->count;
    } else if (it->is_food()) {
        it_comest* comest = dynamic_cast<it_comest*>(it);
        if (comest->charges == 1 && !made_of(LIQUID)) {
            charges = -1;
        } else {
            if (rand && comest->rand_charges.size() > 1) {
                int charge_roll = rng(1, comest->rand_charges.size() - 1);
                charges = rng(comest->rand_charges[charge_roll - 1], comest->rand_charges[charge_roll]);
            } else {
                charges = comest->charges;
            }
        }
    } else if (it->is_tool()) {
        it_tool* tool = dynamic_cast<it_tool*>(it);
        if (tool->max_charges == 0) {
            charges = -1;
        } else {
            if (rand && tool->rand_charges.size() > 1) {
                int charge_roll = rng(1, tool->rand_charges.size() - 1);
                charges = rng(tool->rand_charges[charge_roll - 1], tool->rand_charges[charge_roll]);
            } else {
                charges = tool->def_charges;
            }
            if (tool->ammo != "NULL") {
                curammo = dynamic_cast<it_ammo*>(item_controller->find_template(default_ammo(tool->ammo)));
            }
        }
    } else if (it->is_book()) {
        it_book* book = dynamic_cast<it_book*>(it);
        charges = book->chapters;
    } else if ((it->is_gunmod() && it->id == "spare_mag") || it->item_tags.count("MODE_AUX")) {
        charges = 0;
    } else
        charges = -1;
    if(it->is_var_veh_part()) {
        it_var_veh_part* varcarpart = dynamic_cast<it_var_veh_part*>(it);
        bigness= rng( varcarpart->min_bigness, varcarpart->max_bigness);
    }
// Should be a flag, but we're out at the moment
    if( it->is_stationary() )
    {
        note = SNIPPET.assign( (dynamic_cast<it_stationary*>(it))->category );
    }
}

item::item(itype *it, unsigned int turn, char let, bool rand)
{
    init();
    if(!it) {
        type = nullitem();
        debugmsg("Instantiating an item from itype, with NULL itype! Returning null item");
    } else {
        type = it;
        bday = turn;
        name = it->name;
        if (it->is_gun()) {
            charges = 0;
        } else if (it->is_ammo()) {
            it_ammo* ammo = dynamic_cast<it_ammo*>(it);
            charges = ammo->count;
        } else if (it->is_food()) {
            it_comest* comest = dynamic_cast<it_comest*>(it);
            if (comest->charges == 1 && !made_of(LIQUID)) {
                charges = -1;
            } else {
                if (rand && comest->rand_charges.size() > 1) {
                    int charge_roll = rng(1, comest->rand_charges.size() - 1);
                    charges = rng(comest->rand_charges[charge_roll - 1], comest->rand_charges[charge_roll]);
                } else {
                    charges = comest->charges;
                }
            }
        } else if (it->is_tool()) {
            it_tool* tool = dynamic_cast<it_tool*>(it);
            if (tool->max_charges == 0)
                charges = -1;
            else {
                if (rand && tool->rand_charges.size() > 1) {
                    int charge_roll = rng(1, tool->rand_charges.size() - 1);
                    charges = rng(tool->rand_charges[charge_roll - 1], tool->rand_charges[charge_roll]);
                } else {
                    charges = tool->def_charges;
                }
                if (tool->ammo != "NULL") {
                    curammo = dynamic_cast<it_ammo*>(item_controller->find_template(default_ammo(tool->ammo)));
                }
            }
        } else if (it->is_gunmod() && it->id == "spare_mag") {
            charges = 0;
        } else {
            charges = -1;
        }
        if(it->is_var_veh_part()) {
            it_var_veh_part* engine = dynamic_cast<it_var_veh_part*>(it);
            bigness= rng( engine->min_bigness, engine->max_bigness);
        }
        curammo = NULL;
        corpse = it->corpse;
        owned = -1;
        invlet = let;
        mission_id = -1;
        player_id = -1;
        // Should be a flag, but we're out at the moment
        if( it->is_stationary() )
        {
            note = SNIPPET.assign( (dynamic_cast<it_stationary*>(it))->category );
        }
    }
}

void item::make_corpse(itype* it, mtype* mt, unsigned int turn)
{
    init();
    active = mt->has_flag(MF_REVIVES)? true : false;
    if(!it)
        type = nullitem();
    else
        type = it;
    corpse = mt;
    bday = turn;
}

itype * item::nullitem_m = new itype();
itype * item::nullitem()
{
    return nullitem_m;
}

item::item(std::string itemdata)
{
    load_info(itemdata);
}

item::item(JsonObject &jo)
{
    deserialize(jo);
}

item::~item()
{
}

void item::init() {
    name = "";
    charges = -1;
    bday = 0;
    invlet = 0;
    damage = 0;
    burnt = 0;
    poison = 0;
    mode = "NULL";
    item_counter = 0;
    type = nullitem();
    curammo = NULL;
    corpse = NULL;
    active = false;
    owned = -1;
    mission_id = -1;
    player_id = -1;
    light = nolight;
    fridge = 0;
    rot = 0;
    last_rot_check = 0;
}

void item::make(itype* it)
{
    if(!it)
        type = nullitem();
    else
        type = it;
    contents.clear();
}

void item::clear()
{
    // should we be clearing contents, as well?
    // Seems risky to - there aren't any reported content-clearing bugs
    // init(); // this should not go here either, or make() should not use it...
    item_tags.clear();
    item_vars.clear();
}

bool item::is_null() const
{
    static const std::string s_null("null"); // used alot, no need to repeat
    return (this == NULL || type == NULL || type->id == s_null);
}

item item::in_its_container(std::map<std::string, itype*> *itypes)
{
    if (is_software()) {
        item ret( (*itypes)["usb_drive"], 0);
        ret.contents.push_back(*this);
        ret.invlet = invlet;
        return ret;
    }
    if (is_food() && (dynamic_cast<it_comest*>(type))->container != "null") {
        it_comest *food = dynamic_cast<it_comest*>(type);
        item ret((*itypes)[food->container], bday);

        if (dynamic_cast<it_comest*>(type)->container == "can_food")
            food->spoils = 0;

        if (made_of(LIQUID))
        {
            it_container* container = dynamic_cast<it_container*>(ret.type);
            charges = container->contains * food->charges;
        }
        ret.contents.push_back(*this);
        ret.invlet = invlet;
        return ret;
    } else if (is_ammo() && (dynamic_cast<it_ammo*>(type))->container != "null") {
        it_ammo *ammo = dynamic_cast<it_ammo*>(type);
        item ret((*itypes)[ammo->container], bday);

        if (made_of(LIQUID))
        {
            it_container* container = dynamic_cast<it_container*>(ret.type);
            charges = container->contains * ammo->count;
        }
        ret.contents.push_back(*this);
        ret.invlet = invlet;
        return ret;
    } else
        return *this;
}

bool item::invlet_is_okay()
{
    return (inv_chars.find(invlet) != std::string::npos);
}

bool item::stacks_with(item rhs)
{
    bool stacks = (type   == rhs.type   && damage  == rhs.damage  &&
    active == rhs.active && charges == rhs.charges &&
    item_tags == rhs.item_tags &&
    item_vars == rhs.item_vars &&
    contents.size() == rhs.contents.size() &&
    (!goes_bad() || bday == rhs.bday));

    if ((corpse == NULL && rhs.corpse != NULL) ||
    (corpse != NULL && rhs.corpse == NULL)   )
        return false;

    if (corpse != NULL && rhs.corpse != NULL &&
    corpse->id != rhs.corpse->id)
        return false;

    if (contents.size() != rhs.contents.size())
        return false;

    if(is_var_veh_part())
        if(bigness != rhs.bigness)
            return false;

    for (size_t i = 0; i < contents.size() && stacks; i++) {
        stacks &= contents[i].stacks_with(rhs.contents[i]);
    }

    return stacks;
}

void item::put_in(item payload)
{
    contents.push_back(payload);
}
const char ivaresc=001;


/*
 * Old 1 line string output retained for mapbuffer
 */
std::string item::save_info() const
{
    // doing this manually so as not to recurse
    std::stringstream s;
    JsonOut jsout(s);
    serialize(jsout, false);
    return s.str();
}

bool itag2ivar( std::string &item_tag, std::map<std::string, std::string> &item_vars ) {
    size_t pos = item_tag.find('=');
    if(item_tag.at(0) == ivaresc && pos != std::string::npos && pos >= 2 ) {
        std::string var_name, val_decoded;
        int svarlen, svarsep;
        svarsep = item_tag.find('=');
        svarlen = item_tag.size();
        val_decoded = "";
        var_name = item_tag.substr(1, svarsep - 1); // will assume sanity here for now
        for(int s = svarsep + 1; s < svarlen; s++ ) { // cheap and temporary, afaik stringstream IFS = [\r\n\t ];
            if(item_tag[s] == ivaresc && s < svarlen - 2 ) {
                if ( item_tag[s + 1] == '0' && item_tag[s + 2] == 'A' ) {
                    s += 2;
                    val_decoded.append(1, '\n');
                } else if ( item_tag[s + 1] == '0' && item_tag[s + 2] == 'D' ) {
                    s += 2;
                    val_decoded.append(1, '\r');
                } else if ( item_tag[s + 1] == '0' && item_tag[s + 2] == '6' ) {
                    s += 2;
                    val_decoded.append(1, '\t');
                } else if ( item_tag[s + 1] == '2' && item_tag[s + 2] == '0' ) {
                    s += 2;
                    val_decoded.append(1, ' ');
                } else {
                    val_decoded.append(1, item_tag[s]); // hhrrrmmmmm should be passing \a?
                }
            } else {
                val_decoded.append(1, item_tag[s]);
            }
        }
        item_vars[var_name]=val_decoded;
        return true;
    } else {
        return false;
    }
}


void item::load_info(std::string data)
{
    std::stringstream dump;
    dump << data;
    char check=dump.peek();
    if ( check == ' ' ) {
        // sigh..
        check=data[1];
    }
    if ( check == '{' ) {
        JsonIn jsin(dump);
        try {
            deserialize(jsin);
        } catch (std::string jsonerr) {
            debugmsg("Bad item json\n%s", jsonerr.c_str() );
        }
        return;
    } else {
        load_legacy(dump);
    }
}


std::string item::info(bool showtext)
{
    std::vector<iteminfo> dummy;
    return info(showtext, &dummy);
}

std::string item::info(bool showtext, std::vector<iteminfo> *dump, bool debug)
{
 std::stringstream temp1, temp2;
 if ( g != NULL && debug == false &&
   ( g->debugmon == true || g->u.has_artifact_with(AEP_SUPER_CLAIRVOYANCE) )
 ) debug=true;
 if( !is_null() )
 {
  dump->push_back(iteminfo("BASE", _("Volume: "), "", volume(), true, "", false, true));
  dump->push_back(iteminfo("BASE", _("   Weight: "), string_format(_("<num> %s"),
                           OPTIONS["USE_METRIC_WEIGHTS"].getValue() == "lbs" ? _("lbs") : _("kg")),
                           g->u.convert_weight(weight()), false, "", true, true));
  dump->push_back(iteminfo("BASE", _("Bash: "), "", damage_bash(), true, "", false));
  if (has_flag("SPEAR")) {
    dump->push_back(iteminfo("BASE", _(" Pierce: "), "", damage_cut(), true, "", false));
  }
  else if (has_flag("STAB")) {
    dump->push_back(iteminfo("BASE", _(" Stab: "), "", damage_cut(), true, "", false));
  }
  else {
    dump->push_back(iteminfo("BASE", _(" Cut: "), "", damage_cut(), true, "", false));
  }
  dump->push_back(iteminfo("BASE", _(" To-hit bonus: "), ((type->m_to_hit > 0) ? "+" : ""), type->m_to_hit, true, ""));
  dump->push_back(iteminfo("BASE", _("Moves per attack: "), "", attack_time(), true, "", true, true));
  dump->push_back(iteminfo("BASE", _("Price: "), "<num>", (double)price() / 100, false, "$", true, true));

  if (get_material(1) != "null") {
      std::string material_string = material_type::find_material(get_material(1))->name();
      if (get_material(2) != "null") {
          material_string += ", ";
          material_string += material_type::find_material(get_material(2))->name();
      }
      dump->push_back(iteminfo("BASE", _("Material: ") + material_string));
  }

  if ( debug == true ) {
    if( g != NULL ) {
      dump->push_back(iteminfo("BASE", _("age: "), "",  (int(g->turn) - bday) / (10 * 60), true, "", true, true));
      int maxrot = 0;
      item * food = NULL;
      if( goes_bad() ) {
        food = this;
        maxrot = dynamic_cast<it_comest*>(type)->spoils * 600;
      } else if(is_food_container()) {
        food = &contents[0];
        if ( food->goes_bad() ) {
            maxrot =dynamic_cast<it_comest*>(food->type)->spoils * 600;
        }
      }
      if ( food != NULL && maxrot != 0 ) {
        dump->push_back(iteminfo("BASE", _("bday rot: "), "",  (int(g->turn) - food->bday), true, "", true, true));
        dump->push_back(iteminfo("BASE", _("temp rot: "), "",  (int)food->rot, true, "", true, true));
        dump->push_back(iteminfo("BASE", _(" max rot: "), "",  (int)maxrot, true, "", true, true));
        dump->push_back(iteminfo("BASE", _("  fridge: "), "",  (int)food->fridge, true, "", true, true));
        dump->push_back(iteminfo("BASE", _("last rot: "), "",  (int)food->last_rot_check, true, "", true, true));
      }

    }
    dump->push_back(iteminfo("BASE", _("burn: "), "",  burnt, true, "", true, true));
  }
 }

 if (is_food()) {
  it_comest* food = dynamic_cast<it_comest*>(type);

  dump->push_back(iteminfo("FOOD", _("Nutrition: "), "", food->nutr));
  dump->push_back(iteminfo("FOOD", _("Quench: "), "", food->quench));
  dump->push_back(iteminfo("FOOD", _("Enjoyability: "), "", food->fun));
  dump->push_back(iteminfo("FOOD", _("Portions: "), "", abs(int(charges))));
  if (corpse != NULL &&
    ( debug == true ||
      ( g != NULL &&
        ( g->u.has_bionic("bio_scent_vision") || g->u.has_trait("CARNIVORE") || g->u.has_artifact_with(AEP_SUPER_CLAIRVOYANCE) )
      )
    )
  ) {
    dump->push_back(iteminfo("FOOD", _("Smells like: ") + corpse->name));
  }
 } else if (is_food_container()) {
 // added charge display for debugging
  it_comest* food = dynamic_cast<it_comest*>(contents[0].type);

  dump->push_back(iteminfo("FOOD", _("Nutrition: "), "", food->nutr));
  dump->push_back(iteminfo("FOOD", _("Quench: "), "", food->quench));
  dump->push_back(iteminfo("FOOD", _("Enjoyability: "), "", food->fun));
  dump->push_back(iteminfo("FOOD", _("Portions: "), "", abs(int(contents[0].charges))));

 } else if (is_ammo()) {
  // added charge display for debugging
  it_ammo* ammo = dynamic_cast<it_ammo*>(type);

  if (ammo->type != "NULL") {
    dump->push_back(iteminfo("AMMO", _("Type: "), ammo_name(ammo->type)));
  }
  dump->push_back(iteminfo("AMMO", _("Damage: "), "", ammo->damage));
  dump->push_back(iteminfo("AMMO", _("Armor-pierce: "), "", ammo->pierce));
  dump->push_back(iteminfo("AMMO", _("Range: "), "", ammo->range));
  dump->push_back(iteminfo("AMMO", _("Dispersion: "), "", ammo->dispersion, true, "", true, true));
  dump->push_back(iteminfo("AMMO", _("Recoil: "), "", ammo->recoil, true, "", true, true));
  dump->push_back(iteminfo("AMMO", _("Count: "), "", ammo->count));

 } else if (is_ammo_container()) {
  it_ammo* ammo = dynamic_cast<it_ammo*>(contents[0].type);

  dump->push_back(iteminfo("AMMO", _("Type: "), ammo_name(ammo->type)));
  dump->push_back(iteminfo("AMMO", _("Damage: "), "", ammo->damage));
  dump->push_back(iteminfo("AMMO", _("Armor-pierce: "), "", ammo->pierce));
  dump->push_back(iteminfo("AMMO", _("Range: "), "", ammo->range));
  dump->push_back(iteminfo("AMMO", _("Dispersion: "), "", ammo->dispersion, true, "", true, true));
  dump->push_back(iteminfo("AMMO", _("Recoil: "), "", ammo->recoil, true, "", true, true));
  dump->push_back(iteminfo("AMMO", _("Count: "), "", contents[0].charges));

 } else if (is_gun()) {
  it_gun* gun = dynamic_cast<it_gun*>(type);
  int ammo_dam = 0, ammo_range = 0, ammo_recoil = 0, ammo_pierce = 0;
  bool has_ammo = (curammo != NULL && charges > 0);
  if (has_ammo) {
   ammo_dam = curammo->damage;
   ammo_range = curammo->range;
   ammo_recoil = curammo->recoil;
   ammo_pierce = curammo->pierce;
  }

  dump->push_back(iteminfo("GUN", _("Skill used: "), gun->skill_used->name()));
  dump->push_back(iteminfo("GUN", _("Ammunition: "), string_format(_("<num> rounds of %s"), ammo_name(ammo_type()).c_str()), clip_size(), true));

  //damage of gun
  dump->push_back(iteminfo("GUN", _("Damage: "), "", gun_damage(false), true, "", !has_ammo, false));
  if (has_ammo) {
      temp1.str("");
      temp1 << (ammo_dam >= 0 ? "+" : "" );//ammo_damage and sum_of_damage don't need to translate
      dump->push_back(iteminfo("GUN", "ammo_damage", "", ammo_dam, true, temp1.str(), false, false, false));
      dump->push_back(iteminfo("GUN", "sum_of_damage", _(" = <num>"), gun_damage(), true, "", true, false, false));
  }

  //armor-pierce of gun
  dump->push_back(iteminfo("GUN", _("Armor-pierce: "), "", gun_pierce(false), true, "", !has_ammo, false));
  if (has_ammo) {
      temp1.str("");
      temp1 << (ammo_pierce >= 0 ? "+" : "" );//ammo_armor_pierce and sum_of_armor_pierce don't need to translate
      dump->push_back(iteminfo("GUN", "ammo_armor_pierce", "", ammo_pierce, true, temp1.str(), false, false, false));
      dump->push_back(iteminfo("GUN", "sum_of_armor_pierce", _(" = <num>"), gun_pierce(), true, "", true, false, false));
  }

  //range of gun
  dump->push_back(iteminfo("GUN", _("Range: "), "", gun->range, true, "", !has_ammo, false));
  if (has_ammo) {
      temp1.str("");
      temp1 << (ammo_range >= 0 ? "+" : "" );//ammo_range and sum_of_rangev don't need to translate
      dump->push_back(iteminfo("GUN", "ammo_range", "", ammo_range, true, temp1.str(), false, false, false));
      dump->push_back(iteminfo("GUN", "sum_of_range", _(" = <num>"), range(NULL), true, "", true, false, false));
  }

  dump->push_back(iteminfo("GUN", _("Dispersion: "), "", dispersion(), true, "", true, true));

  //recoil of gun
  dump->push_back(iteminfo("GUN", _("Recoil: "), "", recoil(false), true, "", !has_ammo, true));
  if (has_ammo) {
      temp1.str("");
      temp1 << (ammo_recoil >= 0 ? "+" : "" );//ammo_recoil and sum_of_recoil don't need to translate
      dump->push_back(iteminfo("GUN", "ammo_recoil", "", ammo_recoil, true, temp1.str(), false, true, false));
      dump->push_back(iteminfo("GUN", "sum_of_recoil", _(" = <num>"), recoil(), true, "", true, true, false));
  }

  dump->push_back(iteminfo("GUN", _("Reload time: "), ((has_flag("RELOAD_ONE")) ? _("<num> per round") : ""), gun->reload_time, true, "", true, true));

  if (burst_size() == 0) {
    if (gun->skill_used == Skill::skill("pistol") && has_flag("RELOAD_ONE")) {
        dump->push_back(iteminfo("GUN", _("Revolver.")));
    } else {
        dump->push_back(iteminfo("GUN", _("Semi-automatic.")));
    }
  } else {
    dump->push_back(iteminfo("GUN", _("Burst size: "), "", burst_size()));
  }

  if (!gun->valid_mod_locations.empty()) {
      temp1.str("");
      temp1 << _("Mod Locations:") << "\n";
      int iternum = 0;
      for( std::map<std::string,int>::iterator i=gun->valid_mod_locations.begin(); i!=gun->valid_mod_locations.end(); i++) {
          if (iternum != 0) {
              temp1 << "; ";
          }
          const int free_slots = (*i).second - get_free_mod_locations((*i).first);
          temp1 << free_slots << "/" << (*i).second << " " << _((*i).first.c_str());
          bool first_mods = true;
          for (size_t mn = 0; mn < contents.size(); mn++) {
              it_gunmod* mod = dynamic_cast<it_gunmod*>(contents[mn].type);
              if (mod->location == (*i).first) {//if mod for this location
                  if (first_mods) {
                      temp1 << ": ";
                      first_mods = false;
                  }else{
                      temp1 << ", ";
                  }
                  temp1 << contents[mn].tname();
              }
          }
          iternum++;
      }
      temp1 << ".";
      dump->push_back(iteminfo("DESCRIPTION", temp1.str()));
  }

 } else if (is_gunmod()) {
  it_gunmod* mod = dynamic_cast<it_gunmod*>(type);

  if (mod->dispersion != 0)
   dump->push_back(iteminfo("GUNMOD", _("Dispersion: "), "", mod->dispersion, true, ((mod->dispersion > 0) ? "+" : "")));
  if (mod->damage != 0)
   dump->push_back(iteminfo("GUNMOD", _("Damage: "), "", mod->damage, true, ((mod->damage > 0) ? "+" : "")));
  if (mod->clip != 0)
   dump->push_back(iteminfo("GUNMOD", _("Magazine: "), "<num>%", mod->clip, true, ((mod->clip > 0) ? "+" : "")));
  if (mod->recoil != 0)
   dump->push_back(iteminfo("GUNMOD", _("Recoil: "), "", mod->recoil, true, ((mod->recoil > 0) ? "+" : ""), true, true));
  if (mod->burst != 0)
   dump->push_back(iteminfo("GUNMOD", _("Burst: "), "", mod->burst, true, (mod->burst > 0 ? "+" : "")));

  if (mod->newtype != "NULL") {
      dump->push_back(iteminfo("GUNMOD", _("Ammo: ") + ammo_name(mod->newtype)));
  }

  temp1.str("");
  temp1 << _("Used on: ");
  bool first = true;
  if (mod->used_on_pistol){
      temp1 << _("Pistols");
      first = false;
  }
  if (mod->used_on_shotgun) {
      if (!first) temp1 << ", ";
      temp1 << _("Shotguns");
      first = false;
  }
  if (mod->used_on_smg){
      if (!first) temp1 << ", ";
      temp1 << _("SMGs");
      first = false;
  }
  if (mod->used_on_rifle){
      if (!first) temp1 << ", ";
      temp1 << _("Rifles");
      first = false;
  }

  temp2.str("");
  temp2 << _("Location: ");
  temp2 << _(mod->location.c_str());

  dump->push_back(iteminfo("GUNMOD", temp1.str()));
  dump->push_back(iteminfo("GUNMOD", temp2.str()));

 } else if (is_armor()) {
  it_armor* armor = dynamic_cast<it_armor*>(type);

  temp1.str("");
  temp1 << _("Covers: ");
  if (armor->covers & mfb(bp_head))
   temp1 << _("The head. ");
  if (armor->covers & mfb(bp_eyes))
   temp1 << _("The eyes. ");
  if (armor->covers & mfb(bp_mouth))
   temp1 << _("The mouth. ");
  if (armor->covers & mfb(bp_torso))
   temp1 << _("The torso. ");
  if (armor->covers & mfb(bp_arms))
   temp1 << _("The arms. ");
  if (armor->covers & mfb(bp_hands))
   temp1 << _("The hands. ");
  if (armor->covers & mfb(bp_legs))
   temp1 << _("The legs. ");
  if (armor->covers & mfb(bp_feet))
   temp1 << _("The feet. ");

  dump->push_back(iteminfo("ARMOR", temp1.str()));
  dump->push_back(iteminfo("ARMOR", _("Coverage: "), "<num>%  ", armor->coverage, true, "", false));
  dump->push_back(iteminfo("ARMOR", _("Warmth: "), "", armor->warmth));
    if (has_flag("FIT")) {
        dump->push_back(iteminfo("ARMOR", _("Encumberment: "), _("<num> (fits)"),
                                 std::max(0, armor->encumber - 1), true, "", true, true));
    } else {
        dump->push_back(iteminfo("ARMOR", _("Encumberment: "), "", armor->encumber, true, "", true, true));
    }
  dump->push_back(iteminfo("ARMOR", _("Protection: Bash: "), "", bash_resist(), true, "", false));
  dump->push_back(iteminfo("ARMOR", _("   Cut: "), "", cut_resist(), true, "", true));
  dump->push_back(iteminfo("ARMOR", _("Environmental protection: "), "", armor->env_resist));
  dump->push_back(iteminfo("ARMOR", _("Storage: "), "", armor->storage));

} else if (is_book()) {

  dump->push_back(iteminfo("DESCRIPTION", "--"));
  it_book* book = dynamic_cast<it_book*>(type);
  if (!book->type)
   dump->push_back(iteminfo("BOOK", _("Just for fun.")));
  else {
    dump->push_back(iteminfo("BOOK", "", string_format(_("Can bring your %s skill to <num>"),
                             book->type->name().c_str()), book->level));

   if (book->req == 0)
    dump->push_back(iteminfo("BOOK", _("It can be understood by beginners.")));
   else
    dump->push_back(iteminfo("BOOK", "", string_format(_("Requires %s level <num> to understand."), book->type->name().c_str()), book->req, true, "", true, true));
  }

  dump->push_back(iteminfo("BOOK", "", _("Requires intelligence of <num> to easily read."), book->intel, true, "", true, true));
  if (book->fun != 0)
   dump->push_back(iteminfo("BOOK", "", _("Reading this book affects your morale by <num>"), book->fun, true, (book->fun > 0 ? "+" : "")));

  dump->push_back(iteminfo("BOOK", "", _("This book takes <num> minutes to read."), book->time, true, "", true, true));

  if (!(book->recipes.empty())) {
   std::string recipes = "";
   size_t index = 1;
   for (std::map<recipe*, int>::iterator iter = book->recipes.begin(); iter != book->recipes.end(); ++iter, ++index) {
     if(g->u.knows_recipe(iter->first)) recipes += "<color_ltgray>";
     recipes += itypes.at(iter->first->result)->name;
     if(g->u.knows_recipe(iter->first)) recipes += "</color>";
     if(index == book->recipes.size() - 1)
       recipes += ", and "; // oxford comma 4 lyfe
     else if(index != book->recipes.size())
       recipes += ", ";
   }
   std::string recipe_line = string_format(_("This book contains %d crafting recipes: %s"), book->recipes.size(), recipes.c_str());
   dump->push_back(iteminfo("DESCRIPTION", "--"));
   dump->push_back(iteminfo("DESCRIPTION", recipe_line.c_str()));
  }

 } else if (is_tool()) {
  it_tool* tool = dynamic_cast<it_tool*>(type);

  if ((tool->max_charges)!=0) {
   if (has_flag("DOUBLE_AMMO")) {
    dump->push_back(iteminfo("TOOL", "", ((tool->ammo == "NULL")?_("Maximum <num> charges (doubled)."):string_format(_("Maximum <num> charges (doubled) of %s."), ammo_name(tool->ammo).c_str())), tool->max_charges*2));
   } else if (has_flag("RECHARGE")) {
    dump->push_back(iteminfo("TOOL", "", ((tool->ammo == "NULL")?_("Maximum <num> charges (rechargeable)."):string_format(_("Maximum <num> charges (rechargeable) of %s."), ammo_name(tool->ammo).c_str())), tool->max_charges));
   } else if (has_flag("DOUBLE_AMMO") && has_flag("RECHARGE")) {
    dump->push_back(iteminfo("TOOL", "", ((tool->ammo == "NULL")?_("Maximum <num> charges (rechargeable) (doubled)."):string_format(_("Maximum <num> charges (rechargeable) (doubled) of %s."), ammo_name(tool->ammo).c_str())), tool->max_charges*2));
   } else if (has_flag("ATOMIC_AMMO")) {
    dump->push_back(iteminfo("TOOL", "", ((tool->ammo == "NULL")?_("Maximum <num> charges."):string_format(_("Maximum <num> charges of %s."), ammo_name("plutonium").c_str())), tool->max_charges*100));
   } else {
    dump->push_back(iteminfo("TOOL", "", ((tool->ammo == "NULL")?_("Maximum <num> charges."):string_format(_("Maximum <num> charges of %s."), ammo_name(tool->ammo).c_str())), tool->max_charges));
   }
  }
 }

<<<<<<< HEAD
    if (!components.empty()) {
        typedef std::map<std::string, int> t_count_map;
        t_count_map counts;
        for(t_item_vector::const_iterator a = components.begin(); a != components.end(); ++a) {
            const std::string name = const_cast<item&>(*a).display_name();
            if (counts.count(name) > 0) {
                counts[name]++;
            } else {
                counts[name] = 1;
            }
        }
        std::ostringstream buffer;
        buffer << _("Made from: ");
        for(t_count_map::const_iterator a = counts.begin(); a != counts.end(); ++a) {
            if (a != counts.begin()) {
                buffer << _(", ");
            }
            if (a->second != 1) {
                buffer << string_format(_("%d x %s"), a->second, a->first.c_str());
            } else {
                buffer << a->first;
            }
        }
        dump->push_back(iteminfo("DESCRIPTION", buffer.str()));
    }

 if ( type->qualities.size() > 0){
=======
 if ( !type->qualities.empty()){
>>>>>>> f2f93523
    for(std::map<std::string, int>::const_iterator quality = type->qualities.begin();
        quality != type->qualities.end(); ++quality){
        dump->push_back(iteminfo("QUALITIES", "", string_format(_("Has %s of level %d."),
                                 qualities[quality->first].name.c_str(), quality->second)));
    }
 }

 if ( showtext && !is_null() ) {
    dump->push_back(iteminfo("DESCRIPTION", "--"));
    if (is_stationary()) {
       // Just use the dynamic description
        dump->push_back( iteminfo("DESCRIPTION", SNIPPET.get(note)) );
    } else {
       dump->push_back(iteminfo("DESCRIPTION", type->description));
    }

    if (is_armor() && has_flag("FIT"))
    {
        dump->push_back(iteminfo("DESCRIPTION", "--"));
        dump->push_back(iteminfo("DESCRIPTION", _("This piece of clothing fits you perfectly.")));
    }
    if (is_armor() && has_flag("SKINTIGHT"))
    {
        dump->push_back(iteminfo("DESCRIPTION", "--"));
        dump->push_back(iteminfo("DESCRIPTION", _("This piece of clothing lies close to the skin and layers easily.")));
    }
    if (is_armor() && has_flag("POCKETS"))
    {
        dump->push_back(iteminfo("DESCRIPTION", "--"));
        dump->push_back(iteminfo("DESCRIPTION", _("This piece of clothing has pockets to warm your hands.")));
    }
    if (is_armor() && has_flag("HOOD"))
    {
        dump->push_back(iteminfo("DESCRIPTION", "--"));
        dump->push_back(iteminfo("DESCRIPTION", _("This piece of clothing has a hood to keep your head warm.")));
    }
    if (is_armor() && has_flag("RAINPROOF"))
    {
        dump->push_back(iteminfo("DESCRIPTION", "--"));
        dump->push_back(iteminfo("DESCRIPTION", _("This piece of clothing is designed to keep you dry in the rain.")));
    }
    if (is_armor() && has_flag("WATER_FRIENDLY"))
    {
        dump->push_back(iteminfo("DESCRIPTION", "--"));
        dump->push_back(iteminfo("DESCRIPTION", _("This piece of clothing performs well even when soaking wet. This can feel good.")));
    }
    if (is_armor() && has_flag("WATERPROOF"))
    {
        dump->push_back(iteminfo("DESCRIPTION", "--"));
        dump->push_back(iteminfo("DESCRIPTION", _("This piece of clothing won't let water through.  Unless you jump in the river or something like that.")));
    }
    if (is_armor() && has_flag("STURDY"))
    {
        dump->push_back(iteminfo("DESCRIPTION", "--"));
        dump->push_back(iteminfo("DESCRIPTION", _("This piece of clothing is designed to protect you from harm and withstand a lot of abuse.")));
    }
    if (is_armor() && has_flag("SWIM_GOGGLES"))
    {
        dump->push_back(iteminfo("DESCRIPTION", "--"));
        dump->push_back(iteminfo("DESCRIPTION", _("This piece of clothing allows you to see much further under water.")));
    }
    if (is_armor() && type->id == "rad_badge")
    {
        size_t i;
        for( i = 1; i < sizeof(rad_dosage_thresholds)/sizeof(rad_dosage_thresholds[0]); i++ )
        {
            if( irridation < rad_dosage_thresholds[i] )
            {
                break;
            }
        }
        dump->push_back(iteminfo("DESCRIPTION", string_format(_("The film strip on the badge is %s."), rad_threshold_colors[i - 1].c_str())));
    }
    if (is_tool() && has_flag("DOUBLE_AMMO"))
    {
        dump->push_back(iteminfo("DESCRIPTION", _("This tool has double the normal maximum charges.")));
    }
    if (is_tool() && has_flag("ATOMIC_AMMO"))
    {
        dump->push_back(iteminfo("DESCRIPTION", _("This tool has been modified to run off plutonium cells instead of batteries.")));
    }
    if (is_tool() && has_flag("RECHARGE"))
    {
        dump->push_back(iteminfo("DESCRIPTION", _("This tool has been modified to use a rechargeable power cell and is not compatible with standard batteries.")));
    }

    if (has_flag("LEAK_DAM") && has_flag("RADIOACTIVE") && damage > 0)
    {
        dump->push_back(iteminfo("DESCRIPTION", _("The casing of this item has cracked, revealing an ominous green glow.")));
    }

    if (has_flag("LEAK_ALWAYS") && has_flag("RADIOACTIVE"))
    {
        dump->push_back(iteminfo("DESCRIPTION", _("This object is surrounded by a sickly green glow.")));
    }

    if (is_food() && has_flag("HIDDEN_POISON") && g->u.skillLevel("survival").level() >= 3) {
        dump->push_back(iteminfo("DESCRIPTION", _("On closer inspection, this appears to be poisonous.")));
    }

    if (is_food() && has_flag("HIDDEN_HALLU") && g->u.skillLevel("survival").level() >= 5) {
        dump->push_back(iteminfo("DESCRIPTION", _("On closer inspection, this appears to be hallucinogenic.")));
    }

    if ((is_food() && has_flag("BREW")) || (is_food_container() && contents[0].has_flag("BREW"))) {
        int btime = ( is_food_container() ) ? contents[0].brewing_time() : brewing_time();
        if (btime <= 28800)
            dump->push_back(iteminfo("DESCRIPTION", string_format(_("Once set in a vat, this will ferment in around %d hours."), btime/600)));
        else {
            btime = 0.5+btime / 7200; //Round down to 12-hour intervals
            if (btime % 2 == 1)
                dump->push_back(iteminfo("DESCRIPTION", string_format(_("Once set in a vat, this will ferment in around %d and a half days."), btime/2)));
            else
                dump->push_back(iteminfo("DESCRIPTION", string_format(_("Once set in a vat, this will ferment in around %d days."), btime/2)));
        }
    }

    if (typeId() == "flask_yeast") {
        int cult_time = brewing_time();
        dump->push_back(iteminfo("DESCRIPTION", string_format(_("It will take %d hours to culture after it's sealed."), cult_time/600)));
    }

    if ((is_food() && goes_bad()) || (is_food_container() && contents[0].goes_bad())) {
        if(rotten() || (is_food_container() && contents[0].rotten())) {
            if(g->u.has_bionic("bio_digestion")) {
                dump->push_back(iteminfo("DESCRIPTION", _("This food has started to rot, but your bionic digestion can tolerate it.")));
            } else if(g->u.has_trait("SAPROVORE")) {
                dump->push_back(iteminfo("DESCRIPTION", _("This food has started to rot, but you can tolerate it.")));
            } else {
                dump->push_back(iteminfo("DESCRIPTION", _("This food has started to rot. Eating it would be a very bad idea.")));
            }
        } else {
            dump->push_back(iteminfo("DESCRIPTION", _("This food is perishable, and will eventually rot.")));
        }

    }
    std::map<std::string, std::string>::const_iterator item_note = item_vars.find("item_note");
    std::map<std::string, std::string>::const_iterator item_note_type = item_vars.find("item_note_type");

    if ( item_note != item_vars.end() ) {
        dump->push_back(iteminfo("DESCRIPTION", "\n" ));
        std::string ntext = "";
        if ( item_note_type != item_vars.end() ) {
            ntext += string_format(_("%1$s on the %2$s is: "),
                item_note_type->second.c_str(), type->name.c_str()
            );
        } else {
            ntext += _("Note: ");
        }
        dump->push_back(iteminfo("DESCRIPTION", ntext + item_note->second ));
    }
    if (!contents.empty()) {
        if (is_gun()) {//Mods description
            for (size_t i = 0; i < contents.size(); i++) {
                it_gunmod* mod = dynamic_cast<it_gunmod*>(contents[i].type);
                temp1.str("");
                temp1 << " " << contents[i].tname() << " (" << _(mod->location.c_str()) << ")";
                dump->push_back(iteminfo("DESCRIPTION", temp1.str()));
                dump->push_back(iteminfo("DESCRIPTION", contents[i].type->description));
            }
        } else {
            dump->push_back(iteminfo("DESCRIPTION", contents[0].type->description));
        }
    }
 }

 temp1.str("");
 std::vector<iteminfo>& vecData = *dump; // vector is not copied here
 for (size_t i = 0; i < vecData.size(); i++) {
  if (vecData[i].sType == "DESCRIPTION")
   temp1 << "\n";

  if (vecData[i].bDrawName) {
    temp1 << vecData[i].sName;
  }
  size_t pos = vecData[i].sFmt.find("<num>");
  std::string sPost = "";
  if(pos != std::string::npos)
  {
      temp1 << vecData[i].sFmt.substr(0, pos);
      sPost = vecData[i].sFmt.substr(pos+5);
  }
  else
  {
      temp1 << vecData[i].sFmt.c_str(); //string_format(vecData[i].sFmt.c_str(), vecData[i].iValue)
  }
  if (vecData[i].sValue != "-999")
      temp1 << vecData[i].sPlus << vecData[i].sValue;
  temp1 << sPost;
  temp1 << ((vecData[i].bNewLine) ? "\n" : "");
 }

 return temp1.str();
}

int item::get_free_mod_locations(const std::string &location) const
{
    if(!is_gun()) {
        return 0;
    }
    const it_gun *gt = dynamic_cast<const it_gun*>(type);
    std::map<std::string, int>::const_iterator loc =
        gt->valid_mod_locations.find(location);
    if(loc == gt->valid_mod_locations.end()) {
        return 0;
    }
    int result = loc->second;
    for(std::vector<item>::const_iterator a = contents.begin(); a != contents.end(); ++a) {
        const it_gunmod *mod = dynamic_cast<const it_gunmod*>(a->type);
        if(mod != NULL && mod->location == location) {
            result--;
        }
    }
    return result;
}

char item::symbol() const
{
    if( is_null() )
        return ' ';
    return type->sym;
}

nc_color item::color(player *u) const
{
    nc_color ret = c_ltgray;

    if(has_flag("WET"))
        ret = c_cyan;
    else if (active && !is_food() && !is_food_container()) // Active items show up as yellow
        ret = c_yellow;
    else if (is_gun()) { // Guns are green if you are carrying ammo for them
        ammotype amtype = ammo_type();
        if (u->has_ammo(amtype).size() > 0)
            ret = c_green;
    } else if (is_ammo()) { // Likewise, ammo is green if you have guns that use it
        ammotype amtype = ammo_type();
        if (u->weapon.is_gun() && u->weapon.ammo_type() == amtype)
            ret = c_green;
        else {
            if (u->inv.has_gun_for_ammo(amtype)) {
                ret = c_green;
            }
        }
    } else if (is_book()) {
        it_book* tmp = dynamic_cast<it_book*>(type);
        if (tmp->type && tmp->intel <= u->int_cur + u->skillLevel(tmp->type) &&
                (tmp->intel == 0 || !u->has_trait("ILLITERATE")) &&
                (u->skillLevel(tmp->type) >= (int)tmp->req) &&
                (u->skillLevel(tmp->type) < (int)tmp->level))
            ret = c_ltblue;
        else if (!u->studied_all_recipes(tmp) && !u->has_trait("ILLITERATE"))
          ret = c_yellow;
    }
    return ret;
}

nc_color item::color_in_inventory()
{
    // This should be relevant only for the player,
    // npcs don't care about the color
    return color(&g->u);
}

/* @param with_prefix determines whether to return for more of its object, such as
* the extent of damage and burning (was created to sort by name without prefix
* in additional inventory)
* @return name of item
*/
std::string item::tname( bool with_prefix )
{
    std::stringstream ret;

// MATERIALS-TODO: put this in json
    std::string damtext = "";
    if (damage != 0 && !is_null() && with_prefix) {
        if (damage == -1)  {
          if (is_gun())  {
            damtext = rm_prefix(_("<dam_adj>accurized "));
          } else {
              damtext = rm_prefix(_("<dam_adj>reinforced "));
            }
        } else {
            if (type->id == "corpse") {
                if (damage == 1) damtext = rm_prefix(_("<dam_adj>bruised "));
                if (damage == 2) damtext = rm_prefix(_("<dam_adj>damaged "));
                if (damage == 3) damtext = rm_prefix(_("<dam_adj>mangled "));
                if (damage == 4) damtext = rm_prefix(_("<dam_adj>pulped "));
            } else {
                damtext = rmp_format("%s ", type->dmg_adj(damage).c_str());
            }
            }
    }

    std::string vehtext = "";
    if (is_var_veh_part()) {
        if(type->bigness_aspect == BIGNESS_ENGINE_DISPLACEMENT) {
            ret.str("");
            ret.precision(4);
            ret << (float)bigness/100;
            //~ liters, e.g. 3.21-Liter V8 engine
            vehtext = rmp_format(_("<veh_adj>%s-Liter "), ret.str().c_str());
        }
        else if(type->bigness_aspect == BIGNESS_WHEEL_DIAMETER) {
            //~ inches, e.g. 20" wheel
            vehtext = rmp_format(_("<veh_adj>%d\" "), bigness);
        }
    }

    std::string burntext = "";
    if (with_prefix) {
        if (volume() >= 4 && burnt >= volume() * 2) {
            burntext = rm_prefix(_("<burnt_adj>badly burnt "));
        } else if (burnt > 0) {
            burntext = rm_prefix(_("<burnt_adj>burnt "));
        }
    }

    std::string maintext = "";
    if (corpse != NULL && typeId() == "corpse" ) {
        if (name != "") {
            maintext = rmp_format(_("<item_name>%s corpse of %s"), corpse->name.c_str(), name.c_str());
        } else {
            maintext = rmp_format(_("<item_name>%s corpse"), corpse->name.c_str());
        }
    } else if (typeId() == "blood") {
        if (corpse == NULL || corpse->id == "mon_null")
            maintext = rm_prefix(_("<item_name>human blood"));
        else
            maintext = rmp_format(_("<item_name>%s blood"), corpse->name.c_str());
    }
    else if (is_gun() && !contents.empty() ) {
        ret.str("");
        ret << type->name;
        for (size_t i = 0; i < contents.size(); i++) {
            ret << "+";
        }
        maintext = ret.str();
    } else if (contents.size() == 1) {
        maintext = rmp_format((contents[0].made_of(LIQUID) || contents[0].is_food())?
                              _("<item_name>%s of %s"):("<item_name>%s with %s"),
                              type->name.c_str(), contents[0].tname().c_str());
    }
    else if (!contents.empty()) {
        maintext = rmp_format(_("<item_name>%s, full"), type->name.c_str());
    } else {
        maintext = type->name;
    }

    item* food = NULL;
    it_comest* food_type = NULL;
    std::string tagtext = "";
    std::string toolmodtext = "";
    ret.str("");
    if (is_food())
    {
        food = this;
        food_type = dynamic_cast<it_comest*>(type);

        if (food_type->spoils != 0)
        {
            if(food->rotten()) {
                ret << _(" (rotten)");
            } else if ( rot < 100 ) {
                ret << _(" (fresh)");
            }
        }
        if (food->has_flag("HOT"))
            ret << _(" (hot)");
    }

    if (has_flag("FIT")) {
        ret << _(" (fits)");
    }

    if (has_flag("RECHARGE")) {
        ret << _(" (rechargeable)");
    }

    if (has_flag("ATOMIC_AMMO")) {
        toolmodtext = _("atomic ");
    }

    if (owned > 0)
        ret << _(" (owned)");

    if(has_flag("WET"))
       ret << _(" (wet)");

    tagtext = ret.str();

    ret.str("");

    ret << damtext << vehtext << burntext << toolmodtext << maintext << tagtext;

    static const std::string const_str_item_note("item_note");
    if( item_vars.find(const_str_item_note) != item_vars.end() ) {
        return "*" + ret.str() + "*";
    } else {
        return ret.str();
    }
}

std::string item::display_name()
{
    if (charges > 0) {
        return string_format("%s (%d)", tname().c_str(), charges);
    } else if (contents.size() == 1 && contents[0].charges > 0) {
        return string_format("%s (%d)", tname().c_str(), contents[0].charges);
    } else {
        return tname();
    }
}

nc_color item::color() const
{
    if( is_null() )
        return c_black;
    if ( corpse != NULL && typeId() == "corpse" ) {
        return corpse->color;
    }
    return type->color;
}

int item::price() const
{
    if( is_null() ) {
        return 0;
    }

    int ret = type->price;
    for (size_t i = 0; i < contents.size(); i++) {
        ret += contents[i].price();
    }
    return ret;
}

// MATERIALS-TODO: add a density field to materials.json
int item::weight() const
{
    if (corpse != NULL && typeId() == "corpse" ) {
        int ret = 0;
        switch (corpse->size) {
            case MS_TINY:   ret =   1000;  break;
            case MS_SMALL:  ret =  40750;  break;
            case MS_MEDIUM: ret =  81500;  break;
            case MS_LARGE:  ret = 120000;  break;
            case MS_HUGE:   ret = 200000;  break;
        }
        if (made_of("veggy")) {
            ret /= 3;
        } else if (made_of("iron") || made_of("steel") || made_of("stone")) {
            ret *= 7;
        }
        return ret;
    }

    if( is_null() ) {
        return 0;
    }

    int ret = type->weight;

    if (count_by_charges()) {
        ret *= charges;
    } else if (type->is_gun() && charges >= 1) {
        ret += curammo->weight * charges;
    } else if (type->is_tool() && charges >= 1 && ammo_type() != "NULL") {
        if (typeId() == "adv_UPS_off" || typeId() == "adv_UPS_on" || has_flag("ATOMIC_AMMO") ||
            typeId() == "rm13_armor" || typeId() == "rm13_armor_on") {
            ret += item_controller->find_template(default_ammo(this->ammo_type()))->weight * charges / 500;
        } else {
            ret += item_controller->find_template(default_ammo(this->ammo_type()))->weight * charges;
        }
    }
    for (size_t i = 0; i < contents.size(); i++) {
        if (contents[i].is_gunmod() && contents[i].charges >= 1) {
            ret += contents[i].weight();
            ret += contents[i].curammo->weight * contents[i].charges;
        } else if (contents[i].charges <= 0) {
            ret += contents[i].weight();
        } else {
            if (contents[i].count_by_charges()) {
                ret += contents[i].weight();
            } else {
                ret += contents[i].weight() * contents[i].charges;
            }
        }
    }

// tool mods also add about a pound of weight
    if (has_flag("ATOMIC_AMMO")) {
        ret += 250;
    }

    return ret;
}

/*
 * precise_unit_volume: Returns the volume, multiplied by 1000.
 * 1: -except- ammo, since the game treats the volume of count_by_charge items as 1/stack_size of the volume defined in .json
 * 2: Ammo is also not totalled.
 * 3: gun mods -are- added to the total, since a modded gun is not a splittable thing, in an inventory sense
 * This allows one to obtain the volume of something consistent with game rules, with a precision that is lost
 * when a 2 volume bullet is divided by ???? and returned as an int.
 */
int item::precise_unit_volume() const
{
   return volume(true, true);
}

/*
 * note, the game currently has an undefined number of different scales of volume: items that are count_by_charges, and
 * everything else:
 *    everything else: volume = type->volume
 *   count_by_charges: volume = type->volume / stack_size
 * Also, this function will multiply count_by_charges items by the amount of charges before dividing by ???.
 * If you need more precision, precise_value = true will return a multiple of 1000
 * If you want to handle counting up charges elsewhere, unit value = true will skip that part,
 *   except for guns.
 * Default values are unit_value=false, precise_value=false
 */
int item::volume(bool unit_value, bool precise_value ) const
{
    int ret = 0;
    if (corpse != NULL && typeId() == "corpse" ) {
        switch (corpse->size) {
            case MS_TINY:
                ret = 2;
                break;
            case MS_SMALL:
                ret = 40;
                break;
            case MS_MEDIUM:
                ret = 75;
                break;
            case MS_LARGE:
                ret = 160;
                break;
            case MS_HUGE:
                ret = 600;
                break;
        }
        if ( precise_value == true ) {
            ret *= 1000;
        }
        return ret;
    }

    if( is_null()) {
        return 0;
    }

    ret = type->volume;

    if ( precise_value == true ) {
        ret *= 1000;
    }

    if (count_by_charges()) {
        if ( unit_value == false ) {
            ret *= charges;
        }
        ret /= max_charges();
    }

    if (is_gun()) {
        for (size_t i = 0; i < contents.size(); i++) {
            ret += contents[i].volume( false, precise_value );
        }
    }

// tool mods also add volume
    if (has_flag("ATOMIC_AMMO")) {
        ret += 1;
    }

    return ret;
}

int item::volume_contained()
{
    int ret = 0;
    for (size_t i = 0; i < contents.size(); i++)
        ret += contents[i].volume();
    return ret;
}

int item::attack_time()
{
    int ret = 65 + 4 * volume() + weight() / 60;
    return ret;
}

int item::damage_bash()
{
    int total = type->melee_dam;
    if( is_null() )
        return 0;
      total -= total * (damage * 0.1);
      if (total > 0) {
      return total;
      } else {
         return 0;
        }
}

int item::damage_cut() const
{
    int total = type->melee_cut;
    if (is_gun()) {
        for (size_t i = 0; i < contents.size(); i++) {
            if (contents[i].typeId() == "bayonet" || "pistol_bayonet"|| "sword_bayonet")
                return contents[i].type->melee_cut;
        }
    }
    if( is_null() )
        return 0;
    total -= total * (damage * 0.1);
      if (total > 0) {
      return total;
      } else {
         return 0;
        }
}

bool item::has_flag(std::string f) const
{
    bool ret = false;

    // first check for flags specific to item type
    // gun flags
    if (is_gun()) {
        if (mode == "MODE_AUX") {
            item const* gunmod = inspect_active_gunmod();
            if( gunmod != NULL )
                ret = gunmod->has_flag(f);
            if (ret) return ret;
        } else {
            for (size_t i = 0; i < contents.size(); i++) {
                // Don't report flags from active gunmods for the gun.
                if (contents[i].has_flag(f) && !contents[i].has_flag("MODE_AUX")) {
                    ret = true;
                    return ret;
                }
            }
        }
    }
    // other item type flags
    ret = type->item_tags.count(f);
    if (ret) {
        return ret;
    }

    // now check for item specific flags
    ret = item_tags.count(f);
    return ret;
}

bool item::contains_with_flag(std::string f) const
{
    bool ret = false;
    for (int k = 0; k < contents.size(); k++) {
        ret = contents[k].has_flag(f);
        if (ret) return ret;
    }
    return ret;
}

bool item::has_quality(std::string quality_id) const {
    return has_quality(quality_id, 1);
}

bool item::has_quality(std::string quality_id, int quality_value) const {
    // TODO: actually implement this >:(
    (void)quality_id; (void)quality_value; //unused grrr
    bool ret = false;

    if(!type->qualities.empty()){
      ret = true;
    }
    return ret;
}

bool item::has_technique(matec_id tech)
{
    return type->techniques.count(tech);
}

int item::has_gunmod(itype_id mod_type)
{
    if (!is_gun())
        return -1;
    for (size_t i = 0; i < contents.size(); i++)
        if (contents[i].is_gunmod() && contents[i].typeId() == mod_type)
            return i;
    return -1;
}

bool item::rotten()
{
    if (!is_food() || g == NULL)
        return false;
    it_comest* food = dynamic_cast<it_comest*>(type);
    if (food->spoils != 0) {
      const int now = g->turn;
      if ( last_rot_check+10 < now ) {
          const int since = ( last_rot_check == 0 ? bday : last_rot_check );
          const int until = ( fridge > 0 ? fridge : now );
          if ( since < until ) {
              // rot (outside of fridge) from bday/last_rot_check until fridge/now
              int old = rot;
              rot += get_rot_since( since, until );
              if (g->debugmon) g->add_msg("r: %s %d,%d %d->%d", type->id.c_str(), since, until, old, rot );
          }
          last_rot_check = now;

          if (fridge > 0) {
            // Flat 20%, rot from time of putting it into fridge up to now
            rot += (now - fridge) * 0.2;
            fridge = 0;
          }
      }
      return (rot > (signed int)food->spoils * 600);
    } else {
      return false;
    }
}

int item::brewing_time()
{
    float season_mult = ( (float)ACTIVE_WORLD_OPTIONS["SEASON_LENGTH"] ) / 14;
    if (typeId() == "flask_yeast")
        return 7200 * season_mult;
    unsigned int b_time = dynamic_cast<it_comest*>(type)->brewtime;
    int ret = b_time * season_mult;
    return ret;
}

bool item::ready_to_revive()
{
    if ( corpse == NULL || !corpse->has_flag(MF_REVIVES) || damage >= 4)
    {
        return false;
    }
    int age_in_hours = (int(g->turn) - bday) / (10 * 60);
    age_in_hours -= int((float)burnt / volume() * 24);
    if (damage > 0)
    {
        age_in_hours /= (damage + 1);
    }
    int rez_factor = 48 - age_in_hours;
    if (age_in_hours > 6 && (rez_factor <= 0 || one_in(rez_factor)))
    {
        return true;
    }
    return false;
}

bool item::goes_bad()
{
    if (!is_food())
        return false;
    it_comest* food = dynamic_cast<it_comest*>(type);
    return (food->spoils != 0);
}

bool item::count_by_charges() const
{
    if (is_ammo())
        return true;
    if (is_food()) {
        it_comest* food = dynamic_cast<it_comest*>(type);
        return (food->charges > 1);
    }
    return false;
}

long item::max_charges() const
{
    if(count_by_charges()) {
        return type->stack_size;
    } else {
        return 1;
    }
}

bool item::craft_has_charges()
{
    if (count_by_charges())
        return true;
    else if (ammo_type() == "NULL")
        return true;

    return false;
}

long item::num_charges()
{
    if (is_gun()) {
        if (mode == "MODE_AUX") {
            item* gunmod = active_gunmod();
            if (gunmod != NULL)
                return gunmod->charges;
        } else {
            return charges;
        }
    }
    if (is_gunmod() && mode == "MODE_AUX")
        return charges;
    return 0;
}

int item::weapon_value(player *p) const
{
 if( is_null() )
  return 0;

 int my_value = 0;
 if (is_gun()) {
  int gun_value = 14;
  it_gun* gun = dynamic_cast<it_gun*>(type);
  gun_value += gun->dmg_bonus;
  gun_value += int(gun->burst / 2);
  gun_value += int(gun->clip / 3);
  gun_value -= int(gun->dispersion / 5);
  gun_value *= (.5 + (.3 * p->skillLevel("gun")));
  gun_value *= (.3 + (.7 * p->skillLevel(gun->skill_used)));
  my_value += gun_value;
 }

 my_value += int(type->melee_dam * (1   + .3 * p->skillLevel("bashing") +
                                          .1 * p->skillLevel("melee")    ));

 my_value += int(type->melee_cut * (1   + .4 * p->skillLevel("cutting") +
                                          .1 * p->skillLevel("melee")    ));

 my_value += int(type->m_to_hit  * (1.2 + .3 * p->skillLevel("melee")));

 return my_value;
}

int item::melee_value(player *p)
{
 if( is_null() )
  return 0;

 int my_value = 0;
 my_value += int(type->melee_dam * (1   + .3 * p->skillLevel("bashing") +
                                          .1 * p->skillLevel("melee")    ));

 my_value += int(type->melee_cut * (1   + .4 * p->skillLevel("cutting") +
                                          .1 * p->skillLevel("melee")    ));

 my_value += int(type->m_to_hit  * (1.2 + .3 * p->skillLevel("melee")));

 return my_value;
}

int item::bash_resist() const
{
    int ret = 0;

    if (is_null())
        return 0;

    if (is_armor())
    {
        // base resistance
        it_armor* tmp = dynamic_cast<it_armor*>(type);
        material_type* cur_mat1 = material_type::find_material(tmp->m1);
        material_type* cur_mat2 = material_type::find_material(tmp->m2);
        int eff_thickness = ((tmp->thickness - damage <= 0) ? 1 : (tmp->thickness - damage));

        // assumes weighted sum of materials for items with 2 materials, 66% material 1 and 33% material 2
        if (cur_mat2->is_null())
        {
            ret = eff_thickness * (3 * cur_mat1->bash_resist());
        }
        else
        {
            ret = eff_thickness * (cur_mat1->bash_resist() + cur_mat1->bash_resist() + cur_mat2->bash_resist());
        }
    }
    else // for non-armor, just bash_resist
    {
        material_type* cur_mat1 = material_type::find_material(type->m1);
        material_type* cur_mat2 = material_type::find_material(type->m2);
        if (cur_mat2->is_null())
        {
            ret = 3 * cur_mat1->bash_resist();
        }
        else
        {
            ret = cur_mat1->bash_resist() + cur_mat1->bash_resist() + cur_mat2->bash_resist();
        }
    }

    return ret;
}

int item::cut_resist() const
{
    int ret = 0;

    if (is_null())
        return 0;

    if (is_armor())
        {
        it_armor* tmp = dynamic_cast<it_armor*>(type);
        material_type* cur_mat1 = material_type::find_material(tmp->m1);
        material_type* cur_mat2 = material_type::find_material(tmp->m2);
        int eff_thickness = ((tmp->thickness - damage <= 0) ? 1 : (tmp->thickness - damage));

        // assumes weighted sum of materials for items with 2 materials, 66% material 1 and 33% material 2
        if (cur_mat2->is_null())
        {
            ret = eff_thickness * (3 * cur_mat1->cut_resist());

        }
        else
        {
            ret = eff_thickness * (cur_mat1->cut_resist() + cur_mat1->cut_resist() + cur_mat2->cut_resist());
        }
    }
    else // for non-armor
    {
        material_type* cur_mat1 = material_type::find_material(type->m1);
        material_type* cur_mat2 = material_type::find_material(type->m2);
        if (cur_mat2->is_null())
        {
            ret = 3 * cur_mat1->cut_resist();
        }
        else
        {
            ret = cur_mat1->cut_resist() + cur_mat1->cut_resist() + cur_mat2->cut_resist();
        }
    }

    return ret;
}

int item::acid_resist() const
{
    int ret = 0;

    if (is_null())
        return 0;

    // similar weighted sum of acid resistances
    material_type* cur_mat1 = material_type::find_material(type->m1);
    material_type* cur_mat2 = material_type::find_material(type->m2);
    if (cur_mat2->is_null())
    {
        ret = 3 * cur_mat1->acid_resist();
    }
    else
    {
        ret = cur_mat1->acid_resist() + cur_mat1->acid_resist() + cur_mat2->acid_resist();
    }

    return ret;
}

bool item::is_two_handed(player *u)
{
    if (has_flag("ALWAYS_TWOHAND"))
    {
        return true;
    }
    return ((weight() / 113) > u->str_cur * 4);
}

bool item::made_of(std::string mat_ident) const
{
    if( is_null() )
        return false;

    if (corpse != NULL && typeId() == "corpse" )
        return (corpse->mat == mat_ident);

    return (type->m1 == mat_ident || type->m2 == mat_ident);
}

std::string item::get_material(int m) const
{
    if (corpse != NULL && typeId() == "corpse" ) {
        // corpses have only one material
        return m == 1 ? corpse->mat : "null";
    }

    if ( is_null())
        return "NULL type";

    return (m==2)?type->m2:type->m1;

}

bool item::made_of(phase_id phase) const
{
    if( is_null() )
        return false;

    return (type->phase == phase);
}

bool item::conductive() const
{
    if( is_null() )
        return false;

    material_type* cur_mat1 = material_type::find_material(type->m1);
    material_type* cur_mat2 = material_type::find_material(type->m2);

	//Looks ugly, but prevents "null" 2nd material from making weapon conductive
	//Unsure if there is a better way to determine 2nd material is "null"
	return (cur_mat1->elec_resist() <= 0 || (!(cur_mat2->ident() == "null") && cur_mat2->elec_resist() <= 0));
}

bool item::destroyed_at_zero_charges()
{
    return (is_ammo() || is_food());
}

bool item::is_var_veh_part() const
{
    if( is_null() )
        return false;

    return type->is_var_veh_part();
}

bool item::is_gun() const
{
    if( is_null() )
        return false;

    return type->is_gun();
}

bool item::is_silent() const
{
 if ( is_null() )
  return false;

 // So far only gun code uses this check
 return type->is_gun() && (
   noise() < 5 ||              // almost silent
   curammo->type == "bolt" || // crossbows
   curammo->type == "arrow" ||// bows
   curammo->type == "pebble" ||// sling[shot]
   curammo->type == "fishspear" ||// speargun spears
   curammo->type == "dart"     // blowguns and such
 );
}

bool item::is_gunmod() const
{
    if( is_null() )
        return false;

    return type->is_gunmod();
}

bool item::is_bionic() const
{
    if( is_null() )
        return false;

    return type->is_bionic();
}

bool item::is_ammo() const
{
    if( is_null() )
        return false;

    return type->is_ammo();
}

bool item::is_food(player const*u) const
{
    if (!u)
        return is_food();

    if( is_null() )
        return false;

    if (type->is_food())
        return true;

    if (u->has_bionic("bio_batteries") && is_ammo() &&
            (dynamic_cast<it_ammo*>(type))->type == "battery")
        return true;
    if (u->has_bionic("bio_furnace") && flammable() && typeId() != "corpse")
        return true;
    return false;
}

bool item::is_food_container(player const*u) const
{
    return (contents.size() >= 1 && contents[0].is_food(u));
}

bool is_edible(item i, player const*u)
{
    return (i.is_food(u) || i.is_food_container(u));
}

bool item::is_food() const
{
    if( is_null() )
        return false;

    if (type->is_food())
        return true;
    return false;
}

bool item::is_food_container() const
{
    return (contents.size() >= 1 && contents[0].is_food());
}

bool item::is_ammo_container() const
{
    return (contents.size() >= 1 && contents[0].is_ammo());
}

bool item::is_drink() const
{
    if( is_null() )
        return false;

    return type->is_food() && type->phase == LIQUID;
}

bool item::is_weap() const
{
    if( is_null() )
        return false;

    if (is_gun() || is_food() || is_ammo() || is_food_container() || is_armor() ||
            is_book() || is_tool() || is_bionic() || is_gunmod())
        return false;
    return (type->melee_dam > 7 || type->melee_cut > 5);
}

bool item::is_bashing_weapon() const
{
    if( is_null() )
        return false;

    return (type->melee_dam >= 8);
}

bool item::is_cutting_weapon() const
{
    if( is_null() )
        return false;

    return (type->melee_cut >= 8 && !has_flag("SPEAR"));
}

bool item::is_armor() const
{
    if( is_null() )
        return false;

    return type->is_armor();
}

bool item::is_book() const
{
    if( is_null() )
        return false;

    return type->is_book();
}

bool item::is_container() const
{
    if( is_null() )
        return false;

    return type->is_container();
}

bool item::is_watertight_container() const
{
    return ( is_container() != false && has_flag("WATERTIGHT") && has_flag("SEALS") );
}

bool item::is_funnel_container(unsigned int &bigger_than) const
{
    if ( ! is_watertight_container() ) {
        return false;
    }
    it_container *ct = dynamic_cast<it_container *>(type);
    // todo; consider linking funnel to item or -making- it an active item
    if ( ct->contains <= bigger_than ) {
        return false; // skip contents check, performance
    }
    if (
        contents.empty() ||
        contents[0].typeId() == "water" ||
        contents[0].typeId() == "water_acid" ||
        contents[0].typeId() == "water_acid_weak") {
        bigger_than = ct->contains;
        return true;
    }
    return false;
}

bool item::is_tool() const
{
    if( is_null() )
        return false;

    return type->is_tool();
}

bool item::is_software() const
{
    if( is_null() )
        return false;

    return type->is_software();
}

bool item::is_macguffin() const
{
    if( is_null() )
        return false;

    return type->is_macguffin();
}

bool item::is_stationary() const
{
    if( is_null() )
        return false;

    return type->is_stationary();
}

bool item::is_other() const
{
    if( is_null() )
        return false;

    return (!is_gun() && !is_ammo() && !is_armor() && !is_food() &&
            !is_food_container() && !is_tool() && !is_gunmod() && !is_bionic() &&
            !is_book() && !is_weap());
}

bool item::is_artifact() const
{
    if( is_null() )
        return false;

    return type->is_artifact();
}

int item::sort_rank() const
{
    // guns ammo weaps tools armor food med books mods other
    if (is_gun())
    {
        return 0;
    }
    else if (is_ammo())
    {
        return 1;
    }
    else if (is_weap()) // is_weap calls a lot of other stuff, so possible optimization candidate
    {
        return 2;
    }
    else if (is_tool())
    {
        return 3;
    }
    else if (is_armor())
    {
        return 4;
    }
    else if (is_food_container())
    {
        return 5;
    }
    else if (is_food())
    {
        it_comest* comest = dynamic_cast<it_comest*>(type);
        if (comest->comesttype != "MED")
        {
            return 5;
        }
        else
        {
            return 6;
        }
    }
    else if (is_book())
    {
        return 7;
    }
    else if (is_gunmod() || is_bionic())
    {
        return 8;
    }

    // "other" case
    return 9;
}

bool item::operator<(const item& other) const
{
    const item_category &cat_a = get_category();
    const item_category &cat_b = other.get_category();
    if(cat_a != cat_b) {
        return cat_a < cat_b;
    } else {
        const item *me = is_container() && !contents.empty() ? &contents[0] : this;
        const item *rhs = other.is_container() && !other.contents.empty() ? &other.contents[0] : &other;

        if (me->type->id == rhs->type->id)
        {
            return me->charges < rhs->charges;
        }
        else
        {
            return me->type->id < rhs->type->id;
        }
    }
}

int item::reload_time(player &u)
{
    int ret = 0;

    if (is_gun()) {
        it_gun* reloading = dynamic_cast<it_gun*>(type);
        ret = reloading->reload_time;
        if (charges == 0) {
            int spare_mag = has_gunmod("spare_mag");
            if (spare_mag != -1 && contents[spare_mag].charges > 0)
                ret -= int(double(ret) * 0.9);
        }
        double skill_bonus = double(u.skillLevel(reloading->skill_used)) * .075;
        if (skill_bonus > .75)
            skill_bonus = .75;
        ret -= int(double(ret) * skill_bonus);
    } else if (is_tool())
        ret = 100 + volume() + (weight() / 113);

    if (has_flag("STR_RELOAD"))
        ret -= u.str_cur * 20;
    if (ret < 25)
        ret = 25;
    ret += u.encumb(bp_hands) * 30;
    return ret;
}

item* item::active_gunmod()
{
    if( mode == "MODE_AUX" )
        for (size_t i = 0; i < contents.size(); i++)
            if (contents[i].is_gunmod() && contents[i].mode == "MODE_AUX")
                return &contents[i];
    return NULL;
}

item const* item::inspect_active_gunmod() const
{
    if (mode == "MODE_AUX")
    {
        for (size_t i = 0; i < contents.size(); ++i)
        {
            if (contents[i].is_gunmod() && contents[i].mode == "MODE_AUX")
            {
                return &contents[i];
            }
        }
    }
    return NULL;
}

void item::next_mode()
{
    if( mode == "NULL" )
    {
        if( has_flag("MODE_BURST") )
        {
            mode = "MODE_BURST";
        }
        else
        {
            // Enable the first mod with an AUX firing mode.
            for (size_t i = 0; i < contents.size(); i++)
            {
                if (contents[i].is_gunmod() && contents[i].has_flag("MODE_AUX"))
                {
                    mode = "MODE_AUX";
                    contents[i].mode = "MODE_AUX";
                    break;
                }
            }
        }
        // Doesn't have another mode.
    }
    else if( mode ==  "MODE_BURST" )
    {
        // Enable the first mod with an AUX firing mode.
        for (size_t i = 0; i < contents.size(); i++)
        {
            if (contents[i].is_gunmod() && contents[i].has_flag("MODE_AUX"))
            {
                mode = "MODE_AUX";
                contents[i].mode = "MODE_AUX";
                break;
            }
        }
        if (mode == "MODE_BURST")
            mode = "NULL";
    }
    else if( mode == "MODE_AUX")
    {
        size_t i = 0;
        // Advance to next aux mode, or if there isn't one, normal mode
        for (; i < contents.size(); i++)
        {
            if (contents[i].is_gunmod() && contents[i].mode == "MODE_AUX")
            {
                contents[i].mode = "NULL";
                break;
            }
        }
        for (i++; i < contents.size(); i++)
        {
            if (contents[i].is_gunmod() && contents[i].has_flag("MODE_AUX"))
            {
                contents[i].mode = "MODE_AUX";
                break;
            }
        }
        if (i == contents.size())
        {
            mode = "NULL";
        }
    }
}

int item::clip_size()
{
    if(is_gunmod() && has_flag("MODE_AUX"))
        return (dynamic_cast<it_gunmod*>(type))->clip;
    if (!is_gun())
        return 0;

    it_gun* gun = dynamic_cast<it_gun*>(type);
    int ret = gun->clip;
    for (size_t i = 0; i < contents.size(); i++) {
        if (contents[i].is_gunmod() && !contents[i].has_flag("MODE_AUX")) {
            int bonus = (ret * (dynamic_cast<it_gunmod*>(contents[i].type))->clip) / 100;
            ret = int(ret + bonus);
        }
    }
    return ret;
}

int item::dispersion()
{
    if (!is_gun())
        return 0;
    it_gun* gun = dynamic_cast<it_gun*>(type);
    int ret = gun->dispersion;
    for (size_t i = 0; i < contents.size(); i++) {
        if (contents[i].is_gunmod())
            ret += (dynamic_cast<it_gunmod*>(contents[i].type))->dispersion;
    }
    ret += damage * 4;
    if (ret < 0) ret = 0;
    return ret;
}

int item::gun_damage(bool with_ammo)
{
    if (is_gunmod() && mode == "MODE_AUX")
        return curammo->damage;
    if (!is_gun())
        return 0;
    if(mode == "MODE_AUX") {
        item* gunmod = active_gunmod();
        if(gunmod != NULL && gunmod->curammo != NULL)
            return gunmod->curammo->damage;
        else
            return 0;
    }
    it_gun* gun = dynamic_cast<it_gun*>(type);
    int ret = gun->dmg_bonus;
    if (with_ammo && curammo != NULL)
        ret += curammo->damage;
    for (size_t i = 0; i < contents.size(); i++) {
        if (contents[i].is_gunmod())
            ret += (dynamic_cast<it_gunmod*>(contents[i].type))->damage;
    }
    ret -= damage * 2;
    return ret;
}

int item::gun_pierce(bool with_ammo)
{
    if (is_gunmod() && mode == "MODE_AUX")
        return curammo->pierce;
    if (!is_gun())
        return 0;
    if(mode == "MODE_AUX") {
        item* gunmod = active_gunmod();
        if(gunmod != NULL && gunmod->curammo != NULL)
            return gunmod->curammo->pierce;
        else
            return 0;
    }
    it_gun* gun = dynamic_cast<it_gun*>(type);
    int ret = gun->pierce;
    if (with_ammo && curammo != NULL)
        ret += curammo->pierce;
    return ret;
}

int item::noise() const
{
    if (!is_gun())
        return 0;
    int ret = 0;
    if(mode == "MODE_AUX") {
        item const* gunmod = inspect_active_gunmod();
        if (gunmod && gunmod->curammo)
            ret = gunmod->curammo->damage;
    } else if (curammo)
        ret = curammo->damage;
    ret *= .8;
    if (ret >= 5) {
        ret += 20;
    }
    if(mode == "MODE_AUX") {
        return ret;
    }
    for (size_t i = 0; i < contents.size(); i++) {
        if (contents[i].is_gunmod())
            ret += (dynamic_cast<it_gunmod*>(contents[i].type))->loudness;
    }
    return ret;
}

int item::burst_size()
{
    if (!is_gun())
        return 0;
// No burst fire for gunmods right now.
    if(mode == "MODE_AUX")
        return 1;
    it_gun* gun = dynamic_cast<it_gun*>(type);
    int ret = gun->burst;
    for (size_t i = 0; i < contents.size(); i++) {
        if (contents[i].is_gunmod())
            ret += (dynamic_cast<it_gunmod*>(contents[i].type))->burst;
    }
    if (ret < 0)
        return 0;
    return ret;
}

int item::recoil(bool with_ammo)
{
    if (!is_gun())
        return 0;
// Just use the raw ammo recoil for now.
    if(mode == "MODE_AUX") {
        item* gunmod = active_gunmod();
        if (gunmod && gunmod->curammo)
            return gunmod->curammo->recoil;
        else
            return 0;
    }
    it_gun* gun = dynamic_cast<it_gun*>(type);
    int ret = gun->recoil;
    if (with_ammo && curammo)
        ret += curammo->recoil;
    for (size_t i = 0; i < contents.size(); i++) {
        if (contents[i].is_gunmod())
            ret += (dynamic_cast<it_gunmod*>(contents[i].type))->recoil;
    }
    ret += damage;
    return ret;
}

int item::range(player *p)
{
    if (!is_gun())
        return 0;
    // Just use the raw ammo range for now.
    // we do NOT want to use the parent gun's range.
    if(mode == "MODE_AUX") {
        item* gunmod = active_gunmod();
        if(gunmod && gunmod->curammo)
            return gunmod->curammo->range;
        else
            return 0;
    }

    // Ammoless weapons use weapon's range only
    if (has_flag("NO_AMMO") && !curammo) {
        return dynamic_cast<it_gun*>(type)->range;
    }

    int ret = (curammo ? dynamic_cast<it_gun*>(type)->range + curammo->range : 0);

    if (has_flag("CHARGE")) {
        ret = dynamic_cast<it_gun*>(type)->range + 5 + charges * 5;
    }

    if (has_flag("STR8_DRAW") && p) {
        if (p->str_cur < 4) { return 0; }
        if (p->str_cur < 8) {
            ret -= 2 * (8 - p->str_cur);
        }
    } else if (has_flag("STR10_DRAW") && p) {
        if (p->str_cur < 5) { return 0; }
        if (p->str_cur < 10) {
            ret -= 2 * (10 - p->str_cur);
        }
    } else if (has_flag("STR12_DRAW") && p) {
        if (p->str_cur < 6) { return 0; }
        if (p->str_cur < 12) {
            ret -= 2 * (12 - p->str_cur);
        }
    }

    if(ret < 0) { ret = 0; }
    return ret;
}


ammotype item::ammo_type() const
{
    if (is_gun()) {
        it_gun* gun = dynamic_cast<it_gun*>(type);
        ammotype ret = gun->ammo;
        for (size_t i = 0; i < contents.size(); i++) {
            if (contents[i].is_gunmod() && !contents[i].has_flag("MODE_AUX")) {
                it_gunmod* mod = dynamic_cast<it_gunmod*>(contents[i].type);
                if (mod->newtype != "NULL")
                    ret = mod->newtype;
            }
        }
        return ret;
    } else if (is_tool()) {
        it_tool* tool = dynamic_cast<it_tool*>(type);
        if (has_flag("ATOMIC_AMMO")) {
            return "plutonium";
        }
        return tool->ammo;
    } else if (is_ammo()) {
        it_ammo* amm = dynamic_cast<it_ammo*>(type);
        return amm->type;
    } else if (is_gunmod()) {
        it_gunmod* mod = dynamic_cast<it_gunmod*>(type);
        return mod->newtype;
    }
    return "NULL";
}

bool item::is_of_type_or_contains_it(const std::string &type_id) const
{
    if (type != NULL && type->id == type_id) {
        return true;
    }
    for (size_t i = 0; i < contents.size(); i++) {
        if (contents[i].is_of_type_or_contains_it(type_id)) {
            return true;
        }
    }
    return false;
}

bool item::is_of_ammo_type_or_contains_it(const ammotype &ammo_type_id) const
{
    const it_ammo *amm = dynamic_cast<const it_ammo *>(type);
    if (amm != NULL && amm->type == ammo_type_id) {
        return true;
    }
    for (size_t i = 0; i < contents.size(); i++) {
        if (contents[i].ammo_type() == ammo_type_id) {
            return true;
        }
    }
    return false;
}

void remove_non_matching_types(std::vector<item*> &vec, const std::string &type)
{
    for (std::vector<item*>::iterator it = vec.begin(); it != vec.end(); ) {
        if ((*it)->is_of_type_or_contains_it(type)) {
            ++it;
        } else {
            it = vec.erase(it);
        }
    }
}

int item::pick_reload_ammo(player &u, bool interactive)
{
    if( is_null() ) {
        return INT_MIN;
    }

    if (!type->is_gun() && !type->is_tool()) {
        debugmsg("RELOADING NON-GUN NON-TOOL");
        return INT_MIN;
    }
    int has_spare_mag = has_gunmod ("spare_mag");

    std::vector<item *> am; // List of valid ammo

    if (type->is_gun()) {
        if(charges <= 0 && has_spare_mag != -1 && contents[has_spare_mag].charges > 0) {
            // Special return to use magazine for reloading.
            return INT_MIN + 1;
        }
        it_gun *tmp = dynamic_cast<it_gun *>(type);

        // If there's room to load more ammo into the gun or a spare mag, stash the ammo.
        // If the gun is partially loaded make sure the ammo matches.
        // If the gun is empty, either the spare mag is empty too and anything goes,
        // or the spare mag is loaded and we're doing a tactical reload.
        if (charges < clip_size() ||
            (has_spare_mag != -1 && contents[has_spare_mag].charges < tmp->clip)) {
            std::vector<item *> tmpammo = u.has_ammo(ammo_type());
            if (charges > 0) {
                // partially loaded, accept only ammo of the exact same type
                remove_non_matching_types(tmpammo, curammo->id);
            }
            am.insert(am.end(), tmpammo.begin(), tmpammo.end());
        }

        // ammo for gun attachments (shotgun attachments, grenade attachments, etc.)
        // for each attachment, find its associated ammo & append it to the ammo vector
        for (size_t i = 0; i < contents.size(); i++) {
            item &cont = contents[i];
            const it_gunmod *mod = dynamic_cast<it_gunmod *>(cont.type);
            if (mod == NULL || !cont.has_flag("MODE_AUX")) {
                // not a gunmod, or has no separate firing mode and can not be load
                continue;
            }
            if (cont.charges >= mod->clip) {
                // already fully loaded
                continue;
            }
            std::vector<item *> tmpammo = u.has_ammo(mod->newtype);
            if (cont.charges > 0) {
                // partially loaded, accept only ammo of the exact same type
                remove_non_matching_types(tmpammo, cont.curammo->id);
            }
            am.insert(am.end(), tmpammo.begin(), tmpammo.end());
        }
    } else { //non-gun.
        // this is probably a tool.  Check if it uses atomic power instead of batteries
        if (has_flag("ATOMIC_AMMO")) {
            am = u.has_ammo("plutonium");
        } else {
            am = u.has_ammo(ammo_type());
        }
    }

    if (am.empty()) {
        return INT_MIN;
    }
    if (am.size() == 1 || !interactive) {
        // Either only one valid choice or chosing for a NPC, just return the first.
        return u.get_item_position(am[0]);
    }

    // More than one option; list 'em and pick
    uimenu amenu;
    amenu.return_invalid = true;
    amenu.w_y = 0;
    amenu.w_x = 0;
    amenu.w_width = TERMX;
    // 40: = 4 * ammo stats colum (10 chars each)
    // 2: prefix from uimenu: hotkey + space in front of name
    // 4: borders: 2 char each ("| " and " |")
    const int namelen = TERMX - 2 - 40 - 4;
    std::string lastreload = "";

    if ( uistate.lastreload.find( ammo_type() ) != uistate.lastreload.end() ) {
        lastreload = uistate.lastreload[ ammo_type() ];
    }

    amenu.text = std::string(_("Choose ammo type:"));
    if (amenu.text.length() < namelen) {
        amenu.text += std::string(namelen - amenu.text.length(), ' ');
    } else {
        amenu.text.erase(namelen, amenu.text.length() - namelen);
    }
    // To cover the space in the header that is used by the hotkeys created by uimenu
    amenu.text.insert(0, "  ");
    //~ header of table that appears when reloading, each colum must contain exactly 10 characters
    amenu.text += _("| Damage  | Pierce  | Range   | Accuracy");
    // Stores the ammo ids (=item type, not ammo type) for the uistate
    std::vector<std::string> ammo_ids;
    for (size_t i = 0; i < am.size(); i++) {
        item &it = *am[i];
        it_ammo *ammo_def = dynamic_cast<it_ammo *>(it.type);
        // ammo_def == NULL means the item is a container,
        // containing the ammo, go through its content to find the ammo
        for (size_t j = 0; ammo_def == NULL && j < it.contents.size(); j++) {
            ammo_def = dynamic_cast<it_ammo *>(it.contents[j].type);
        }
        if (ammo_def == NULL) {
            debugmsg("%s: contains no ammo & is no ammo", it.tname().c_str());
            ammo_ids.push_back("");
            continue;
        }
        ammo_ids.push_back(ammo_def->id);
        // still show the container name, display_name adds the contents
        // to the name: "bottle of gasoline"
        std::string row = it.display_name();
        if (row.length() < namelen) {
            row += std::string(namelen - row.length(), ' ');
        } else {
            row.erase(namelen, row.length() - namelen);
        }
        row += string_format("| %-7d | %-7d | %-7d | %-7d",
                                ammo_def->damage, ammo_def->pierce, ammo_def->range,
                                100 - ammo_def->dispersion);
        amenu.addentry(i, true, i + 'a', row);
        if ( lastreload == ammo_def->id ) {
            amenu.selected = i;
        }
    }
    amenu.query();
    if (amenu.ret < 0 || amenu.ret >= am.size()) {
        // invalid selection / escaped from the menu
        return INT_MIN;
    }
    uistate.lastreload[ ammo_type() ] = ammo_ids[ amenu.ret ];
    return u.get_item_position(am[ amenu.ret ]);
}

bool item::reload(player &u, int pos)
{
 bool single_load = false;
 int max_load = 1;
 item *reload_target = NULL;
 item *ammo_to_use = &u.i_at(pos);
 item *ammo_container = NULL;

    // Handle ammo in containers, currently only gasoline
    if (ammo_to_use->is_container() && !ammo_to_use->contents.empty()) {
        ammo_container = ammo_to_use;
        ammo_to_use = &ammo_to_use->contents[0];
    }

 if (is_gun()) {
  // Reload using a spare magazine
  int spare_mag = has_gunmod("spare_mag");
  if (charges <= 0 && spare_mag != -1 &&
      u.weapon.contents[spare_mag].charges > 0) {
   charges = u.weapon.contents[spare_mag].charges;
   curammo = u.weapon.contents[spare_mag].curammo;
   u.weapon.contents[spare_mag].charges = 0;
   u.weapon.contents[spare_mag].curammo = NULL;
   return true;
  }

  // Determine what we're reloading, the gun, a spare magazine, or another gunmod.
  // Prefer the active gunmod if there is one
  item* gunmod = active_gunmod();
  if (gunmod && gunmod->ammo_type() == ammo_to_use->ammo_type() &&
      (gunmod->charges <= 0 || gunmod->curammo->id == ammo_to_use->typeId())) {
   reload_target = gunmod;
  // Then prefer the gun itself
  } else if (charges < clip_size() &&
             ammo_type() == ammo_to_use->ammo_type() &&
             (charges <= 0 || curammo->id == ammo_to_use->typeId())) {
   reload_target = this;
  // Then prefer a spare mag if present
  } else if (spare_mag != -1 &&
             ammo_type() == ammo_to_use->ammo_type() &&
             contents[spare_mag].charges != (dynamic_cast<it_gun*>(type))->clip &&
             (charges <= 0 || curammo->id == ammo_to_use->typeId())) {
   reload_target = &contents[spare_mag];
  // Finally consider other gunmods
  } else {
   for (ssize_t i = 0; i < (ssize_t)contents.size(); i++) {
    if (&contents[i] != gunmod && i != spare_mag && contents[i].is_gunmod() &&
        contents[i].has_flag("MODE_AUX") && contents[i].ammo_type() == ammo_to_use->ammo_type() &&
        (contents[i].charges <= (dynamic_cast<it_gunmod*>(contents[i].type))->clip ||
        (contents[i].charges <= 0 ||  contents[i].curammo->id == ammo_to_use->typeId()))) {
     reload_target = &contents[i];
     break;
    }
   }
  }

  if (reload_target == NULL)
   return false;

  if (reload_target->is_gun() || reload_target->is_gunmod()) {
   if (reload_target->is_gunmod() && reload_target->typeId() == "spare_mag") {
    // Use gun numbers instead of the mod if it's a spare magazine
    max_load = (dynamic_cast<it_gun*>(type))->clip;
    single_load = has_flag("RELOAD_ONE");
   } else {
    single_load = reload_target->has_flag("RELOAD_ONE");
    max_load = reload_target->clip_size();
   }
  }
 } else if (is_tool()) {
  it_tool* tool = dynamic_cast<it_tool*>(type);
  reload_target = this;
  single_load = false;
  max_load = tool->max_charges;
 } else
  return false;

 if (has_flag("DOUBLE_AMMO")) {
  max_load *= 2;
 }

 if (has_flag("ATOMIC_AMMO")) {
  max_load *= 100;
 }

 if (pos != INT_MIN) {
  // If the gun is currently loaded with a different type of ammo, reloading fails
  if ((reload_target->is_gun() || reload_target->is_gunmod()) &&
      reload_target->charges > 0 &&
      reload_target->curammo->id != ammo_to_use->typeId())
   return false;
  if (reload_target->is_gun() || reload_target->is_gunmod()) {
   if (!ammo_to_use->is_ammo()) {
    debugmsg("Tried to reload %s with %s!", tname().c_str(),
             ammo_to_use->tname().c_str());
    return false;
   }
   reload_target->curammo = dynamic_cast<it_ammo*>((ammo_to_use->type));
  }
  if (single_load || max_load == 1) { // Only insert one cartridge!
   reload_target->charges++;
   ammo_to_use->charges--;
  }
  else if (reload_target->typeId() == "adv_UPS_off" || reload_target->typeId() == "adv_UPS_on" || reload_target->has_flag("ATOMIC_AMMO") ||
           reload_target->typeId() == "rm13_armor" || reload_target->typeId() == "rm13_armor_on") {
      int charges_per_plut = 500;
      long max_plut = floor( static_cast<float>((max_load - reload_target->charges) / charges_per_plut) );
      int charges_used = std::min(ammo_to_use->charges, max_plut);
      reload_target->charges += (charges_used * charges_per_plut);
      ammo_to_use->charges -= charges_used;
  } else {
   reload_target->charges += ammo_to_use->charges;
   ammo_to_use->charges = 0;
   if (reload_target->charges > max_load) {
    // More rounds than the clip holds, put some back
    ammo_to_use->charges += reload_target->charges - max_load;
    reload_target->charges = max_load;
   }
  }
    if (ammo_to_use->charges == 0) {
        if (ammo_container != NULL) {
            ammo_container->contents.erase(ammo_container->contents.begin());
            // We just emptied a container, which might be part of stack,
            // but empty and non-empty containers should not stack, force
            // a re-stacking.
            u.inv.restack(&u);
        } else {
            u.i_rem(pos);
        }
    }
  return true;
 } else
  return false;
}

void item::use()
{
    if (charges > 0) {
        charges--;
    }
}

bool item::burn(int amount)
{
    burnt += amount;
    return (burnt >= volume() * 3);
}

bool item::flammable() const
{
    material_type* cur_mat1 = material_type::find_material(type->m1);
    material_type* cur_mat2 = material_type::find_material(type->m2);

    return ((cur_mat1->fire_resist() + cur_mat2->fire_resist()) <= 0);
}

std::string default_technique_name(technique_id tech)
{
 switch (tech) {
  case TEC_SWEEP: return _("Sweep attack");
  case TEC_PRECISE: return _("Precision attack");
  case TEC_BRUTAL: return _("Knock-back attack");
  case TEC_GRAB: return _("Grab");
  case TEC_WIDE: return _("Hit all adjacent monsters");
  case TEC_RAPID: return _("Rapid attack");
  case TEC_FEINT: return _("Feint");
  case TEC_THROW: return _("Throw");
  case TEC_BLOCK: return _("Block");
  case TEC_BLOCK_LEGS: return _("Leg block");
  case TEC_WBLOCK_1: return _("Weak block");
  case TEC_WBLOCK_2: return _("Parry");
  case TEC_WBLOCK_3: return _("Shield");
  case TEC_COUNTER: return _("Counter-attack");
  case TEC_BREAK: return _("Grab break");
  case TEC_DISARM: return _("Disarm");
  case TEC_DEF_THROW: return _("Defensive throw");
  case TEC_DEF_DISARM: return _("Defense disarm");
  case TEC_FLAMING: return    _("FLAMING");
  default: return "A BUG! (item.cpp:default_technique_name (default))";
 }
 return "A BUG! (item.cpp:default_technique_name)";
}

std::ostream & operator<<(std::ostream & out, const item * it)
{
    out << "item(";
    if(!it)
    {
        out << "NULL)";
        return out;
    }
    out << it->name << ")";
    return out;
}

std::ostream & operator<<(std::ostream & out, const item & it)
{
    out << (&it);
    return out;
}


itype_id item::typeId() const
{
    if (!type)
        return "null";
    return type->id;
}

item item::clone(bool rand) {
    return item(type, bday, rand);
}

bool item::getlight(float & luminance, int & width, int & direction, bool calculate_dimming ) const {
    luminance = 0;
    width = 0;
    direction = 0;
    if ( light.luminance > 0 ) {
        luminance = (float)light.luminance;
        if ( light.width > 0 ) { // width > 0 is a light arc
            width = light.width;
            direction = light.direction;
        }
        return true;
    } else {
        const int lumint = getlight_emit( calculate_dimming );
        if ( lumint > 0 ) {
            luminance = (float)lumint;
            return true;
        }
    }
    return false;
}

/*
 * Returns just the integer
 */
int item::getlight_emit(bool calculate_dimming) const {
    const int mult = 10; // woo intmath
    const int chargedrop = 5 * mult; // start dimming at 1/5th charge.

    int lumint = type->light_emission * mult;

    if ( lumint == 0 ) {
        return 0;
    }
    if ( calculate_dimming && has_flag("CHARGEDIM") && is_tool()) {
        it_tool * tool = dynamic_cast<it_tool *>(type);
        int maxcharge = tool->max_charges;
        if ( maxcharge > 0 ) {
            lumint = ( type->light_emission * chargedrop * charges ) / maxcharge;
        }
    }
    if ( lumint > 4 && lumint < 10 ) {
        lumint = 10;
    }
    return lumint / 10;
}

// How much more of this liquid can be put in this container
int item::get_remaining_capacity_for_liquid(const item &liquid, LIQUID_FILL_ERROR &error) const
{
    error = L_ERR_NONE;

    if (liquid.is_ammo() && (is_tool() || is_gun())) {
        // for filling up chainsaws, jackhammers and flamethrowers
        ammotype ammo = "NULL";
        int max = 0;

        if (is_tool()) {
            it_tool *tool = dynamic_cast<it_tool *>(type);
            ammo = tool->ammo;
            max = tool->max_charges;
        } else {
            it_gun *gun = dynamic_cast<it_gun *>(type);
            ammo = gun->ammo;
            max = gun->clip;
        }

        ammotype liquid_type = liquid.ammo_type();

        if (ammo != liquid_type) {
            error = L_ERR_NOT_CONTAINER;
            return 0;
        }

        if (max <= 0 || charges >= max) {
            error = L_ERR_FULL;
            return 0;
        }

        if (charges > 0 && curammo != NULL && curammo->id != liquid.type->id) {
            error = L_ERR_NO_MIX;
            return 0;
        }
        return max - charges;
    }

    if (!is_container()) {
        error = L_ERR_NOT_CONTAINER;
        return 0;
    }

    if (contents.empty()) {
        if (!has_flag("WATERTIGHT")) { // invalid container types
            error = L_ERR_NOT_WATERTIGHT;
            return 0;
        } else if (!has_flag("SEALS")) {
            error = L_ERR_NOT_SEALED;
            return 0;
        }
    } else { // Not empty
        if (contents[0].type->id != liquid.type->id) {
            error = L_ERR_NO_MIX;
            return 0;
        }
    }

    it_container *container = dynamic_cast<it_container *>(type);
    int total_capacity = container->contains;

    if (liquid.is_food()) {
        it_comest *tmp_comest = dynamic_cast<it_comest *>(liquid.type);
        total_capacity = container->contains * tmp_comest->charges;
    } else if (liquid.is_ammo()) {
        it_ammo *tmp_ammo = dynamic_cast<it_ammo *>(liquid.type);
        total_capacity = container->contains * tmp_ammo->count;
    }

    int remaining_capacity = total_capacity;
    if (!contents.empty()) {
        remaining_capacity -= contents[0].charges;
    }

    if (remaining_capacity <= 0) {
        error = L_ERR_FULL;
        return 0;
    }

    return remaining_capacity;
}

int item::amount_of(const itype_id &it, bool used_as_tool) const
{
    int count = 0;
    // Check that type matches, and (if not used as tool), it
    // is not a pseudo item.
    if (type->id == it && (used_as_tool || !has_flag("PSEUDO"))) {
        if (contents.empty()) {
            // Only use empty container
            count++;
        }
    }
    for (size_t k = 0; k < contents.size(); k++) {
        count += contents[k].amount_of(it, used_as_tool);
    }
    return count;
}

const item_category &item::get_category() const
{
    if(is_container() && !contents.empty()) {
        return contents[0].get_category();
    }
    if(type != 0) {
        if(type->category == 0) {
            // Category not set? Set it now.
            itype *t = const_cast<itype *>(type);
            t->category = item_controller->get_category(item_controller->calc_category(t));
        }
        return *type->category;
    }
    // null-item -> null-category
    static item_category null_category;
    return null_category;
}

bool item_matches_locator(const item &it, const itype_id &id, int) {
    return it.typeId() == id;
}
bool item_matches_locator(const item &, int locator_pos, int item_pos) {
    return item_pos == locator_pos;
}
bool item_matches_locator(const item &it, char invlet, int) {
    return it.invlet == invlet;
}

iteminfo::iteminfo(std::string Type, std::string Name, std::string Fmt, double Value, bool _is_int, std::string Plus, bool NewLine, bool LowerIsBetter, bool DrawName) {
    sType = Type;
    sName = Name;
    sFmt = Fmt;
    is_int = _is_int;
    dValue = Value;
    std::stringstream convert;
    if (_is_int) {
        int dIn0i = int(Value);
        convert << dIn0i;
    } else {
        convert.precision(2);
        convert << std::fixed << Value;
    }
    sValue = convert.str();
    sPlus = Plus;
    bNewLine = NewLine;
    bLowerIsBetter = LowerIsBetter;
    bDrawName = DrawName;
}<|MERGE_RESOLUTION|>--- conflicted
+++ resolved
@@ -743,7 +743,6 @@
   }
  }
 
-<<<<<<< HEAD
     if (!components.empty()) {
         typedef std::map<std::string, int> t_count_map;
         t_count_map counts;
@@ -770,10 +769,7 @@
         dump->push_back(iteminfo("DESCRIPTION", buffer.str()));
     }
 
- if ( type->qualities.size() > 0){
-=======
  if ( !type->qualities.empty()){
->>>>>>> f2f93523
     for(std::map<std::string, int>::const_iterator quality = type->qualities.begin();
         quality != type->qualities.end(); ++quality){
         dump->push_back(iteminfo("QUALITIES", "", string_format(_("Has %s of level %d."),
