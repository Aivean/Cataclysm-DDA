--- conflicted
+++ resolved
@@ -3123,12 +3123,10 @@
     const time_point now = calendar::turn;
     if( now - last_rot_check > 10_turns ) {
         const time_point since = last_rot_check == calendar::time_of_cataclysm ? bday : last_rot_check;
-<<<<<<< HEAD
+
         time_point until = fridge != calendar::before_time_starts ? fridge : now;
         until = freezer != calendar::before_time_starts ? freezer : now;
-=======
-        const time_point until = fridge != calendar::before_time_starts ? fridge : now;
-
+      
         // simulation of different age of food at calendar::time_of_cataclysm and good/bad storage
         // conditions by applying starting variation bonus/penalty of +/- 20% of base shelf-life
         // positive = food was produced some time before calendar::time_of_cataclysm and/or bad storage
@@ -3138,7 +3136,6 @@
             rot += rng( -spoil_variation, spoil_variation );
         }
 
->>>>>>> ae2b5a0b
         if ( since < until ) {
             // rot (outside of fridge/freezer) from bday/last_rot_check until fridge/freezer/now
             rot += get_rot_since( since, until, location );
