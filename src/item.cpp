--- conflicted
+++ resolved
@@ -1672,17 +1672,10 @@
             }
         }
 
-<<<<<<< HEAD
-
-        if( ( is_food() && has_flag( "BREW" ) ) || ( is_food_container() && contents[0].has_flag( "BREW" ) ) ) {
-            int btime = ( is_food_container() ) ? contents[0].brewing_time() : brewing_time();
-            if( btime <= 28800 )
-=======
         if( is_brewable() || ( !contents.empty() && contents[0].is_brewable() ) ) {
             const item &brewed = !is_brewable() ? contents[0] : *this;
             int btime = brewed.brewing_time();
             if( btime <= HOURS(48) )
->>>>>>> ec96c7f0
                 info.push_back( iteminfo( "DESCRIPTION",
                                           string_format( ngettext( "* Once set in a vat, this will ferment in around %d hour.",
                                                   "* Once set in a vat, this will ferment in around %d hours.", btime / HOURS(1) ),
