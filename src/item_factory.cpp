#include "item_factory.h"
#include "enums.h"
#include "json.h"
#include "addiction.h"
#include "translations.h"
#include "item_group.h"
#include "crafting.h"
#include "iuse_actor.h"
#include "item.h"
#include "mapdata.h"
#include "debug.h"
#include "construction.h"
#include "text_snippets.h"
#include <algorithm>
#include <sstream>

static const std::string category_id_guns("guns");
static const std::string category_id_ammo("ammo");
static const std::string category_id_weapons("weapons");
static const std::string category_id_tools("tools");
static const std::string category_id_clothing("clothing");
static const std::string category_id_drugs("drugs");
static const std::string category_id_food("food");
static const std::string category_id_books("books");
static const std::string category_id_mods("mods");
static const std::string category_id_cbm("bionics");
static const std::string category_id_mutagen("mutagen");
static const std::string category_id_other("other");

typedef std::set<std::string> t_string_set;
static t_string_set item_blacklist;
static t_string_set item_whitelist;

std::unique_ptr<Item_factory> item_controller( new Item_factory() );

void remove_item(const std::string &itm, std::vector<map_bash_item_drop> &vec)
{
    for (size_t i = 0; i < vec.size(); i++) {
        if (vec[i].itemtype == itm) {
            vec.erase(vec.begin() + i);
            i--;
        }
    }
}

bool item_is_blacklisted(const std::string &id)
{
    if (item_whitelist.count(id) > 0) {
        return false;
    } else if (item_blacklist.count(id) > 0) {
        return true;
    }
    // Empty whitelist: default to enable all,
    // Non-empty whitelist: default to disable all.
    return !item_whitelist.empty();
}

void Item_factory::finialize_item_blacklist()
{
    for (t_string_set::const_iterator a = item_whitelist.begin(); a != item_whitelist.end(); ++a) {
        if (!has_template(*a)) {
            debugmsg("item on whitelist %s does not exist", a->c_str());
        }
    }
    for (t_string_set::const_iterator a = item_blacklist.begin(); a != item_blacklist.end(); ++a) {
        if (!has_template(*a)) {
            debugmsg("item on blacklist %s does not exist", a->c_str());
        }
    }
    for (std::map<std::string, itype *>::const_iterator a = m_templates.begin(); a != m_templates.end();
         ++a) {
        const std::string &itm = a->first;
        if (!item_is_blacklisted(itm)) {
            continue;
        }
        for( auto &elem : m_template_groups ) {
            elem.second->remove_item( itm );
        }
        for( auto &recipes_b : recipes ) {
            for( size_t c = 0; c < recipes_b.second.size(); c++ ) {
                recipe *r = recipes_b.second[c];
                if( r->result == itm || r->requirements.remove_item(itm) ) {
                    delete r;
                    recipes_b.second.erase( recipes_b.second.begin() + c );
                    c--;
                    continue;
                }
            }
        }
        for (size_t i = 0; i < constructions.size(); i++) {
            construction *c = constructions[i];
            if( c->requirements.remove_item( itm ) ) {
                delete c;
                constructions.erase(constructions.begin() + i);
                i--;
            }
        }
        for( auto &elem : terlist ) {
            remove_item( itm, elem.bash.items );
        }
        for( auto &elem : furnlist ) {
            remove_item( itm, elem.bash.items );
        }
    }
}

void add_to_set(t_string_set &s, JsonObject &json, const std::string &name)
{
    JsonArray jarr = json.get_array(name);
    while (jarr.has_more()) {
        s.insert(jarr.next_string());
    }
}

void Item_factory::load_item_blacklist(JsonObject &json)
{
    add_to_set(item_blacklist, json, "items");
}

void Item_factory::load_item_whitelist(JsonObject &json)
{
    add_to_set(item_whitelist, json, "items");
}

Item_factory::~Item_factory()
{
    clear();
}

Item_factory::Item_factory()
{
    init();
}

void Item_factory::init()
{
    //Populate the iuse functions
    iuse_function_list["NONE"] = use_function();
    iuse_function_list["RAW_MEAT"] = &iuse::raw_meat;
    iuse_function_list["RAW_FAT"] = &iuse::raw_fat;
    iuse_function_list["RAW_BONE"] = &iuse::raw_bone;
    iuse_function_list["RAW_FISH"] = &iuse::raw_fish;
    iuse_function_list["RAW_WILDVEG"] = &iuse::raw_wildveg;
    iuse_function_list["SEWAGE"] = &iuse::sewage;
    iuse_function_list["HONEYCOMB"] = &iuse::honeycomb;
    iuse_function_list["ROYAL_JELLY"] = &iuse::royal_jelly;
    iuse_function_list["BANDAGE"] = &iuse::bandage;
    iuse_function_list["FIRSTAID"] = &iuse::firstaid;
    iuse_function_list["DISINFECTANT"] = &iuse::disinfectant;
    iuse_function_list["CAFF"] = &iuse::caff;
    iuse_function_list["ATOMIC_CAFF"] = &iuse::atomic_caff;
    iuse_function_list["ALCOHOL"] = &iuse::alcohol;
    iuse_function_list["ALCOHOL_WEAK"] = &iuse::alcohol_weak;
    iuse_function_list["ALCOHOL_STRONG"] = &iuse::alcohol_strong;
    iuse_function_list["XANAX"] = &iuse::xanax;
    iuse_function_list["SMOKING"] = &iuse::smoking;
    iuse_function_list["SMOKING_PIPE"] = &iuse::smoking_pipe;
    iuse_function_list["ECIG"] = &iuse::ecig;
    iuse_function_list["ANTIBIOTIC"] = &iuse::antibiotic;
    iuse_function_list["EYEDROPS"] = &iuse::eyedrops;
    iuse_function_list["FUNGICIDE"] = &iuse::fungicide;
    iuse_function_list["ANTIFUNGAL"] = &iuse::antifungal;
    iuse_function_list["ANTIPARASITIC"] = &iuse::antiparasitic;
    iuse_function_list["ANTICONVULSANT"] = &iuse::anticonvulsant;
    iuse_function_list["WEED_BROWNIE"] = &iuse::weed_brownie;
    iuse_function_list["COKE"] = &iuse::coke;
    iuse_function_list["GRACK"] = &iuse::grack;
    iuse_function_list["METH"] = &iuse::meth;
    iuse_function_list["VITAMINS"] = &iuse::vitamins;
    iuse_function_list["VACCINE"] = &iuse::vaccine;
    iuse_function_list["FLU_VACCINE"] = &iuse::flu_vaccine;
    iuse_function_list["POISON"] = &iuse::poison;
    iuse_function_list["FUN_HALLU"] = &iuse::fun_hallu;
    iuse_function_list["MEDITATE"] = &iuse::meditate;
    iuse_function_list["THORAZINE"] = &iuse::thorazine;
    iuse_function_list["PROZAC"] = &iuse::prozac;
    iuse_function_list["SLEEP"] = &iuse::sleep;
    iuse_function_list["IODINE"] = &iuse::iodine;
    iuse_function_list["DATURA"] = &iuse::datura;
    iuse_function_list["FLUMED"] = &iuse::flumed;
    iuse_function_list["FLUSLEEP"] = &iuse::flusleep;
    iuse_function_list["INHALER"] = &iuse::inhaler;
    iuse_function_list["BLECH"] = &iuse::blech;
    iuse_function_list["PLANTBLECH"] = &iuse::plantblech;
    iuse_function_list["CHEW"] = &iuse::chew;
    iuse_function_list["MUTAGEN"] = &iuse::mutagen;
    iuse_function_list["MUT_IV"] = &iuse::mut_iv;
    iuse_function_list["PURIFIER"] = &iuse::purifier;
    iuse_function_list["MUT_IV"] = &iuse::mut_iv;
    iuse_function_list["PURIFY_IV"] = &iuse::purify_iv;
    iuse_function_list["MARLOSS"] = &iuse::marloss;
    iuse_function_list["MARLOSS_SEED"] = &iuse::marloss_seed;
    iuse_function_list["MARLOSS_GEL"] = &iuse::marloss_gel;
    iuse_function_list["MYCUS"] = &iuse::mycus;
    iuse_function_list["DOGFOOD"] = &iuse::dogfood;
    iuse_function_list["CATFOOD"] = &iuse::catfood;

    // TOOLS
    iuse_function_list["SEW"] = &iuse::sew;
    iuse_function_list["SEW_ADVANCED"] = &iuse::sew_advanced;
    iuse_function_list["EXTRA_BATTERY"] = &iuse::extra_battery;
    iuse_function_list["RECHARGEABLE_BATTERY"] = &iuse::rechargeable_battery;
    iuse_function_list["EXTINGUISHER"] = &iuse::extinguisher;
    iuse_function_list["HAMMER"] = &iuse::hammer;
    iuse_function_list["DIRECTIONAL_ANTENNA"] = &iuse::directional_antenna;
    iuse_function_list["SOLDER_WELD"] = &iuse::solder_weld;
    iuse_function_list["WATER_PURIFIER"] = &iuse::water_purifier;
    iuse_function_list["TWO_WAY_RADIO"] = &iuse::two_way_radio;
    iuse_function_list["RADIO_OFF"] = &iuse::radio_off;
    iuse_function_list["RADIO_ON"] = &iuse::radio_on;
    iuse_function_list["HORN_BICYCLE"] = &iuse::horn_bicycle;
    iuse_function_list["NOISE_EMITTER_OFF"] = &iuse::noise_emitter_off;
    iuse_function_list["NOISE_EMITTER_ON"] = &iuse::noise_emitter_on;
    iuse_function_list["MA_MANUAL"] = &iuse::ma_manual;
    iuse_function_list["CROWBAR"] = &iuse::crowbar;
    iuse_function_list["MAKEMOUND"] = &iuse::makemound;
    iuse_function_list["DIG"] = &iuse::dig;
    iuse_function_list["SIPHON"] = &iuse::siphon;
    iuse_function_list["CHAINSAW_OFF"] = &iuse::chainsaw_off;
    iuse_function_list["CHAINSAW_ON"] = &iuse::chainsaw_on;
    iuse_function_list["ELEC_CHAINSAW_OFF"] = &iuse::elec_chainsaw_off;
    iuse_function_list["ELEC_CHAINSAW_ON"] = &iuse::elec_chainsaw_on;
    iuse_function_list["CS_LAJATANG_OFF"] = &iuse::cs_lajatang_off;
    iuse_function_list["CS_LAJATANG_ON"] = &iuse::cs_lajatang_on;
    iuse_function_list["CARVER_OFF"] = &iuse::carver_off;
    iuse_function_list["CARVER_ON"] = &iuse::carver_on;
    iuse_function_list["TRIMMER_OFF"] = &iuse::trimmer_off;
    iuse_function_list["TRIMMER_ON"] = &iuse::trimmer_on;
    iuse_function_list["CIRCSAW_ON"] = &iuse::circsaw_on;
    iuse_function_list["COMBATSAW_OFF"] = &iuse::combatsaw_off;
    iuse_function_list["COMBATSAW_ON"] = &iuse::combatsaw_on;
    iuse_function_list["JACKHAMMER"] = &iuse::jackhammer;
    iuse_function_list["JACQUESHAMMER"] = &iuse::jacqueshammer;
    iuse_function_list["PICKAXE"] = &iuse::pickaxe;
    iuse_function_list["SET_TRAP"] = &iuse::set_trap;
    iuse_function_list["GEIGER"] = &iuse::geiger;
    iuse_function_list["TELEPORT"] = &iuse::teleport;
    iuse_function_list["CAN_GOO"] = &iuse::can_goo;
    iuse_function_list["THROWABLE_EXTINGUISHER_ACT"] = &iuse::throwable_extinguisher_act;
    iuse_function_list["PIPEBOMB_ACT"] = &iuse::pipebomb_act;
    iuse_function_list["GRANADE"] = &iuse::granade;
    iuse_function_list["GRANADE_ACT"] = &iuse::granade_act;
    iuse_function_list["C4"] = &iuse::c4;
    iuse_function_list["ACIDBOMB_ACT"] = &iuse::acidbomb_act;
    iuse_function_list["GRENADE_INC_ACT"] = &iuse::grenade_inc_act;
    iuse_function_list["ARROW_FLAMABLE"] = &iuse::arrow_flamable;
    iuse_function_list["MOLOTOV"] = &iuse::molotov;
    iuse_function_list["MOLOTOV_LIT"] = &iuse::molotov_lit;
    iuse_function_list["FIRECRACKER_PACK"] = &iuse::firecracker_pack;
    iuse_function_list["FIRECRACKER_PACK_ACT"] = &iuse::firecracker_pack_act;
    iuse_function_list["FIRECRACKER"] = &iuse::firecracker;
    iuse_function_list["FIRECRACKER_ACT"] = &iuse::firecracker_act;
    iuse_function_list["MININUKE"] = &iuse::mininuke;
    iuse_function_list["PHEROMONE"] = &iuse::pheromone;
    iuse_function_list["PORTAL"] = &iuse::portal;
    iuse_function_list["TAZER"] = &iuse::tazer;
    iuse_function_list["TAZER2"] = &iuse::tazer2;
    iuse_function_list["SHOCKTONFA_OFF"] = &iuse::shocktonfa_off;
    iuse_function_list["SHOCKTONFA_ON"] = &iuse::shocktonfa_on;
    iuse_function_list["MP3"] = &iuse::mp3;
    iuse_function_list["MP3_ON"] = &iuse::mp3_on;
    iuse_function_list["PORTABLE_GAME"] = &iuse::portable_game;
    iuse_function_list["VIBE"] = &iuse::vibe;
    iuse_function_list["VORTEX"] = &iuse::vortex;
    iuse_function_list["DOG_WHISTLE"] = &iuse::dog_whistle;
    iuse_function_list["VACUTAINER"] = &iuse::vacutainer;
    iuse_function_list["LUMBER"] = &iuse::lumber;
    iuse_function_list["OXYTORCH"] = &iuse::oxytorch;
    iuse_function_list["HACKSAW"] = &iuse::hacksaw;
    iuse_function_list["PORTABLE_STRUCTURE"] = &iuse::portable_structure;
    iuse_function_list["TORCH_LIT"] = &iuse::torch_lit;
    iuse_function_list["BATTLETORCH_LIT"] = &iuse::battletorch_lit;
    iuse_function_list["BULLET_PULLER"] = &iuse::bullet_puller;
    iuse_function_list["BOLTCUTTERS"] = &iuse::boltcutters;
    iuse_function_list["MOP"] = &iuse::mop;
    iuse_function_list["SPRAY_CAN"] = &iuse::spray_can;
    iuse_function_list["RAG"] = &iuse::rag;
    iuse_function_list["LAW"] = &iuse::LAW;
    iuse_function_list["HEATPACK"] = &iuse::heatpack;
    iuse_function_list["BOOTS"] = &iuse::boots;
    iuse_function_list["QUIVER"] = &iuse::quiver;
    iuse_function_list["SHEATH_SWORD"] = &iuse::sheath_sword;
    iuse_function_list["SHEATH_KNIFE"] = &iuse::sheath_knife;
    iuse_function_list["HOLSTER_GUN"] = &iuse::holster_gun;
    iuse_function_list["HOLSTER_ANKLE"] = &iuse::holster_ankle;
    iuse_function_list["TOWEL"] = &iuse::towel;
    iuse_function_list["UNFOLD_GENERIC"] = &iuse::unfold_generic;
    iuse_function_list["ADRENALINE_INJECTOR"] = &iuse::adrenaline_injector;
    iuse_function_list["JET_INJECTOR"] = &iuse::jet_injector;
    iuse_function_list["CONTACTS"] = &iuse::contacts;
    iuse_function_list["AIRHORN"] = &iuse::airhorn;
    iuse_function_list["HOTPLATE"] = &iuse::hotplate;
    iuse_function_list["DOLLCHAT"] = &iuse::talking_doll;
    iuse_function_list["BELL"] = &iuse::bell;
    iuse_function_list["SEED"] = &iuse::seed;
    iuse_function_list["OXYGEN_BOTTLE"] = &iuse::oxygen_bottle;
    iuse_function_list["ATOMIC_BATTERY"] = &iuse::atomic_battery;
    iuse_function_list["UPS_BATTERY"] = &iuse::ups_battery;
    iuse_function_list["FISH_ROD"] = &iuse::fishing_rod;
    iuse_function_list["FISH_TRAP"] = &iuse::fish_trap;
    iuse_function_list["GUN_REPAIR"] = &iuse::gun_repair;
    iuse_function_list["MISC_REPAIR"] = &iuse::misc_repair;
    iuse_function_list["RM13ARMOR_OFF"] = &iuse::rm13armor_off;
    iuse_function_list["RM13ARMOR_ON"] = &iuse::rm13armor_on;
    iuse_function_list["UNPACK_ITEM"] = &iuse::unpack_item;
    iuse_function_list["PACK_ITEM"] = &iuse::pack_item;
    iuse_function_list["RADGLOVE"] = &iuse::radglove;
    iuse_function_list["ROBOTCONTROL"] = &iuse::robotcontrol;
    iuse_function_list["EINKTABLETPC"] = &iuse::einktabletpc;
    iuse_function_list["CAMERA"] = &iuse::camera;
    iuse_function_list["EHANDCUFFS"] = &iuse::ehandcuffs;
    iuse_function_list["CABLE_ATTACH"]  = &iuse::cable_attach;
    iuse_function_list["SURVIVOR_BELT"]  = &iuse::survivor_belt;
    iuse_function_list["WEATHER_TOOL"] = &iuse::weather_tool;
    iuse_function_list["REMOVE_ALL_MODS"] = &iuse::remove_all_mods;

    // MACGUFFINS
    iuse_function_list["MCG_NOTE"] = &iuse::mcg_note;

    // ARTIFACTS
    // This function is used when an artifact is activated
    // It examines the item's artifact-specific properties
    // See artifact.h for a list
    iuse_function_list["ARTIFACT"] = &iuse::artifact;

    iuse_function_list["RADIOCAR"] = &iuse::radiocar;
    iuse_function_list["RADIOCARON"] = &iuse::radiocaron;
    iuse_function_list["RADIOCONTROL"] = &iuse::radiocontrol;

    iuse_function_list["MULTICOOKER"] = &iuse::multicooker;

    iuse_function_list["REMOTEVEH"] = &iuse::remoteveh;

    create_inital_categories();

    init_old();
}

void Item_factory::create_inital_categories()
{
    // Load default categories with their default sort_rank
    // Negative rank so the default categories come before all
    // the explicit defined categories from json
    // (assuming the category definitions in json use positive sort_ranks).
    // Note that json data might override these settings
    // (simply define a category in json with the id
    // taken from category_id_* and that definition will get
    // used - see load_item_category)
    add_category(category_id_guns, -21, _("GUNS"));
    add_category(category_id_ammo, -20, _("AMMO"));
    add_category(category_id_weapons, -19, _("WEAPONS"));
    add_category(category_id_tools, -18, _("TOOLS"));
    add_category(category_id_clothing, -17, _("CLOTHING"));
    add_category(category_id_food, -16, _("FOOD"));
    add_category(category_id_drugs, -15, _("DRUGS"));
    add_category(category_id_books, -14, _("BOOKS"));
    add_category(category_id_mods, -13, _("MODS"));
    add_category(category_id_cbm, -12, _("BIONICS"));
    add_category(category_id_mutagen, -11, _("MUTAGEN"));
    add_category(category_id_other, -10, _("OTHER"));
}

void Item_factory::add_category(const std::string &id, int sort_rank, const std::string &name)
{
    // unconditionally override any existing definition
    // as there should be none.
    item_category &cat = m_categories[id];
    cat.id = id;
    cat.sort_rank = sort_rank;
    cat.name = name;
}

inline int ammo_type_defined(const std::string &ammo)
{
    if (ammo == "NULL" || ammo == "generic_no_ammo") {
        return 1; // Known ammo type
    }
    if (ammo_name(ammo) != "XXX") {
        return 1; // Known ammo type
    }
    if (!item_controller->has_template(ammo)) {
        return 0; // Unknown ammo type
    }
    return 2; // Unknown from ammo_name, but defined as itype
}

void Item_factory::check_ammo_type(std::ostream &msg, const std::string &ammo) const
{
    if (ammo == "NULL" || ammo == "generic_no_ammo") {
        return;
    }
    if (ammo_name(ammo) == "XXX") {
        msg << string_format("ammo type %s not listed in ammo_name() function", ammo.c_str()) << "\n";
    }
    if (ammo == "UPS") {
        return;
    }
    for( const auto &elem : m_templates ) {
        const auto ammot = elem.second;
        if( !ammot->ammo ) {
            continue;
        }
        if( ammot->ammo->type == ammo ) {
            return;
        }
    }
    msg << string_format("there is no actual ammo of type %s defined", ammo.c_str()) << "\n";
}

void Item_factory::check_definitions() const
{
    std::ostringstream main_stream;
    for( const auto &elem : m_templates ) {
        std::ostringstream msg;
        const itype *type = elem.second;
        for( auto mat_id : type->materials ) {
            if( mat_id != "null" && !material_type::has_material(mat_id) ) {
                msg << string_format("invalid material %s", mat_id.c_str()) << "\n";
            }
        }
        for( const auto &_a : type->techniques ) {
            if( ma_techniques.count( _a ) == 0 ) {
                msg << string_format( "unknown technique %s", _a.c_str() ) << "\n";
            }
        }
        if( !type->snippet_category.empty() ) {
            if( !SNIPPET.has_category( type->snippet_category ) ) {
                msg << string_format("snippet category %s without any snippets", type->id.c_str(), type->snippet_category.c_str()) << "\n";
            }
        }
        for (std::map<std::string, int>::const_iterator a = type->qualities.begin();
             a != type->qualities.end(); ++a) {
            if( !quality::has( a->first ) ) {
                msg << string_format("item %s has unknown quality %s", type->id.c_str(), a->first.c_str()) << "\n";
            }
        }
        if( type->spawn ) {
            if( type->spawn->default_container != "null" && !has_template( type->spawn->default_container ) ) {
                msg << string_format( "invalid container property %s", type->spawn->default_container.c_str() ) << "\n";
            }
        }
        const it_comest *comest = dynamic_cast<const it_comest *>(type);
        if (comest != 0) {
            if (comest->tool != "null" && !has_template(comest->tool)) {
                msg << string_format("invalid tool property %s", comest->tool.c_str()) << "\n";
            }
        }
        if( type->ammo ) {
            check_ammo_type( msg, type->ammo->type );
            if( type->ammo->casing != "NULL" && !has_template( type->ammo->casing ) ) {
                msg << string_format( "invalid casing property %s", type->ammo->casing.c_str() ) << "\n";
            }
        }
        if( type->gun ) {
            check_ammo_type( msg, type->gun->ammo );
            if( type->gun->skill_used == nullptr ) {
                msg << string_format("uses no skill") << "\n";
            }
        }
        if( type->gunmod ) {
            check_ammo_type( msg, type->gunmod->newtype );
        }
        const it_tool *tool = dynamic_cast<const it_tool *>(type);
        if (tool != 0) {
            check_ammo_type(msg, tool->ammo_id);
            if (tool->revert_to != "null" && !has_template(tool->revert_to)) {
                msg << string_format("invalid revert_to property %s", tool->revert_to.c_str()) << "\n";
            }
        }
        if( type->bionic ) {
            if( bionics.count( type->bionic->bionic_id ) == 0 ) {
                msg << string_format("there is no bionic with id %s", type->bionic->bionic_id.c_str()) << "\n";
            }
        }
        if (msg.str().empty()) {
            continue;
        }
        main_stream << "warnings for type " << type->id << ":\n" << msg.str() << "\n";
        const std::string &buffer = main_stream.str();
        const size_t lines = std::count(buffer.begin(), buffer.end(), '\n');
        if (lines > 10) {
            fold_and_print(stdscr, 0, 0, getmaxx(stdscr), c_red, "%s\n  Press any key...", buffer.c_str());
            getch();
            werase(stdscr);
            main_stream.str(std::string());
        }
    }
    const std::string &buffer = main_stream.str();
    if (!buffer.empty()) {
        fold_and_print(stdscr, 0, 0, getmaxx(stdscr), c_red, "%s\n  Press any key...", buffer.c_str());
        getch();
        werase(stdscr);
    }
    for( const auto &elem : m_template_groups ) {
        elem.second->check_consistency();
    }
}

bool Item_factory::has_template(const Item_tag &id) const
{
    return m_templates.count(id) > 0;
}

//Returns the template with the given identification tag
itype *Item_factory::find_template(Item_tag id)
{
    std::map<Item_tag, itype *>::iterator found = m_templates.find(id);
    if (found != m_templates.end()) {
        return found->second;
    }

    debugmsg("Missing item (check item_groups.json): %s", id.c_str());
    it_artifact_tool *bad_itype = new it_artifact_tool();
    bad_itype->id = id.c_str();
    bad_itype->name = string_format("undefined-%ss", id.c_str());
    bad_itype->name_plural = string_format("undefined-%ss", id.c_str());
    bad_itype->description = string_format("A strange shimmering... nothing."
                                           "  You think it wants to be a %s.", id.c_str());
    bad_itype->sym = '.';
    bad_itype->color = c_white;
    m_templates[id] = bad_itype;
    return bad_itype;
}

void Item_factory::add_item_type(itype *new_type)
{
    if( new_type == nullptr ) {
        debugmsg( "called Item_factory::add_item_type with nullptr" );
        return;
    }
    auto &entry = m_templates[new_type->id];
    delete entry;
    entry = new_type;
}

Item_spawn_data *Item_factory::get_group(const Item_tag &group_tag)
{
    GroupMap::iterator group_iter = m_template_groups.find(group_tag);
    if (group_iter != m_template_groups.end()) {
        return group_iter->second;
    }
    return NULL;
}

///////////////////////
// DATA FILE READING //
///////////////////////

template<typename SlotType>
void Item_factory::load_slot( std::unique_ptr<SlotType> &slotptr, JsonObject &jo )
{
    if( !slotptr ) {
        slotptr.reset( new SlotType() );
    }
    load( *slotptr, jo );
}

template<typename SlotType>
void Item_factory::load_slot_optional( std::unique_ptr<SlotType> &slotptr, JsonObject &jo, const std::string &member )
{
    if( !jo.has_member( member ) ) {
        return;
    }
    JsonObject slotjo = jo.get_object( member );
    load_slot( slotptr, slotjo );
}

void Item_factory::load( islot_ammo &slot, JsonObject &jo )
{
    slot.type = jo.get_string( "ammo_type" );
    slot.casing = jo.get_string( "casing", "NULL" );
    slot.damage = jo.get_int( "damage" );
    slot.pierce = jo.get_int( "pierce" );
    slot.range = jo.get_int( "range" );
    slot.dispersion = jo.get_int( "dispersion" );
    slot.recoil = jo.get_int( "recoil" );
    slot.def_charges = jo.get_long( "count" );
    slot.ammo_effects = jo.get_tags( "effects" );
}

void Item_factory::load_ammo(JsonObject &jo)
{
    itype *new_item_template = new itype();
    load_slot( new_item_template->ammo, jo );
    new_item_template->stack_size = jo.get_int( "stack_size", new_item_template->ammo->def_charges );
    load_basic_info( jo, new_item_template );
    load_slot( new_item_template->spawn, jo );
}

void Item_factory::load( islot_gun &slot, JsonObject &jo )
{
    slot.ammo = jo.get_string( "ammo" );
    slot.skill_used = Skill::skill( jo.get_string( "skill" ) );
    // TODO: implement loading this from json (think of a proper name)
    // Or calculate it automatically, see item::noise and ranged.cpp
    // slot.loudness = jo.get_string( "loudness", 0 );
    slot.damage = jo.get_int( "ranged_damage", 0 );
    slot.range = jo.get_int( "range", 0 );
    slot.dispersion = jo.get_int( "dispersion" );
    slot.sight_dispersion = jo.get_int("sight_dispersion");
    slot.aim_speed = jo.get_int("aim_speed");
    slot.recoil = jo.get_int( "recoil" );
    slot.durability = jo.get_int( "durability" );
    slot.burst = jo.get_int( "burst", 0 );
    slot.clip = jo.get_int( "clip_size" );
    slot.reload_time = jo.get_int( "reload" );
    slot.pierce = jo.get_int( "pierce", 0 );
    slot.ammo_effects = jo.get_tags( "ammo_effects" );
    slot.ups_charges = jo.get_int( "ups_charges", 0 );

    if( jo.has_array( "valid_mod_locations" ) ) {
        JsonArray jarr = jo.get_array( "valid_mod_locations" );
        while( jarr.has_more() ) {
            JsonArray curr = jarr.next_array();
            slot.valid_mod_locations.insert( std::pair<std::string, int>( curr.get_string( 0 ),
                                             curr.get_int( 1 ) ) );
        }
    }
}

void Item_factory::load( islot_spawn &slot, JsonObject &jo )
{
    if( jo.has_array( "rand_charges" ) ) {
        JsonArray jarr = jo.get_array( "rand_charges" );
        while( jarr.has_more() ) {
            slot.rand_charges.push_back( jarr.next_long() );
        }
        if( slot.rand_charges.size() == 1 ) {
            // see item::item(...) for the use of this array
            jarr.throw_error( "a rand_charges array with only one entry will be ignored, it needs at least 2 entries!" );
        }
    }
    slot.default_container = jo.get_string( "container", slot.default_container );
}

void Item_factory::load_gun(JsonObject &jo)
{
    itype* new_item_template = new itype();
    load_slot( new_item_template->gun, jo );
    load_basic_info( jo, new_item_template );
}

void Item_factory::load_armor(JsonObject &jo)
{
    itype* new_item_template = new itype();
    load_slot( new_item_template->armor, jo );
    load_basic_info( jo, new_item_template );
}

void Item_factory::load( islot_armor &slot, JsonObject &jo )
{
    slot.encumber = jo.get_int( "encumbrance" );
    slot.coverage = jo.get_int( "coverage" );
    slot.thickness = jo.get_int( "material_thickness" );
    // TODO (as of may 2014): sometimes in the future: remove this if clause and accept
    // only "environmental_protection" and not "enviromental_protection".
    if( jo.has_member( "enviromental_protection" ) ) {
        debugmsg( "the item property \"enviromental_protection\" has been renamed to \"environmental_protection\"\n"
                  "please change the json data for item %d", jo.get_string( "id", "" ).c_str() );
        slot.env_resist = jo.get_int( "enviromental_protection" );
    } else {
        slot.env_resist = jo.get_int( "environmental_protection" );
    }
    slot.warmth = jo.get_int( "warmth" );
    slot.storage = jo.get_int( "storage" );
    slot.power_armor = jo.get_bool( "power_armor", false );
    slot.covers = jo.has_member( "covers" ) ? flags_from_json( jo, "covers", "bodyparts" ) : 0;
    slot.sided = jo.has_member( "covers" ) ? flags_from_json( jo, "covers", "sided" ) : 0;
}

void Item_factory::load_tool(JsonObject &jo)
{
    it_tool *tool_template = new it_tool();
    tool_template->ammo_id = jo.get_string("ammo");
    tool_template->max_charges = jo.get_long("max_charges");
    tool_template->def_charges = jo.get_long("initial_charges");
    tool_template->charges_per_use = jo.get_int("charges_per_use");
    tool_template->turns_per_charge = jo.get_int("turns_per_charge");
    tool_template->revert_to = jo.get_string("revert_to");
    tool_template->subtype = jo.get_string("sub", "");

    itype *new_item_template = tool_template;
    load_basic_info(jo, new_item_template);
    load_slot( new_item_template->spawn, jo );
}

void Item_factory::load_tool_armor(JsonObject &jo)
{
    it_tool *tool_template = new it_tool();

    tool_template->ammo_id = jo.get_string("ammo");
    tool_template->max_charges = jo.get_int("max_charges");
    tool_template->def_charges = jo.get_int("initial_charges");
    tool_template->charges_per_use = jo.get_int("charges_per_use");
    tool_template->turns_per_charge = jo.get_int("turns_per_charge");
    tool_template->revert_to = jo.get_string("revert_to");

    load_slot( tool_template->armor , jo );

    load_basic_info(jo, tool_template);
}

void Item_factory::load( islot_book &slot, JsonObject &jo )
{
    slot.level = jo.get_int( "max_level" );
    slot.req = jo.get_int( "required_level" );
    slot.fun = jo.get_int( "fun" );
    slot.intel = jo.get_int( "intelligence" );
    slot.time = jo.get_int( "time" );
    slot.skill = Skill::skill( jo.get_string( "skill" ) );
    slot.chapters = jo.get_int( "chapters", -1 );
    set_use_methods_from_json( jo, "use_action", slot.use_methods );
}

void Item_factory::load_book( JsonObject &jo )
{
    itype *new_item_template = new itype();
    load_slot( new_item_template->book, jo );
    load_basic_info( jo, new_item_template );
}

void Item_factory::load_comestible(JsonObject &jo)
{
    it_comest *comest_template = new it_comest();
    comest_template->comesttype = jo.get_string("comestible_type");
    comest_template->tool = jo.get_string("tool", "null");
    comest_template->quench = jo.get_int("quench", 0);
    comest_template->nutr = jo.get_int("nutrition", 0);
    comest_template->spoils = jo.get_int("spoils_in", 0);
    // In json it's in hours, here it shall be in turns, as item::rot is also in turns.
    comest_template->spoils *= 600;
    comest_template->brewtime = jo.get_int("brew_time", 0);
    comest_template->addict = jo.get_int("addiction_potential", 0);
    comest_template->def_charges = jo.get_long("charges", 0);
    if (jo.has_member("stack_size")) {
        comest_template->stack_size = jo.get_long("stack_size");
    } else {
        comest_template->stack_size = comest_template->def_charges;
    }
    comest_template->stim = jo.get_int("stim", 0);
    // TODO: sometimes in the future: remove this if clause and accept
    // only "healthy" and not "heal".
    if (jo.has_member("heal")) {
        debugmsg("the item property \"heal\" has been renamed to \"healthy\"\n"
                 "please change the json data for item %d", comest_template->id.c_str());
        comest_template->healthy = jo.get_int("heal");
    } else {
        comest_template->healthy = jo.get_int("healthy", 0);
    }
    comest_template->fun = jo.get_int("fun", 0);

    //Default to 91 as an approximation of a real world season length.
    comest_template->grow = jo.get_int("grow", 91);

    comest_template->add = addiction_type(jo.get_string("addiction_type"));

    itype *new_item_template = comest_template;
    load_basic_info(jo, new_item_template);
    load_slot( new_item_template->spawn, jo );
}

void Item_factory::load_container(JsonObject &jo)
{
    itype *new_item_template = new itype();
    load_slot( new_item_template->container, jo );
    load_basic_info( jo, new_item_template );
}

void Item_factory::load( islot_container &slot, JsonObject &jo )
{
    slot.contains = jo.get_int( "contains" );
    slot.seals = jo.get_bool( "seals", false );
    slot.watertight = jo.get_bool( "watertight", false );
    slot.preserves = jo.get_bool( "preserves", false );
    slot.rigid = jo.get_bool( "rigid", false );
}

void Item_factory::load( islot_gunmod &slot, JsonObject &jo )
{
    slot.damage = jo.get_int( "damage_modifier", 0 );
    slot.loudness = jo.get_int( "loudness_modifier", 0 );
    slot.newtype = jo.get_string( "ammo_modifier", "NULL" );
    slot.location = jo.get_string( "location" );
    // TODO: implement loading this from json (think of a proper name)
    // slot.pierce = jo.get_string( "mod_pierce", 0 );
    slot.used_on_pistol = is_mod_target( jo, "mod_targets", "pistol" );
    slot.used_on_shotgun = is_mod_target( jo, "mod_targets", "shotgun" );
    slot.used_on_smg = is_mod_target( jo, "mod_targets", "smg" );
    slot.used_on_rifle = is_mod_target( jo, "mod_targets", "rifle" );
    slot.used_on_bow = is_mod_target( jo, "mod_targets", "bow" );
    slot.used_on_crossbow = is_mod_target( jo, "mod_targets", "crossbow" );
    slot.used_on_launcher = is_mod_target( jo, "mod_targets", "launcher" );
    slot.dispersion = jo.get_int( "dispersion_modifier", 0 );
    slot.sight_dispersion = jo.get_int( "sight_dispersion", -1 );
    slot.aim_speed = jo.get_int( "aim_speed", -1 );
    slot.recoil = jo.get_int( "recoil_modifier", 0 );
    slot.burst = jo.get_int( "burst_modifier", 0 );
    slot.range = jo.get_int( "range", 0 );
    slot.clip = jo.get_int( "clip_size_modifier", 0 );
    slot.acceptible_ammo_types = jo.get_tags( "acceptable_ammo" );
    slot.skill_used = Skill::skill( jo.get_string( "skill", "gun" ) );
    slot.req_skill = jo.get_int( "skill_required", 0 );
}

void Item_factory::load_gunmod(JsonObject &jo)
{
    itype *new_item_template = new itype();
    load_slot( new_item_template->gunmod, jo );
    load_basic_info( jo, new_item_template );
}

void Item_factory::load( islot_bionic &slot, JsonObject &jo )
{
    slot.difficulty = jo.get_int( "difficulty" );
    // TODO: must be the same as the item type id, for compatibility
    slot.bionic_id = jo.get_string( "id" );
}

void Item_factory::load_bionic( JsonObject &jo )
{
    itype *new_item_template = new itype();
    load_slot( new_item_template->bionic, jo );
    load_basic_info( jo, new_item_template );
}

void Item_factory::load( islot_variable_bigness &slot, JsonObject &jo )
{
    slot.min_bigness = jo.get_int( "min-bigness" );
    slot.max_bigness = jo.get_int( "max-bigness" );
    const std::string big_aspect = jo.get_string( "bigness-aspect" );
    if( big_aspect == "WHEEL_DIAMETER" ) {
        slot.bigness_aspect = BIGNESS_WHEEL_DIAMETER;
    } else if( big_aspect == "ENGINE_DISPLACEMENT" ) {
        slot.bigness_aspect = BIGNESS_ENGINE_DISPLACEMENT;
    } else {
        jo.throw_error( "invalid bigness-aspect", "bigness-aspect" );
    }
}

void Item_factory::load_veh_part(JsonObject &jo)
{
    itype *new_item_template = new itype();
    load_slot( new_item_template->variable_bigness, jo );
    load_basic_info( jo, new_item_template );
}

void Item_factory::load_generic(JsonObject &jo)
{
    itype *new_item_template = new itype();
    load_basic_info(jo, new_item_template);
}

void Item_factory::load_basic_info(JsonObject &jo, itype *new_item_template)
{
    std::string new_id = jo.get_string("id");
    new_item_template->id = new_id;
    if (m_templates.count(new_id) > 0) {
        // New item already exists. Because mods are loaded after
        // core data, we override it. This allows mods to change
        // item from core data.
        delete m_templates[new_id];
    }
    m_templates[new_id] = new_item_template;

    // And then proceed to assign the correct field
    new_item_template->price = jo.get_int("price");
    new_item_template->name = jo.get_string("name").c_str();
    if (jo.has_member("name_plural")) {
        new_item_template->name_plural = jo.get_string("name_plural").c_str();
    } else {
        // default behaviour: Assume the regular plural form (appending an “s”)
        new_item_template->name_plural = (jo.get_string("name") + "s").c_str();
    }
    new_item_template->sym = jo.get_string("symbol")[0];
    new_item_template->color = color_from_string(jo.get_string("color"));
    new_item_template->description = _(jo.get_string("description").c_str());
    if( jo.has_member("material") ){
        set_material_from_json( jo, "material", new_item_template );
    } else {
        new_item_template->materials.push_back("null");
    }
    Item_tag new_phase = "solid";
    if (jo.has_member("phase")) {
        new_phase = jo.get_string("phase");
    }
    new_item_template->phase = phase_from_tag(new_phase);
    new_item_template->volume = jo.get_int("volume");
    new_item_template->weight = jo.get_int("weight");
    new_item_template->melee_dam = jo.get_int("bashing");
    new_item_template->melee_cut = jo.get_int("cutting");
    new_item_template->m_to_hit = jo.get_int("to_hit");

    if (jo.has_member("explode_in_fire")) {
        JsonObject je = jo.get_object("explode_in_fire");
        je.read("power", new_item_template->explosion_on_fire_data.power);
        je.read("shrapnel", new_item_template->explosion_on_fire_data.shrapnel);
        je.read("fire", new_item_template->explosion_on_fire_data.fire);
        je.read("blast", new_item_template->explosion_on_fire_data.blast);
    }

    new_item_template->light_emission = 0;

    if( jo.has_array( "snippet_category" ) ) {
        // auto-create a category that is unlikely to already be used and put the
        // snippets in it.
        new_item_template->snippet_category = std::string( "auto:" ) + new_item_template->id;
        JsonArray jarr = jo.get_array( "snippet_category" );
        SNIPPET.add_snippets_from_json( new_item_template->snippet_category, jarr );
    } else {
        new_item_template->snippet_category = jo.get_string( "snippet_category", "" );
    }

    /*
    List of current flags
    FIT - Reduces encumbrance by one
    SKINTIGHT - Reduces layer penalty
    VARSIZE - Can be made to fit via tailoring
    OVERSIZE - Can always be worn no matter encumbrance/mutations/bionics/etc
    POCKETS - Will increase warmth for hands if hands are cold and the player is wielding nothing
    HOOD - Will increase warmth for head if head is cold and player's head isn't encumbered
    RAINPROOF - Works like a raincoat to protect from rain effects
    WATCH - Shows the current time, instead of sun/moon position
    ALARMCLOCK - Has an alarmclock feature
    FANCY - Less than practical clothing meant primarily to convey a certain image.
    SUPER_FANCY - Clothing suitable for the most posh of events.
    LIGHT_* - light emission, sets cached int light_emission
    USE_EAT_VERB - Use the eat verb, even if it's a liquid(soup, jam etc.)
    STURDY - Clothing is made to be armor. Prevents damage to armor unless it is penetrated.
    SWIM_GOGGLES - Allows you to see much further under water.
    REBREATHER - Works to supply you with oxygen while underwater. Requires external limiter like battery power.
    UNRECOVERABLE - Prevents the item from being recovered when deconstructing another item that uses this one.
    GNV_EFFECT - Green night vision effect. Requires external limiter like battery power.
    IR_EFFECT - Infrared vision effect. Requires external limiter like battery power.
    SUN_GLASSES - Protects from sunlight's 'glare' effect.
    RAD_RESIST - Partially protects from ambient radiation.
    RAD_PROOF- Fully protects from ambient radiation.
    ELECTRIC_IMMUNE- Fully protects from electricity.
    THERMOMETER - Shows current air temperature. If an item has Thermo, Hygro and/or Baro, more information is shown, such as windchill and wind speed.
    HYGROMETER - Shows current relative humidity. If an item has Thermo, Hygro and/or Baro, more information is shown, such as windchill and wind speed.
    BAROMETER - Shows current pressure. If an item has Thermo, Hygro and/or Baro, more information is shown, such as windchill and wind speed.
    */
    new_item_template->item_tags = jo.get_tags("flags");
    if (!new_item_template->item_tags.empty()) {
        for (std::set<std::string>::const_iterator it = new_item_template->item_tags.begin();
             it != new_item_template->item_tags.end(); ++it) {
            set_intvar(std::string(*it), new_item_template->light_emission, 1, 10000);
        }
    }

    if (jo.has_member("qualities")) {
        set_qualities_from_json(jo, "qualities", new_item_template);
    }

    if (jo.has_member("properties")) {
        set_properties_from_json(jo, "properties", new_item_template);
    }

    new_item_template->techniques = jo.get_tags("techniques");

    set_use_methods_from_json( jo, "use_action", new_item_template->use_methods );

    if (jo.has_member("category")) {
        new_item_template->category = get_category(jo.get_string("category"));
    } else {
        new_item_template->category = get_category(calc_category(new_item_template));
    }

    load_slot_optional( new_item_template->container, jo, "container_data" );
    load_slot_optional( new_item_template->armor, jo, "armor_data" );
    load_slot_optional( new_item_template->book, jo, "book_data" );
    load_slot_optional( new_item_template->gun, jo, "gun_data" );
    load_slot_optional( new_item_template->gunmod, jo, "gunmod_data" );
    load_slot_optional( new_item_template->bionic, jo, "bionic_data" );
    load_slot_optional( new_item_template->spawn, jo, "spawn_data" );
    load_slot_optional( new_item_template->ammo, jo, "ammo_data" );
}

void Item_factory::load_item_category(JsonObject &jo)
{
    const std::string id = jo.get_string("id");
    // reuse an existing definition,
    // override the name and the sort_rank if
    // these are present in the json
    item_category &cat = m_categories[id];
    cat.id = id;
    if (jo.has_member("name")) {
        cat.name = _(jo.get_string("name").c_str());
    }
    if (jo.has_member("sort_rank")) {
        cat.sort_rank = jo.get_int("sort_rank");
    }
}

void Item_factory::set_qualities_from_json(JsonObject &jo, std::string member,
        itype *new_item_template)
{
    if (jo.has_array(member)) {
        JsonArray jarr = jo.get_array(member);
        while (jarr.has_more()) {
            JsonArray curr = jarr.next_array();
            const auto quali = std::pair<std::string, int>(curr.get_string(0), curr.get_int(1));
            if( new_item_template->qualities.count( quali.first ) > 0 ) {
                curr.throw_error( "Duplicated quality", 0 );
            }
            new_item_template->qualities.insert( quali );
        }
    } else {
        jo.throw_error( "Qualities list is not an array", member );
    }
}

void Item_factory::set_properties_from_json(JsonObject &jo, std::string member,
        itype *new_item_template)
{
    if (jo.has_array(member)) {
        JsonArray jarr = jo.get_array(member);
        while (jarr.has_more()) {
            JsonArray curr = jarr.next_array();
            const auto prop = std::pair<std::string, std::string>(curr.get_string(0), curr.get_string(1));
            if( new_item_template->properties.count( prop.first ) > 0 ) {
                curr.throw_error( "Duplicated property", 0 );
            }
            new_item_template->properties.insert( prop );
        }
    } else {
        jo.throw_error( "Properties list is not an array", member );
    }
}

std::bitset<num_bp> Item_factory::flags_from_json(JsonObject &jo, const std::string &member,
        std::string flag_type)
{
    //If none is found, just use the standard none action
    std::bitset<num_bp> flag = 0;
    //Otherwise, grab the right label to look for
    if (jo.has_array(member)) {
        JsonArray jarr = jo.get_array(member);
        while (jarr.has_more()) {
            set_flag_by_string(flag, jarr.next_string(), flag_type);
        }
    } else if (jo.has_string(member)) {
        //we should have gotten a string, if not an array
        set_flag_by_string(flag, jo.get_string(member), flag_type);
    }

    return flag;
}

void Item_factory::set_material_from_json( JsonObject& jo, std::string member,
                                           itype *new_item_template )
{
    // All materials need a type, even if it is "null", which seems to be the base type.
    if( jo.has_array(member) ) {
        JsonArray jarr = jo.get_array(member);
        for( int i = 0; i < (int)jarr.size(); ++i ) {
            std::string material_id = jarr.get_string(i);
            if( material_id == "null" ) {
                continue;
            }
            new_item_template->materials.push_back( material_id );
        }
    } else if( jo.has_string(member) ) {
        new_item_template->materials.push_back( jo.get_string(member) );
    } else {
        // Default material.
        new_item_template->materials.push_back("null");
    }
}

bool Item_factory::is_mod_target(JsonObject &jo, std::string member, std::string weapon)
{
    //If none is found, just use the standard none action
    unsigned is_included = false;
    //Otherwise, grab the right label to look for
    if (jo.has_array(member)) {
        JsonArray jarr = jo.get_array(member);
        while (jarr.has_more() && is_included == false) {
            if (jarr.next_string() == weapon) {
                is_included = true;
            }
        }
    } else {
        if (jo.get_string(member) == weapon) {
            is_included = true;
        }
    }
    return is_included;
}

void Item_factory::reset()
{
    clear();
    init();
}

void Item_factory::clear()
{
    // clear groups
    for( auto &elem : m_template_groups ) {
        delete elem.second;
    }
    m_template_groups.clear();

    m_categories.clear();
    create_inital_categories();
    // Also clear functions refering to lua
    iuse_function_list.clear();

    for( auto &elem : m_templates ) {
        delete elem.second;
    }
    m_templates.clear();
    item_blacklist.clear();
    item_whitelist.clear();
}

Item_group *make_group_or_throw(Item_spawn_data *&isd, Item_group::Type t)
{

    Item_group *ig = dynamic_cast<Item_group *>(isd);
    if (ig == NULL) {
        isd = ig = new Item_group(t, 100);
    } else if (ig->type != t) {
        throw std::string("item group already definded with different type");
    }
    return ig;
}

template<typename T>
bool load_min_max(std::pair<T, T> &pa, JsonObject &obj, const std::string &name)
{
    bool result = false;
    result |= obj.read(name, pa.first);
    result |= obj.read(name, pa.second);
    result |= obj.read(name + "-min", pa.first);
    result |= obj.read(name + "-max", pa.second);
    return result;
}

bool load_sub_ref(std::unique_ptr<Item_spawn_data> &ptr, JsonObject &obj, const std::string &name)
{
    if (obj.has_member(name)) {
        // TODO!
    } else if (obj.has_member(name + "-item")) {
        ptr.reset(new Single_item_creator(obj.get_string(name + "-item"), Single_item_creator::S_ITEM,
                                          100));
        return true;
    } else if (obj.has_member(name + "-group")) {
        ptr.reset(new Single_item_creator(obj.get_string(name + "-group"),
                                          Single_item_creator::S_ITEM_GROUP, 100));
        return true;
    }
    return false;
}

void Item_factory::add_entry(Item_group *ig, JsonObject &obj)
{
    std::unique_ptr<Item_spawn_data> ptr;
    int probability = obj.get_int("prob", 100);
    JsonArray jarr;
    if (obj.has_member("collection")) {
        ptr.reset(new Item_group(Item_group::G_COLLECTION, probability));
        jarr = obj.get_array("collection");
    } else if (obj.has_member("distribution")) {
        ptr.reset(new Item_group(Item_group::G_DISTRIBUTION, probability));
        jarr = obj.get_array("distribution");
    }
    if (ptr.get() != NULL) {
        Item_group *ig2 = dynamic_cast<Item_group *>(ptr.get());
        while (jarr.has_more()) {
            JsonObject job2 = jarr.next_object();
            add_entry(ig2, job2);
        }
        ig->add_entry(ptr);
        return;
    }

    if (obj.has_member("item")) {
        ptr.reset(new Single_item_creator(obj.get_string("item"), Single_item_creator::S_ITEM,
                                          probability));
    } else if (obj.has_member("group")) {
        ptr.reset(new Single_item_creator(obj.get_string("group"), Single_item_creator::S_ITEM_GROUP,
                                          probability));
    }
    if (ptr.get() == NULL) {
        return;
    }
    std::unique_ptr<Item_modifier> modifier(new Item_modifier());
    bool use_modifier = false;
    use_modifier |= load_min_max(modifier->damage, obj, "damage");
    use_modifier |= load_min_max(modifier->charges, obj, "charges");
    use_modifier |= load_min_max(modifier->count, obj, "count");
    use_modifier |= load_sub_ref(modifier->ammo, obj, "ammo");
    use_modifier |= load_sub_ref(modifier->container, obj, "container");
    use_modifier |= load_sub_ref(modifier->contents, obj, "contents");
    if (use_modifier) {
        dynamic_cast<Single_item_creator *>(ptr.get())->modifier = std::move(modifier);
    }
    ig->add_entry(ptr);
}

// Load an item group from JSON
void Item_factory::load_item_group(JsonObject &jsobj)
{
    const Item_tag group_id = jsobj.get_string("id");
    const std::string subtype = jsobj.get_string("subtype", "old");
    load_item_group(jsobj, group_id, subtype);
}

void Item_factory::load_item_group(JsonObject &jsobj, const Group_tag &group_id,
                                   const std::string &subtype)
{
    Item_spawn_data *&isd = m_template_groups[group_id];
    Item_group *ig = dynamic_cast<Item_group *>(isd);
    if (subtype == "old") {
        ig = make_group_or_throw(isd, Item_group::G_DISTRIBUTION);
        ig->with_ammo = jsobj.get_bool("guns_with_ammo", ig->with_ammo);
    } else if (subtype == "collection") {
        ig = make_group_or_throw(isd, Item_group::G_COLLECTION);
    } else if (subtype == "distribution") {
        ig = make_group_or_throw(isd, Item_group::G_DISTRIBUTION);
    } else {
        jsobj.throw_error("unknown item group type", "subtype");
    }

    if (subtype == "old") {
        JsonArray items = jsobj.get_array("items");
        while (items.has_more()) {
            if( items.test_object() ) {
                JsonObject subobj = items.next_object();
                add_entry( ig, subobj );
            } else {
                JsonArray pair = items.next_array();
                ig->add_item_entry(pair.get_string(0), pair.get_int(1));
            }
        }
        return;
    }

    if (jsobj.has_member("entries")) {
        JsonArray items = jsobj.get_array("entries");
        while (items.has_more()) {
            JsonObject subobj = items.next_object();
            add_entry(ig, subobj);
        }
    }
    if (jsobj.has_member("items")) {
        JsonArray items = jsobj.get_array("items");
        while (items.has_more()) {
            if (items.test_string()) {
                ig->add_item_entry(items.next_string(), 100);
            } else if (items.test_array()) {
                JsonArray subitem = items.next_array();
                ig->add_item_entry(subitem.get_string(0), subitem.get_int(1));
            } else {
                JsonObject subobj = items.next_object();
                add_entry(ig, subobj);
            }
        }
    }
    if (jsobj.has_member("groups")) {
        JsonArray items = jsobj.get_array("groups");
        while (items.has_more()) {
            if (items.test_string()) {
                ig->add_group_entry(items.next_string(), 100);
            } else if (items.test_array()) {
                JsonArray subitem = items.next_array();
                ig->add_group_entry(subitem.get_string(0), subitem.get_int(1));
            } else {
                JsonObject subobj = items.next_object();
                add_entry(ig, subobj);
            }
        }
    }
}

void Item_factory::set_use_methods_from_json( JsonObject &jo, std::string member,
        std::vector<use_function> &use_methods )
{
    if( !jo.has_member( member ) ) {
        return;
    }
    if( jo.has_array( member ) ) {
        JsonArray jarr = jo.get_array( member );
        while( jarr.has_more() ) {
            if( jarr.test_string() ) {
                use_methods.push_back( use_from_string( jarr.next_string() ) );
            } else if( jarr.test_object() ) {
                set_uses_from_object( jarr.next_object(), use_methods );
            } else {
                jarr.throw_error( "array element is neither string nor object." );
            }
            
        }
    } else {
        if( jo.has_string( member ) ) {
            use_methods.push_back( use_from_string( jo.get_string( member ) ) );
        } else if( jo.has_object( member ) ) {
            set_uses_from_object( jo.get_object( member ), use_methods );
        } else {
            jo.throw_error( "member 'use_action' is neither string nor object." );
        }
        
    }
}

template<typename IuseActorType>
use_function load_actor( JsonObject obj )
{
    std::unique_ptr<IuseActorType> actor( new IuseActorType() );
    actor->type = obj.get_string("type");
    actor->load( obj );
    return use_function( actor.release() );
}

template<typename IuseActorType>
use_function load_actor( JsonObject obj, const std::string &type )
{
    std::unique_ptr<IuseActorType> actor( new IuseActorType() );
    actor->type = type;
    actor->load( obj );
    return use_function( actor.release() );
}

void Item_factory::set_uses_from_object(JsonObject obj, std::vector<use_function> &use_methods)
{
    const std::string type = obj.get_string("type");
    use_function newfun;
    if (type == "transform") {
        newfun = load_actor<iuse_transform>( obj );
    } else if (type == "auto_transform") {
        newfun = load_actor<auto_iuse_transform>( obj );
    } else if (type == "delayed_transform") {
        newfun = load_actor<delayed_transform_iuse>( obj );
    } else if (type == "explosion") {
        newfun = load_actor<explosion_iuse>( obj );
    } else if (type == "unfold_vehicle") {
        newfun = load_actor<unfold_vehicle_iuse>( obj );
    } else if (type == "picklock") {
        newfun = load_actor<pick_lock_actor>( obj );
    } else if (type == "consume_drug") {
        newfun = load_actor<consume_drug_iuse>( obj );
    } else if( type == "place_monster" ) {
        newfun = load_actor<place_monster_iuse>( obj );
    } else if( type == "ups_based_armor" ) {
        newfun = load_actor<ups_based_armor_actor>( obj );
    } else if( type == "reveal_map" ) {
        newfun = load_actor<reveal_map_actor>( obj );
    } else if( type == "firestarter" ) {
        newfun = load_actor<firestarter_actor>( obj );
    } else if( type == "extended_firestarter" ) {
<<<<<<< HEAD
        return load_actor<extended_firestarter_actor>( obj );
    } else if( type == "musical_instrument" ) {
        return load_actor<musical_instrument_actor>( obj );
=======
        newfun = load_actor<extended_firestarter_actor>( obj );
    } else if( type == "salvage" ) {
        newfun = load_actor<salvage_actor>( obj );
    } else if( type == "inscribe" ) {
        newfun = load_actor<inscribe_actor>( obj );
    } else if( type == "cauterize" ) {
        newfun = load_actor<cauterize_actor>( obj );
    } else if( type == "enzlave" ) {
        newfun = load_actor<enzlave_actor>( obj );
    } else if( type == "fireweapon_off" ) {
        newfun = load_actor<fireweapon_off_actor>( obj );
    } else if( type == "fireweapon_on" ) {
        newfun = load_actor<fireweapon_on_actor>( obj );
    } else if( type == "knife" ) {
        use_methods.push_back( load_actor<salvage_actor>( obj, "salvage" ) );
        use_methods.push_back( load_actor<inscribe_actor>( obj, "inscribe" ) );
        use_methods.push_back( load_actor<cauterize_actor>( obj, "cauterize" ) );
        use_methods.push_back( load_actor<enzlave_actor>( obj, "enzlave" ) );
        return;
>>>>>>> b8d8778f
    } else {
        obj.throw_error( "unknown use_action", "type" );
    }

    use_methods.push_back( newfun );
}

use_function Item_factory::use_from_string(std::string function_name)
{
    std::map<Item_tag, use_function>::iterator found_function = iuse_function_list.find(function_name);

    //Before returning, make sure sure the function actually exists
    if (found_function != iuse_function_list.end()) {
        return found_function->second;
    } else {
        //Otherwise, return a hardcoded function we know exists (hopefully)
        debugmsg("Received unrecognized iuse function %s, using iuse::none instead", function_name.c_str());
        return use_function();
    }
}

void Item_factory::set_flag_by_string(std::bitset<num_bp> &cur_flags, const std::string &new_flag,
                                      const std::string &flag_type)
{
    if (flag_type == "bodyparts") {
        // global defined in bodypart.h
        if (new_flag == "ARM" || new_flag == "HAND" || new_flag == "LEG" || new_flag == "FOOT") {
            return;
        } else if (new_flag == "ARMS" || new_flag == "HANDS" || new_flag == "LEGS" || new_flag == "FEET") {
            std::vector<std::string> parts;
            if (new_flag == "ARMS") {
                parts.push_back("ARM_L");
                parts.push_back("ARM_R");
            } else if (new_flag == "HANDS") {
                parts.push_back("HAND_L");
                parts.push_back("HAND_R");
            } else if (new_flag == "LEGS") {
                parts.push_back("LEG_L");
                parts.push_back("LEG_R");
            } else if (new_flag == "FEET") {
                parts.push_back("FOOT_L");
                parts.push_back("FOOT_R");
            }
            for( auto &part : parts ) {
                std::map<std::string, body_part>::const_iterator found_flag_iter =
                    body_parts.find( part );
                if (found_flag_iter != body_parts.end()) {
                    cur_flags.set(found_flag_iter->second);
                } else {
                    debugmsg("Invalid item bodyparts flag: %s", new_flag.c_str());
                }
            }
        } else {
            std::map<std::string, body_part>::const_iterator found_flag_iter = body_parts.find(new_flag);
            if (found_flag_iter != body_parts.end()) {
                cur_flags.set(found_flag_iter->second);
            } else {
                debugmsg("Invalid item bodyparts flag: %s", new_flag.c_str());
            }
        }
    } else if (flag_type == "sided") {
        // global defined in bodypart.h
        if (new_flag == "ARM" || new_flag == "HAND" || new_flag == "LEG" || new_flag == "FOOT") {
            std::vector<std::string> parts;
            if (new_flag == "ARM") {
                parts.push_back("ARM_L");
                parts.push_back("ARM_R");
            } else if (new_flag == "HAND") {
                parts.push_back("HAND_L");
                parts.push_back("HAND_R");
            } else if (new_flag == "LEG") {
                parts.push_back("LEG_L");
                parts.push_back("LEG_R");
            } else if (new_flag == "FOOT") {
                parts.push_back("FOOT_L");
                parts.push_back("FOOT_R");
            }
            for( auto &part : parts ) {
                std::map<std::string, body_part>::const_iterator found_flag_iter =
                    body_parts.find( part );
                if (found_flag_iter != body_parts.end()) {
                    cur_flags.set(found_flag_iter->second);
                } else {
                    debugmsg("Invalid item bodyparts flag: %s", new_flag.c_str());
                }
            }
        }
    }

}

phase_id Item_factory::phase_from_tag(Item_tag name)
{
    if (name == "liquid") {
        return LIQUID;
    } else if (name == "solid") {
        return SOLID;
    } else if (name == "gas") {
        return GAS;
    } else if (name == "plasma") {
        return PLASMA;
    } else {
        return PNULL;
    }
}

void Item_factory::set_intvar(std::string tag, unsigned int &var, int min, int max)
{
    if (tag.size() > 6 && tag.substr(0, 6) == "LIGHT_") {
        int candidate = atoi(tag.substr(6).c_str());
        if (candidate >= min && candidate <= max) {
            var = candidate;
        }
    }
}

const item_category *Item_factory::get_category(const std::string &id)
{
    const CategoryMap::const_iterator a = m_categories.find(id);
    if (a != m_categories.end()) {
        return &a->second;
    }
    // Unknown / invalid category id, improvise and make this
    // a new category with at least a name.
    item_category &cat = m_categories[id];
    cat.id = id;
    cat.name = id;
    return &cat;
}

const use_function *Item_factory::get_iuse(const std::string &id)
{
    const auto &iter = iuse_function_list.find( id );
    if( iter != iuse_function_list.end() ) {
        return &iter->second;
    }

    return nullptr;
}

const std::string &Item_factory::inverse_get_iuse( const use_function *fun )
{
    // Ugly and slow - compares values to get the key
    // Don't use when performance matters
    for( const auto &pr : iuse_function_list ) {
        if( pr.second == *fun ) {
            return pr.first;
        }
    }

    debugmsg( "Tried to get id of a function not in iuse_function_list" );
    const static std::string errstr("ERROR");
    return errstr;
}

const std::string &Item_factory::calc_category( const itype *it )
{
    if( it->gun && !it->gunmod ) {
        return category_id_guns;
    }
    if( it->ammo ) {
        return category_id_ammo;
    }
    if (it->is_tool()) {
        return category_id_tools;
    }
    if( it->armor ) {
        return category_id_clothing;
    }
    if (it->is_food()) {
        const it_comest *comest = dynamic_cast<const it_comest *>( it );
        return (comest->comesttype == "MED" ? category_id_drugs : category_id_food);
    }
    if( it->book ) {
        return category_id_books;
    }
    if( it->gunmod ) {
        return category_id_mods;
    }
    if( it->bionic ) {
        return category_id_cbm;
    }
    if (it->melee_dam > 7 || it->melee_cut > 5) {
        return category_id_weapons;
    }
    return category_id_other;
}

std::vector<Group_tag> Item_factory::get_all_group_names()
{
    std::vector<std::string> rval;
    GroupMap::iterator it;
    for (it = m_template_groups.begin(); it != m_template_groups.end(); it++) {
        rval.push_back(it->first);
    }
    return rval;
}

bool Item_factory::add_item_to_group(const Group_tag group_id, const Item_tag item_id,
                                     int chance)
{
    if (m_template_groups.find(group_id) == m_template_groups.end()) {
        return false;
    }
    Item_spawn_data *group_to_access = m_template_groups[group_id];
    if (group_to_access->has_item(item_id)) {
        group_to_access->remove_item(item_id);
    }

    Item_group *ig = dynamic_cast<Item_group *>(group_to_access);
    if (chance != 0 && ig != NULL) {
        // Only re-add if chance != 0
        ig->add_item_entry(item_id, chance);
    }

    return true;
}

void item_group::debug_spawn()
{
    std::vector<std::string> groups = item_controller->get_all_group_names();
    uimenu menu;
    menu.text = _("Test which group?");
    for (size_t i = 0; i < groups.size(); i++) {
        menu.entries.push_back(uimenu_entry(i, true, -2, groups[i]));
    }
    //~ Spawn group menu: Menu entry to exit menu
    menu.entries.push_back(uimenu_entry(menu.entries.size(), true, -2, _("cancel")));
    while (true) {
        menu.query();
        const size_t index = menu.ret;
        if (index >= groups.size()) {
            break;
        }
        // Spawn items from the group 100 times
        std::map<std::string, int> itemnames;
        for (size_t a = 0; a < 100; a++) {
            const auto items = items_from( groups[index], calendar::turn );
            for( auto &it : items ) {
                itemnames[it.display_name()]++;
            }
        }
        // Invert the map to get sorting!
        std::multimap<int, std::string> itemnames2;
        for (const auto &e : itemnames) {
            itemnames2.insert(std::pair<int, std::string>(e.second, e.first));
        }
        uimenu menu2;
        menu2.text = _("Result of 100 spawns:");
        for (const auto &e : itemnames2) {
            std::ostringstream buffer;
            buffer << e.first << " x " << e.second << "\n";
            menu2.entries.push_back(uimenu_entry(menu2.entries.size(), true, -2, buffer.str()));
        }
        menu2.query();
    }
}

std::vector<Item_tag> Item_factory::get_all_itype_ids() const
{
    std::vector<Item_tag> result;
    result.reserve( m_templates.size() );
    for( auto & p : m_templates ) {
        result.push_back( p.first );
    }
    return result;
}

const std::map<Item_tag, itype *> &Item_factory::get_all_itypes() const
{
    return m_templates;
}

Item_tag Item_factory::create_artifact_id() const
{
    Item_tag id;
    int i = m_templates.size();
    do {
        id = string_format( "artifact_%d", i );
        i++;
    } while( has_template( id ) );
    return id;
}<|MERGE_RESOLUTION|>--- conflicted
+++ resolved
@@ -1349,11 +1349,6 @@
     } else if( type == "firestarter" ) {
         newfun = load_actor<firestarter_actor>( obj );
     } else if( type == "extended_firestarter" ) {
-<<<<<<< HEAD
-        return load_actor<extended_firestarter_actor>( obj );
-    } else if( type == "musical_instrument" ) {
-        return load_actor<musical_instrument_actor>( obj );
-=======
         newfun = load_actor<extended_firestarter_actor>( obj );
     } else if( type == "salvage" ) {
         newfun = load_actor<salvage_actor>( obj );
@@ -1373,7 +1368,8 @@
         use_methods.push_back( load_actor<cauterize_actor>( obj, "cauterize" ) );
         use_methods.push_back( load_actor<enzlave_actor>( obj, "enzlave" ) );
         return;
->>>>>>> b8d8778f
+    } else if( type == "musical_instrument" ) {
+        return load_actor<musical_instrument_actor>( obj );
     } else {
         obj.throw_error( "unknown use_action", "type" );
     }
