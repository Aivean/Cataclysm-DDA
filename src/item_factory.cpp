--- conflicted
+++ resolved
@@ -207,11 +207,8 @@
     iuse_function_list["ABSORBENT"] = &iuse::towel;
     iuse_function_list["UNFOLD_BICYCLE"] = &iuse::unfold_bicycle;
     iuse_function_list["ADRENALINE_INJECTOR"] = &iuse::adrenaline_injector;
-<<<<<<< HEAD
     iuse_function_list["JET_INJECTOR"] = &iuse::jet_injector;
-=======
     iuse_function_list["CONTACTS"] = &iuse::contacts;
->>>>>>> 0a44d1ee
     iuse_function_list["AIRHORN"] = &iuse::airhorn;
     iuse_function_list["HOTPLATE"] = &iuse::hotplate;
     iuse_function_list["DOLLCHAT"] = &iuse::talking_doll;
