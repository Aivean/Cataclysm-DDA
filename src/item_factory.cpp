--- conflicted
+++ resolved
@@ -242,17 +242,6 @@
     techniques_list["PRECISE"] = "tec_precise";
     techniques_list["RAPID"] = "tec_rapid";
 
-<<<<<<< HEAD
-=======
-    bodyparts_list["TORSO"] = mfb(bp_torso);
-    bodyparts_list["HEAD"] = mfb(bp_head);
-    bodyparts_list["EYES"] = mfb(bp_eyes);
-    bodyparts_list["MOUTH"] = mfb(bp_mouth);
-    bodyparts_list["ARMS"] = mfb(bp_arms);
-    bodyparts_list["HANDS"] = mfb(bp_hands);
-    bodyparts_list["LEGS"] = mfb(bp_legs);
-    bodyparts_list["FEET"] = mfb(bp_feet);
-
     // Load default categories with their default sort_rank
     // Negative rank so the default categories come before all
     // the explicit defined categories from json
@@ -280,7 +269,6 @@
     cat.id = id;
     cat.sort_rank = sort_rank;
     cat.name = name;
->>>>>>> e04ad1da
 }
 
 //Will eventually be deprecated - Loads existing item format into the item factory, and vice versa
