--- conflicted
+++ resolved
@@ -56,107 +56,53 @@
     return charges_to_use;
 }
 
-<<<<<<< HEAD
 
 void Item_factory::init_old()
 {
     auto &itypes = m_templates; // So I don't have to change that in the code below
 
+    std::vector<std::string> no_materials = { "null" };
+
     // First, the null object.  NOT REALLY AN OBJECT AT ALL.  More of a concept.
     add_item_type(
-        new itype("null", 0, "none", "none", "", '#', c_white, "null", "null", PNULL, 0, 0, 0, 0, 0) );
+        new itype("null", 0, "none", "none", "", '#', c_white, no_materials, PNULL,
+                  0, 0, 0, 0, 0) );
     itypes["null"]->item_tags.insert( "PSEUDO" );
     // Corpse - a special item
     add_item_type(
-        new itype("corpse", 0, "corpse", "corpses", _("A dead body."), '%', c_white, "null", "null", PNULL,
-                  0, 0,
-                  0, 0, 1) );
+        new itype("corpse", 0, "corpse", "corpses", _("A dead body."), '%', c_white,
+                  no_materials, PNULL, 0, 0, 0, 0, 1) );
     itypes["corpse"]->item_tags.insert("NO_UNLOAD");
     itypes["corpse"]->item_tags.insert( "PSEUDO" );
     // Fire - only appears in crafting recipes
     add_item_type(
         new itype("fire", 0, "nearby fire", "none",
                   "Some fire - if you are reading this it's a bug! (itypdef:fire)",
-                  '$', c_red, "null", "null", PNULL, 0, 0, 0, 0, 0) );
+                  '$', c_red, no_materials, PNULL, 0, 0, 0, 0, 0) );
     itypes["fire"]->item_tags.insert( "PSEUDO" );
     // Integrated toolset - ditto
     add_item_type(
         new itype("toolset", 0, "integrated toolset", "none",
                   "A fake item. If you are reading this it's a bug! (itypdef:toolset)",
-                  '$', c_red, "null", "null", PNULL, 0, 0, 0, 0, 0) );
+                  '$', c_red, no_materials, PNULL, 0, 0, 0, 0, 0) );
     itypes["toolset"]->item_tags.insert( "PSEUDO" );
     // For smoking drugs
     add_item_type(
         new itype("apparatus", 0, "a smoking device and a source of flame", "none",
                   "A fake item. If you are reading this it's a bug! (itypdef:apparatus)",
-                  '$', c_red, "null", "null", PNULL, 0, 0, 0, 0, 0) );
+                  '$', c_red, no_materials, PNULL, 0, 0, 0, 0, 0) );
     itypes["apparatus"]->item_tags.insert( "PSEUDO" );
     // For CVD Forging
     add_item_type(
         new itype("cvd_machine", 0, "cvd machine", "none",
                   "A fake item. If you are reading this it's a bug! (itypdef:apparatus)",
-                  '$', c_red, "null", "null", PNULL, 0, 0, 0, 0, 0) );
+                  '$', c_red, no_materials, PNULL, 0, 0, 0, 0, 0) );
     itypes["cvd_machine"]->item_tags.insert( "PSEUDO" );
 
     // SOFTWARE
 #define SOFTWARE(id, name, name_plural, price, swtype, power, description) \
-    add_item_type( new it_software(id, price, name, name_plural, description,\
-                               ' ', c_white, "null", "null", 0, 0, 0, 0, 0, swtype, power) )
-
-    //Macguffins
-#define MACGUFFIN(id, name, name_plural, price, sym, color, mat1, mat2, volume, wgt, dam, cut,\
-                  to_hit, readable, function, description) \
-    add_item_type( new it_macguffin(id, price, name, name_plural, description,\
-                            sym, color, mat1, mat2, volume, wgt, dam, cut, to_hit, readable,\
-                            function) )
-=======
-void game::init_itypes ()
-{
-
-
-// First, the null object.  NOT REALLY AN OBJECT AT ALL.  More of a concept.
- itypes["null"]=
-  new itype("null", 0, "none", "none", "", '#', c_white, "null", PNULL, 0, 0, 0, 0, 0);
-// Corpse - a special item
- itypes["corpse"]=
-  new itype("corpse", 0, "corpse", "corpses", _("A dead body."), '%', c_white, "null", PNULL, 0, 0,
-            0, 0, 1);
- itypes["corpse"]->item_tags.insert("NO_UNLOAD");
-// This must -always- be set, or bad mojo in map::drawsq and whereever we check 'typeId() == "corpse" instead of 'corpse != NULL' ....
- itypes["corpse"]->corpse=GetMType("mon_null");
-// Fire - only appears in crafting recipes
- itypes["fire"]=
-  new itype("fire", 0, "nearby fire", "none",
-            "Some fire - if you are reading this it's a bug! (itypdef:fire)",
-            '$', c_red, "null", PNULL, 0, 0, 0, 0, 0);
-// Integrated toolset - ditto
- itypes["toolset"]=
-  new itype("toolset", 0, "integrated toolset", "none",
-            "A fake item. If you are reading this it's a bug! (itypdef:toolset)",
-            '$', c_red, "null", PNULL, 0, 0, 0, 0, 0);
-// For smoking drugs
- itypes["apparatus"]=
-  new itype("apparatus", 0, "a smoking device and a source of flame", "none",
-            "A fake item. If you are reading this it's a bug! (itypdef:apparatus)",
-            '$', c_red, "null", PNULL, 0, 0, 0, 0, 0);
-// For CVD Forging
- itypes["cvd_machine"]=
-  new itype("cvd_machine", 0, "cvd machine", "none",
-            "A fake item. If you are reading this it's a bug! (itypdef:apparatus)",
-            '$', c_red, "null", PNULL, 0, 0, 0, 0, 0);
-
-// SOFTWARE
-#define SOFTWARE(id, name, name_plural, price, swtype, power, description) \
-itypes[id]=new it_software(id, price, name, name_plural, description,\
-    ' ', c_white, "null", 0, 0, 0, 0, 0, swtype, power)
-
-//Macguffins
-#define MACGUFFIN(id, name, name_plural, price, sym, color, mat, volume, wgt, dam, cut,\
-                  to_hit, readable, function, description) \
-itypes[id]=new it_macguffin(id, price, name, name_plural, description,\
-    sym, color, mat, volume, wgt, dam, cut, to_hit, readable,\
-    function)
->>>>>>> 00257359
+    add_item_type( new it_software(id, price, name, name_plural, description,' ', c_white,\
+                                   no_materials, 0, 0, 0, 0, 0, swtype, power) )
 
     SOFTWARE("software_useless", "misc software", "none", 300, SW_USELESS, 0, _("\
 A miscellaneous piece of hobby software. Probably useless."));
@@ -173,14 +119,10 @@
     SOFTWARE("software_blood_data", "infection data", "none", 200, SW_DATA, 5, _("\
 Medical data on zombie blood."));
 
-<<<<<<< HEAD
-    MACGUFFIN("note", "note", "notes", 0, '?', c_white, "paper", "null", 1, 3, 0, 0, 0,
-              true, &iuse::mcg_note, _("\
-=======
-MACGUFFIN("note", "note", "notes", 0, '?', c_white, "paper", 1, 3, 0, 0, 0,
-    true, &iuse::mcg_note, _("\
->>>>>>> 00257359
-A hand-written paper note."));
+    std::vector<std::string> paper_material = { "paper" };
+    add_item_type( new it_macguffin( "note", 0, "note", "notes",
+                                     _("A hand-written paper note."), '?', c_white,
+                                     paper_material, 3, 0, 0, 0, 0, true, &iuse::mcg_note ) );
 
     itype *m_missing_item = new itype();
     // intentionally left untranslated
