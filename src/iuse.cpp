--- conflicted
+++ resolved
@@ -1148,18 +1148,8 @@
     }
 
     // Categorized/targeted mutagens go here.
-<<<<<<< HEAD
     const mutation_category_trait &m_category = mutation_category_trait::get_category(
         it->get_property_string("mutagen_category", "ANY") );
-=======
-    for( auto &iter : mutation_category_trait::get_all() ) {
-        mutation_category_trait m_category = iter.second;
-        if( !it->has_flag( m_category.mutagen_flag ) ) {
-            continue;
-        }
-
-        int mut_count = 1 + ( it->has_flag( "MUTAGEN_STRONG" ) ? one_in( 3 ) : 0 );
->>>>>>> b08ae446
 
     int mut_count = 1 + ( it->has_flag( "MUTAGEN_STRONG" ) ? one_in( 3 ) : 0 );
 
@@ -1190,13 +1180,8 @@
 
     std::string mutation_category = m_category.id;
     int total = 0;
-<<<<<<< HEAD
-    for( const auto& iter : mutation_category_trait::get_all() ){
+    for( const auto &iter : mutation_category_trait::get_all() ) {
         total += p.mutation_category_level[ iter.first ];
-=======
-    for( const auto &iter : mutation_category_trait::get_all() ) {
-        total += p.mutation_category_level[ iter.second.category_full ];
->>>>>>> b08ae446
     }
     // Threshold-breaching
     const std::string &primary = p.get_highest_category();
@@ -1210,11 +1195,7 @@
         // Alpha is similarly eclipsed by other mutation categories.
         // Will add others if there's serious/demonstrable need.
         int booster = 0;
-<<<<<<< HEAD
-        if (mutation_category == "URSINE"  || mutation_category == "ALPHA") {
-=======
-        if( mutation_category == "MUTCAT_URSINE"  || mutation_category == "MUTCAT_ALPHA" ) {
->>>>>>> b08ae446
+        if( mutation_category == "URSINE"  || mutation_category == "ALPHA" ) {
             booster = 50;
         }
         int breacher = breach_power + booster;
@@ -1260,16 +1241,8 @@
         return checks.charges_used;
     }
 
-<<<<<<< HEAD
     const mutation_category_trait &m_category = mutation_category_trait::get_category(
         it->get_property_string("mutagen_category", "ANY") );
-=======
-    for( auto &iter : mutation_category_trait::get_all() ) {
-        // @todo: Get rid of this revolting string hack
-        if( !it->has_flag( iter.second.mutagen_flag ) ) {
-            continue;
-        }
->>>>>>> b08ae446
 
     // try to cross the threshold to be able to get post-threshold mutations this iv.
     test_crossing_threshold( *p, m_category );
@@ -1280,63 +1253,21 @@
         p->add_msg_if_player( m_category.iv_message.c_str() );
     }
 
-<<<<<<< HEAD
     // TODO: Remove the "is_player" part, implement NPC screams
-    if( p->is_player() && !(p->has_trait( trait_NOPAIN )) && m_category.iv_sound ) {
+    if( p->is_player() && !( p->has_trait( trait_NOPAIN ) ) && m_category.iv_sound ) {
         p->mod_pain( m_category.iv_pain );
         /** @EFFECT_STR increases volume of painful shouting when using IV mutagen */
-        sounds::sound(p->pos(), m_category.iv_noise + p->str_cur, m_category.iv_sound_message);
+        sounds::sound( p->pos(), m_category.iv_noise + p->str_cur, m_category.iv_sound_message );
     }
 
     int mut_count = m_category.iv_min_mutations;
-    for (int i = 0; i < m_category.iv_additional_mutations; ++i) {
-        if (!one_in(m_category.iv_additional_mutations_chance)) {
+    for ( int i = 0; i < m_category.iv_additional_mutations; ++i ) {
+        if ( !one_in( m_category.iv_additional_mutations_chance ) ) {
             ++mut_count;
-=======
-        if( p->has_trait( trait_MUT_JUNKIE ) ) {
-            p->add_msg_if_player( m_category.junkie_message.c_str() );
-        } else {
-            p->add_msg_if_player( m_category.iv_message.c_str() );
-        }
-        // TODO: Remove the "is_player" part, implement NPC screams
-        if( p->is_player() && !( p->has_trait( trait_NOPAIN ) ) && m_category.iv_sound ) {
-            p->mod_pain( m_category.iv_pain );
-            /** @EFFECT_STR increases volume of painful shouting when using IV mutagen */
-            sounds::sound( p->pos(), m_category.iv_noise + p->str_cur, m_category.iv_sound_message );
-        }
-        for( int i = 0; i < m_category.iv_min_mutations; i++ ) {
-            p->mutate_category( mutation_category );
-            p->mod_pain( m_category.iv_pain * rng( 1, 5 ) );
-            p->mod_hunger( m_category.iv_hunger );
-            p->mod_thirst( m_category.iv_thirst );
-            p->mod_fatigue( m_category.iv_fatigue );
-        }
-        for( int i = 0; i < m_category.iv_additional_mutations; i++ ) {
-            if( !one_in( m_category.iv_additional_mutations_chance ) ) {
-                p->mutate_category( mutation_category );
-                p->mod_pain( m_category.iv_pain * rng( 1, 5 ) );
-                p->mod_hunger( m_category.iv_hunger );
-                p->mod_thirst( m_category.iv_thirst );
-                p->mod_fatigue( m_category.iv_fatigue );
-            }
-        }
-        if( m_category.category == "CHIMERA" ) {
-            p->add_morale( MORALE_MUTAGEN_CHIMERA, m_category.iv_morale, m_category.iv_morale_max );
-        } else if( m_category.category == "ELFA" ) {
-            p->add_morale( MORALE_MUTAGEN_ELF, m_category.iv_morale, m_category.iv_morale_max );
-        } else if( m_category.iv_morale > 0 ) {
-            p->add_morale( MORALE_MUTAGEN_MUTATION, m_category.iv_morale, m_category.iv_morale_max );
-        }
-
-        if( m_category.iv_sleep && !one_in( 3 ) ) {
-            p->add_msg_if_player( m_bad, m_category.iv_sleep_message.c_str() );
-            /** @EFFECT_INT reduces sleep duration when using IV mutagen */
-            p->fall_asleep( time_duration::from_turns( m_category.iv_sleep_dur - p->int_cur * 5 ) );
->>>>>>> b08ae446
-        }
-    }
-
-    for( int i = 0; i < mut_count; i++ ){
+        }
+    }
+
+    for( int i = 0; i < mut_count; ++i ){
         p->mutate_category( m_category.id );
         p->mod_pain( m_category.iv_pain * rng(1, 5) );
         p->mod_hunger( m_category.iv_hunger );
@@ -1345,17 +1276,17 @@
     }
 
     if( m_category.id == "CHIMERA" ) {
-         p->add_morale(MORALE_MUTAGEN_CHIMERA, m_category.iv_morale, m_category.iv_morale_max);
+        p->add_morale( MORALE_MUTAGEN_CHIMERA, m_category.iv_morale, m_category.iv_morale_max );
     } else if( m_category.id == "ELFA" ) {
-         p->add_morale(MORALE_MUTAGEN_ELF, m_category.iv_morale, m_category.iv_morale_max);
+        p->add_morale( MORALE_MUTAGEN_ELF, m_category.iv_morale, m_category.iv_morale_max );
     } else if( m_category.iv_morale > 0 ){
-        p->add_morale(MORALE_MUTAGEN_MUTATION, m_category.iv_morale, m_category.iv_morale_max);
+        p->add_morale( MORALE_MUTAGEN_MUTATION, m_category.iv_morale, m_category.iv_morale_max );
     }
 
     if( m_category.iv_sleep && !one_in( 3 ) ) {
-        p->add_msg_if_player(m_bad, m_category.iv_sleep_message.c_str());
+        p->add_msg_if_player( m_bad, m_category.iv_sleep_message.c_str());
         /** @EFFECT_INT reduces sleep duration when using IV mutagen */
-        p->fall_asleep(m_category.iv_sleep_dur - p->int_cur * 5);
+        p->fall_asleep( time_duration::from_turns( m_category.iv_sleep_dur - p->int_cur * 5 ) );
     }
     // try crossing again after getting new in-category mutations.
     test_crossing_threshold( *p, m_category );
@@ -1687,29 +1618,13 @@
         for( const tripoint &pos : g->m.points_in_radius( p->pos(), 3 ) ) {
             fe.marlossify( pos );
         }
-<<<<<<< HEAD
-        p->rem_addiction(ADD_MARLOSS_R);
-        p->rem_addiction(ADD_MARLOSS_B);
-        p->rem_addiction(ADD_MARLOSS_Y);
-    }
-    else if (p->has_trait( trait_THRESH_MYCUS ) && !p->has_trait( trait_M_DEPENDENT )) { // OK, now set the hook.
-        if (!one_in(3)) {
-            p->mutate_category("MYCUS");
-            p->mod_hunger(10);
-            p->mod_thirst(10);
-            p->mod_fatigue(5);
-            p->add_morale(MORALE_MARLOSS, 25, 200); // still covers up mutation pain
-        }
-    } else if (p->has_trait(trait_THRESH_MYCUS)) {
-        p->mod_painkiller(5);
-=======
         p->rem_addiction( ADD_MARLOSS_R );
         p->rem_addiction( ADD_MARLOSS_B );
         p->rem_addiction( ADD_MARLOSS_Y );
-    } else if( p->has_trait( trait_THRESH_MYCUS ) &&
+    } else if (p->has_trait( trait_THRESH_MYCUS ) &&
                !p->has_trait( trait_M_DEPENDENT ) ) { // OK, now set the hook.
         if( !one_in( 3 ) ) {
-            p->mutate_category( "MUTCAT_MYCUS" );
+            p->mutate_category( "MYCUS" );
             p->mod_hunger( 10 );
             p->mod_thirst( 10 );
             p->mod_fatigue( 5 );
@@ -1717,7 +1632,6 @@
         }
     } else if( p->has_trait( trait_THRESH_MYCUS ) ) {
         p->mod_painkiller( 5 );
->>>>>>> b08ae446
         p->stim += 5;
     } else { // In case someone gets one without having been adapted first.
         // Marloss is the Mycus' method of co-opting humans.  Mycus fruit is for symbiotes' maintenance and development.
@@ -5611,23 +5525,13 @@
 
 int iuse::bell( player *p, item *it, bool, const tripoint & )
 {
-<<<<<<< HEAD
-    if (it->typeId() == "cow_bell") {
-        sounds::sound(p->pos(), 12, _("Clank! Clank!"));
-        if (!p->is_deaf()) {
-            const int cow_factor = 1 + (p->mutation_category_level.find("CATTLE") ==
-                                        p->mutation_category_level.end() ?
-                                        0 :
-                                        (p->mutation_category_level.find("CATTLE")->second) / 8
-=======
     if( it->typeId() == "cow_bell" ) {
         sounds::sound( p->pos(), 12, _( "Clank! Clank!" ) );
         if( !p->is_deaf() ) {
-            const int cow_factor = 1 + ( p->mutation_category_level.find( "MUTCAT_CATTLE" ) ==
+            const int cow_factor = 1 + ( p->mutation_category_level.find( "CATTLE" ) ==
                                          p->mutation_category_level.end() ?
                                          0 :
-                                         ( p->mutation_category_level.find( "MUTCAT_CATTLE" )->second ) / 8
->>>>>>> b08ae446
+                                         ( p->mutation_category_level.find( "CATTLE" )->second ) / 8
                                        );
             if( x_in_y( cow_factor, 1 + cow_factor ) ) {
                 p->add_morale( MORALE_MUSIC, 1, 15 * ( cow_factor > 10 ? 10 : cow_factor ) );
