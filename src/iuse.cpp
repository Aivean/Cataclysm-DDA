--- conflicted
+++ resolved
@@ -1038,7 +1038,6 @@
             g->add_msg_if_player(p, _("It all goes dark..."));
             p->fall_asleep((400 - p->int_cur * 5)); //Should be about 40 min, less 30 sec/IN point.
           }
-<<<<<<< HEAD
     } else if( it->has_flag("MUTAGEN_PLANT") ) { //2-10 Pain, 66% for the second and 50% for the third, for all tier-9s
         g->add_msg_if_player(p, _("You inject some nutrients into your phloem."));
         p->mutate_category(g, "MUTCAT_PLANT");
@@ -1118,36 +1117,41 @@
     } else if( it->has_flag("MUTAGEN_FISH") ) {
         g->add_msg_if_player(p, _("Your pulse pounds as the waves."));
         p->mutate_category(g, "MUTCAT_FISH");
-=======
-        }else if( it->has_flag("MUTAGEN_URSINE") ) {
-        g->add_msg_if_player(p, _("You feel yourself quite equipped for wilderness survival."));
-        p->mutate_category(g, "MUTCAT_URSINE");
->>>>>>> 1141bb28
         p->pain += 2 * rng(1, 5);
         p->hunger += 10;
         p->fatigue += 5;
         p->thirst += 10;
         if(!one_in(3)) {
-<<<<<<< HEAD
             p->mutate_category(g, "MUTCAT_FISH");
-=======
-            p->mutate_category(g, "MUTCAT_URSINE");
->>>>>>> 1141bb28
             p->hunger += 10;
             p->fatigue += 5;
             p->thirst += 10;
-            }
+        }
         if(one_in(2)) {
-<<<<<<< HEAD
             p->mutate_category(g, "MUTCAT_FISH");
-=======
-            p->mutate_category(g, "MUTCAT_URSINE");
->>>>>>> 1141bb28
             p->hunger += 10;
             p->fatigue += 5;
             p->thirst += 10;
-            }
-<<<<<<< HEAD
+        }
+    }else if( it->has_flag("MUTAGEN_URSINE") ) {
+        g->add_msg_if_player(p, _("You feel yourself quite equipped for wilderness survival."));
+        p->mutate_category(g, "MUTCAT_URSINE");
+        p->pain += 2 * rng(1, 5);
+        p->hunger += 10;
+        p->fatigue += 5;
+        p->thirst += 10;
+        if(!one_in(3)) {
+            p->mutate_category(g, "MUTCAT_URSINE");
+            p->hunger += 10;
+            p->fatigue += 5;
+            p->thirst += 10;
+            }
+        if(one_in(2)) {
+            p->mutate_category(g, "MUTCAT_URSINE");
+            p->hunger += 10;
+            p->fatigue += 5;
+            p->thirst += 10;
+            }
     } else if( it->has_flag("MUTAGEN_RAT") ) {
         g->add_msg_if_player(p, _("You squeak as the shot hits you."));
         p->mutate_category(g, "MUTCAT_RAT");
@@ -1391,10 +1395,6 @@
             p->thirst += 10;
           }
     } else {
-=======
-    }
-    else {
->>>>>>> 1141bb28
         if (!one_in(3)) {
             p->mutate(g);
         }
