#include "map.h"
#include "lightmap.h"
#include "output.h"
#include "rng.h"
#include "game.h"
#include "line.h"
#include "options.h"
#include "mapbuffer.h"
#include "translations.h"
#include "monstergenerator.h"
#include <cmath>
#include <stdlib.h>
#include <fstream>
#include "debug.h"
#include "item_factory.h"

#include "overmapbuffer.h"

#define SGN(a) (((a)<0) ? -1 : 1)
#define INBOUNDS(x, y) \
 (x >= 0 && x < SEEX * my_MAPSIZE && y >= 0 && y < SEEY * my_MAPSIZE)
#define dbg(x) dout((DebugLevel)(x),D_MAP) << __FILE__ << ":" << __LINE__ << ": "

enum astar_list {
 ASL_NONE,
 ASL_OPEN,
 ASL_CLOSED
};

map::map()
{
    nulter = t_null;
    my_MAPSIZE = is_tiny() ? 2 : MAPSIZE;
    dbg(D_INFO) << "map::map(): my_MAPSIZE: " << my_MAPSIZE;
    veh_in_active_range = true;
/*
crashes involving traplocs? move below to the other constructors
    const int num_traps = g->traps.size(); // dead: num_trap_ids;
    for (int t = 0; t < num_traps; t++) {
        traplocs[(trap_id) t] = std::set<point>();
    }
*/
}

map::map(std::vector<trap*> *trptr)
{
 nulter = t_null;
 traps = trptr;
 if (is_tiny())
  my_MAPSIZE = 2;
 else
  my_MAPSIZE = MAPSIZE;
 for (int n = 0; n < my_MAPSIZE * my_MAPSIZE; n++)
  grid[n] = NULL;
 dbg(D_INFO) << "map::map( trptr["<<trptr<<"] ): my_MAPSIZE: " << my_MAPSIZE;
 veh_in_active_range = true;
 memset(veh_exists_at, 0, sizeof(veh_exists_at));
}

map::~map()
{
}

VehicleList map::get_vehicles(){
   return get_vehicles(0,0,SEEX*my_MAPSIZE, SEEY*my_MAPSIZE);
}

VehicleList map::get_vehicles(const int sx, const int sy, const int ex, const int ey)
{
 const int chunk_sx = (sx / SEEX) - 1;
 const int chunk_ex = (ex / SEEX) + 1;
 const int chunk_sy = (sy / SEEY) - 1;
 const int chunk_ey = (ey / SEEY) + 1;
 VehicleList vehs;

 for(int cx = chunk_sx; cx <= chunk_ex; ++cx) {
  for(int cy = chunk_sy; cy <= chunk_ey; ++cy) {
   const int nonant = cx + cy * my_MAPSIZE;
   if (nonant < 0 || nonant >= my_MAPSIZE * my_MAPSIZE)
    continue; // out of grid

   for(int i = 0; i < grid[nonant]->vehicles.size(); ++i) {
    wrapped_vehicle w;
    w.v = grid[nonant]->vehicles[i];
    w.x = w.v->posx + cx * SEEX;
    w.y = w.v->posy + cy * SEEY;
    w.i = cx;
    w.j = cy;
    vehs.push_back(w);
   }
  }
 }

 return vehs;
}

vehicle* map::veh_at(const int x, const int y, int &part_num)
{
 // This function is called A LOT. Move as much out of here as possible.
 if (!veh_in_active_range || !inbounds(x, y))
  return NULL;    // Out-of-bounds - null vehicle
 if(!veh_exists_at[x][y])
  return NULL;    // cache cache indicates no vehicle. This should optimize a great deal.
 std::pair<int,int> point(x,y);
 std::map< std::pair<int,int>, std::pair<vehicle*,int> >::iterator it;
 if ((it = veh_cached_parts.find(point)) != veh_cached_parts.end())
 {
  part_num = it->second.second;
  return it->second.first;
 }
 debugmsg ("vehicle part cache cache indicated vehicle not found: %d %d",x,y);
 return NULL;
}

vehicle* map::veh_at(const int x, const int y)
{
 int part = 0;
 vehicle *veh = veh_at(x, y, part);
 return veh;
}

void map::reset_vehicle_cache()
{
 clear_vehicle_cache();
 // Cache all vehicles
 veh_in_active_range = false;
 for( std::set<vehicle*>::iterator veh = vehicle_list.begin(),
   it_end = vehicle_list.end(); veh != it_end; ++veh ) {
  update_vehicle_cache(*veh, true);
 }
}

void map::update_vehicle_cache(vehicle * veh, const bool brand_new)
{
 veh_in_active_range = true;
 if(!brand_new){
 // Existing must be cleared
  std::map< std::pair<int,int>, std::pair<vehicle*,int> >::iterator it =
             veh_cached_parts.begin(), end = veh_cached_parts.end(), tmp;
  while( it != end ) {
   if( it->second.first == veh ) {
    int x = it->first.first;
    int y = it->first.second;
    if ((x > 0) && (y > 0) &&
         x < SEEX*MAPSIZE &&
         y < SEEY*MAPSIZE){
     veh_exists_at[x][y] = false;
    }
    tmp = it;
    ++it;
    veh_cached_parts.erase( tmp );
   }else
    ++it;
  }
 }
 // Get parts
 std::vector<vehicle_part> & parts = veh->parts;
 const int gx = veh->global_x();
 const int gy = veh->global_y();
 int partid = 0;
 for( std::vector<vehicle_part>::iterator it = parts.begin(),
   end = parts.end(); it != end; ++it, ++partid ) {
  const int px = gx + it->precalc_dx[0];
  const int py = gy + it->precalc_dy[0];
  veh_cached_parts.insert( std::make_pair( std::make_pair(px,py),
                                        std::make_pair(veh,partid) ));
  if ((px > 0) && (py > 0) &&
       px < SEEX*MAPSIZE &&
       py < SEEY*MAPSIZE){
   veh_exists_at[px][py] = true;
  }
 }
}

void map::clear_vehicle_cache()
{
 std::map< std::pair<int,int>, std::pair<vehicle*,int> >::iterator part;
 while( veh_cached_parts.size() ) {
  part = veh_cached_parts.begin();
  int x = part->first.first;
  int y = part->first.second;
  if ((x > 0) && (y > 0) &&
       x < SEEX*MAPSIZE &&
       y < SEEY*MAPSIZE){
   veh_exists_at[x][y] = false;
  }
  veh_cached_parts.erase(part);
 }
}

void map::update_vehicle_list(const int to) {
 // Update vehicle data
 for( std::vector<vehicle*>::iterator it = grid[to]->vehicles.begin(),
      end = grid[to]->vehicles.end(); it != end; ++it ) {
   vehicle_list.insert(*it);
 }
}

void map::board_vehicle(int x, int y, player *p)
{
 if (!p) {
  debugmsg ("map::board_vehicle: null player");
  return;
 }

 int part = 0;
 vehicle *veh = veh_at(x, y, part);
 if (!veh) {
  debugmsg ("map::board_vehicle: vehicle not found");
  return;
 }

 const int seat_part = veh->part_with_feature (part, VPFLAG_BOARDABLE);
 if (part < 0) {
  debugmsg ("map::board_vehicle: boarding %s (not boardable)",
            veh->part_info(part).name.c_str());
  return;
 }
 if (veh->parts[seat_part].has_flag(vehicle_part::passenger_flag)) {
  player *psg = veh->get_passenger (seat_part);
  debugmsg ("map::board_vehicle: passenger (%s) is already there",
            psg ? psg->name.c_str() : "<null>");
  return;
 }
 veh->parts[seat_part].set_flag(vehicle_part::passenger_flag);
 veh->parts[seat_part].passenger_id = p->getID();

 p->posx = x;
 p->posy = y;
 p->in_vehicle = true;
 if (p == &g->u &&
     (x < SEEX * int(my_MAPSIZE / 2) || y < SEEY * int(my_MAPSIZE / 2) ||
      x >= SEEX * (1 + int(my_MAPSIZE / 2)) ||
      y >= SEEY * (1 + int(my_MAPSIZE / 2))   ))
  g->update_map(x, y);
}

void map::unboard_vehicle(const int x, const int y)
{
 int part = 0;
 vehicle *veh = veh_at(x, y, part);
 if (!veh) {
  debugmsg ("map::unboard_vehicle: vehicle not found");
  return;
 }
 const int seat_part = veh->part_with_feature (part, VPFLAG_BOARDABLE, false);
 if (part < 0) {
  debugmsg ("map::unboard_vehicle: unboarding %s (not boardable)",
            veh->part_info(part).name.c_str());
  return;
 }
 player *psg = veh->get_passenger(seat_part);
 if (!psg) {
  debugmsg ("map::unboard_vehicle: passenger not found");
  return;
 }
 psg->in_vehicle = false;
 psg->driving_recoil = 0;
 psg->controlling_vehicle = false;
 veh->parts[seat_part].remove_flag(vehicle_part::passenger_flag);
 veh->skidding = true;
}

void map::destroy_vehicle (vehicle *veh)
{
 if (!veh) {
  debugmsg("map::destroy_vehicle was passed NULL");
  return;
 }
 const int veh_sm = veh->smx + veh->smy * my_MAPSIZE;
 for (int i = 0; i < grid[veh_sm]->vehicles.size(); i++) {
  if (grid[veh_sm]->vehicles[i] == veh) {
   vehicle_list.erase(veh);
   reset_vehicle_cache();
   grid[veh_sm]->vehicles.erase (grid[veh_sm]->vehicles.begin() + i);
   delete veh;
   return;
  }
 }
 debugmsg ("destroy_vehicle can't find it! name=%s, sm=%d", veh->name.c_str(), veh_sm);
}

bool map::displace_vehicle (int &x, int &y, const int dx, const int dy, bool test)
{
 const int x2 = x + dx;
 const int y2 = y + dy;
 int srcx = x;
 int srcy = y;
 int dstx = x2;
 int dsty = y2;

 if (!inbounds(srcx, srcy)){
  if (g->debugmon)
   debugmsg ("map::displace_vehicle: coords out of bounds %d,%d->%d,%d",
            srcx, srcy, dstx, dsty);
  return false;
 }

 const int src_na = int(srcx / SEEX) + int(srcy / SEEY) * my_MAPSIZE;
 srcx %= SEEX;
 srcy %= SEEY;

 const int dst_na = int(dstx / SEEX) + int(dsty / SEEY) * my_MAPSIZE;
 dstx %= SEEX;
 dsty %= SEEY;

 if (test)
  return src_na != dst_na;

 // first, let's find our position in current vehicles vector
 int our_i = -1;
 for (int i = 0; i < grid[src_na]->vehicles.size(); i++) {
  if (grid[src_na]->vehicles[i]->posx == srcx &&
      grid[src_na]->vehicles[i]->posy == srcy) {
   our_i = i;
   break;
  }
 }
 if (our_i < 0) {
  if (g->debugmon)
   debugmsg ("displace_vehicle our_i=%d", our_i);
  return false;
 }
 // move the vehicle
 vehicle *veh = grid[src_na]->vehicles[our_i];
 // don't let it go off grid
 if (!inbounds(x2, y2)){
  veh->stop();
   // Silent debug
  dbg(D_ERROR) << "map:displace_vehicle: Stopping vehicle, displaced dx=" << dx << ", dy=" << dy;
   // debugmon'd on screen
  if (g->debugmon) debugmsg ("stopping vehicle, displaced dx=%d, dy=%d", dx,dy);
  return false;
 }

    // record every passenger inside
 std::vector<int> psg_parts = veh->boarded_parts();
 std::vector<player *> psgs;
 for (int p = 0; p < psg_parts.size(); p++)
  psgs.push_back (veh->get_passenger (psg_parts[p]));

 const int rec = abs(veh->velocity) / 5 / 100;

 bool need_update = false;
 int upd_x, upd_y;
 // move passengers
 for (int i = 0; i < psg_parts.size(); i++) {
  player *psg = psgs[i];
  const int p = psg_parts[i];
  if (!psg) {
   debugmsg ("empty passenger part %d pcoord=%d,%d u=%d,%d?", p,
             veh->global_x() + veh->parts[p].precalc_dx[0],
             veh->global_y() + veh->parts[p].precalc_dy[0],
                      g->u.posx, g->u.posy);
   continue;
  }
  // add recoil
  psg->driving_recoil = rec;
  // displace passenger taking in account vehicle movement (dx, dy)
  // and turning: precalc_dx/dy [0] contains previous frame direction,
  // and precalc_dx/dy[1] should contain next direction
  psg->posx += dx + veh->parts[p].precalc_dx[1] - veh->parts[p].precalc_dx[0];
  psg->posy += dy + veh->parts[p].precalc_dy[1] - veh->parts[p].precalc_dy[0];
  if (psg == &g->u) { // if passenger is you, we need to update the map
   need_update = true;
   upd_x = psg->posx;
   upd_y = psg->posy;
  }
 }
 for (int p = 0; p < veh->parts.size(); p++) {
  veh->parts[p].precalc_dx[0] = veh->parts[p].precalc_dx[1];
  veh->parts[p].precalc_dy[0] = veh->parts[p].precalc_dy[1];
 }

 veh->posx = dstx;
 veh->posy = dsty;
 if (src_na != dst_na) {
  vehicle * veh1 = veh;
  veh1->smx = int(x2 / SEEX);
  veh1->smy = int(y2 / SEEY);
  grid[dst_na]->vehicles.push_back (veh1);
  grid[src_na]->vehicles.erase (grid[src_na]->vehicles.begin() + our_i);
 }

 x += dx;
 y += dy;

 update_vehicle_cache(veh);

 bool was_update = false;
 if (need_update &&
     (upd_x < SEEX * int(my_MAPSIZE / 2) || upd_y < SEEY *int(my_MAPSIZE / 2) ||
      upd_x >= SEEX * (1+int(my_MAPSIZE / 2)) ||
      upd_y >= SEEY * (1+int(my_MAPSIZE / 2))   )) {
// map will shift, so adjust vehicle coords we've been passed
  if (upd_x < SEEX * int(my_MAPSIZE / 2))
   x += SEEX;
  else if (upd_x >= SEEX * (1+int(my_MAPSIZE / 2)))
   x -= SEEX;
  if (upd_y < SEEY * int(my_MAPSIZE / 2))
   y += SEEY;
  else if (upd_y >= SEEY * (1+int(my_MAPSIZE / 2)))
   y -= SEEY;
  g->update_map(upd_x, upd_y);
  was_update = true;
 }

 return (src_na != dst_na) || was_update;
}

void map::vehmove()
{
    // give vehicles movement points
    {
        VehicleList vehs = g->m.get_vehicles();
        for(int v = 0; v < vehs.size(); ++v) {
            vehicle* veh = vehs[v].v;
            veh->gain_moves();
            veh->power_parts();
            veh->idle();
        }
    }

    int count = 0;
    while(vehproceed()) {
        count++;// lots of movement stuff. maybe 10 is low for collisions.
        if (count > 10)
            break;
    }
}

// find veh with the most amt of turn remaining, and move it a bit.
// proposal:
//  move it at most, a tenth of a turn, and at least one square.
bool map::vehproceed(){
    VehicleList vehs = g->m.get_vehicles();
    vehicle* veh = NULL;
    float max_of_turn = 0;
    int x; int y;
    for(int v = 0; v < vehs.size(); ++v) {
        if(vehs[v].v->of_turn > max_of_turn) {
            veh = vehs[v].v;
            x = vehs[v].x;
            y = vehs[v].y;
            max_of_turn = veh->of_turn;
        }
    }
    if(!veh) { return false; }

    if (!inbounds(x, y)) {
        if (g->debugmon) { debugmsg ("stopping out-of-map vehicle. (x,y)=(%d,%d)",x,y); }
        veh->stop();
        veh->of_turn = 0;
        return true;
    }

    bool pl_ctrl = veh->player_in_control(&g->u);

    // k slowdown first.
    int slowdown = veh->skidding? 200 : 20; // mph lost per tile when coasting
    float kslw = (0.1 + veh->k_dynamics()) / ((0.1) + veh->k_mass());
    slowdown = (int) ceil(kslw * slowdown);
    if (abs(slowdown) > abs(veh->velocity)) {
        veh->stop();
    } else if (veh->velocity < 0) {
      veh->velocity += slowdown;
    } else {
      veh->velocity -= slowdown;
    }

    //low enough for bicycles to go in reverse.
    if (veh->velocity && abs(veh->velocity) < 20) {
        veh->stop();
    }

    if(veh->velocity == 0) {
        veh->of_turn -= .321f;
        return true;
    }

    { // sink in water?
        std::vector<int> wheel_indices = veh->all_parts_with_feature(VPFLAG_WHEEL, false);
        int num_wheels = wheel_indices.size(), submerged_wheels = 0;
        for (int w = 0; w < num_wheels; w++) {
            const int p = wheel_indices[w];
            const int px = x + veh->parts[p].precalc_dx[0];
            const int py = y + veh->parts[p].precalc_dy[0];
            // deep water
            if(ter_at(px, py).has_flag(TFLAG_DEEP_WATER)) {
                submerged_wheels++;
            }
        }
        // submerged wheels threshold is 2/3.
        if (num_wheels &&  (float)submerged_wheels / num_wheels > .666) {
            g->add_msg(_("Your %s sank."), veh->name.c_str());
            if (pl_ctrl) {
                veh->unboard_all ();
            }
            // destroy vehicle (sank to nowhere)
            destroy_vehicle(veh);
            return true;
        }
    }
    // One-tile step take some of movement
    //  terrain cost is 1000 on roads.
    // This is stupid btw, it makes veh magically seem
    //  to accelerate when exiting rubble areas.
    float ter_turn_cost = 500.0 * move_cost_ter_furn (x,y) / abs(veh->velocity);

    //can't afford it this turn?
    if(ter_turn_cost >= veh->of_turn) {
        veh->of_turn_carry = veh->of_turn;
        veh->of_turn = 0;
        return true;
    }

    veh->of_turn -= ter_turn_cost;

    // if not enough wheels, mess up the ground a bit.
    if (!veh->valid_wheel_config()) {
        veh->velocity += veh->velocity < 0 ? 2000 : -2000;
        for (int p = 0; p < veh->parts.size(); p++) {
            const int px = x + veh->parts[p].precalc_dx[0];
            const int py = y + veh->parts[p].precalc_dy[0];
            const ter_id &pter = ter(px, py);
            if (pter == t_dirt || pter == t_grass) {
                ter_set(px, py, t_dirtmound);
            }
        }
    }

    if (veh->skidding) {
        if (one_in(4)) { // might turn uncontrollably while skidding
            veh->turn (one_in(2) ? -15 : 15);
        }
    }
    else if (pl_ctrl && rng(0, 4) > g->u.skillLevel("driving") && one_in(20)) {
        g->add_msg(_("You fumble with the %s's controls."), veh->name.c_str());
        veh->turn (one_in(2) ? -15 : 15);
    }
    // eventually send it skidding if no control
    if (!veh->boarded_parts().size() && one_in (10)) {
        veh->skidding = true;
    }
    tileray mdir; // the direction we're moving
    if (veh->skidding) { // if skidding, it's the move vector
        mdir = veh->move;
    } else if (veh->turn_dir != veh->face.dir()) {
        mdir.init (veh->turn_dir); // driver turned vehicle, get turn_dir
    } else {
      mdir = veh->face;          // not turning, keep face.dir
    }
    mdir.advance (veh->velocity < 0? -1 : 1);
    const int dx = mdir.dx();           // where do we go
    const int dy = mdir.dy();           // where do we go
    bool can_move = true;
    // calculate parts' mount points @ next turn (put them into precalc[1])
    veh->precalc_mounts(1, veh->skidding ? veh->turn_dir : mdir.dir());

    int dmg_1 = 0;

    std::vector<veh_collision> veh_veh_colls;
    std::vector<veh_collision> veh_misc_colls;

    if (veh->velocity == 0) { can_move = false; }
    // find collisions
    int vel1 = veh->velocity/100; //velocity of car before collision
    veh->collision( veh_veh_colls, veh_misc_colls, dx, dy, can_move, dmg_1 );

    bool veh_veh_coll_flag = false;
    // Used to calculate the epicenter of the collision.
    point epicenter1(0, 0);
    point epicenter2(0, 0);

    if(veh_veh_colls.size()) { // we have dynamic crap!
        // effects of colliding with another vehicle:
        // transfers of momentum, skidding,
        // parts are damaged/broken on both sides,
        // remaining times are normalized,
        veh_veh_coll_flag = true;
        veh_collision c = veh_veh_colls[0]; //Note: What´s with collisions with more than 2 vehicles?
        vehicle* veh2 = (vehicle*) c.target;
        g->add_msg(_("The %1$s's %2$s collides with the %3$s's %4$s."),
                   veh->name.c_str(),  veh->part_info(c.part).name.c_str(),
                   veh2->name.c_str(), veh2->part_info(c.target_part).name.c_str());

        // for reference, a cargo truck weighs ~25300, a bicycle 690,
        //  and 38mph is 3800 'velocity'
        rl_vec2d velo_veh1 = veh->velo_vec();
        rl_vec2d velo_veh2 = veh2->velo_vec();
        float m1 = veh->total_mass();
        float m2 = veh2->total_mass();
        //Energy of vehicle1 annd vehicle2 before collision
        float E = 0.5 * m1 * velo_veh1.norm() * velo_veh1.norm() +
            0.5 * m2 * velo_veh2.norm() * velo_veh2.norm();

        //collision_axis
        int x_cof1 = 0, y_cof1 = 0, x_cof2 = 0, y_cof2 = 0;
        veh ->center_of_mass(x_cof1, y_cof1);
        veh2->center_of_mass(x_cof2, y_cof2);
        rl_vec2d collision_axis_y;

        collision_axis_y.x = ( veh->global_x() + x_cof1 ) -  ( veh2->global_x() + x_cof2 );
        collision_axis_y.y = ( veh->global_y() + y_cof1 ) -  ( veh2->global_y() + y_cof2 );
        collision_axis_y = collision_axis_y.normalized();
        rl_vec2d collision_axis_x = collision_axis_y.get_vertical();
        // imp? & delta? & final? reworked:
        // newvel1 =( vel1 * ( mass1 - mass2 ) + ( 2 * mass2 * vel2 ) ) / ( mass1 + mass2 )
        // as per http://en.wikipedia.org/wiki/Elastic_collision
        //velocity of veh1 before collision in the direction of collision_axis_y
        float vel1_y = collision_axis_y.dot_product(velo_veh1);
        float vel1_x = collision_axis_x.dot_product(velo_veh1);
        //velocity of veh2 before collision in the direction of collision_axis_y
        float vel2_y = collision_axis_y.dot_product(velo_veh2);
        float vel2_x = collision_axis_x.dot_product(velo_veh2);
        // e = 0 -> inelastic collision
        // e = 1 -> elastic collision
        float e = get_collision_factor(vel1_y/100 - vel2_y/100);

        //velocity after collision
        float vel1_x_a = vel1_x;
        // vel1_x_a = vel1_x, because in x-direction we have no transmission of force
        float vel2_x_a = vel2_x;
        //transmission of force only in direction of collision_axix_y
        //equation: partially elastic collision
        float vel1_y_a = ( m2 * vel2_y * ( 1 + e ) + vel1_y * ( m1 - m2 * e) ) / ( m1 + m2);
        //equation: partially elastic collision
        float vel2_y_a = ( m1 * vel1_y * ( 1 + e ) + vel2_y * ( m2 - m1 * e) ) / ( m1 + m2);
        //add both components; Note: collision_axis is normalized
        rl_vec2d final1 = collision_axis_y * vel1_y_a + collision_axis_x * vel1_x_a;
        //add both components; Note: collision_axis is normalized
        rl_vec2d final2 = collision_axis_y * vel2_y_a + collision_axis_x * vel2_x_a;

        //Energy after collision
        float E_a = 0.5 * m1 * final1.norm() * final1.norm() +
            0.5 * m2 * final2.norm() * final2.norm();
        float d_E = E - E_a;  //Lost energy at collision -> deformation energy
        float dmg = abs( d_E / 1000 / 2000 );  //adjust to balance damage
        float dmg_veh1 = dmg * 0.5;
        float dmg_veh2 = dmg * 0.5;

        int coll_parts_cnt = 0; //quantity of colliding parts between veh1 and veh2
        for(int i = 0; i < veh_veh_colls.size(); i++) {
            veh_collision tmp_c = veh_veh_colls[i];
            if(veh2 == (vehicle*) tmp_c.target) { coll_parts_cnt++; }
        }

        float dmg1_part = dmg_veh1 / coll_parts_cnt;
        float dmg2_part = dmg_veh2 / coll_parts_cnt;

        //damage colliding parts (only veh1 and veh2 parts)
        for(int i = 0; i < veh_veh_colls.size(); i++) {
            veh_collision tmp_c = veh_veh_colls[i];

            if(veh2 == (vehicle*) tmp_c.target) {
                int parm1 = veh->part_with_feature (tmp_c.part, VPFLAG_ARMOR);
                if (parm1 < 0) {
                    parm1 = tmp_c.part;
                }
                int parm2 = veh2->part_with_feature (tmp_c.target_part, VPFLAG_ARMOR);
                if (parm2 < 0) {
                    parm2 = tmp_c.target_part;
                }
                epicenter1.x += veh->parts[parm1].mount_dx;
                epicenter1.y += veh->parts[parm1].mount_dy;
                veh->damage(parm1, dmg1_part, 1);

                epicenter2.x += veh2->parts[parm2].mount_dx;
                epicenter2.y += veh2->parts[parm2].mount_dy;
                veh2->damage(parm2, dmg2_part, 1);
            }
        }
        epicenter1.x /= coll_parts_cnt;
        epicenter1.y /= coll_parts_cnt;
        epicenter2.x /= coll_parts_cnt;
        epicenter2.y /= coll_parts_cnt;


        if (dmg2_part > 100) {
            // shake veh because of collision
            veh2->damage_all(dmg2_part / 2, dmg2_part, 1, epicenter2);
        }

        dmg_1 += dmg1_part;

        veh->move.init (final1.x, final1.y);
        veh->velocity = final1.norm();
        // shrug it off if the change is less than 8mph.
        if(dmg_veh1 > 800) {
            veh->skidding = 1;
        }
        veh2->move.init(final2.x, final2.y);
        veh2->velocity = final2.norm();
        if(dmg_veh2 > 800) {
            veh2->skidding = 1;
        }
        //give veh2 the initiative to proceed next before veh1
        float avg_of_turn = (veh2->of_turn + veh->of_turn) / 2;
        if(avg_of_turn < .1f)
            avg_of_turn = .1f;
        veh->of_turn = avg_of_turn * .9;
        veh2->of_turn = avg_of_turn * 1.1;
    }

    for(std::vector<veh_collision>::iterator next_collision = veh_misc_colls.begin();
            next_collision != veh_misc_colls.end(); next_collision++) {

        point collision_point(veh->parts[next_collision->part].mount_dx,
                                    veh->parts[next_collision->part].mount_dy);
        int coll_dmg = next_collision->imp;
        //Shock damage
        veh->damage_all(coll_dmg / 2, coll_dmg, 1, collision_point);
    }

    int coll_turn = 0;
    if (dmg_1 > 0) {
        int vel1_a = veh->velocity / 100; //velocity of car after collision
        int d_vel = abs(vel1 - vel1_a);

        std::vector<int> ppl = veh->boarded_parts();

        for (int ps = 0; ps < ppl.size(); ps++) {
            player *psg = veh->get_passenger (ppl[ps]);
            if (!psg) {
                debugmsg ("throw passenger: empty passenger at part %d", ppl[ps]);
                continue;
            }

            bool throw_from_seat = 0;
            if (veh->part_with_feature (ppl[ps], VPFLAG_SEATBELT) == -1) {
                throw_from_seat = d_vel * rng(80, 120) / 100 > (psg->str_cur * 1.5 + 5);
            }

            //damage passengers if d_vel is too high
            if(d_vel > 60* rng(50,100)/100 && !throw_from_seat) {
                int dmg = d_vel/4*rng(70,100)/100;
                psg->hurtall(dmg);
                if (psg == &g->u) {
                    g->add_msg(_("You take %d damage by the power of the impact!"), dmg);
                } else if (psg->name.length()) {
                    g->add_msg(_("%s takes %d damage by the power of the impact!"),
                               psg->name.c_str(), dmg);
                }
            }

            if (throw_from_seat) {
                if (psg == &g->u) {
                    g->add_msg(_("You are hurled from the %s's seat by the power of the impact!"),
                               veh->name.c_str());
                } else if (psg->name.length()) {
                    g->add_msg(_("%s is hurled from the %s's seat by the power of the impact!"),
                               psg->name.c_str(), veh->name.c_str());
                }
                g->m.unboard_vehicle(x + veh->parts[ppl[ps]].precalc_dx[0],
                                     y + veh->parts[ppl[ps]].precalc_dy[0]);
                g->fling_player_or_monster(psg, 0, mdir.dir() + rng(0, 60) - 30,
                                           (vel1 - psg->str_cur < 10 ? 10 :
                                            vel1 - psg->str_cur));
            } else if (veh->part_with_feature (ppl[ps], "CONTROLS") >= 0) {
                // FIXME: should actually check if passenger is in control,
                // not just if there are controls there.
                const int lose_ctrl_roll = rng (0, dmg_1);
                if (lose_ctrl_roll > psg->dex_cur * 2 + psg->skillLevel("driving") * 3) {
                    if (psg == &g->u) {
                        g->add_msg(_("You lose control of the %s."), veh->name.c_str());
                    } else if (psg->name.length()) {
                        g->add_msg(_("%s loses control of the %s."), psg->name.c_str());
                    }
                    int turn_amount = (rng (1, 3) * sqrt((double)vel1_a) / 2) / 15;
                    if (turn_amount < 1) {
                        turn_amount = 1;
                    }
                    turn_amount *= 15;
                    if (turn_amount > 120) {
                        turn_amount = 120;
                    }
                    coll_turn = one_in (2)? turn_amount : -turn_amount;
                }
            }
        }
    }
    if(veh_veh_coll_flag) return true;

    // now we're gonna handle traps we're standing on (if we're still moving).
    // this is done here before displacement because
    // after displacement veh reference would be invdalid.
    // damn references!
    if (can_move) {
        std::vector<int> wheel_indices = veh->all_parts_with_feature("WHEEL", false);
        for (int w = 0; w < wheel_indices.size(); w++) {
            const int p = wheel_indices[w];
            if (one_in(2)) {
                if (displace_water (x + veh->parts[p].precalc_dx[0],
                                    y + veh->parts[p].precalc_dy[0]) && pl_ctrl) {
                    g->add_msg(_("You hear a splash!"));
                }
            }
            veh->handle_trap( x + veh->parts[p].precalc_dx[0],
                              y + veh->parts[p].precalc_dy[0], p );
        }
    }

    int last_turn_dec = 1;
    if (veh->last_turn < 0) {
        veh->last_turn += last_turn_dec;
        if (veh->last_turn > -last_turn_dec) { veh->last_turn = 0; }
    } else if (veh->last_turn > 0) {
        veh->last_turn -= last_turn_dec;
        if (veh->last_turn < last_turn_dec) { veh->last_turn = 0; }
    }

    if (can_move) {
        // accept new direction
        if (veh->skidding) {
            veh->face.init (veh->turn_dir);
            if(pl_ctrl) {
                veh->possibly_recover_from_skid();
            }
        } else {
            veh->face = mdir;
        }
        veh->move = mdir;
        if (coll_turn) {
            veh->skidding = true;
            veh->turn (coll_turn);
        }
        // accept new position
        // if submap changed, we need to process grid from the beginning.
        displace_vehicle (x, y, dx, dy);
    } else { // can_move
        veh->stop();
    }
    // redraw scene
    g->draw();
    return true;
}

bool map::displace_water (const int x, const int y)
{
    if (has_flag("SWIMMABLE", x, y) && !has_flag(TFLAG_DEEP_WATER, x, y)) // shallow water
    { // displace it
        int dis_places = 0, sel_place = 0;
        for (int pass = 0; pass < 2; pass++)
        { // we do 2 passes.
        // first, count how many non-water places around
        // then choose one within count and fill it with water on second pass
            if (pass)
            {
                sel_place = rng (0, dis_places - 1);
                dis_places = 0;
            }
            for (int tx = -1; tx <= 1; tx++)
                for (int ty = -1; ty <= 1; ty++)
                {
                    if ((!tx && !ty) 
                            || move_cost_ter_furn(x + tx, y + ty) == 0
                            || has_flag(TFLAG_DEEP_WATER, x + tx, y + ty))
                        continue;
                    ter_id ter0 = ter (x + tx, y + ty);
                    if (ter0 == t_water_sh ||
                        ter0 == t_water_dp)
                        continue;
                    if (pass && dis_places == sel_place)
                    {
                       ter_set(x + tx, y + ty, t_water_sh);
                       ter_set(x, y, t_dirt);
                        return true;
                    }
                    dis_places++;
                }
        }
    }
    return false;
}

void map::set(const int x, const int y, const ter_id new_terrain, const furn_id new_furniture)
{
    furn_set(x, y, new_furniture);
    ter_set(x, y, new_terrain);
}

void map::set(const int x, const int y, const std::string new_terrain, const std::string new_furniture) {
    furn_set(x, y, new_furniture);
    ter_set(x, y, new_terrain);
}

std::string map::name(const int x, const int y)
{
 return has_furn(x, y) ? _(furnlist[furn(x, y)].name.c_str()) : _(terlist[ter(x, y)].name.c_str()); // FIXME i18n
}

bool map::has_furn(const int x, const int y)
{
  return furn(x, y) != f_null;
}


std::string map::get_furn(const int x, const int y) const {
    return furnlist[ furn(x,y) ].id;
}

int map::oldfurn(const int x, const int y) const {
    const int nfurn = furn(x, y);
    if ( reverse_legacy_furn_id.find(nfurn) == reverse_legacy_furn_id.end() ) {
        return t_null;
    }
    return reverse_legacy_furn_id[ nfurn ];
}

furn_t & map::furn_at(const int x, const int y) const
{
    return furnlist[ furn(x,y) ];
}

furn_id map::furn(const int x, const int y) const
{
 if (!INBOUNDS(x, y)) {
  return f_null;
 }

 const int nonant = int(x / SEEX) + int(y / SEEY) * my_MAPSIZE;

 const int lx = x % SEEX;
 const int ly = y % SEEY;
 return grid[nonant]->frn[lx][ly];
}


void map::furn_set(const int x, const int y, const furn_id new_furniture)
{
 if (!INBOUNDS(x, y)) {
  return;
 }

 const int nonant = int(x / SEEX) + int(y / SEEY) * my_MAPSIZE;

 const int lx = x % SEEX;
 const int ly = y % SEEY;
 grid[nonant]->frn[lx][ly] = new_furniture;
}

void map::furn_set(const int x, const int y, const std::string new_furniture) {
    if ( furnmap.find(new_furniture) == furnmap.end() ) {
        return;
    }
    furn_set(x, y, (furn_id)furnmap[ new_furniture ].loadid );
}

bool map::can_move_furniture( const int x, const int y, player * p ) {
    furn_t furniture_type = furn_at(x, y);
    int required_str = furniture_type.move_str_req;

    // Object can not be moved (or nothing there)
    if (required_str < 0) { return false; }

    if( p != NULL && p->str_cur < required_str ) { return false; }

    return true;
}

std::string map::furnname(const int x, const int y) {
 return _(furnlist[furn(x, y)].name.c_str()); // FIXME i18n
}
/*
 * Get the terrain integer id. This is -not- a number guaranteed to remain
 * the same across revisions; it is a load order, and can change when mods
 * are loaded or removed. The old t_floor style constants will still work but
 * are -not- guaranteed; if a mod removes t_lava, t_lava will equal t_null;
 * New terrains added to the core game generally do not need this, it's
 * retained for high performance comparisons, save/load, and gradual transition
 * to string terrain.id
 */
ter_id map::ter(const int x, const int y) const {
 if (!INBOUNDS(x, y)) {
  return t_null;
 }

 const int nonant = int(x / SEEX) + int(y / SEEY) * my_MAPSIZE;

 const int lx = x % SEEX;
 const int ly = y % SEEY;
 return grid[nonant]->ter[lx][ly];
}
/*
 * -temporary- for non-rewritten switch statements
 */
int map::oldter(const int x, const int y) const {
    const int nter = ter(x, y);
    if ( reverse_legacy_ter_id.find(nter) == reverse_legacy_ter_id.end() ) {
        return t_null;
    }
    return reverse_legacy_ter_id[ nter ];
}


/*
 * Get the terrain string id. This will remain the same across revisions,
 * unless a mod eliminates or changes it. Generally this is less efficient
 * than ter_id, but only an issue if thousands of comparisons are made.
 */
std::string map::get_ter(const int x, const int y) const {
    return terlist[ ter(x,y) ].id;
}

/*
 * Get a reference to the actual terrain struct.
 */
ter_t & map::ter_at(const int x, const int y) const
{
    return terlist[ ter(x,y) ];
}

/*
 * set terrain via string; this works for -any- terrain id
 */
void map::ter_set(const int x, const int y, const std::string new_terrain) {
    if ( termap.find(new_terrain) == termap.end() ) {
        return;
    }
    ter_set(x, y, (ter_id)termap[ new_terrain ].loadid );
}

/*
 * set terrain via builtin t_keyword; only if defined, and will not work
 * for mods
 */
void map::ter_set(const int x, const int y, const ter_id new_terrain) {
    if (!INBOUNDS(x, y)) {
        return;
    }
    const int nonant = int(x / SEEX) + int(y / SEEY) * my_MAPSIZE;
    const int lx = x % SEEX;
    const int ly = y % SEEY;
    grid[nonant]->ter[lx][ly] = new_terrain;
}

std::string map::tername(const int x, const int y) const
{
 return _(terlist[ter(x, y)].name.c_str()); // FIXME i18n
}

std::string map::features(const int x, const int y)
{
// This is used in an info window that is 46 characters wide, and is expected
// to take up one line.  So, make sure it does that.
// FIXME: can't control length of localized text.
// Make the caller wrap properly, if it does not already.
 std::string ret;
 if (has_flag("BASHABLE", x, y))
  ret += _("Smashable. ");
 if (has_flag("DIGGABLE", x, y))
  ret += _("Diggable. ");
 if (has_flag("ROUGH", x, y))
  ret += _("Rough. ");
 if (has_flag("SHARP", x, y))
  ret += _("Sharp. ");
 if (has_flag("FLAT", x, y))
  ret += _("Flat. ");
 return ret;
}

int map::move_cost(const int x, const int y, const vehicle *ignored_vehicle) const
{
    int cost = move_cost_ter_furn(x, y); // covers !inbounds check too
    if ( cost == 0 ) {
        return 0;
    }
    if (veh_in_active_range && veh_exists_at[x][y]) {
        std::map< std::pair<int, int>, std::pair<vehicle *, int> >::const_iterator it;
        if ((it = veh_cached_parts.find( std::make_pair(x, y) )) != veh_cached_parts.end()) {
            const int vpart = it->second.second;
            vehicle *veh = it->second.first;
            if (veh != ignored_vehicle) {  // moving past vehicle cost
                const int dpart = veh->part_with_feature(vpart, VPFLAG_OBSTACLE);
                if (dpart >= 0 && (!veh->part_flag(dpart, VPFLAG_OPENABLE) || !veh->parts[dpart].open)) {
                    return 0;
                } else {
                    const int ipart = veh->part_with_feature(vpart, VPFLAG_AISLE);
                    if (ipart >= 0) {
                        return 2;
                    }
                    return 8;
                }
            }
        }
    }
//    cost+= field_at(x,y).move_cost(); // <-- unimplemented in all cases
    return cost > 0 ? cost : 0;
}

int map::move_cost_ter_furn(const int x, const int y) const
{
    if (!INBOUNDS(x, y)) {
        return 0;
    }
    const int nonant = int(x / SEEX) + int(y / SEEY) * my_MAPSIZE;
    const int lx = x % SEEX;
    const int ly = y % SEEY;

    const int tercost = terlist[ grid[nonant]->ter[lx][ly] ].movecost;
    if ( tercost == 0 ) {
        return 0;
    }
    const int furncost = furnlist[ grid[nonant]->frn[lx][ly] ].movecost;
    if ( furncost < 0 ) {
        return 0;
    }
    const int cost = tercost + furncost;
    return cost > 0 ? cost : 0;
}

int map::combined_movecost(const int x1, const int y1,
                           const int x2, const int y2,
                           const vehicle *ignored_vehicle, const int modifier)
{
    int cost1 = move_cost(x1, y1, ignored_vehicle);
    int cost2 = move_cost(x2, y2, ignored_vehicle);
    // 50 moves taken per move_cost (70.71.. diagonally)
    int mult = (trigdist && x1 != x2 && y1 != y2 ? 71 : 50);
    return (cost1 + cost2 + modifier) * mult / 2;
}

bool map::trans(const int x, const int y)
{
    // Control statement is a problem. Normally returning false on an out-of-bounds
    // is how we stop rays from going on forever.  Instead we'll have to include
    // this check in the ray loop.
    int vpart = -1;
    vehicle *veh = veh_at(x, y, vpart);
    bool tertr;
    if (veh) {
        tertr = veh->part_with_feature(vpart, VPFLAG_OPAQUE) < 0;
        if (!tertr) {
            const int dpart = veh->part_with_feature(vpart, VPFLAG_OPENABLE);
            if (dpart >= 0 && veh->parts[dpart].open) {
                tertr = true; // open opaque door
            }
        }
    } else {
        tertr = has_flag_ter_and_furn(TFLAG_TRANSPARENT, x, y);
    }
    if( tertr ) {
        // Fields may obscure the view, too
        field &curfield = field_at( x,y );
        if( curfield.fieldCount() > 0 ) {
            field_entry *cur = NULL;
            for( std::map<field_id, field_entry*>::iterator field_list_it = curfield.getFieldStart();
                 field_list_it != curfield.getFieldEnd(); ++field_list_it ) {
                cur = field_list_it->second;
                if( cur == NULL ) {
                    continue;
                }
                //If ANY field blocks vision, the tile does.
                if(!fieldlist[cur->getFieldType()].transparent[cur->getFieldDensity() - 1]) {
                    return false;
                }
            }
        }
        return true; //no blockers found, this is transparent
    }
    return false; //failsafe block vision
}

bool map::has_flag(const std::string &flag, const int x, const int y) const
{
    static const std::string flag_str_BASHABLE("BASHABLE"); // construct once per runtime, slash delay 90%
    if (!INBOUNDS(x, y)) {
        return false;
    }
    // veh_at const no bueno
    if (veh_in_active_range && veh_exists_at[x][y] && flag_str_BASHABLE == flag) {
        std::map< std::pair<int, int>, std::pair<vehicle *, int> >::const_iterator it;
        if ((it = veh_cached_parts.find( std::make_pair(x, y) )) != veh_cached_parts.end()) {
            const int vpart = it->second.second;
            vehicle *veh = it->second.first;
            if (veh->parts[vpart].hp > 0 && // if there's a vehicle part here...
                veh->part_with_feature (vpart, VPFLAG_OBSTACLE) >= 0) {// & it is obstacle...
                const int p = veh->part_with_feature (vpart, VPFLAG_OPENABLE);
                if (p < 0 || !veh->parts[p].open) { // and not open door
                    return true;
                }
            }
        }
    }
    return has_flag_ter_or_furn(flag, x, y);
}

bool map::can_put_items(const int x, const int y)
{
    return !has_flag("NOITEM", x, y) && !has_flag("SEALED", x, y);
}

bool map::has_flag_ter(const std::string & flag, const int x, const int y) const
{
 return terlist[ter(x, y)].has_flag(flag);
}

bool map::has_flag_furn(const std::string & flag, const int x, const int y) const
{
 return furnlist[furn(x, y)].has_flag(flag);
}

bool map::has_flag_ter_or_furn(const std::string & flag, const int x, const int y) const
{
    if (!INBOUNDS(x, y)) {
        return false;
    }
    const int nonant = int(x / SEEX) + int(y / SEEY) * my_MAPSIZE;
    const int lx = x % SEEX;
    const int ly = y % SEEY;

    return ( terlist[ grid[nonant]->ter[lx][ly] ].has_flag(flag) || furnlist[ grid[nonant]->frn[lx][ly] ].has_flag(flag) );
}

bool map::has_flag_ter_and_furn(const std::string & flag, const int x, const int y) const
{
 return terlist[ter(x, y)].has_flag(flag) && furnlist[furn(x, y)].has_flag(flag);
}
/////
bool map::has_flag(const ter_bitflags flag, const int x, const int y) const
{
    if (!INBOUNDS(x, y)) {
        return false;
    }
    // veh_at const no bueno
    if (veh_in_active_range && veh_exists_at[x][y] && flag == TFLAG_BASHABLE) {
        std::map< std::pair<int, int>, std::pair<vehicle *, int> >::const_iterator it;
        if ((it = veh_cached_parts.find( std::make_pair(x, y) )) != veh_cached_parts.end()) {
            const int vpart = it->second.second;
            vehicle *veh = it->second.first;
            if (veh->parts[vpart].hp > 0 && // if there's a vehicle part here...
                veh->part_with_feature (vpart, VPFLAG_OBSTACLE) >= 0) {// & it is obstacle...
                const int p = veh->part_with_feature (vpart, VPFLAG_OPENABLE);
                if (p < 0 || !veh->parts[p].open) { // and not open door
                    return true;
                }
            }
        }
    }
    return has_flag_ter_or_furn(flag, x, y);
}

bool map::has_flag_ter(const ter_bitflags flag, const int x, const int y) const
{
 return terlist[ter(x, y)].has_flag(flag);
}

bool map::has_flag_furn(const ter_bitflags flag, const int x, const int y) const
{
 return furnlist[furn(x, y)].has_flag(flag);
}

bool map::has_flag_ter_or_furn(const ter_bitflags flag, const int x, const int y) const
{
    if (!INBOUNDS(x, y)) {
        return false;
    }
    const int nonant = int(x / SEEX) + int(y / SEEY) * my_MAPSIZE;
    const int lx = x % SEEX;
    const int ly = y % SEEY;

    return ( terlist[ grid[nonant]->ter[lx][ly] ].has_flag(flag) || furnlist[ grid[nonant]->frn[lx][ly] ].has_flag(flag) );
}

bool map::has_flag_ter_and_furn(const ter_bitflags flag, const int x, const int y) const
{
    if (!INBOUNDS(x, y)) {
        return false;
    }
    const int nonant = int(x / SEEX) + int(y / SEEY) * my_MAPSIZE;
    const int lx = x % SEEX;
    const int ly = y % SEEY;
 return terlist[ grid[nonant]->ter[lx][ly] ].has_flag(flag) && furnlist[ grid[nonant]->frn[lx][ly] ].has_flag(flag);
}

/////
bool map::is_destructable(const int x, const int y)
{
 return has_flag("BASHABLE", x, y) || move_cost(x, y) == 0;
}

bool map::is_destructable_ter_furn(const int x, const int y)
{
 return has_flag_ter_or_furn("BASHABLE", x, y) || move_cost_ter_furn(x, y) == 0;
}

/**
 * Returns whether or not the terrain at the given location can be dived into
 * (by monsters that can swim or are aquatic or nonbreathing).
 * @param x The x coordinate to look at.
 * @param y The y coordinate to look at.
 * @return true if the terrain can be dived into; false if not.
 */
bool map::is_divable(const int x, const int y)
{
  return has_flag("SWIMMABLE", x, y) && has_flag(TFLAG_DEEP_WATER, x, y);
}

bool map::is_outside(const int x, const int y)
{
 if(!INBOUNDS(x, y))
  return true;

 return outside_cache[x][y];
}

// MATERIALS-TODO: Use fire resistance
bool map::flammable_items_at(const int x, const int y)
{
 for (int i = 0; i < i_at(x, y).size(); i++) {
  item *it = &(i_at(x, y)[i]);
  int vol = it->volume();
  if (it->made_of("paper") || it->made_of("powder") ||
      it->type->id == "whiskey" || it->type->id == "vodka" ||
      it->type->id == "rum" || it->type->id == "tequila")
    return true;
  if ((it->made_of("wood") || it->made_of("veggy")) && (it->burnt < 1 || vol <= 10))
    return true;
  if (it->made_of("cotton") && (vol <= 5 || it->burnt < 1))
    return true;
  if (it->is_ammo() && it->ammo_type() != "battery" &&
      it->ammo_type() != "nail" && it->ammo_type() != "BB" &&
      it->ammo_type() != "bolt" && it->ammo_type() != "arrow" &&
      it->ammo_type() != "pebble" && it->ammo_type() != "fishspear" &&
      it->ammo_type() != "NULL")
    return true;
 }
 return false;
}

bool map::moppable_items_at(const int x, const int y)
{
 for (int i = 0; i < i_at(x, y).size(); i++) {
  item *it = &(i_at(x, y)[i]);
  if (it->made_of(LIQUID))
   return true;
 }
 field &fld = field_at(x, y);
 if(fld.findField(fd_blood) != 0 || fld.findField(fd_bile) != 0 || fld.findField(fd_slime) != 0 || fld.findField(fd_sludge) != 0) {
  return true;
 }
 int vpart;
 vehicle *veh = veh_at(x, y, vpart);
 if(veh != 0) {
  std::vector<int> parts_here = veh->parts_at_relative(veh->parts[vpart].mount_dx, veh->parts[vpart].mount_dy);
  for(size_t i = 0; i < parts_here.size(); i++) {
   if(veh->parts[parts_here[i]].blood > 0) {
    return true;
   }
  }
 }
 return false;
}

point map::random_outdoor_tile()
{
 std::vector<point> options;
 for (int x = 0; x < SEEX * my_MAPSIZE; x++) {
  for (int y = 0; y < SEEY * my_MAPSIZE; y++) {
   if (is_outside(x, y))
    options.push_back(point(x, y));
  }
 }
 if (options.empty()) // Nowhere is outdoors!
  return point(-1, -1);

 return options[rng(0, options.size() - 1)];
}

bool map::has_adjacent_furniture(const int x, const int y)
{
    const signed char cx[4] = { 0, -1, 0, 1};
    const signed char cy[4] = {-1,  0, 1, 0};

    for (int i = 0; i < 4; i++)
    {
        const int adj_x = x + cx[i];
        const int adj_y = y + cy[i];
        if ( has_furn(adj_x, adj_y) && furn_at(adj_x, adj_y).has_flag("BLOCKSDOOR") ) {
            return true;
        }
    }

 return false;
}

bool map::has_nearby_fire(int x, int y, int radius)
{
    for(int dx = -radius; dx <= radius; dx++) {
        for(int dy = -radius; dy <= radius; dy++) {
            const point p(x + dx, y + dy);
            if (field_at(p.x, p.y).findField(fd_fire) != 0) {
                return true;
            }
            if (ter(p.x, p.y) == t_lava) {
                return true;
            }
        }
    }
    return false;
}

void map::mop_spills(const int x, const int y) {
 for (int i = 0; i < i_at(x, y).size(); i++) {
  item *it = &(i_at(x, y)[i]);
  if (it->made_of(LIQUID)) {
    i_rem(x, y, i);
    i--;
  }
 }
 field &fld = field_at(x, y);
 fld.removeField(fd_blood);
 fld.removeField(fd_bile);
 fld.removeField(fd_slime);
 fld.removeField(fd_sludge);
 int vpart;
 vehicle *veh = veh_at(x, y, vpart);
 if(veh != 0) {
  std::vector<int> parts_here = veh->parts_at_relative(veh->parts[vpart].mount_dx, veh->parts[vpart].mount_dy);
  for(size_t i = 0; i < parts_here.size(); i++) {
   veh->parts[parts_here[i]].blood = 0;
  }
 }
}

bool map::bash(const int x, const int y, const int str, std::string &sound, int *res)
{
 sound = "";
 bool smashed_web = false;
 if (field_at(x, y).findField(fd_web)) {
  smashed_web = true;
  remove_field(x, y, fd_web);
 }

 for (int i = 0; i < i_at(x, y).size(); i++) { // Destroy glass items (maybe)
    // the check for active supresses molotovs smashing themselves with their own explosion
    if (i_at(x, y)[i].made_of("glass") && !i_at(x, y)[i].active && one_in(2)) {
        if (sound == "") {
            sound = string_format(_("A %s shatters!  "), i_at(x,y)[i].tname().c_str());
        } else {
            sound = _("Some items shatter!  ");
        }
        for (int j = 0; j < i_at(x, y)[i].contents.size(); j++) {
            i_at(x, y).push_back(i_at(x, y)[i].contents[j]);
        }
        i_rem(x, y, i);
        i--;
    }
 }

 int result = -1;
 int vpart;
 vehicle *veh = veh_at(x, y, vpart);
 if (veh) {
  veh->damage (vpart, str, 1);
  sound += _("crash!");
  return true;
 }

/////
bool jsfurn = false;
bool jster = false;
map_bash_info * bash = NULL;

if ( has_furn(x, y) && furn_at(x, y).bash.str_max != -1 ) {
  bash = &(furn_at(x,y).bash);
  jsfurn = true;
} else if ( ter_at(x, y).bash.str_max != -1 ) {
  bash = &(ter_at(x,y).bash);
  jster = true;
}

if ( bash != NULL && bash->num_tests > 0 && bash->str_min != -1 ) {
  bool success = ( bash->chance == -1 || rng(0, 100) >= bash->chance );
  if ( success == true ) {
     int smin = bash->str_min;
     int smax = bash->str_max;
     if ( bash->str_min_blocked != -1 || bash->str_max_blocked != -1 ) {
         if( has_adjacent_furniture(x, y) ) {
             if ( bash->str_min_blocked != -1 ) smin = bash->str_min_blocked;
             if ( bash->str_max_blocked != -1 ) smax = bash->str_max_blocked;
         }
     }
     if ( str >= smin ) {
        // roll min_str-max_str;
        smin = ( bash->str_min_roll != -1 ? bash->str_min_roll : smin );
        // min_str is a qualifier, but roll 0-max; same delay as before
        //   smin = ( bash->str_min_roll != -1 ? bash->str_min_roll : 0 );

        for( int i=0; i < bash->num_tests; i++ ) {
            result = rng(smin, smax);
            // g->add_msg("bash[%d/%d]: %d >= %d (%d/%d)", i+1,bash->num_tests, str, result,smin,smax);
            if (i == 0 && res) *res = result;
            if (str < result) {
                success = false;
                break;
            }
        }
     } else {
        // g->add_msg("bash[%d]: %d >= (%d/%d)", bash->num_tests, str,smin,smax);
        // todo; bash->sound_too_weak = "feeble whump" ?
        success = false;
     }
  }
  if ( success == true ) {
     int bday=int(g->turn);
     sound += _(bash->sound.c_str());
     if ( jsfurn == true ) {
         if ( bash->furn_set.size() > 0 ) {
             furn_set( x, y, bash->furn_set );
         } else {
             furn_set( x, y, f_null );
         }
     }
     if ( bash->ter_set.size() > 0 ) {
        ter_set( x, y, bash->ter_set );
     } else if ( jster == true ) {
        debugmsg("data/json/terrain.json does not have %s.bash.ter_set set!",ter_at(x,y).id.c_str());
     }
     for (int i = 0; i < bash->items.size(); i++) {
        int chance = bash->items[i].chance;
        if ( chance == -1 || rng(0, 100) >= chance ) {
           int numitems = bash->items[i].amount;

           if ( bash->items[i].minamount != -1 ) {
              numitems = rng( bash->items[i].minamount, bash->items[i].amount );
           }
           // g->add_msg(" it: %d/%d, == %d",bash->items[i].minamount, bash->items[i].amount,numitems);
           if ( numitems > 0 ) {
              // spawn_item(x,y, bash->items[i].itemtype, numitems); // doesn't abstract amount || charges
              item new_item = item_controller->create(bash->items[i].itemtype, bday);
              if ( new_item.count_by_charges() ) {
                  new_item.charges = numitems;
                  numitems = 1;
              }
              for(int a = 0; a < numitems; a++ ) {
                  add_item_or_charges(x, y, new_item);
              }
           }
        }
     }
     return true;
  } else {
     sound += _(bash->sound_fail.c_str());
     return true;
  }
} else {
 furn_id furnid = furn(x, y);
 if ( furnid == old_f_skin_wall || furnid == f_skin_door || furnid == f_skin_door_o ||
      furnid == f_skin_groundsheet || furnid == f_canvas_wall || furnid == f_canvas_door ||
      furnid == f_canvas_door_o || furnid == f_groundsheet ) {
  result = rng(0, 6);
  if (res) *res = result;
  if (str >= result)
  {
   // Special code to collapse the tent if destroyed
   int tentx = -1, tenty = -1;
   // Find the center of the tent
   for (int i = -1; i <= 1; i++)
    for (int j = -1; j <= 1; j++)
     if (furn(x + i, y + j) == f_groundsheet ||
         furn(x + i, y + j) == f_fema_groundsheet ||
         furn(x + i, y + j) == f_skin_groundsheet)  {
       tentx = x + i;
       tenty = y + j;
       break;
     }
   // Never found tent center, bail out
   if (tentx == -1 && tenty == -1)
    return true;
   // Take the tent down
   for (int i = -1; i <= 1; i++)
    for (int j = -1; j <= 1; j++) {
     if (furn(tentx + i, tenty + j) == f_groundsheet)
      spawn_item(tentx + i, tenty + j, "broketent");
     if (furn(tentx + i, tenty + j) == f_skin_groundsheet)
      spawn_item(tentx + i, tenty + j, "damaged_shelter_kit");
     furn_set(tentx + i, tenty + j, f_null);
    }

   sound += _("rrrrip!");
   return true;
  } else {
   sound += _("slap!");
   return true;
  }
 }
}
 if (res) *res = result;
 if (move_cost(x, y) <= 0) {
  sound += _("thump!");
  return true;
 }
 return smashed_web;// If we kick empty space, the action is cancelled
}

// map::destroy is only called (?) if the terrain is NOT bashable.
void map::destroy(const int x, const int y, const bool makesound)
{
 if (has_furn(x, y))
  furn_set(x, y, f_null);

 switch (oldter(x, y)) {

 case old_t_gas_pump:
  if (makesound && one_in(3))
   g->explosion(x, y, 40, 0, true);
  else {
   for (int i = x - 2; i <= x + 2; i++) {
    for (int j = y - 2; j <= y + 2; j++) {
       if(move_cost(i, j) == 0) continue;
       if (one_in(3)) spawn_item(i, j, "gasoline");
       if (one_in(6)) spawn_item(i, j, "steel_chunk", 0, 3);
    }
   }
  }
  ter_set(x, y, t_rubble);
  break;

 case old_t_door_c:
 case old_t_door_b:
 case old_t_door_locked:
 case old_t_door_boarded:
  ter_set(x, y, t_door_frame);
  for (int i = x - 2; i <= x + 2; i++) {
   for (int j = y - 2; j <= y + 2; j++) {
       if(move_cost(i, j) == 0) continue;
       if (one_in(6)) spawn_item(i, j, "2x4");
       if (one_in(6)) spawn_item(i, j, "nail", 0, 3);
   }
  }
  break;

 case old_t_pavement:
 case old_t_pavement_y:
 case old_t_sidewalk:
  for (int i = x - 2; i <= x + 2; i++) {
   for (int j = y - 2; j <= y + 2; j++) {
    if (move_cost(i, j) > 0 && one_in(5))
     spawn_item(i, j, "rock");
    ter_set(x, y, t_rubble);
   }
  }
  break;

 case old_t_floor:
 g->sound(x, y, 20, _("SMASH!!"));
  for (int i = x - 2; i <= x + 2; i++) {
   for (int j = y - 2; j <= y + 2; j++) {
       if(move_cost(i, j) == 0) continue;
       if (one_in(5)) { spawn_item(i, j, "splinter"); }
       if (one_in(6)) { spawn_item(i, j, "nail", 0, 3); }
       if (one_in(100)) { spawn_item(x, y, "cu_pipe"); }
   }
  }
  ter_set(x, y, t_rubble);
  for (int i = x - 1; i <= x + 1; i++) {
   for (int j = y - 1; j <= y + 1; j++) {
    if (one_in(2)) {
      if (!g->m.has_flag("NOITEM", x, y)) {
       if (!(g->m.field_at(i, j).findField(fd_rubble))) {
        g->m.add_field(i, j, fd_rubble, rng(1,3));
        g->m.field_effect(i, j);
       }
      }
    }
   }
  }
   //TODO: Make rubble decay into smoke
  for (int i = x - 1; i <= x + 1; i++)
   for (int j = y - 1; j <= y + 1; j++) {
    if ((i == x && j == y) || !has_flag("COLLAPSES", i, j))
      continue;
     int num_supports = -1;
     for (int k = i - 1; k <= i + 1; k++)
       for (int l = j - 1; l <= j + 1; l++) {
       if (k == i && l == j)
        continue;
       if (has_flag("COLLAPSES", k, l))
        num_supports++;
       else if (has_flag("SUPPORTS_ROOF", k, l))
        num_supports += 2;
       }
     if (one_in(num_supports))
      destroy (i, j, false);
   }
  break;

 case old_t_concrete_v:
 case old_t_concrete_h:
 case old_t_wall_v:
 case old_t_wall_h:
 g->sound(x, y, 20, _("SMASH!!"));
  for (int i = x - 2; i <= x + 2; i++) {
   for (int j = y - 2; j <= y + 2; j++) {
       if(move_cost(i, j) == 0) continue;
       if (one_in(5)) spawn_item(i, j, "rock");
       if (one_in(4)) spawn_item(i, j, "splinter");
       if (one_in(3)) spawn_item(i, j, "rebar");
       if (one_in(6)) spawn_item(i, j, "nail", 0, 3);
   }
  }
  ter_set(x, y, t_rubble);
  for (int i = x - 1; i <= x + 1; i++) {
   for (int j = y - 1; j <= y + 1; j++) {
    if (one_in(2)) {
      if (!g->m.has_flag("NOITEM", x, y)) {
       if (!(g->m.field_at(i, j).findField(fd_rubble))) {
        g->m.add_field(i, j, fd_rubble, rng(1,3));
        g->m.field_effect(i, j);
      }
      }
    }
   }
  }
  //TODO: Make rubble decay into smoke
  for (int i = x - 1; i <= x + 1; i++)
   for (int j = y - 1; j <= y + 1; j++) {
    if ((i == x && j == y) || !has_flag("SUPPORTS_ROOF", i, j))
      continue;
     int num_supports = 0;
     for (int k = i - 1; k <= i + 1; k++)
      for (int l = j - 1; l <= j + 1; l++) {
       if (k == i && l == j)
        continue;
       if (has_flag("COLLAPSES", i, j)) {
        if (has_flag("COLLAPSES", k, l))
         num_supports++;
        else if (has_flag("SUPPORTS_ROOF", k, l))
         num_supports += 2;
       } else if (has_flag("SUPPORTS_ROOF", i, j))
        if (has_flag("SUPPORTS_ROOF", k, l) && !has_flag("COLLAPSES", k, l))
         num_supports += 3;
      }
     if (one_in(num_supports))
      destroy (i, j, false);
   }
  break;

  case old_t_palisade:
  case old_t_palisade_gate:
      g->sound(x, y, 16, _("CRUNCH!!"));
      for (int i = x - 1; i <= x + 1; i++)
      {
          for (int j = y - 1; j <= y + 1; j++)
          {
              if(move_cost(i, j) == 0) continue;
              if (one_in(3)) spawn_item(i, j, "rope_6");
              if (one_in(2)) spawn_item(i, j, "splinter");
              if (one_in(3)) spawn_item(i, j, "stick");
              if (one_in(6)) spawn_item(i, j, "2x4");
              if (one_in(9)) spawn_item(i, j, "log");
          }
      }
      ter_set(x, y, t_dirt);
      add_trap(x, y, tr_pit);
      break;

 default:
  if (makesound && has_flag("EXPLODES", x, y) && one_in(2)) {
   g->explosion(x, y, 40, 0, true);
  }
  ter_set(x, y, t_rubble);
 }

 if (makesound)
  g->sound(x, y, 40, _("SMASH!!"));
}

void map::shoot(const int x, const int y, int &dam,
                const bool hit_items, const std::set<std::string>& ammo_effects)
{
    if (dam < 0)
    {
        return;
    }

    if (has_flag("ALARMED", x, y) && !g->event_queued(EVENT_WANTED))
    {
        g->sound(x, y, 30, _("An alarm sounds!"));
        g->add_event(EVENT_WANTED, int(g->turn) + 300, 0, g->levx, g->levy);
    }

    int vpart;
    vehicle *veh = veh_at(x, y, vpart);
    if (veh)
    {
        const bool inc = (ammo_effects.count("INCENDIARY") || ammo_effects.count("FLAME"));
        dam = veh->damage (vpart, dam, inc? 2 : 0, hit_items);
    }

    switch (oldter(x, y))
    {

        case old_t_wall_wood_broken:
        case old_t_wall_log_broken:
        case old_t_door_b:
            if (hit_items || one_in(8))
            { // 1 in 8 chance of hitting the door
                dam -= rng(20, 40);
                if (dam > 0)
                {
                    g->sound(x, y, 10, _("crash!"));
                    ter_set(x, y, t_dirt);
                }
            }
            else
                dam -= rng(0, 1);
        break;


        case old_t_door_c:
        case old_t_door_locked:
        case old_t_door_locked_alarm:
            dam -= rng(15, 30);
            if (dam > 0)
            {
                g->sound(x, y, 10, _("smash!"));
                ter_set(x, y, t_door_b);
            }
        break;

        case old_t_door_boarded:
            dam -= rng(15, 35);
            if (dam > 0)
            {
                g->sound(x, y, 10, _("crash!"));
                ter_set(x, y, t_door_b);
            }
        break;

        // Fall-through intended
        case old_t_window_domestic_taped:
        case old_t_curtains:
            if (ammo_effects.count("LASER"))
                dam -= rng(1, 5);
        case old_t_window_domestic:
            if (ammo_effects.count("LASER"))
                dam -= rng(0, 5);
            else
            {
                dam -= rng(1,3);
                if (dam > 0)
                {
                    g->sound(x, y, 16, _("glass breaking!"));
                    ter_set(x, y, t_window_frame);
                    spawn_item(x, y, "sheet", 1);
                    spawn_item(x, y, "stick");
                    spawn_item(x, y, "string_36");
                }
            }
        break;

        // Fall-through intended
        case old_t_window_taped:
        case old_t_window_alarm_taped:
            if (ammo_effects.count("LASER"))
                dam -= rng(1, 5);
        case old_t_window:
        case old_t_window_alarm:
            if (ammo_effects.count("LASER"))
                dam -= rng(0, 5);
            else
            {
                dam -= rng(1,3);
                if (dam > 0)
                {
                    g->sound(x, y, 16, _("glass breaking!"));
                    ter_set(x, y, t_window_frame);
                }
            }
        break;

        case old_t_window_boarded:
            dam -= rng(10, 30);
            if (dam > 0)
            {
                g->sound(x, y, 16, _("glass breaking!"));
                ter_set(x, y, t_window_frame);
            }
        break;

        case old_t_wall_glass_h:
        case old_t_wall_glass_v:
        case old_t_wall_glass_h_alarm:
        case old_t_wall_glass_v_alarm:
            if (ammo_effects.count("LASER"))
                dam -= rng(0,5);
            else
            {
                dam -= rng(1,8);
                if (dam > 0)
                {
                    g->sound(x, y, 20, _("glass breaking!"));
                    ter_set(x, y, t_floor);
                }
            }
        break;


        // reinforced glass stops most bullets
        // laser beams are attenuated
        case old_t_reinforced_glass_v:
        case old_t_reinforced_glass_h:
            if (ammo_effects.count("LASER"))
            {
                dam -= rng(0, 8);
            }
            else
            {
                //Greatly weakens power of bullets
                dam -= 40;
                if (dam <= 0)
                    g->add_msg(_("The shot is stopped by the reinforced glass wall!"));
                //high powered bullets penetrate the glass, but only extremely strong
                // ones (80 before reduction) actually destroy the glass itself.
                else if (dam >= 40)
                {
                    g->sound(x, y, 20, _("glass breaking!"));
                    ter_set(x, y, t_floor);
                }
            }
        break;

        case old_t_paper:
            dam -= rng(4, 16);
            if (dam > 0)
            {
                g->sound(x, y, 8, _("rrrrip!"));
                ter_set(x, y, t_dirt);
            }
            if (ammo_effects.count("INCENDIARY"))
                add_field(x, y, fd_fire, 1);
        break;

        case old_t_gas_pump:
            if (hit_items || one_in(3))
            {
                if (dam > 15)
                {
                    if (ammo_effects.count("INCENDIARY") || ammo_effects.count("FLAME"))
                        g->explosion(x, y, 40, 0, true);
                    else
                    {
                        for (int i = x - 2; i <= x + 2; i++)
                        {
                            for (int j = y - 2; j <= y + 2; j++)
                            {
                                if (move_cost(i, j) > 0 && one_in(3))
                                    spawn_item(i, j, "gasoline");
                            }
                        }
                        g->sound(x, y, 10, _("smash!"));
                    }
                    ter_set(x, y, t_gas_pump_smashed);
                }
                dam -= 60;
            }
        break;

        case old_t_vat:
            if (dam >= 10)
            {
                g->sound(x, y, 20, _("ke-rash!"));
                ter_set(x, y, t_floor);
            }
            else
                dam = 0;
        break;

        default:
            if (move_cost(x, y) == 0 && !trans(x, y))
                dam = 0; // TODO: Bullets can go through some walls?
            else
                dam -= (rng(0, 1) * rng(0, 1) * rng(0, 1));
    }

    if (ammo_effects.count("TRAIL") && !one_in(4))
        add_field(x, y, fd_smoke, rng(1, 2));

    if (ammo_effects.count("LIGHTNING"))
        add_field(x, y, fd_electricity, rng(2, 3));

    if (ammo_effects.count("PLASMA") && one_in(2))
        add_field(x, y, fd_plasma, rng(1, 2));

    if (ammo_effects.count("LASER"))
        add_field(x, y, fd_laser, 2);

    // Set damage to 0 if it's less
    if (dam < 0)
        dam = 0;

    // Check fields?
    field_entry *fieldhit = field_at(x, y).findField(fd_web);
   // switch (fieldhit->type)
   // {
        //case fd_web:
    //Removed switch for now as web is the only relevant choice to avoid a currently redundant for loop declaration for all the field types.
    if(fieldhit){
            if (ammo_effects.count("INCENDIARY") || ammo_effects.count("FLAME"))
                add_field(x, y, fd_fire, fieldhit->getFieldDensity() - 1);
            else if (dam > 5 + fieldhit->getFieldDensity() * 5 &&
                     one_in(5 - fieldhit->getFieldDensity()))
            {
                dam -= rng(1, 2 + fieldhit->getFieldDensity() * 2);
                remove_field(x, y,fd_web);
            }
    }
        //break;
    //}

    // Now, destroy items on that tile.
    if ((move_cost(x, y) == 2 && !hit_items) || !INBOUNDS(x, y))
        return; // Items on floor-type spaces won't be shot up.

    for (int i = 0; i < i_at(x, y).size(); i++)
    {
        bool destroyed = false;
        int chance = (i_at(x, y)[i].volume() > 0 ? i_at(x, y)[i].volume() : 1);   // volume dependent chance

        if (dam > i_at(x, y)[i].bash_resist() && one_in(chance))
        {
            i_at(x, y)[i].damage++;
        }
        if (i_at(x, y)[i].damage >= 5)
        {
            destroyed = true;
        }

        if (destroyed)
        {
            for (int j = 0; j < i_at(x, y)[i].contents.size(); j++)
                i_at(x, y).push_back(i_at(x, y)[i].contents[j]);
            i_rem(x, y, i);
            i--;
        }
    }
}

bool map::hit_with_acid(const int x, const int y)
{
 if (move_cost(x, y) != 0)
  return false; // Didn't hit the tile!

 switch (oldter(x, y)) {
  case old_t_wall_glass_v:
  case old_t_wall_glass_h:
  case old_t_wall_glass_v_alarm:
  case old_t_wall_glass_h_alarm:
  case old_t_vat:
   ter_set(x, y, t_floor);
   break;

  case old_t_door_c:
  case old_t_door_locked:
  case old_t_door_locked_alarm:
   if (one_in(3))
    ter_set(x, y, t_door_b);
   break;

  case old_t_door_bar_c:
  case old_t_door_bar_o:
  case old_t_door_bar_locked:
  case old_t_bars:
   ter_set(x, y, t_floor);
   g->add_msg(_("The metal bars melt!"));
   break;

  case old_t_door_b:
   if (one_in(4))
    ter_set(x, y, t_door_frame);
   else
    return false;
   break;

  case old_t_window:
  case old_t_window_alarm:
   ter_set(x, y, t_window_empty);
   break;

  case old_t_wax:
   ter_set(x, y, t_floor_wax);
   break;

  case old_t_gas_pump:
  case old_t_gas_pump_smashed:
   return false;

  case old_t_card_science:
  case old_t_card_military:
   ter_set(x, y, t_card_reader_broken);
   break;
 }

 return true;
}

// returns true if terrain stops fire
bool map::hit_with_fire(const int x, const int y)
{
    if (move_cost(x, y) != 0)
        return false; // Didn't hit the tile!

    // non passable but flammable terrain, set it on fire
    if (has_flag("FLAMMABLE", x, y) || has_flag("FLAMMABLE_ASH", x, y))
    {
        add_field(x, y, fd_fire, 3);
    }
    return true;
}

bool map::marlossify(const int x, const int y)
{
    if (one_in(25) && (terlist[ter(x, y)].movecost != 0 && !has_furn(x, y))
            && !ter_at(x, y).has_flag(TFLAG_DEEP_WATER)) {
        ter_set(x, y, t_marloss);
        return true;
    }
    for (int i = 0; i < 25; i++) {
        if(!g->spread_fungus(x, y)) {
            return true;
        }
    }
    return false;
}

bool map::open_door(const int x, const int y, const bool inside)
{
 const std::string terid = get_ter(x,y);
 const std::string furnid = furnlist[furn(x,y)].id;
 if ( termap[ terid ].open.size() > 0 && termap[ terid ].open != "t_null" ) {
     if ( termap.find( termap[ terid ].open ) == termap.end() ) {
         debugmsg("terrain %s.open == non existant terrain '%s'\n", termap[ terid ].id.c_str(), termap[ terid ].open.c_str() );
         return false;
     }
     if ( has_flag("OPENCLOSE_INSIDE", x, y) && inside == false ) {
         return false;
     }
     ter_set(x, y, termap[ terid ].open );
     return true;
 } else if ( furnmap[ furnid ].open.size() > 0 && furnmap[ furnid ].open != "t_null" ) {
     if ( furnmap.find( furnmap[ furnid ].open ) == furnmap.end() ) {
         debugmsg("terrain %s.open == non existant furniture '%s'\n", furnmap[ furnid ].id.c_str(), furnmap[ furnid ].open.c_str() );
         return false;
     }
     if ( has_flag("OPENCLOSE_INSIDE", x, y) && inside == false ) {
         return false;
     }
     furn_set(x, y, furnmap[ furnid ].open );
     return true;
 }
 return false;
}

void map::translate(const ter_id from, const ter_id to)
{
 if (from == to) {
  debugmsg("map::translate %s => %s", terlist[from].name.c_str(),
                                      terlist[from].name.c_str());
  return;
 }
 for (int x = 0; x < SEEX * my_MAPSIZE; x++) {
  for (int y = 0; y < SEEY * my_MAPSIZE; y++) {
   if (ter(x, y) == from)
    ter_set(x, y, to);
  }
 }
}

//This function performs the translate function within a given radius of the player.
void map::translate_radius(const ter_id from, const ter_id to, float radi, int uX, int uY)
{
 if (from == to) {
  debugmsg("map::translate %s => %s", terlist[from].name.c_str(),
                                      terlist[from].name.c_str());
  return;
 }
 for (int x = 0; x < SEEX * my_MAPSIZE; x++) {
  for (int y = 0; y < SEEY * my_MAPSIZE; y++) {
   if (ter(x, y) == from){
    //float radiX = 0.0;
    float radiX = sqrt(float((uX-x)*(uX-x) + (uY-y)*(uY-y)));
    if (radiX <= radi){
      ter_set(x, y, to);}
    }
   }
  }
 }

bool map::close_door(const int x, const int y, const bool inside, const bool check_only)
{
 const std::string terid = get_ter(x,y);
 const std::string furnid = furnlist[furn(x,y)].id;
 if ( termap[ terid ].close.size() > 0 && termap[ terid ].close != "t_null" ) {
     if ( termap.find( termap[ terid ].close ) == termap.end() ) {
         debugmsg("terrain %s.close == non existant terrain '%s'\n", termap[ terid ].id.c_str(), termap[ terid ].close.c_str() );
         return false;
     }
     if ( has_flag("OPENCLOSE_INSIDE", x, y) && inside == false ) {
         return false;
     }
     if (!check_only) {
        ter_set(x, y, termap[ terid ].close );
     }
     return true;
 } else if ( furnmap[ furnid ].close.size() > 0 && furnmap[ furnid ].close != "t_null" ) {
     if ( furnmap.find( furnmap[ furnid ].close ) == furnmap.end() ) {
         debugmsg("terrain %s.close == non existant furniture '%s'\n", furnmap[ furnid ].id.c_str(), furnmap[ furnid ].close.c_str() );
         return false;
     }
     if ( has_flag("OPENCLOSE_INSIDE", x, y) && inside == false ) {
         return false;
     }
     if (!check_only) {
         furn_set(x, y, furnmap[ furnid ].close );
     }
     return true;
 }
 return false;
}

int& map::radiation(const int x, const int y)
{
 if (!INBOUNDS(x, y)) {
  nulrad = 0;
  return nulrad;
 }
/*
 int nonant;
 cast_to_nonant(x, y, nonant);
*/
 const int nonant = int(x / SEEX) + int(y / SEEY) * my_MAPSIZE;

 const int lx = x % SEEX;
 const int ly = y % SEEY;
 return grid[nonant]->rad[lx][ly];
}

int& map::temperature(const int x, const int y)
{
 if (!INBOUNDS(x, y)) {
  null_temperature = 0;
  return null_temperature;
 }

 const int nonant = int(x / SEEX) + int(y / SEEY) * my_MAPSIZE;

 return grid[nonant]->temperature;
}

void map::set_temperature(const int x, const int y, int new_temperature)
{
    temperature(x, y) = new_temperature;
    temperature(x + SEEX, y) = new_temperature;
    temperature(x, y + SEEY) = new_temperature;
    temperature(x + SEEX, y + SEEY) = new_temperature;
}

std::vector<item>& map::i_at(const int x, const int y)
{
 if (!INBOUNDS(x, y)) {
  nulitems.clear();
  return nulitems;
 }
/*
 int nonant;
 cast_to_nonant(x, y, nonant);
*/
 const int nonant = int(x / SEEX) + int(y / SEEY) * my_MAPSIZE;

 const int lx = x % SEEX;
 const int ly = y % SEEY;
 return grid[nonant]->itm[lx][ly];
}

item map::water_from(const int x, const int y)
{
    item ret(item_controller->find_template("water"), 0);
    if (ter(x, y) == t_water_sh && one_in(3))
        ret.poison = rng(1, 4);
    else if (ter(x, y) == t_water_dp && one_in(4))
        ret.poison = rng(1, 4);
    else if (ter(x, y) == t_sewage)
        ret.poison = rng(1, 7);
    return ret;
}

item map::acid_from(const int x, const int y)
{
    (void)x; (void)y; //all acid is acid, i guess?
    item ret(item_controller->find_template("water_acid"), 0);
    return ret;
}

void map::i_rem(const int x, const int y, const int index)
{
 if (index > i_at(x, y).size() - 1)
  return;
 i_at(x, y).erase(i_at(x, y).begin() + index);
}

void map::i_clear(const int x, const int y)
{
 i_at(x, y).clear();
}

point map::find_item(const item *it)
{
 point ret;
 for (ret.x = 0; ret.x < SEEX * my_MAPSIZE; ret.x++) {
  for (ret.y = 0; ret.y < SEEY * my_MAPSIZE; ret.y++) {
   for (int i = 0; i < i_at(ret.x, ret.y).size(); i++) {
    if (it == &i_at(ret.x, ret.y)[i]) {
     return ret;
    }
   }
  }
 }
 ret.x = -1;
 ret.y = -1;
 return ret;
}

void map::spawn_an_item(const int x, const int y, item new_item,
                        const int charges, const int damlevel)
{
    if (charges && new_item.charges > 0)
    {
        //let's fail silently if we specify charges for an item that doesn't support it
        new_item.charges = charges;
    }
    new_item = new_item.in_its_container(&(itypes));
    if ((new_item.made_of(LIQUID) && has_flag("SWIMMABLE", x, y)) ||
        has_flag("DESTROY_ITEM", x, y))
    {
        return;
    }
    // bounds checking for damage level
    if (damlevel < -1)
    {
        new_item.damage = -1;
    } else if (damlevel > 4)
    {
        new_item.damage = 4;
    } else
    {
        new_item.damage = damlevel;
    }

    // clothing with variable size flag may sometimes be generated fitted
    if (new_item.is_armor() && new_item.has_flag("VARSIZE") && one_in(3))
    {
        new_item.item_tags.insert("FIT");
    }

    add_item_or_charges(x, y, new_item);
}

void map::spawn_artifact(const int x, const int y, itype* type, const int bday)
{
    item newart(type, bday);
    add_item_or_charges(x, y, newart);
}

//New spawn_item method, using item factory
// added argument to spawn at various damage levels
void map::spawn_item(const int x, const int y, const std::string &type_id,
                     const unsigned quantity, const int charges,
                     const unsigned birthday, const int damlevel)
{
    // recurse to spawn (quantity - 1) items
    for(int i = 1; i < quantity; i++)
    {
        spawn_item(x, y, type_id, 1, charges, birthday, damlevel);
    }
    // spawn the item
    item new_item = item_controller->create(type_id, birthday);
    spawn_an_item(x, y, new_item, charges, damlevel);
}

// stub for now, could vary by ter type
int map::max_volume(const int x, const int y)
{
    (void)x; (void)y; //stub
    return MAX_VOLUME_IN_SQUARE;
}

// total volume of all the things
int map::stored_volume(const int x, const int y) {
   if(!INBOUNDS(x, y)) return 0;
   int cur_volume=0;
   for (int n = 0; n < i_at(x, y).size(); n++) {
       item* curit = &(i_at(x, y)[n]);
       cur_volume += curit->volume();
   }
   return cur_volume;
}

// free space
int map::free_volume(const int x, const int y) {
   const int maxvolume = this->max_volume(x, y);
   if(!INBOUNDS(x, y)) return 0;
   return ( maxvolume - stored_volume(x, y) );
}

// returns true if full, modified by arguments:
// (none):                            size >= max || volume >= max
// (addvolume >= 0):                  size+1 > max || volume + addvolume > max
// (addvolume >= 0, addnumber >= 0):  size + addnumber > max || volume + addvolume > max
bool map::is_full(const int x, const int y, const int addvolume, const int addnumber ) {
   const int maxitems = MAX_ITEM_IN_SQUARE; // (game.h) 1024
   const int maxvolume = this->max_volume(x, y);

   if( ! (INBOUNDS(x, y) && move_cost(x, y) > 0 && !has_flag("NOITEM", x, y) ) ) {
       return true;
   }

   if ( addvolume == -1 ) {
       if ( i_at(x, y).size() < maxitems ) return true;
       int cur_volume=stored_volume(x, y);
       return (cur_volume >= maxvolume ? true : false );
   } else {
       if ( i_at(x, y).size() + ( addnumber == -1 ? 1 : addnumber ) > maxitems ) return true;
       int cur_volume=stored_volume(x, y);
       return ( cur_volume + addvolume > maxvolume ? true : false );
   }

}

// adds an item to map point, or stacks charges.
// returns false if item exceeds tile's weight limits or item count. This function is expensive, and meant for
// user initiated actions, not mapgen!
// overflow_radius > 0: if x,y is full, attempt to drop item up to overflow_radius squares away, if x,y is full
bool map::add_item_or_charges(const int x, const int y, item new_item, int overflow_radius) {

    if(!INBOUNDS(x,y) ) {
        // Complain about things that should never happen.
        dbg(D_INFO) << x << "," << y << ", liquid "
                    <<(new_item.made_of(LIQUID) && has_flag("SWIMMABLE", x, y)) <<
                    ", destroy_item "<<has_flag("DESTROY_ITEM", x, y);

        return false;
    }
    if( (new_item.made_of(LIQUID) && has_flag("SWIMMABLE", x, y)) || has_flag("DESTROY_ITEM", x, y) ) {
        // Silently fail on mundane things that prevent item spawn.
        return false;
    }


    bool tryaddcharges = (new_item.charges  != -1 && (new_item.is_food() || new_item.is_ammo()));
    std::vector<point> ps = closest_points_first(overflow_radius, x, y);
    for(std::vector<point>::iterator p_it = ps.begin(); p_it != ps.end(); p_it++)
    {
        itype_id add_type = new_item.type->id; // caching this here = ~25% speed increase
        if (!INBOUNDS(p_it->x, p_it->x) || new_item.volume() > this->free_volume(p_it->x, p_it->y) ||
                has_flag("DESTROY_ITEM", p_it->x, p_it->y) || has_flag("NOITEM", p_it->x, p_it->y)){
            continue;
        }

        if (tryaddcharges) {
            for (int i = 0; i < i_at(p_it->x,p_it->y).size(); i++)
            {
                if(i_at(p_it->x, p_it->y)[i].type->id == add_type)
                {
                    i_at(p_it->x, p_it->y)[i].charges += new_item.charges;
                    return true;
                }
            }
        }
        if (i_at(p_it->x, p_it->y).size() < MAX_ITEM_IN_SQUARE)
        {
            add_item(p_it->x, p_it->y, new_item, MAX_ITEM_IN_SQUARE);
            return true;
        }
    }
    return false;
}

// Place an item on the map, despite the parameter name, this is not necessaraly a new item.
// WARNING: does -not- check volume or stack charges. player functions (drop etc) should use
// map::add_item_or_charges
void map::add_item(const int x, const int y, item new_item, const int maxitems)
{
    if (new_item.made_of(LIQUID) && has_flag("SWIMMABLE", x, y)) {
        return;
    }
    if (!INBOUNDS(x, y)) {
        return;
    }
    if (has_flag("DESTROY_ITEM", x, y) || (i_at(x,y).size() >= maxitems)) {
        return;
    }
    field &fld = field_at(x, y);
    if (new_item.has_flag("ACT_IN_FIRE") && (fld.findField(fd_fire) != 0)) {
        new_item.active = true;
    }
    const int nonant = int(x / SEEX) + int(y / SEEY) * my_MAPSIZE;
    const int lx = x % SEEX;
    const int ly = y % SEEY;
    grid[nonant]->itm[lx][ly].push_back(new_item);
    if (new_item.active) {
        grid[nonant]->active_item_count++;
    }
}

void map::process_active_items()
{
    for (int gx = 0; gx < my_MAPSIZE; gx++) {
        for (int gy = 0; gy < my_MAPSIZE; gy++) {
            const int nonant = gx + gy * my_MAPSIZE;
            if (grid[nonant]->active_item_count > 0) {
                process_active_items_in_submap(nonant);
            }
            if (grid[nonant]->vehicles.size() > 0) {
                process_active_items_in_vehicles(nonant);
            }
        }
    }
}

void map::process_active_items_in_submap(const int nonant)
{
    for (int i = 0; i < SEEX; i++) {
        for (int j = 0; j < SEEY; j++) {
            std::vector<item> *items = &(grid[nonant]->itm[i][j]);
            //Do a count-down loop, as some items may be removed
            for (int n = items->size() - 1; n >= 0; n--) {
                if(process_active_item(&((*items)[n]), nonant, i, j)) {
                    items->erase(items->begin() + n);
                    grid[nonant]->active_item_count--;
                }
            }
        }
    }
}

void map::process_active_items_in_vehicles(const int nonant)
{
    item *it;
    std::vector<vehicle*> *vehicles = &(grid[nonant]->vehicles);
    for (int v = vehicles->size() - 1; v >= 0; v--) {
        vehicle *next_vehicle = (*vehicles)[v];
        std::vector<int> cargo_parts = next_vehicle->all_parts_with_feature(VPFLAG_CARGO, false);
        for(std::vector<int>::iterator part_index = cargo_parts.begin();
                part_index != cargo_parts.end(); part_index++) {
            std::vector<item> *items_in_part = &(next_vehicle->parts[*part_index].items);
            int mapx = next_vehicle->posx + next_vehicle->parts[*part_index].precalc_dx[0];
            int mapy = next_vehicle->posy + next_vehicle->parts[*part_index].precalc_dy[0];
            for(int n = items_in_part->size() - 1; n >= 0; n--) {
                it = &((*items_in_part)[n]);
                // Check if it's in a fridge and is food.
                if (it->is_food() && next_vehicle->part_flag(*part_index, VPFLAG_FRIDGE) &&
                    next_vehicle->fridge_on && it->fridge == 0) {
                    it->fridge = (int)g->turn;
                    it->item_counter -= 10;
                }
                if (it->has_flag("RECHARGE") && next_vehicle->part_with_feature(*part_index, VPFLAG_RECHARGE) >= 0 &&
                    next_vehicle->recharger_on) {
                    int full_charge = static_cast<it_tool*>(it->type)->max_charges;
                    if (it->has_flag("DOUBLE_AMMO")) {
                        full_charge = full_charge * 2;
                    }
                    if (it->is_tool() && full_charge > it->charges ) {
                        if (one_in(10)) {
                            it->charges++;
                        }
                    }
                }
                if(process_active_item(it, nonant, mapx, mapy)) {
                    next_vehicle->remove_item(*part_index, n);
                }
            }
        }
    }
}

/**
 * Processes a single active item.
 * @param g A pointer to the current game.
 * @param it A pointer to the item we're processing.
 * @param nonant The current submap nonant.
 * @param i The x-coordinate inside the submap.
 * @param j The y-coordinate inside the submap.
 * @return true If the item needs to be removed.
 */
bool map::process_active_item(item *it, const int nonant, const int i, const int j) {
    if (it->active ||
        (it->is_container() && it->contents.size() > 0 &&
         it->contents[0].active))
    {
        if (it->is_food()) { // food items
            if (it->has_flag("HOT")) {
                it->item_counter--;
                if (it->item_counter == 0) {
                    it->item_tags.erase("HOT");
                    it->active = false;
                    grid[nonant]->active_item_count--;
                }
            }
        } else if (it->is_food_container()) { // food in containers
            if (it->contents[0].has_flag("HOT")) {
                it->contents[0].item_counter--;
                if (it->contents[0].item_counter == 0) {
                    it->contents[0].item_tags.erase("HOT");
                    it->contents[0].active = false;
                    grid[nonant]->active_item_count--;
                }
            }
        } else if (it->type->id == "corpse") { // some corpses rez over time
            if (it->ready_to_revive()) {
                if (rng(0,it->volume()) > it->burnt) {
                    int mapx = (nonant % my_MAPSIZE) * SEEX + i;
                    int mapy = (nonant / my_MAPSIZE) * SEEY + j;
                    if (g->u_see(mapx, mapy)) {
                        g->add_msg(_("A nearby corpse rises and moves towards you!"));
                    }
                    g->revive_corpse(mapx, mapy, it);
                    return true;
                } else {
                    it->active = false;
                }
            }
        } else if (!it->is_tool()) { // It's probably a charger gun
            it->active = false;
            it->charges = 0;
        } else {
            it_tool* tmp = dynamic_cast<it_tool*>(it->type);
            if (tmp->use != &iuse::none) {
                tmp->use.call(&(g->u), it, true);
            }
            if (tmp->turns_per_charge > 0 && int(g->turn) % tmp->turns_per_charge == 0) {
                it->charges--;
            }
            if (it->charges <= 0) {
                if (tmp->use != &iuse::none) {
                    tmp->use.call(&(g->u), it, false);
                }
                if (tmp->revert_to == "null" || it->charges == -1) {
                    return true;
                } else {
                    it->type = itypes[tmp->revert_to];
                }
            }
        }
    }
    //Default: Don't remove the item after processing
    return false;
}


std::list<item> use_amount_map_or_vehicle(std::vector<item> &vec, const itype_id type, int &quantity, const bool use_container)
{
<<<<<<< HEAD
  std::list<item> ret;
  for (int n = 0; n < vec.size() && quantity > 0; n++) {
    item* curit = &(vec[n]);
    bool used_contents = false;
    for (int m = 0; m < curit->contents.size() && quantity > 0; m++) {
      if (curit->contents[m].type->id == type) {
        ret.push_back(curit->contents[m]);
        quantity--;
        curit->contents.erase(curit->contents.begin() + m);
        m--;
        used_contents = true;
      }
    }
    if (use_container && used_contents) {
      vec.erase(vec.begin() + n);
      n--;
    } else if (curit->type->id == type && quantity > 0 && curit->contents.size() == 0) {
      ret.push_back(*curit);
      quantity--;
      vec.erase(vec.begin() + n);
      n--;
    }
  }
  return ret;
}

std::list<item> map::use_amount_square(const int x, const int y, const itype_id type, int &quantity, const bool use_container)
{
  std::list<item> ret;
  int vpart = -1;
  vehicle *veh = veh_at(x,y, vpart);

  if (veh) {
    const int cargo = veh->part_with_feature(vpart, "CARGO");
    if (cargo >= 0) {
      std::list<item> tmp = use_amount_map_or_vehicle(veh->parts[cargo].items, type, quantity, use_container);
      ret.splice(ret.end(), tmp);
    }
  }
  std::list<item> tmp = use_amount_map_or_vehicle(i_at(x,y), type, quantity, use_container);
  ret.splice(ret.end(), tmp);
  return ret;
}

std::list<item> map::use_amount(const point origin, const int range, const itype_id type,
                                const int amount, const bool use_container)
{
  std::list<item> ret;
  int quantity = amount;
  for (int radius = 0; radius <= range && quantity > 0; radius++) {
    for (int x = origin.x - radius; x <= origin.x + radius; x++) {
      for (int y = origin.y - radius; y <= origin.y + radius; y++) {
        if (rl_dist(origin.x, origin.y, x, y) >= radius) {
          std::list<item> tmp;
          tmp = use_amount_square(x, y, type, quantity, use_container);
          ret.splice(ret.end(), tmp);
        }
      }
    }
  }
  return ret;
}

std::list<item> use_charges_from_map_or_vehicle(std::vector<item> &vec, const itype_id type, int &quantity)
{
  std::list<item> ret;
  for (int n = 0; n < vec.size(); n++) {
    item* curit = &(vec[n]);
    // Check contents first
    for (int m = 0; m < curit->contents.size() && quantity > 0; m++) {
      if (curit->contents[m].type->id == type) {
        if (curit->contents[m].charges <= quantity) {
          ret.push_back(curit->contents[m]);
          quantity -= curit->contents[m].charges;
          if (curit->contents[m].destroyed_at_zero_charges()) {
            curit->contents.erase(curit->contents.begin() + m);
            m--;
          } else
            curit->contents[m].charges = 0;
        } else {
          item tmp = curit->contents[m];
          tmp.charges = quantity;
          ret.push_back(tmp);
          curit->contents[m].charges -= quantity;
          quantity = 0;
          return ret;
        }
      }
    }
      
    // Now check the actual item
    if (curit->type->id == type) {
      if (curit->charges <= quantity) {
        ret.push_back(*curit);
        quantity -= curit->charges;
        if (curit->destroyed_at_zero_charges()) {
          vec.erase(vec.begin() + n);
          n--;
        } else
          curit->charges = 0;
      } else {
        item tmp = *curit;
        tmp.charges = quantity;
        ret.push_back(tmp);
        curit->charges -= quantity;
        quantity = 0;
        return ret;
      }
    }
  }
  return ret;
=======
    std::list<item> ret;
    int quantity = amount;
    for (int radius = 0; radius <= range && quantity > 0; radius++) {
        for (int x = origin.x - radius; x <= origin.x + radius; x++) {
            for (int y = origin.y - radius; y <= origin.y + radius; y++) {
                if(accessable_items( origin.x, origin.y, x, y, range) ) {
                    continue;
                }
                if (rl_dist(origin.x, origin.y, x, y) >= radius) {
                    for (int n = 0; n < i_at(x, y).size() && quantity > 0; n++) {
                        item* curit = &(i_at(x, y)[n]);
                        bool used_contents = false;
                        for (int m = 0; m < curit->contents.size() && quantity > 0; m++) {
                            if (curit->contents[m].type->id == type) {
                                ret.push_back(curit->contents[m]);
                                quantity--;
                                curit->contents.erase(curit->contents.begin() + m);
                                m--;
                                used_contents = true;
                            }
                        }
                        if (use_container && used_contents) {
                            i_rem(x, y, n);
                            n--;
                        } else if (curit->type->id == type && quantity > 0 &&
                                   curit->contents.size() == 0) {
                            ret.push_back(*curit);
                            quantity--;
                            i_rem(x, y, n);
                            n--;
                        }
                    }
                }
            }
        }
    }
    return ret;
>>>>>>> d8f5bbd5
}

std::list<item> map::use_charges(const point origin, const int range,
                                 const itype_id type, const int amount)
{
<<<<<<< HEAD
 std::list<item> ret;
 int quantity = amount;
 for (int radius = 0; radius <= range && quantity > 0; radius++) {
  for (int x = origin.x - radius; x <= origin.x + radius; x++) {
   for (int y = origin.y - radius; y <= origin.y + radius; y++) {
    if (rl_dist(origin.x, origin.y, x, y) >= radius) {
      int vpart = -1;
      vehicle *veh = veh_at(x, y, vpart);

      if (veh) { // check if a vehicle part is present to provide water/power
        const int kpart = veh->part_with_feature(vpart, "KITCHEN");
        const int weldpart = veh->part_with_feature(vpart, "WELDRIG");
        const int craftpart = veh->part_with_feature(vpart, "CRAFTRIG");
        const int forgepart = veh->part_with_feature(vpart, "FORGE");
        const int chempart = veh->part_with_feature(vpart, "CHEMLAB");
        const int cargo = veh->part_with_feature(vpart, "CARGO");

        if (kpart >= 0) { // we have a kitchen, now to see what to drain
          ammotype ftype = "NULL";

          if (type == "water_clean")
            ftype = "water";
          else if (type == "hotplate")
            ftype = "battery";

          item tmp = item_controller->create(type, 0); //TODO add a sane birthday arg
          tmp.charges = veh->drain(ftype, quantity);
          quantity -= tmp.charges;
          ret.push_back(tmp);

          if (quantity == 0)
            return ret;
        }
=======
    std::list<item> ret;
    int quantity = amount;
    for (int radius = 0; radius <= range && quantity > 0; radius++) {
        for (int x = origin.x - radius; x <= origin.x + radius; x++) {
            for (int y = origin.y - radius; y <= origin.y + radius; y++) {
                if(accessable_items( origin.x, origin.y, x, y, range) ) {
                    continue;
                }
                if (rl_dist(origin.x, origin.y, x, y) >= radius) {
                    int vpart = -1;
                    vehicle *veh = veh_at(x, y, vpart);

                    if (veh) { // check if a vehicle part is present to provide water/power
                        const int kpart = veh->part_with_feature(vpart, "KITCHEN");
                        const int weldpart = veh->part_with_feature(vpart, "WELDRIG");
                        const int craftpart = veh->part_with_feature(vpart, "CRAFTRIG");
                        const int forgepart = veh->part_with_feature(vpart, "FORGE");
                        const int chempart = veh->part_with_feature(vpart, "CHEMLAB");

                        if (kpart >= 0) { // we have a kitchen, now to see what to drain
                            ammotype ftype = "NULL";

                            if (type == "water_clean") {
                                ftype = "water";
                            } else if (type == "hotplate") {
                                ftype = "battery";
                            }
>>>>>>> d8f5bbd5

                            item tmp = item_controller->create(type, 0); //TODO add a sane birthday arg
                            tmp.charges = veh->drain(ftype, quantity);
                            quantity -= tmp.charges;
                            ret.push_back(tmp);

                            if (quantity == 0) {
                                return ret;
                            }
                        }

                        if (weldpart >= 0) { // we have a weldrig, now to see what to drain
                            ammotype ftype = "NULL";

                            if (type == "welder") {
                                ftype = "battery";
                            } else if (type == "soldering_iron") {
                                ftype = "battery";
                            }

                            item tmp = item_controller->create(type, 0); //TODO add a sane birthday arg
                            tmp.charges = veh->drain(ftype, quantity);
                            quantity -= tmp.charges;
                            ret.push_back(tmp);

                            if (quantity == 0) {
                                return ret;
                            }
                        }

                        if (craftpart >= 0) { // we have a craftrig, now to see what to drain
                            ammotype ftype = "NULL";

                            if (type == "press") {
                                ftype = "battery";
                            } else if (type == "vac_sealer") {
                                ftype = "battery";
                            } else if (type == "dehydrator") {
                                ftype = "battery";
                            }

                            item tmp = item_controller->create(type, 0); //TODO add a sane birthday arg
                            tmp.charges = veh->drain(ftype, quantity);
                            quantity -= tmp.charges;
                            ret.push_back(tmp);

                            if (quantity == 0) {
                                return ret;
                            }
                        }

                        if (forgepart >= 0) { // we have a veh_forge, now to see what to drain
                            ammotype ftype = "NULL";

                            if (type == "forge") {
                                ftype = "battery";
                            }

                            item tmp = item_controller->create(type, 0); //TODO add a sane birthday arg
                            tmp.charges = veh->drain(ftype, quantity);
                            quantity -= tmp.charges;
                            ret.push_back(tmp);

                            if (quantity == 0) {
                                return ret;
                            }
                        }

                        if (chempart >= 0) { // we have a chem_lab, now to see what to drain
                            ammotype ftype = "NULL";

<<<<<<< HEAD
          if (quantity == 0)
            return ret;
        }

        if (cargo >= 0) {
          std::list<item> tmp = use_charges_from_map_or_vehicle(veh->parts[cargo].items, type, quantity);
          ret.splice(ret.end(), tmp);
          if (quantity <= 0)
            return ret;
        }
      }
      std::list<item> tmp = use_charges_from_map_or_vehicle(i_at(x,y), type, quantity);
      ret.splice(ret.end(), tmp);
      if (quantity <= 0)
        return ret;
=======
                            if (type == "chemistry_set") {
                                ftype = "battery";
                            } else if (type == "hotplate") {
                                ftype = "battery";
                            }

                            item tmp = item_controller->create(type, 0); //TODO add a sane birthday arg
                            tmp.charges = veh->drain(ftype, quantity);
                            quantity -= tmp.charges;
                            ret.push_back(tmp);

                            if (quantity == 0) {
                                return ret;
                            }
                        }
                    }

                    for (int n = 0; n < i_at(x, y).size(); n++) {
                        item* curit = &(i_at(x, y)[n]);
// Check contents first
                        for (int m = 0; m < curit->contents.size() && quantity > 0; m++) {
                            if (curit->contents[m].type->id == type) {
                                if (curit->contents[m].charges <= quantity) {
                                    ret.push_back(curit->contents[m]);
                                    quantity -= curit->contents[m].charges;
                                    if (curit->contents[m].destroyed_at_zero_charges()) {
                                        curit->contents.erase(curit->contents.begin() + m);
                                        m--;
                                    } else {
                                        curit->contents[m].charges = 0;
                                    }
                                } else {
                                    item tmp = curit->contents[m];
                                    tmp.charges = quantity;
                                    ret.push_back(tmp);
                                    curit->contents[m].charges -= quantity;
                                    return ret;
                                }
                            }
                        }
// Now check the actual item
                        if (curit->type->id == type) {
                            if (curit->charges <= quantity) {
                                ret.push_back(*curit);
                                quantity -= curit->charges;
                                if (curit->destroyed_at_zero_charges()) {
                                    i_rem(x, y, n);
                                    n--;
                                } else {
                                    curit->charges = 0;
                                }
                            } else {
                                item tmp = *curit;
                                tmp.charges = quantity;
                                ret.push_back(tmp);
                                curit->charges -= quantity;
                                return ret;
                            }
                        }
                    }
                }
            }
        }
>>>>>>> d8f5bbd5
    }
    return ret;
}

std::string map::trap_get(const int x, const int y) const {
    return g->traps[ tr_at(x, y) ]->id;
}

void map::trap_set(const int x, const int y, const std::string & sid) {
    if ( trapmap.find(sid) == trapmap.end() ) {
        return;
    }
    add_trap(x, y, (trap_id)trapmap[ sid ]);
}
void map::trap_set(const int x, const int y, const trap_id id) {
    add_trap(x, y, id);
}
// todo: to be consistent with ???_at(...) this should return ref to the actual trap object
trap_id map::tr_at(const int x, const int y) const
{
 if (!INBOUNDS(x, y)) {
  return tr_null;
 }
/*
 int nonant;
 cast_to_nonant(x, y, nonant);
*/
 const int nonant = int(x / SEEX) + int(y / SEEY) * my_MAPSIZE;

 const int lx = x % SEEX;
 const int ly = y % SEEY;
 if (lx < 0 || lx >= SEEX || ly < 0 || ly >= SEEY) {
  debugmsg("tr_at contained bad x:y %d:%d", lx, ly);
  return tr_null; // Out-of-bounds, return our null trap
 }

 if (terlist[ grid[nonant]->ter[lx][ly] ].trap != tr_null) {
  return terlist[ grid[nonant]->ter[lx][ly] ].trap;
 }

 return grid[nonant]->trp[lx][ly];
}

void map::add_trap(const int x, const int y, const trap_id t)
{
    if (!INBOUNDS(x, y)) { return; }
    const int nonant = int(x / SEEX) + int(y / SEEY) * my_MAPSIZE;

    const int lx = x % SEEX;
    const int ly = y % SEEY;

    // If there was already a trap here, remove it.
    if (grid[nonant]->trp[lx][ly] != tr_null) {
        remove_trap(x, y);
    }

    grid[nonant]->trp[lx][ly] = t;
    if (t != tr_null) {
        traplocs[t].insert(point(x, y));
    }
}

void map::disarm_trap(const int x, const int y)
{
  int skillLevel = g->u.skillLevel("traps");

 if (tr_at(x, y) == tr_null) {
  debugmsg("Tried to disarm a trap where there was none (%d %d)", x, y);
  return;
 }

 const int tSkillLevel = g->u.skillLevel("traps");
 const int diff = g->traps[tr_at(x, y)]->difficulty;
 int roll = rng(tSkillLevel, 4 * tSkillLevel);

 while ((rng(5, 20) < g->u.per_cur || rng(1, 20) < g->u.dex_cur) && roll < 50)
  roll++;
 if (roll >= diff) {
  g->add_msg(_("You disarm the trap!"));
  std::vector<itype_id> comp = g->traps[tr_at(x, y)]->components;
  for (int i = 0; i < comp.size(); i++) {
   if (comp[i] != "null")
    spawn_item(x, y, comp[i], 1, 1);
  }
  if (tr_at(x, y) == tr_engine) {
      for (int i = -1; i <= 1; i++) {
          for (int j = -1; j <= 1; j++) {
              if (i != 0 || j != 0) {
                  remove_trap(x + i, y + j);
              }
          }
      }
  }
  remove_trap(x, y);
  if(diff > 1.25 * skillLevel) // failure might have set off trap
    g->u.practice(g->turn, "traps", 1.5*(diff - skillLevel));
 } else if (roll >= diff * .8) {
  g->add_msg(_("You fail to disarm the trap."));
  if(diff > 1.25 * skillLevel)
    g->u.practice(g->turn, "traps", 1.5*(diff - skillLevel));
 }
 else {
  g->add_msg(_("You fail to disarm the trap, and you set it off!"));
  trap* tr = g->traps[tr_at(x, y)];
  trapfunc f;
  (f.*(tr->act))(x, y);
  if(diff - roll <= 6)
   // Give xp for failing, but not if we failed terribly (in which
   // case the trap may not be disarmable).
   g->u.practice(g->turn, "traps", 2*diff);
 }
}

void map::remove_trap(const int x, const int y)
{
    if (!INBOUNDS(x, y)) { return; }
    const int nonant = int(x / SEEX) + int(y / SEEY) * my_MAPSIZE;

    const int lx = x % SEEX;
    const int ly = y % SEEY;
    trap_id t = grid[nonant]->trp[lx][ly];
    if (t != tr_null) {
        grid[nonant]->trp[lx][ly] = tr_null;
        traplocs[t].erase(point(x, y));
    }
}
/*
 * Get wrapper for all fields at xy
 */
field& map::field_at(const int x, const int y)
{
 if (!INBOUNDS(x, y)) {
  nulfield = field();
  return nulfield;
 }

 const int nonant = int(x / SEEX) + int(y / SEEY) * my_MAPSIZE;

 const int lx = x % SEEX;
 const int ly = y % SEEY;
 return grid[nonant]->fld[lx][ly];
}

/*
 * Increment/decrement age of field type at point.
 * returns resulting age or -1 if not present.
 */
int map::adjust_field_age(const point p, const field_id t, const int offset) {
    return set_field_age( p, t, offset, true);
}

/*
 * Increment/decrement strength of field type at point, creating if not present, removing if strength becomes 0
 * returns resulting strength, or 0 for not present
 */
int map::adjust_field_strength(const point p, const field_id t, const int offset) {
    return set_field_strength(p, t, offset, true);
}

/*
 * Set age of field type at point, or increment/decrement if offset=true
 * returns resulting age or -1 if not present.
 */
int map::set_field_age(const point p, const field_id t, const int age, bool isoffset) {
    field_entry * field_ptr = get_field( p, t );
    if ( field_ptr != NULL ) {
        int adj = ( isoffset ? field_ptr->getFieldAge() : 0 ) + age;
        field_ptr->setFieldAge( adj );
        return adj;
    }
    return -1;
}

/*
 * set strength of field type at point, creating if not present, removing if strength is 0
 * returns resulting strength, or 0 for not present
 */
int map::set_field_strength(const point p, const field_id t, const int str, bool isoffset) {
    field_entry * field_ptr = get_field( p, t );
    if ( field_ptr != NULL ) {
        int adj = ( isoffset ? field_ptr->getFieldDensity() : 0 ) + str;
        if ( adj > 0 ) {
            field_ptr->setFieldDensity( adj );
            return adj;
        } else {
            remove_field( p.x, p.y, t );
            return 0;
        }
    } else if ( 0 + str > 0 ) {
        return ( add_field( p, t, str, 0 ) ? str : 0 );
    }
    return 0;
}

/*
 * get age of field type at point. -1 = not present
 */
int map::get_field_age( const point p, const field_id t ) {
    field_entry * field_ptr = get_field( p, t );
    return ( field_ptr == NULL ? -1 : field_ptr->getFieldAge() );
}

/*
 * get strength of field type at point. 0 = not present
 */
int map::get_field_strength( const point p, const field_id t ) {
    field_entry * field_ptr = get_field( p, t );
    return ( field_ptr == NULL ? 0 : field_ptr->getFieldDensity() );
}

/*
 * get field type at point. NULL if not present
 */
field_entry * map::get_field( const point p, const field_id t ) {
    if (!INBOUNDS(p.x, p.y))
        return NULL;
    const int nonant = int(p.x / SEEX) + int(p.y / SEEY) * my_MAPSIZE;
    const int lx = p.x % SEEX;
    const int ly = p.y % SEEY;
    return grid[nonant]->fld[lx][ly].findField(t);
}

/*
 * add field type at point, or set denity if present
 */
bool map::add_field(const point p, const field_id t, unsigned int density, const int age)
{
    if (!INBOUNDS(p.x, p.y))
        return false;

    if (density > 3)
        density = 3;
    if (density <= 0)
        return false;
    const int nonant = int(p.x / SEEX) + int(p.y / SEEY) * my_MAPSIZE;

    const int lx = p.x % SEEX;
    const int ly = p.y % SEEY;
    if (!grid[nonant]->fld[lx][ly].findField(t)) //TODO: Update overall field_count appropriately. This is the spirit of "fd_null" that it used to be.
        grid[nonant]->field_count++; //Only adding it to the count if it doesn't exist.
    grid[nonant]->fld[lx][ly].addField(t, density, age); //This will insert and/or update the field.
    if(g != NULL && p.x == g->u.posx && p.y == g->u.posy)
        step_in_field(p.x, p.y); //Hit the player with the field if it spawned on top of them.
    return true;
}

/*
 * add field type at xy, or set denity if present
 */
bool map::add_field(const int x, const int y,
                    const field_id t, const unsigned char new_density)
{
 return this->add_field(point(x,y), t, new_density, 0);
}


/*
 * remove field type at xy
 */
void map::remove_field(const int x, const int y, const field_id field_to_remove)
{
 if (!INBOUNDS(x, y))
  return;
 const int nonant = int(x / SEEX) + int(y / SEEY) * my_MAPSIZE;

 const int lx = x % SEEX;
 const int ly = y % SEEY;
 if (grid[nonant]->fld[lx][ly].findField(field_to_remove)) //same as checking for fd_null in the old system
  grid[nonant]->field_count--;
 grid[nonant]->fld[lx][ly].removeField(field_to_remove);
}

computer* map::computer_at(const int x, const int y)
{
 if (!INBOUNDS(x, y))
  return NULL;

 const int nonant = int(x / SEEX) + int(y / SEEY) * my_MAPSIZE;

 if (grid[nonant]->comp.name == "")
  return NULL;
 return &(grid[nonant]->comp);
}

bool map::allow_camp(const int x, const int y, const int radius)
{
    return camp_at(x, y, radius) == NULL;
}

// locate the nearest camp in some radius (default CAMPSIZE)
basecamp* map::camp_at(const int x, const int y, const int radius)
{
    if (!INBOUNDS(x, y)) {
        return NULL;
    }

    const int sx = std::max(0, x / SEEX - radius);
    const int sy = std::max(0, y / SEEY - radius);
    const int ex = std::min(MAPSIZE - 1, x / SEEX + radius);
    const int ey = std::min(MAPSIZE - 1, y / SEEY + radius);

    for (int ly = sy; ly < ey; ++ly) {
        for (int lx = sx; lx < ex; ++lx) {
            int nonant = lx + ly * my_MAPSIZE;
            if (grid[nonant]->camp.is_valid()) {
                // we only allow on camp per size radius, kinda
                return &(grid[nonant]->camp);
            }
        }
    }

    return NULL;
}

void map::add_camp(const std::string& name, const int x, const int y)
{
    if (!allow_camp(x, y)) {
        dbg(D_ERROR) << "map::add_camp: Attempting to add camp when one in local area.";
        return;
    }

    const int nonant = int(x / SEEX) + int(y / SEEY) * my_MAPSIZE;
    grid[nonant]->camp = basecamp(name, x, y);
}

void map::debug()
{
 mvprintw(0, 0, "MAP DEBUG");
 getch();
 for (int i = 0; i <= SEEX * 2; i++) {
  for (int j = 0; j <= SEEY * 2; j++) {
   if (i_at(i, j).size() > 0) {
    mvprintw(1, 0, "%d, %d: %d items", i, j, i_at(i, j).size());
    mvprintw(2, 0, "%c, %d", i_at(i, j)[0].symbol(), i_at(i, j)[0].color());
    getch();
   }
  }
 }
 getch();
}

void map::draw(WINDOW* w, const point center)
{
 g->reset_light_level();
 const int g_light_level = (int)g->light_level();
 const int natural_sight_range = g->u.sight_range(1);
 const int light_sight_range = g->u.sight_range(g_light_level);
 const int lowlight_sight_range = std::max(g_light_level / 2, natural_sight_range);
 const int max_sight_range = g->u.unimpaired_range();
 const bool u_is_boomered = g->u.has_disease("boomered");
 const int u_clairvoyance = g->u.clairvoyance();
 const bool u_sight_impaired = g->u.sight_impaired();

 for (int i = 0; i < my_MAPSIZE * my_MAPSIZE; i++) {
  if (!grid[i])
   debugmsg("grid %d (%d, %d) is null! mapbuffer size = %d",
            i, i % my_MAPSIZE, i / my_MAPSIZE, MAPBUFFER.size());
 }

 for  (int realx = center.x - getmaxx(w)/2; realx <= center.x + getmaxx(w)/2; realx++) {
  for (int realy = center.y - getmaxy(w)/2; realy <= center.y + getmaxy(w)/2; realy++) {
   const int dist = rl_dist(g->u.posx, g->u.posy, realx, realy);
   int sight_range = light_sight_range;
   int low_sight_range = lowlight_sight_range;
   bool bRainOutside = false;
   // While viewing indoor areas use lightmap model
   if (!is_outside(realx, realy)) {
    sight_range = natural_sight_range;
   // Don't display area as shadowy if it's outside and illuminated by natural light
   //and illuminated by source of light
   } else if (this->light_at(realx, realy) > LL_LOW || dist <= light_sight_range) {
    low_sight_range = std::max(g_light_level, natural_sight_range);
    bRainOutside = true;
   }

   // I've moved this part above loops without even thinking that
   // this must stay here...
   int real_max_sight_range = light_sight_range > max_sight_range ? light_sight_range : max_sight_range;
   int distance_to_look = DAYLIGHT_LEVEL;

   bool can_see = pl_sees(g->u.posx, g->u.posy, realx, realy, distance_to_look);
   lit_level lit = light_at(realx, realy);

   // now we're gonna adjust real_max_sight, to cover some nearby "highlights",
   // but at the same time changing light-level depending on distance,
   // to create actual "gradual" stuff
   // Also we'll try to ALWAYS show LL_BRIGHT stuff independent of where it is...
   if (lit != LL_BRIGHT) {
       if (dist > real_max_sight_range) {
           int intLit = (int)lit - (dist - real_max_sight_range)/2;
           if (intLit < 0) intLit = LL_DARK;
           lit = (lit_level)intLit;
       }
   }
   // additional case for real_max_sight_range
   // if both light_sight_range and max_sight_range were small
   // it means we really have limited visibility (e.g. inside a pit)
   // and we shouldn't touch that
   if (lit > LL_DARK && real_max_sight_range > 1) {
       real_max_sight_range = distance_to_look;
   }

   if ((g->u.has_active_bionic("bio_night") && dist < 15 && dist > natural_sight_range) || // if bio_night active, blackout 15 tile radius around player
       dist > real_max_sight_range ||
       (dist > light_sight_range &&
         (lit == LL_DARK ||
         (u_sight_impaired && lit != LL_BRIGHT) ||
          !can_see))) {
    if (u_is_boomered)
     mvwputch(w, realy+getmaxy(w)/2 - center.y, realx+getmaxx(w)/2 - center.x, c_magenta, '#');
    else
         mvwputch(w, realy+getmaxy(w)/2 - center.y, realx+getmaxx(w)/2 - center.x, c_dkgray, '#');
   } else if (dist > light_sight_range && u_sight_impaired && lit == LL_BRIGHT) {
    if (u_is_boomered)
     mvwputch(w, realy+getmaxy(w)/2 - center.y, realx+getmaxx(w)/2 - center.x, c_pink, '#');
    else
     mvwputch(w, realy+getmaxy(w)/2 - center.y, realx+getmaxx(w)/2 - center.x, c_ltgray, '#');
   } else if (dist <= u_clairvoyance || can_see) {
    if (bRainOutside && INBOUNDS(realx, realy) && is_outside(realx, realy))
     g->mapRain[realy + getmaxy(w)/2 - center.y][realx + getmaxx(w)/2 - center.x] = true;
    drawsq(w, g->u, realx, realy, false, true, center.x, center.y,
           (dist > low_sight_range && LL_LIT > lit) ||
           (dist > sight_range && LL_LOW == lit),
           LL_BRIGHT == lit);
   } else {
    mvwputch(w, realy+getmaxy(w)/2 - center.y, realx+getmaxx(w)/2 - center.x, c_black,' ');
   }
  }
 }
 int atx = getmaxx(w)/2 + g->u.posx - center.x, aty = getmaxy(w)/2 + g->u.posy - center.y;
 if (atx >= 0 && atx < TERRAIN_WINDOW_WIDTH && aty >= 0 && aty < TERRAIN_WINDOW_HEIGHT) {
  mvwputch(w, aty, atx, g->u.color(), '@');
  g->mapRain[aty][atx] = false;
 }
}

void map::drawsq(WINDOW* w, player &u, const int x, const int y, const bool invert_arg,
                 const bool show_items_arg, const int view_center_x_arg, const int view_center_y_arg,
                 const bool low_light, const bool bright_light)
{
 bool invert = invert_arg;
 bool show_items = show_items_arg;
 int cx = view_center_x_arg;
 int cy = view_center_y_arg;
 if (!INBOUNDS(x, y))
  return; // Out of bounds
 if (cx == -1)
  cx = u.posx;
 if (cy == -1)
  cy = u.posy;
 const int k = x + getmaxx(w)/2 - cx;
 const int j = y + getmaxy(w)/2 - cy;
 nc_color tercol;
 const ter_id curr_ter = ter(x,y);
 const furn_id curr_furn = furn(x,y);
 const trap_id curr_trap = tr_at(x, y);
 field &curr_field = field_at(x, y);
 const std::vector<item> curr_items = i_at(x, y);
 long sym;
 bool hi = false;
 bool graf = false;
 bool normal_tercol = false, drew_field = false;


 if (has_furn(x, y)) {
  sym = furnlist[curr_furn].sym;
  tercol = furnlist[curr_furn].color;
 } else {
  sym = terlist[curr_ter].sym;
  tercol = terlist[curr_ter].color;
 }
 if (u.has_disease("boomered")) {
  tercol = c_magenta;
 } else if ( u.has_nv() ) {
  tercol = (bright_light) ? c_white : c_ltgreen;
 } else if (low_light) {
  tercol = c_dkgray;
 } else {
  normal_tercol = true;
 }
 if (has_flag("SWIMMABLE", x, y) && has_flag(TFLAG_DEEP_WATER, x, y) && !u.is_underwater()) {
  show_items = false; // Can only see underwater items if WE are underwater
 }
// If there's a trap here, and we have sufficient perception, draw that instead
// todo; test using g->traps, test using global traplist
 if (curr_trap != tr_null && ((*traps)[curr_trap]->visibility == -1 ||
     u.per_cur - u.encumb(bp_eyes) >= (*traps)[curr_trap]->visibility)) {
  tercol = (*traps)[curr_trap]->color;
  if ((*traps)[curr_trap]->sym == '%') {
   switch(rng(1, 5)) {
    case 1: sym = '*'; break;
    case 2: sym = '0'; break;
    case 3: sym = '8'; break;
    case 4: sym = '&'; break;
    case 5: sym = '+'; break;
   }
  } else
   sym = (*traps)[curr_trap]->sym;
 }
// If there's a field here, draw that instead (unless its symbol is %)
 if (curr_field.fieldCount() > 0 && curr_field.findField(curr_field.fieldSymbol()) &&
     fieldlist[curr_field.fieldSymbol()].sym != '&') {
  tercol = fieldlist[curr_field.fieldSymbol()].color[curr_field.findField(curr_field.fieldSymbol())->getFieldDensity() - 1];
  drew_field = true;
  if (fieldlist[curr_field.fieldSymbol()].sym == '*') {
   switch (rng(1, 5)) {
    case 1: sym = '*'; break;
    case 2: sym = '0'; break;
    case 3: sym = '8'; break;
    case 4: sym = '&'; break;
    case 5: sym = '+'; break;
   }
  } else if (fieldlist[curr_field.fieldSymbol()].sym != '%' ||
             curr_items.size() > 0) {
   sym = fieldlist[curr_field.fieldSymbol()].sym;
   drew_field = false;
  }
 }
    // If there's items here, draw those instead
    if (show_items && !has_flag("CONTAINER", x, y) && curr_items.size() > 0 && !drew_field) {
        if (sym != '.' && sym != '%') {
            hi = true;
        } else {
            // if there's furniture, then only change the furniture colour
            if (has_furn(x, y)) {
                invert = !invert;
                sym = furnlist[curr_furn].sym;
            } else {
                tercol = curr_items[curr_items.size() - 1].color();
                if (curr_items.size() > 1) {
                    invert = !invert;
                }
                sym = curr_items[curr_items.size() - 1].symbol();
            }
        }
    }

 int veh_part = 0;
 vehicle *veh = veh_at(x, y, veh_part);
 if (veh) {
  sym = special_symbol (veh->face.dir_symbol(veh->part_sym(veh_part)));
  if (normal_tercol)
   tercol = veh->part_color(veh_part);
 }
 // If there's graffiti here, change background color
 if(graffiti_at(x,y).contents)
  graf = true;

 //suprise, we're not done, if it's a wall adjacent to an other, put the right glyph
 if(sym == LINE_XOXO || sym == LINE_OXOX)//vertical or horizontal
  sym = determine_wall_corner(x, y, sym);

 if (invert)
  mvwputch_inv(w, j, k, tercol, sym);
 else if (hi)
  mvwputch_hi (w, j, k, tercol, sym);
 else if (graf)
  mvwputch    (w, j, k, red_background(tercol), sym);
 else
  mvwputch    (w, j, k, tercol, sym);
}

/*
map::sees based off code by Steve Register [arns@arns.freeservers.com]
http://roguebasin.roguelikedevelopment.org/index.php?title=Simple_Line_of_Sight
*/
bool map::sees(const int Fx, const int Fy, const int Tx, const int Ty,
               const int range, int &tc)
{
 const int dx = Tx - Fx;
 const int dy = Ty - Fy;
 const int ax = abs(dx) << 1;
 const int ay = abs(dy) << 1;
 const int sx = SGN(dx);
 const int sy = SGN(dy);
 int x = Fx;
 int y = Fy;
 int t = 0;
 int st;

 if (range >= 0 && (abs(dx) > range || abs(dy) > range))
  return false; // Out of range!
 if (ax > ay) { // Mostly-horizontal line
  st = SGN(ay - (ax >> 1));
// Doing it "backwards" prioritizes straight lines before diagonal.
// This will help avoid creating a string of zombies behind you and will
// promote "mobbing" behavior (zombies surround you to beat on you)
  for (tc = abs(ay - (ax >> 1)) * 2 + 1; tc >= -1; tc--) {
   t = tc * st;
   x = Fx;
   y = Fy;
   do {
    if (t > 0) {
     y += sy;
     t -= ax;
    }
    x += sx;
    t += ay;
    if (x == Tx && y == Ty) {
     tc *= st;
     return true;
    }
   } while ((trans(x, y)) && (INBOUNDS(x,y)));
  }
  return false;
 } else { // Same as above, for mostly-vertical lines
  st = SGN(ax - (ay >> 1));
  for (tc = abs(ax - (ay >> 1)) * 2 + 1; tc >= -1; tc--) {
  t = tc * st;
  x = Fx;
  y = Fy;
   do {
    if (t > 0) {
     x += sx;
     t -= ay;
    }
    y += sy;
    t += ax;
    if (x == Tx && y == Ty) {
     tc *= st;
     return true;
    }
   } while ((trans(x, y)) && (INBOUNDS(x,y)));
  }
  return false;
 }
 return false; // Shouldn't ever be reached, but there it is.
}

bool map::clear_path(const int Fx, const int Fy, const int Tx, const int Ty,
                     const int range, const int cost_min, const int cost_max, int &tc)
{
 const int dx = Tx - Fx;
 const int dy = Ty - Fy;
 const int ax = abs(dx) << 1;
 const int ay = abs(dy) << 1;
 const int sx = SGN(dx);
 const int sy = SGN(dy);
 int x = Fx;
 int y = Fy;
 int t = 0;
 int st;

 if (range >= 0 && (abs(dx) > range || abs(dy) > range))
  return false; // Out of range!
 if (ax > ay) { // Mostly-horizontal line
  st = SGN(ay - (ax >> 1));
// Doing it "backwards" prioritizes straight lines before diagonal.
// This will help avoid creating a string of zombies behind you and will
// promote "mobbing" behavior (zombies surround you to beat on you)
  for (tc = abs(ay - (ax >> 1)) * 2 + 1; tc >= -1; tc--) {
   t = tc * st;
   x = Fx;
   y = Fy;
   do {
    if (t > 0) {
     y += sy;
     t -= ax;
    }
    x += sx;
    t += ay;
    if (x == Tx && y == Ty) {
     tc *= st;
     return true;
    }
   } while (move_cost(x, y) >= cost_min && move_cost(x, y) <= cost_max &&
            INBOUNDS(x, y));
  }
  return false;
 } else { // Same as above, for mostly-vertical lines
  st = SGN(ax - (ay >> 1));
  for (tc = abs(ax - (ay >> 1)) * 2 + 1; tc >= -1; tc--) {
  t = tc * st;
  x = Fx;
  y = Fy;
   do {
    if (t > 0) {
     x += sx;
     t -= ay;
    }
    y += sy;
    t += ax;
    if (x == Tx && y == Ty) {
     tc *= st;
     return true;
    }
   } while (move_cost(x, y) >= cost_min && move_cost(x, y) <= cost_max &&
            INBOUNDS(x,y));
  }
  return false;
 }
 return false; // Shouldn't ever be reached, but there it is.
}

bool map::accessable_items(const int Fx, const int Fy, const int Tx, const int Ty, const int range) const
{
    int junk = 0;
    return g->m.has_flag("SEALED", Tx, Ty) ||
        ((Fx != Tx || Fy != Ty) &&
         !g->m.clear_path( Fx, Fy, Tx, Ty, range, 1, 100, junk ) );
}

// Bash defaults to true.
std::vector<point> map::route(const int Fx, const int Fy, const int Tx, const int Ty, const bool can_bash)
{
/* TODO: If the origin or destination is out of bound, figure out the closest
 * in-bounds point and go to that, then to the real origin/destination.
 */

 if (!INBOUNDS(Fx, Fy) || !INBOUNDS(Tx, Ty)) {
  int linet;
  if (sees(Fx, Fy, Tx, Ty, -1, linet))
   return line_to(Fx, Fy, Tx, Ty, linet);
  else {
   std::vector<point> empty;
   return empty;
  }
 }
// First, check for a simple straight line on flat ground
 int linet = 0;
 if (clear_path(Fx, Fy, Tx, Ty, -1, 2, 2, linet))
  return line_to(Fx, Fy, Tx, Ty, linet);
/*
 if (move_cost(Tx, Ty) == 0)
  debugmsg("%d:%d wanted to move to %d:%d, a %s!", Fx, Fy, Tx, Ty,
           tername(Tx, Ty).c_str());
 if (move_cost(Fx, Fy) == 0)
  debugmsg("%d:%d, a %s, wanted to move to %d:%d!", Fx, Fy,
           tername(Fx, Fy).c_str(), Tx, Ty);
*/
 std::vector<point> open;
 astar_list list[SEEX * MAPSIZE][SEEY * MAPSIZE];
 int score[SEEX * MAPSIZE][SEEY * MAPSIZE];
 int gscore[SEEX * MAPSIZE][SEEY * MAPSIZE];
 point parent[SEEX * MAPSIZE][SEEY * MAPSIZE];
 int startx = Fx - 4, endx = Tx + 4, starty = Fy - 4, endy = Ty + 4;
 if (Tx < Fx) {
  startx = Tx - 4;
  endx = Fx + 4;
 }
 if (Ty < Fy) {
  starty = Ty - 4;
  endy = Fy + 4;
 }
 if (startx < 0)
  startx = 0;
 if (starty < 0)
  starty = 0;
 if (endx > SEEX * my_MAPSIZE - 1)
  endx = SEEX * my_MAPSIZE - 1;
 if (endy > SEEY * my_MAPSIZE - 1)
  endy = SEEY * my_MAPSIZE - 1;

 for (int x = startx; x <= endx; x++) {
  for (int y = starty; y <= endy; y++) {
   list  [x][y] = ASL_NONE; // Init to not being on any list
   score [x][y] = 0;        // No score!
   gscore[x][y] = 0;        // No score!
   parent[x][y] = point(-1, -1);
  }
 }
 list[Fx][Fy] = ASL_OPEN;
 open.push_back(point(Fx, Fy));

 bool done = false;

 do {
  //debugmsg("Open.size() = %d", open.size());
  int best = 9999;
  int index = -1;
  for (int i = 0; i < open.size(); i++) {
   if (i == 0 || score[open[i].x][open[i].y] < best) {
    best = score[open[i].x][open[i].y];
    index = i;
   }
  }
  for (int x = open[index].x - 1; x <= open[index].x + 1; x++) {
   for (int y = open[index].y - 1; y <= open[index].y + 1; y++) {
    if (x == open[index].x && y == open[index].y)
     y++; // Skip the current square
    if (x == Tx && y == Ty) {
     done = true;
     parent[x][y] = open[index];
    } else if (x >= startx && x <= endx && y >= starty && y <= endy &&
               (move_cost(x, y) > 0 || (can_bash && has_flag("BASHABLE", x, y)))) {
     if (list[x][y] == ASL_NONE) { // Not listed, so make it open
      list[x][y] = ASL_OPEN;
      open.push_back(point(x, y));
      parent[x][y] = open[index];
      gscore[x][y] = gscore[open[index].x][open[index].y] + move_cost(x, y);
      if (ter(x, y) == t_door_c)
       gscore[x][y] += 4; // A turn to open it and a turn to move there
      else if (move_cost(x, y) == 0 && (can_bash && has_flag("BASHABLE", x, y)))
       gscore[x][y] += 18; // Worst case scenario with damage penalty
      score[x][y] = gscore[x][y] + 2 * rl_dist(x, y, Tx, Ty);
     } else if (list[x][y] == ASL_OPEN) { // It's open, but make it our child
      int newg = gscore[open[index].x][open[index].y] + move_cost(x, y);
      if (ter(x, y) == t_door_c)
       newg += 4; // A turn to open it and a turn to move there
      else if (move_cost(x, y) == 0 && (can_bash && has_flag("BASHABLE", x, y)))
       newg += 18; // Worst case scenario with damage penalty
      if (newg < gscore[x][y]) {
       gscore[x][y] = newg;
       parent[x][y] = open[index];
       score [x][y] = gscore[x][y] + 2 * rl_dist(x, y, Tx, Ty);
      }
     }
    }
   }
  }
  list[open[index].x][open[index].y] = ASL_CLOSED;
  open.erase(open.begin() + index);
 } while (!done && open.size() > 0);

 std::vector<point> tmp;
 std::vector<point> ret;
 if (done) {
  point cur(Tx, Ty);
  while (cur.x != Fx || cur.y != Fy) {
   //debugmsg("Retracing... (%d:%d) => [%d:%d] => (%d:%d)", Tx, Ty, cur.x, cur.y, Fx, Fy);
   tmp.push_back(cur);
   if (rl_dist(cur.x, cur.y, parent[cur.x][cur.y].x, parent[cur.x][cur.y].y)>1){
    debugmsg("Jump in our route! %d:%d->%d:%d", cur.x, cur.y,
             parent[cur.x][cur.y].x, parent[cur.x][cur.y].y);
    return ret;
   }
   cur = parent[cur.x][cur.y];
  }
  for (int i = tmp.size() - 1; i >= 0; i--)
   ret.push_back(tmp[i]);
 }
 return ret;
}

int map::coord_to_angle ( const int x, const int y, const int tgtx, const int tgty ) {
  const double DBLRAD2DEG = 57.2957795130823f;
  //const double PI = 3.14159265358979f;
  const double DBLPI = 6.28318530717958f;
  double rad = atan2 ( static_cast<double>(tgty - y), static_cast<double>(tgtx - x) );
  if ( rad < 0 ) rad = DBLPI - (0 - rad);
  return int( rad * DBLRAD2DEG );
}

void map::save(overmap *om, unsigned const int turn, const int x, const int y, const int z)
{
 for (int gridx = 0; gridx < my_MAPSIZE; gridx++) {
  for (int gridy = 0; gridy < my_MAPSIZE; gridy++)
   saven(om, turn, x, y, z, gridx, gridy);
 }
}

void map::load(const int wx, const int wy, const int wz, const bool update_vehicle, overmap *om)
{
 for (int gridx = 0; gridx < my_MAPSIZE; gridx++) {
  for (int gridy = 0; gridy < my_MAPSIZE; gridy++) {
   if (!loadn(wx, wy, wz, gridx, gridy, update_vehicle, om))
    loadn(wx, wy, wz, gridx, gridy, update_vehicle, om);
  }
 }
}

void map::forget_traps(int gridx, int gridy)
{
    const int n = gridx + gridy * my_MAPSIZE;
    for (int x = 0; x < SEEX; x++) {
        for (int y = 0; y < SEEY; y++) {
            trap_id t = grid[n]->trp[x][y];
            if (t != tr_null) {
                const int fx = x + gridx * SEEX;
                const int fy = y + gridy * SEEY;
                traplocs[t].erase(point(fx, fy));
            }
        }
    }
}

void map::shift(const int wx, const int wy, const int wz, const int sx, const int sy)
{
 set_abs_sub( g->cur_om->pos().x * OMAPX * 2 + wx + sx,
   g->cur_om->pos().y * OMAPY * 2 + wy + sy, wz
 );
// Special case of 0-shift; refresh the map
    if (sx == 0 && sy == 0) {
        return; // Skip this?
    }

// if player is in vehicle, (s)he must be shifted with vehicle too
    if (g->u.in_vehicle && (sx !=0 || sy != 0)) {
        g->u.posx -= sx * SEEX;
        g->u.posy -= sy * SEEY;
    }

    // Forget about traps in submaps that are being unloaded.
    if (sx != 0) {
        const int gridx = (sx > 0) ? (my_MAPSIZE - 1) : 0;
        for (int gridy = 0; gridy < my_MAPSIZE; gridy++) {
            forget_traps(gridx, gridy);
        }
    }
    if (sy != 0) {
        const int gridy = (sy > 0) ? (my_MAPSIZE - 1) : 0;
        for (int gridx = 0; gridx < my_MAPSIZE; gridx++) {
            forget_traps(gridx, gridy);
        }
    }

    // update vehicles own overmap location
    std::set<vehicle *>::iterator veh;
    for (veh = vehicle_list.begin(); veh != vehicle_list.end(); ++veh)
    {
        (*veh)->update_map_x(wx);
        (*veh)->update_map_y(wy);
    }

// Clear vehicle list and rebuild after shift
    clear_vehicle_cache();
    vehicle_list.clear();
// Shift the map sx submaps to the right and sy submaps down.
// sx and sy should never be bigger than +/-1.
// wx and wy are our position in the world, for saving/loading purposes.
    if (sx >= 0) {
        for (int gridx = 0; gridx < my_MAPSIZE; gridx++) {
            if (sy >= 0) {
                for (int gridy = 0; gridy < my_MAPSIZE; gridy++) {
                    if (gridx + sx < my_MAPSIZE && gridy + sy < my_MAPSIZE) {
                        copy_grid(gridx + gridy * my_MAPSIZE,
                                  gridx + sx + (gridy + sy) * my_MAPSIZE);
                        update_vehicle_list(gridx + gridy * my_MAPSIZE);
                    } else if (!loadn(wx + sx, wy + sy, wz, gridx, gridy))
                        loadn(wx + sx, wy + sy, wz, gridx, gridy);
                }
            } else { // sy < 0; work through it backwards
                for (int gridy = my_MAPSIZE - 1; gridy >= 0; gridy--) {
                    if (gridx + sx < my_MAPSIZE && gridy + sy >= 0) {
                        copy_grid(gridx + gridy * my_MAPSIZE,
                                  gridx + sx + (gridy + sy) * my_MAPSIZE);
                        update_vehicle_list(gridx + gridy * my_MAPSIZE);
                    } else if (!loadn(wx + sx, wy + sy, wz, gridx, gridy))
                        loadn(wx + sx, wy + sy, wz, gridx, gridy);
                }
            }
        }
    } else { // sx < 0; work through it backwards
        for (int gridx = my_MAPSIZE - 1; gridx >= 0; gridx--) {
            if (sy >= 0) {
                for (int gridy = 0; gridy < my_MAPSIZE; gridy++) {
                    if (gridx + sx >= 0 && gridy + sy < my_MAPSIZE) {
                        copy_grid(gridx + gridy * my_MAPSIZE,
                        gridx + sx + (gridy + sy) * my_MAPSIZE);
                        update_vehicle_list(gridx + gridy * my_MAPSIZE);
                    } else if (!loadn(wx + sx, wy + sy, wz, gridx, gridy))
                        loadn(wx + sx, wy + sy, wz, gridx, gridy);
                }
            } else { // sy < 0; work through it backwards
                for (int gridy = my_MAPSIZE - 1; gridy >= 0; gridy--) {
                    if (gridx + sx >= 0 && gridy + sy >= 0) {
                        copy_grid(gridx + gridy * my_MAPSIZE,
                                  gridx + sx + (gridy + sy) * my_MAPSIZE);
                        update_vehicle_list(gridx + gridy * my_MAPSIZE);
                    } else if (!loadn(wx + sx, wy + sy, wz, gridx, gridy))
                        loadn(wx + sx, wy + sy, wz, gridx, gridy);
                }
            }
        }
    }
    reset_vehicle_cache();
}

// saven saves a single nonant.  worldx and worldy are used for the file
// name and specifies where in the world this nonant is.  gridx and gridy are
// the offset from the top left nonant:
// 0,0 1,0 2,0
// 0,1 1,1 2,1
// 0,2 1,2 2,2
void map::saven(overmap *om, unsigned const int turn, const int worldx, const int worldy, const int worldz,
                const int gridx, const int gridy)
{
 dbg(D_INFO) << "map::saven(om[" << (void*)om << "], turn[" << turn <<"], worldx["<<worldx<<"], worldy["<<worldy<<"], gridx["<<gridx<<"], gridy["<<gridy<<"])";

 const int n = gridx + gridy * my_MAPSIZE;

 dbg(D_INFO) << "map::saven n: " << n;

 if ( !grid[n] || grid[n]->ter[0][0] == t_null)
 {
  dbg(D_ERROR) << "map::saven grid NULL!";
  return;
 }
 const int abs_x = om->pos().x * OMAPX * 2 + worldx + gridx,
           abs_y = om->pos().y * OMAPY * 2 + worldy + gridy;

 dbg(D_INFO) << "map::saven abs_x: " << abs_x << "  abs_y: " << abs_y;

 MAPBUFFER.add_submap(abs_x, abs_y, worldz, grid[n]);
}

// worldx & worldy specify where in the world this is;
// gridx & gridy specify which nonant:
// 0,0  1,0  2,0
// 0,1  1,1  2,1
// 0,2  1,2  2,2 etc
bool map::loadn(const int worldx, const int worldy, const int worldz,
                const int gridx, const int gridy, const bool update_vehicles, overmap * om) {
 if (om == NULL) {
     om = g->cur_om;
 }

 dbg(D_INFO) << "map::loadn(game[" << g << "], worldx["<<worldx<<"], worldy["<<worldy<<"], gridx["<<gridx<<"], gridy["<<gridy<<"])";

 const int absx = om->pos().x * OMAPX * 2 + worldx + gridx,
           absy = om->pos().y * OMAPY * 2 + worldy + gridy,
           gridn = gridx + gridy * my_MAPSIZE;

 dbg(D_INFO) << "map::loadn absx: " << absx << "  absy: " << absy
            << "  gridn: " << gridn;

 submap *tmpsub = MAPBUFFER.lookup_submap(absx, absy, worldz);

 if ( gridx == 0 && gridy == 0 ) {
     set_abs_sub(absx, absy, worldz);
 }

 if (tmpsub) {
  grid[gridn] = tmpsub;

  // Update vehicle data
  for( std::vector<vehicle*>::iterator it = tmpsub->vehicles.begin(),
        end = tmpsub->vehicles.end(); update_vehicles && it != end; ++it ) {

   // Only add if not tracking already.
   if( vehicle_list.find( *it ) == vehicle_list.end() ) {
    // gridx/y not correct. TODO: Fix
    (*it)->smx = gridx;
    (*it)->smy = gridy;
    vehicle_list.insert(*it);
    update_vehicle_cache(*it);
   }
  }

  // fixme; roll off into some function elsewhere ---v

    // check traps
    std::map<point, trap_id> rain_backlog;
    bool do_funnels = ( worldz >= 0 && g->weather_log.size() > 0 ); // empty if just loaded a save here
    for (int x = 0; x < SEEX; x++) {
        for (int y = 0; y < SEEY; y++) {
            const trap_id t = tmpsub->trp[x][y];
            if (t != tr_null) {

                const int fx = x + gridx * SEEX;
                const int fy = y + gridy * SEEY;
                traplocs[t].insert(point(fx, fy));
                if ( do_funnels &&
                     g->traps[t]->funnel_radius_mm > 0 &&             // funnel
                     has_flag_ter_or_furn(TFLAG_INDOORS, fx, fy) == false // we have no outside_cache
                   ) {
                    rain_backlog[point(x, y)] = t;
                }
            }
        }
    }

  // check spoiled stuff, and fill up funnels while we're at it
  for (int x = 0; x < SEEX; x++) {
      for (int y = 0; y < SEEY; y++) {
          int biggest_container_idx = -1;
          int maxvolume = 0;
          bool do_container_check = false;

          if ( do_funnels && ! rain_backlog.empty() && rain_backlog.find(point(x,y)) != rain_backlog.end() ) {
              do_container_check = true;
          }
          int intidx = 0;

          for(std::vector<item, std::allocator<item> >::iterator it = tmpsub->itm[x][y].begin();
              it != tmpsub->itm[x][y].end();) {
              if ( do_container_check == true ) { // cannot link trap to mapitems
                  if ( it->is_funnel_container(maxvolume) > maxvolume ) {                      // biggest
                      biggest_container_idx = intidx;             // this will survive erases below, it ptr may not
                  }
              }
              if(it->goes_bad() && biggest_container_idx != intidx) { // you never know...
                  it_comest *food = dynamic_cast<it_comest*>(it->type);
                  it->rotten();
                  if(it->rot >= (food->spoils * 600)*2) {
                      it = tmpsub->itm[x][y].erase(it);
                  } else { ++it; intidx++; }
              } else { ++it; intidx++; }
          }

          if ( do_container_check == true && biggest_container_idx != -1 ) { // funnel: check. bucket: check
              item * it = &tmpsub->itm[x][y][biggest_container_idx];
              trap_id fun_trap_id = rain_backlog[point(x,y)];
              retroactively_fill_from_funnel(it, fun_trap_id, int(g->turn) ); // bucket: what inside??
          }

      }
  }

  // plantEpoch is half a season; 3 epochs pass from plant to harvest
  const int plantEpoch = 14400 * (int)ACTIVE_WORLD_OPTIONS["SEASON_LENGTH"] / 2;

  // check plants
  for (int x = 0; x < SEEX; x++) {
    for (int y = 0; y < SEEY; y++) {
      furn_id furn = tmpsub->frn[x][y];
      if (furn && furnlist[furn].has_flag("PLANT")) {
        item seed = tmpsub->itm[x][y][0];

        while (g->turn > seed.bday + plantEpoch && furn < f_plant_harvest) {
          furn = (furn_id((int)furn + 1));
          seed.bday += plantEpoch;

          // fixme; Lazy farmer drop rake on dirt mound. What happen rake?!
          tmpsub->itm[x][y].resize(1);

          tmpsub->itm[x][y][0].bday = seed.bday;
          tmpsub->frn[x][y] = furn;
        }
      }
    }
  }
  // fixme; roll off into some function elsewhere ---^

 } else { // It doesn't exist; we must generate it!
  dbg(D_INFO|D_WARNING) << "map::loadn: Missing mapbuffer data. Regenerating.";
  tinymap tmp_map(traps);
// overx, overy is where in the overmap we need to pull data from
// Each overmap square is two nonants; to prevent overlap, generate only at
//  squares divisible by 2.
  int newmapx = worldx + gridx - abs((worldx + gridx) % 2);
  int newmapy = worldy + gridy - abs((worldy + gridy) % 2);
  overmap* this_om = om;

  int shiftx = 0;
  int shifty = 0;
  if ( newmapx < 0 ) {
    while ( newmapx < 0 ) {
      shiftx--;
      newmapx += OMAPX * 2;
    }
  } else if ( newmapx >= OMAPX * 2 ) {
    while ( newmapx >= OMAPX * 2 ) {
      shiftx++;
      newmapx -= OMAPX * 2;
    }
  }
  if ( newmapy < 0 ) {
    while ( newmapy < 0 ) {
      shifty--;
      newmapy += OMAPX * 2;
    }
  } else if ( newmapy >= OMAPX * 2 ) {
    while ( newmapy >= OMAPX * 2 ) {
      shifty++;
      newmapy -= OMAPX * 2;
    }
  }

  if ( shiftx != 0 || shifty != 0 ) {
       this_om = &overmap_buffer.get(om->pos().x + shiftx, om->pos().y + shifty);
  }

  tmp_map.generate(this_om, newmapx, newmapy, worldz, int(g->turn));
  return false;
 }
 return true;
}

void map::copy_grid(const int to, const int from)
{
 grid[to] = grid[from];
 for( std::vector<vehicle*>::iterator it = grid[to]->vehicles.begin(),
       end = grid[to]->vehicles.end(); it != end; ++it ) {
  (*it)->smx = to % my_MAPSIZE;
  (*it)->smy = to / my_MAPSIZE;
 }
}

void map::spawn_monsters()
{
 for (int gx = 0; gx < my_MAPSIZE; gx++) {
  for (int gy = 0; gy < my_MAPSIZE; gy++) {
   const int n = gx + gy * my_MAPSIZE;
   for (int i = 0; i < grid[n]->spawns.size(); i++) {
    for (int j = 0; j < grid[n]->spawns[i].count; j++) {
     int tries = 0;
     int mx = grid[n]->spawns[i].posx, my = grid[n]->spawns[i].posy;
     monster tmp(GetMType(grid[n]->spawns[i].type));
     tmp.spawnmapx = g->levx + gx;
     tmp.spawnmapy = g->levy + gy;
     tmp.faction_id = grid[n]->spawns[i].faction_id;
     tmp.mission_id = grid[n]->spawns[i].mission_id;
     if (grid[n]->spawns[i].name != "NONE")
      tmp.unique_name = grid[n]->spawns[i].name;
     if (grid[n]->spawns[i].friendly)
      tmp.friendly = -1;
     int fx = mx + gx * SEEX, fy = my + gy * SEEY;

     while ((!g->is_empty(fx, fy) || !tmp.can_move_to(fx, fy)) &&
            tries < 10) {
      mx = (grid[n]->spawns[i].posx + rng(-3, 3)) % SEEX;
      my = (grid[n]->spawns[i].posy + rng(-3, 3)) % SEEY;
      if (mx < 0)
       mx += SEEX;
      if (my < 0)
       my += SEEY;
      fx = mx + gx * SEEX;
      fy = my + gy * SEEY;
      tries++;
     }
     if (tries != 10) {
      tmp.spawnposx = fx;
      tmp.spawnposy = fy;
      tmp.spawn(fx, fy);
      g->add_zombie(tmp);
     }
    }
   }
   grid[n]->spawns.clear();
  }
 }
}

void map::clear_spawns()
{
 for (int i = 0; i < my_MAPSIZE * my_MAPSIZE; i++)
  grid[i]->spawns.clear();
}

void map::clear_traps()
{
    for (int i = 0; i < my_MAPSIZE * my_MAPSIZE; i++) {
        for (int x = 0; x < SEEX; x++) {
            for (int y = 0; y < SEEY; y++) {
                grid[i]->trp[x][y] = tr_null;
            }
        }
    }

    // Forget about all trap locations.
    std::map<trap_id, std::set<point> >::iterator i;
    for(i = traplocs.begin(); i != traplocs.end(); ++i) {
        i->second.clear();
    }
}

std::set<point> map::trap_locations(trap_id t)
{
    return traplocs[t];
}

bool map::inbounds(const int x, const int y)
{
 return (x >= 0 && x < SEEX * my_MAPSIZE && y >= 0 && y < SEEY * my_MAPSIZE);
}

bool map::add_graffiti(int x, int y, std::string contents)
{
  int nx = x;
  int ny = y;
  int nonant = int(nx / SEEX) + int(ny / SEEY) * my_MAPSIZE;
  nx %= SEEX;
  ny %= SEEY;
  grid[nonant]->graf[nx][ny] = graffiti(contents);
  return true;
}

graffiti map::graffiti_at(int x, int y)
{
 if (!inbounds(x, y))
  return graffiti();
/*
 int nonant;
 cast_to_nonant(x, y, nonant);
*/
 int nonant = int(x / SEEX) + int(y / SEEY) * my_MAPSIZE;

 x %= SEEX;
 y %= SEEY;
 return grid[nonant]->graf[x][y];
}

long map::determine_wall_corner(const int x, const int y, const long orig_sym)
{
    long sym = orig_sym;
    //LINE_NESW
    const long above = terlist[ter(x, y-1)].sym;
    const long below = terlist[ter(x, y+1)].sym;
    const long left  = terlist[ter(x-1, y)].sym;
    const long right = terlist[ter(x+1, y)].sym;

    const bool above_connects = above == sym || (above == '"' || above == '+' || above == '\'');
    const bool below_connects = below == sym || (below == '"' || below == '+' || below == '\'');
    const bool left_connects  = left  == sym || (left  == '"' || left  == '+' || left  == '\'');
    const bool right_connects = right == sym || (right == '"' || right == '+' || right == '\'');

    // -
    // |      this = - and above = | or a connectable
    if(sym == LINE_OXOX &&  (above == LINE_XOXO || above_connects))
    {
        //connects to upper
        if(left_connects)
            sym = LINE_XOOX; // ┘ left coming wall
        else if(right_connects)
            sym = LINE_XXOO;//└   right coming wall
        if(left_connects && right_connects)
            sym = LINE_XXOX; // ┴ passing by
    }

    // |
    // -      this = - and below = | or a connectable
    else if(sym == LINE_OXOX && (below == LINE_XOXO || below_connects))
    {
        //connects to lower
        if(left_connects)
            sym = LINE_OOXX; // ┐ left coming wall
        else if(right_connects)
            sym = LINE_OXXO;//┌   right coming wall
        if(left_connects && right_connects)
            sym = LINE_OXXX; // ┬ passing by
    }

    // -|       this = | and left = - or a connectable
    else if(sym == LINE_XOXO && (left == LINE_OXOX || left_connects))
    {
        //connexts to left
        if(above_connects)
            sym = LINE_XOOX; // ┘ north coming wall
        else if(below_connects )
            sym = LINE_OOXX;//┐   south coming wall
        if(above_connects && below_connects)
            sym = LINE_XOXX; // ┤ passing by
    }

    // |-       this = | and right = - or a connectable
    else if(sym == LINE_XOXO && (right == LINE_OXOX || right_connects))
    {
        //connects to right
        if(above_connects)
            sym = LINE_XXOO; // └ north coming wall
        else if(below_connects)
            sym = LINE_OXXO;// ┌   south coming wall
        if(above_connects && below_connects)
            sym = LINE_XXXO; // ├ passing by
    }

    if(above == LINE_XOXO && left == LINE_OXOX && above == below && left == right)
        sym = LINE_XXXX; // ┼ crossway

    return sym;
}

float map::light_transparency(const int x, const int y) const
{
  return transparency_cache[x][y];
}

void map::build_outside_cache()
{
    if (g->levz < 0)
    {
        memset(outside_cache, false, sizeof(outside_cache));
        return;
    }
    memset(outside_cache, true, sizeof(outside_cache));

    for(int x = 0; x < SEEX * my_MAPSIZE; x++)
    {
        for(int y = 0; y < SEEY * my_MAPSIZE; y++)
        {
            if( has_flag_ter_or_furn("INDOORS", x, y))
            {
                for( int dx = -1; dx <= 1; dx++ )
                {
                    for( int dy = -1; dy <= 1; dy++ )
                    {
                        if(INBOUNDS(x + dx, y + dy))
                        {
                            outside_cache[x + dx][y + dy] = false;
                        }
                    }
                }
            }
        }
    }
}

// TODO Consider making this just clear the cache and dynamically fill it in as trans() is called
void map::build_transparency_cache()
{
 for(int x = 0; x < my_MAPSIZE * SEEX; x++) {
  for(int y = 0; y < my_MAPSIZE * SEEY; y++) {

   // Default to fully transparent.
   transparency_cache[x][y] = LIGHT_TRANSPARENCY_CLEAR;

   if ( !terlist[ter(x, y)].transparent || !furnlist[furn(x, y)].transparent ) {
    transparency_cache[x][y] = LIGHT_TRANSPARENCY_SOLID;
    continue;
   }

   //Quoted to see if this works!
   field &curfield = field_at(x,y);
   if(curfield.fieldCount() > 0){
    field_entry *cur = NULL;
    for(std::map<field_id, field_entry*>::iterator field_list_it = curfield.getFieldStart(); field_list_it != curfield.getFieldEnd(); ++field_list_it){
     cur = field_list_it->second;
     if(cur == NULL) continue;

     if(!fieldlist[cur->getFieldType()].transparent[cur->getFieldDensity() - 1]) {
      // Fields are either transparent or not, however we want some to be translucent
      switch(cur->getFieldType()) {
      case fd_smoke:
      case fd_toxic_gas:
      case fd_tear_gas:
       if(cur->getFieldDensity() == 3)
        transparency_cache[x][y] = LIGHT_TRANSPARENCY_SOLID;
       if(cur->getFieldDensity() == 2)
        transparency_cache[x][y] *= 0.5;
       break;
      case fd_nuke_gas:
       transparency_cache[x][y] *= 0.5;
       break;
      default:
       transparency_cache[x][y] = LIGHT_TRANSPARENCY_SOLID;
       break;
      }
     }

     // TODO: [lightmap] Have glass reduce light as well
    }
   }
  }
 }
}

void map::build_map_cache()
{
 build_outside_cache();

 build_transparency_cache();

 // Cache all the vehicle stuff in one loop
 VehicleList vehs = get_vehicles();
 for(int v = 0; v < vehs.size(); ++v) {
  for (int part = 0; part < vehs[v].v->parts.size(); part++) {
   int px = vehs[v].x + vehs[v].v->parts[part].precalc_dx[0];
   int py = vehs[v].y + vehs[v].v->parts[part].precalc_dy[0];
   if(INBOUNDS(px, py)) {
    if (vehs[v].v->is_inside(part)) {
     outside_cache[px][py] = false;
    }
    if (vehs[v].v->part_flag(part, VPFLAG_OPAQUE) && vehs[v].v->parts[part].hp > 0) {
     int dpart = vehs[v].v->part_with_feature(part , VPFLAG_OPENABLE);
     if (dpart < 0 || !vehs[v].v->parts[dpart].open) {
      transparency_cache[px][py] = LIGHT_TRANSPARENCY_SOLID;
     }
    }
   }
  }
 }

 build_seen_cache();
 generate_lightmap();
}

std::vector<point> closest_points_first(int radius, point p)
{
    return closest_points_first(radius, p.x, p.y);
}

//this returns points in a spiral pattern starting at center_x/center_y until it hits the radius. clockwise fashion
//credit to Tom J Nowell; http://stackoverflow.com/a/1555236/1269969
std::vector<point> closest_points_first(int radius, int center_x, int center_y)
{
    std::vector<point> points;
    int X,Y,x,y,dx,dy;
    X = Y = (radius * 2) + 1;
    x = y = dx = 0;
    dy = -1;
    int t = std::max(X,Y);
    int maxI = t * t;
    for(int i = 0; i < maxI; i++)
    {
        if ((-X/2 <= x) && (x <= X/2) && (-Y/2 <= y) && (y <= Y/2))
        {
            points.push_back(point(x + center_x, y + center_y));
        }
        if( (x == y) || ((x < 0) && (x == -y)) || ((x > 0) && (x == 1 - y)))
        {
            t = dx;
            dx = -dy;
            dy = t;
        }
        x += dx;
        y += dy;
    }
    return points;
}
//////////
///// coordinate helpers
/*
 * return absolute coordinates of local-to-map's x,y
 */
point map::getabs(const int x, const int y ) {
    int ax=( abs_sub.x * SEEX ) + x;
    int ay=( abs_sub.y * SEEY ) + y;
    return point(ax,ay);
}
/*
 * Convert absolute (submap*12) x,y to map's x,y
 */
point map::getlocal(const int x, const int y) {
  return point ( x - ( abs_min.x ), y - ( abs_min.y ) );
}

/*
 * set map coordinates based off grid[0] submap coords
 */
void map::set_abs_sub( const int x, const int y, const int z ) {
  abs_sub=point(x, y);
  world_z = z;
  abs_min=point(x*SEEX, y*SEEY);
  abs_max=point(x*SEEX + (SEEX * my_MAPSIZE), y*SEEY + (SEEY * my_MAPSIZE) );
}

submap * map::getsubmap( const int grididx ) {
    return grid[grididx];
}


tinymap::tinymap()
{
 nulter = t_null;
}

tinymap::tinymap(std::vector<trap*> *trptr)
{
 nulter = t_null;
 traps = trptr;
 my_MAPSIZE = 2;
 for (int n = 0; n < 4; n++)
  grid[n] = NULL;
 veh_in_active_range = true;
 memset(veh_exists_at, 0, sizeof(veh_exists_at));
}

tinymap::~tinymap()
{
}
////////////////////
ter_id find_ter_id(const std::string id, bool complain=true) {
    (void)complain; //FIXME: complain unused
    if( termap.find(id) == termap.end() ) {
         debugmsg("Can't find termap[%s]",id.c_str());
         return 0;
    }
    return termap[id].loadid;
};

ter_id find_furn_id(const std::string id, bool complain=true) {
    (void)complain; //FIXME: complain unused
    if( furnmap.find(id) == furnmap.end() ) {
         debugmsg("Can't find furnmap[%s]",id.c_str());
         return 0;
    }
    return furnmap[id].loadid;
};
void map::draw_line_ter(const ter_id type, int x1, int y1, int x2, int y2)
{
    std::vector<point> line = line_to(x1, y1, x2, y2, 0);
    for (int i = 0; i < line.size(); i++) {
        ter_set(line[i].x, line[i].y, type);
    }
    ter_set(x1, y1, type);
}
void map::draw_line_ter(const std::string type, int x1, int y1, int x2, int y2) {
    draw_line_ter(find_ter_id(type), x1, y1, x2, y2);
}


void map::draw_line_furn(furn_id type, int x1, int y1, int x2, int y2) {
    std::vector<point> line = line_to(x1, y1, x2, y2, 0);
    for (int i = 0; i < line.size(); i++) {
        furn_set(line[i].x, line[i].y, type);
    }
    furn_set(x1, y1, type);
}
void map::draw_line_furn(const std::string type, int x1, int y1, int x2, int y2) {
    draw_line_furn(find_furn_id(type), x1, y1, x2, y2);
}

void map::draw_fill_background(ter_id type) {
    draw_square_ter(type, 0, 0, SEEX * my_MAPSIZE - 1, SEEY * my_MAPSIZE - 1);
}
void map::draw_fill_background(std::string type) {
    draw_square_ter(find_ter_id(type), 0, 0, SEEX * my_MAPSIZE - 1, SEEY * my_MAPSIZE - 1);
}
void map::draw_fill_background(ter_id (*f)()) {
    draw_square_ter(f, 0, 0, SEEX * my_MAPSIZE - 1, SEEY * my_MAPSIZE - 1);
}
void map::draw_fill_background(const id_or_id & f) {
    draw_square_ter(f, 0, 0, SEEX * my_MAPSIZE - 1, SEEY * my_MAPSIZE - 1);
}


void map::draw_square_ter(ter_id type, int x1, int y1, int x2, int y2) {
    for (int x = x1; x <= x2; x++) {
        for (int y = y1; y <= y2; y++) {
            ter_set(x, y, type);
        }
    }
}
void map::draw_square_ter(std::string type, int x1, int y1, int x2, int y2) {
    draw_square_ter(find_ter_id(type), x1, y1, x2, y2);
}

void map::draw_square_furn(furn_id type, int x1, int y1, int x2, int y2) {
    for (int x = x1; x <= x2; x++) {
        for (int y = y1; y <= y2; y++) {
            furn_set(x, y, type);
        }
    }
}
void map::draw_square_furn(std::string type, int x1, int y1, int x2, int y2) {
    draw_square_furn(find_furn_id(type), x1, y1, x2, y2);
}

void map::draw_square_ter(ter_id (*f)(), int x1, int y1, int x2, int y2) {
    for (int x = x1; x <= x2; x++) {
        for (int y = y1; y <= y2; y++) {
            ter_set(x, y, f());
        }
    }
}

void map::draw_square_ter(const id_or_id & f, int x1, int y1, int x2, int y2) {
    for (int x = x1; x <= x2; x++) {
        for (int y = y1; y <= y2; y++) {
            ter_set(x, y, f.get());
        }
    }
}

void map::draw_rough_circle(ter_id type, int x, int y, int rad) {
    for (int i = x - rad; i <= x + rad; i++) {
        for (int j = y - rad; j <= y + rad; j++) {
            if (rl_dist(x, y, i, j) + rng(0, 3) <= rad) {
                ter_set(i, j, type);
            }
        }
    }
}
void map::draw_rough_circle(std::string type, int x, int y, int rad) {
    draw_rough_circle(find_ter_id(type), x, y, rad);
}

void map::add_corpse(int x, int y) {
    item body;
    body.make_corpse(itypes["corpse"], GetMType("mon_null"), 0);
    add_item_or_charges(x, y, body);
    put_items_from("shoes",  1, x, y, 0, 0, 0);
    put_items_from("pants",  1, x, y, 0, 0, 0);
    put_items_from("shirts", 1, x, y, 0, 0, 0);
    if (one_in(6)) {
        put_items_from("jackets", 1, x, y, 0, 0, 0);
    }
    if (one_in(15)) {
        put_items_from("bags", 1, x, y, 0, 0, 0);
    }
}

/**
 * Adds vehicles to the current submap, selected from a random weighted
 * distribution of possible vehicles. If the road has a pavement, then set the
 * 'city' flag to true to spawn wrecks. If it doesn't (ie, highway or country
 * road,) then set 'city' to false to spawn far fewer vehicles that are out
 * of gas instead of wrecked.
 * @param city Whether or not to spawn city wrecks.
 * @param facing The direction the spawned car should face (multiple of 90).
 */
void map::add_road_vehicles(bool city, int facing)
{
    if (city) {
        int spawn_type = rng(0, 100);
        if(spawn_type <= 33) {
            //Randomly-distributed wrecks
            int maxwrecks = rng(1, 3);
            for (int nv = 0; nv < maxwrecks; nv++) {
                int vx = rng(0, 19);
                int vy = rng(0, 19);
                int car_type = rng(1, 100);
                if (car_type <= 25) {
                    add_vehicle("car", vx, vy, facing, -1, 1);
                } else if (car_type <= 30) {
                    add_vehicle("policecar", vx, vy, facing, -1, 1);
                } else if (car_type <= 40) {
                    add_vehicle("ambulance", vx, vy, facing, -1, 1);
                } else if (car_type <= 45) {
                    add_vehicle("beetle", vx, vy, facing, -1, 1);
                } else if (car_type <= 48) {
                    add_vehicle("car_sports", vx, vy, facing, -1, 1);
                } else if (car_type <= 50) {
                    add_vehicle("scooter", vx, vy, facing, -1, 1);
                } else if (car_type <= 53) {
                    add_vehicle("scooter_electric", vx, vy, facing, -1, 1);
                } else if (car_type <= 55) {
                    add_vehicle("motorcycle", vx, vy, facing, -1, 1);
                } else if (car_type <= 65) {
                    add_vehicle("hippie_van", vx, vy, facing, -1, 1);
                } else if (car_type <= 70) {
                    add_vehicle("cube_van_cheap", vx, vy, facing, -1, 1);
                } else if (car_type <= 75) {
                    add_vehicle("cube_van", vx, vy, facing, -1, 1);
                } else if (car_type <= 80) {
                    add_vehicle("electric_car", vx, vy, facing, -1, 1);
                } else if (car_type <= 90) {
                    add_vehicle("flatbed_truck", vx, vy, facing, -1, 1);
                } else if (car_type <= 95) {
                    add_vehicle("rv", vx, vy, facing, -1, 1);
                } else if (car_type <= 96) {
                    add_vehicle("lux_rv", vx, vy, facing, -1, 1);
                } else if (car_type <= 98) {
                    add_vehicle("meth_lab", vx, vy, facing, -1, 1);
                } else if (car_type <= 99) {
                    add_vehicle("apc", vx, vy, facing, -1, 1);
                } else {
                    add_vehicle("motorcycle_sidecart", vx, vy, facing, -1, 1);
                }
            }
        } else if(spawn_type <= 66) {
            //Parked vehicles
            int veh_x = 0;
            int veh_y = 0;
            if(facing == 0) {
                veh_x = rng(4, 16);
                veh_y = 17;
            } else if(facing == 90) {
                veh_x = 6;
                veh_y = rng(4, 16);
            } else if(facing == 180) {
                veh_x = rng(4, 16);
                veh_y = 6;
            } else if(facing == 270) {
                veh_x = 17;
                veh_y = rng(4, 16);
            }
            int veh_type = rng(0, 100);
            if(veh_type <= 70) {
                add_vehicle("car", veh_x, veh_y, facing, -1, 1);
            } else if(veh_type <= 95) {
                add_vehicle("electric_car", veh_x, veh_y, facing, -1, 1);
            } else {
                add_vehicle("policecar", veh_x, veh_y, facing, -1, 1);
            }
        } else if(spawn_type <= 99) {
            //Totally clear section of road
            return;
        } else {
            //Road-blocking obstacle of some kind.
            int block_type = rng(0, 100);
            if(block_type <= 75) {
                //Jack-knifed semi
                int semi_x = 0;
                int semi_y = 0;
                int trailer_x = 0;
                int trailer_y = 0;
                if(facing == 0) {
                    semi_x = rng(0, 16);
                    semi_y = rng(14, 16);
                    trailer_x = semi_x + 4;
                    trailer_y = semi_y - 10;
                } else if(facing == 90) {
                    semi_x = rng(0, 8);
                    semi_y = rng(4, 15);
                    trailer_x = semi_x + 12;
                    trailer_y = semi_y + 1;
                } else if(facing == 180) {
                    semi_x = rng(4, 16);
                    semi_y = rng(4, 6);
                    trailer_x = semi_x - 4;
                    trailer_y = semi_y + 10;
                } else {
                    semi_x = rng(12, 20);
                    semi_y = rng(5, 16);
                    trailer_x = semi_x - 12;
                    trailer_y = semi_y - 1;
                }
                add_vehicle("semi_truck", semi_x, semi_y, (facing + 135) % 360, -1, 1);
                add_vehicle("truck_trailer", trailer_x, trailer_y, (facing + 90) % 360, -1, 1);
            } else {
                //Huge pileup of random vehicles
                std::string next_vehicle;
                int num_cars = rng(18, 22);
                bool policecars = block_type >= 95; //Policecar pileup, Blues Brothers style
                vehicle *last_added_car = NULL;
                for(int i = 0; i < num_cars; i++) {
                    if(policecars) {
                        next_vehicle = "policecar";
                    } else {
                        //Random car
                        int car_type = rng(0, 100);
                        if(car_type <= 70) {
                            next_vehicle = "car";
                        } else if(car_type <= 90) {
                            next_vehicle = "flatbed_truck";
                        } else if(car_type <= 95) {
                            next_vehicle = "cube_van";
                        } else {
                            next_vehicle = "hippie_van";
                        }
                    }
                    last_added_car = add_vehicle(next_vehicle, rng(4, 16), rng(4, 16), rng(0, 3) * 90, -1, 1);
                }

                //Hopefully by the last one we've got a giant pileup, so name it
                if (last_added_car != NULL) {
                    if(policecars) {
                        last_added_car->name = _("policecar pile-up");
                    } else {
                        last_added_car->name = _("pile-up");
                    }
                }
            }
        }
    } else {
        // spawn regular road out of fuel vehicles
        if (one_in(40)) {
            int vx = rng(8, 16);
            int vy = rng(8, 16);
            int car_type = rng(1, 10);
            if (car_type <= 5) {
                add_vehicle("car", vx, vy, facing, 0, -1);
            } else if (car_type <= 7) {
                add_vehicle("car_sports", vx, vy, facing, 0, -1);
            } else if (car_type <= 8) {
                add_vehicle("flatbed_truck", vx, vy, facing, 0, -1);
            } else if (car_type <= 9) {
                add_vehicle("semi_truck", vx, vy, facing, 0, -1);
            } else if (car_type <= 10) {
                add_vehicle("humvee", vx, vy, facing, 0, -1);
            } else if (car_type <= 12) {
                add_vehicle("apc", vx, vy, facing, 0, -1);
            } else {
                add_vehicle("armored_car", vx, vy, facing, 0, -1);
            }
        }
    }
}<|MERGE_RESOLUTION|>--- conflicted
+++ resolved
@@ -2651,7 +2651,6 @@
 
 std::list<item> use_amount_map_or_vehicle(std::vector<item> &vec, const itype_id type, int &quantity, const bool use_container)
 {
-<<<<<<< HEAD
   std::list<item> ret;
   for (int n = 0; n < vec.size() && quantity > 0; n++) {
     item* curit = &(vec[n]);
@@ -2763,85 +2762,11 @@
     }
   }
   return ret;
-=======
-    std::list<item> ret;
-    int quantity = amount;
-    for (int radius = 0; radius <= range && quantity > 0; radius++) {
-        for (int x = origin.x - radius; x <= origin.x + radius; x++) {
-            for (int y = origin.y - radius; y <= origin.y + radius; y++) {
-                if(accessable_items( origin.x, origin.y, x, y, range) ) {
-                    continue;
-                }
-                if (rl_dist(origin.x, origin.y, x, y) >= radius) {
-                    for (int n = 0; n < i_at(x, y).size() && quantity > 0; n++) {
-                        item* curit = &(i_at(x, y)[n]);
-                        bool used_contents = false;
-                        for (int m = 0; m < curit->contents.size() && quantity > 0; m++) {
-                            if (curit->contents[m].type->id == type) {
-                                ret.push_back(curit->contents[m]);
-                                quantity--;
-                                curit->contents.erase(curit->contents.begin() + m);
-                                m--;
-                                used_contents = true;
-                            }
-                        }
-                        if (use_container && used_contents) {
-                            i_rem(x, y, n);
-                            n--;
-                        } else if (curit->type->id == type && quantity > 0 &&
-                                   curit->contents.size() == 0) {
-                            ret.push_back(*curit);
-                            quantity--;
-                            i_rem(x, y, n);
-                            n--;
-                        }
-                    }
-                }
-            }
-        }
-    }
-    return ret;
->>>>>>> d8f5bbd5
 }
 
 std::list<item> map::use_charges(const point origin, const int range,
                                  const itype_id type, const int amount)
 {
-<<<<<<< HEAD
- std::list<item> ret;
- int quantity = amount;
- for (int radius = 0; radius <= range && quantity > 0; radius++) {
-  for (int x = origin.x - radius; x <= origin.x + radius; x++) {
-   for (int y = origin.y - radius; y <= origin.y + radius; y++) {
-    if (rl_dist(origin.x, origin.y, x, y) >= radius) {
-      int vpart = -1;
-      vehicle *veh = veh_at(x, y, vpart);
-
-      if (veh) { // check if a vehicle part is present to provide water/power
-        const int kpart = veh->part_with_feature(vpart, "KITCHEN");
-        const int weldpart = veh->part_with_feature(vpart, "WELDRIG");
-        const int craftpart = veh->part_with_feature(vpart, "CRAFTRIG");
-        const int forgepart = veh->part_with_feature(vpart, "FORGE");
-        const int chempart = veh->part_with_feature(vpart, "CHEMLAB");
-        const int cargo = veh->part_with_feature(vpart, "CARGO");
-
-        if (kpart >= 0) { // we have a kitchen, now to see what to drain
-          ammotype ftype = "NULL";
-
-          if (type == "water_clean")
-            ftype = "water";
-          else if (type == "hotplate")
-            ftype = "battery";
-
-          item tmp = item_controller->create(type, 0); //TODO add a sane birthday arg
-          tmp.charges = veh->drain(ftype, quantity);
-          quantity -= tmp.charges;
-          ret.push_back(tmp);
-
-          if (quantity == 0)
-            return ret;
-        }
-=======
     std::list<item> ret;
     int quantity = amount;
     for (int radius = 0; radius <= range && quantity > 0; radius++) {
@@ -2869,7 +2794,6 @@
                             } else if (type == "hotplate") {
                                 ftype = "battery";
                             }
->>>>>>> d8f5bbd5
 
                             item tmp = item_controller->create(type, 0); //TODO add a sane birthday arg
                             tmp.charges = veh->drain(ftype, quantity);
@@ -2941,23 +2865,6 @@
                         if (chempart >= 0) { // we have a chem_lab, now to see what to drain
                             ammotype ftype = "NULL";
 
-<<<<<<< HEAD
-          if (quantity == 0)
-            return ret;
-        }
-
-        if (cargo >= 0) {
-          std::list<item> tmp = use_charges_from_map_or_vehicle(veh->parts[cargo].items, type, quantity);
-          ret.splice(ret.end(), tmp);
-          if (quantity <= 0)
-            return ret;
-        }
-      }
-      std::list<item> tmp = use_charges_from_map_or_vehicle(i_at(x,y), type, quantity);
-      ret.splice(ret.end(), tmp);
-      if (quantity <= 0)
-        return ret;
-=======
                             if (type == "chemistry_set") {
                                 ftype = "battery";
                             } else if (type == "hotplate") {
@@ -3021,7 +2928,6 @@
                 }
             }
         }
->>>>>>> d8f5bbd5
     }
     return ret;
 }
