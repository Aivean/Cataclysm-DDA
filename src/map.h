--- conflicted
+++ resolved
@@ -15,21 +15,13 @@
 #include "int_id.h"
 #include "string_id.h"
 #include "enums.h"
-<<<<<<< HEAD
-#include "pathfinding.h"
-=======
->>>>>>> d2bb69e6
 
 //TODO: include comments about how these variables work. Where are they used. Are they constant etc.
 #define CAMPSIZE 1
 #define CAMPCHECK 3
 
-<<<<<<< HEAD
-enum direction : unsigned;
-=======
 class emit;
 using emit_id = string_id<emit>;
->>>>>>> d2bb69e6
 class player;
 class monster;
 class item;
@@ -54,13 +46,8 @@
 using itype_id = std::string;
 using trap_id = int_id<trap>;
 using oter_id = int_id<oter_t>;
-<<<<<<< HEAD
-class emit;
-using emit_id = string_id<emit>;
-=======
 template<typename T>
 class visitable;
->>>>>>> d2bb69e6
 struct regional_settings;
 struct mongroup;
 struct ter_t;
