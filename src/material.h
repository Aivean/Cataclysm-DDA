--- conflicted
+++ resolved
@@ -14,10 +14,11 @@
 
 class material_type
 {
-<<<<<<< HEAD
     private:
         std::string _ident;
         std::string _name;
+        std::string _salvage_id; // this material turns into this item when salvaged
+        float _salvage_multiplier; // multiplier when salvaging.
         int _bash_resist;       // negative integers means susceptibility
         int _cut_resist;
         std::string _bash_dmg_verb;
@@ -27,47 +28,19 @@
         int _elec_resist;
         int _fire_resist;
         int _density;   // relative to "powder", which is 1
-=======
-private:
-    std::string _ident;
-    std::string _name;
-    std::string _salvage_id; // this material turns into this item when salvaged
-    float _salvage_multiplier; // multiplier when salvaging.
-    int _bash_resist;       // negative integers means susceptibility
-    int _cut_resist;
-    std::string _bash_dmg_verb;
-    std::string _cut_dmg_verb;
-    std::string _dmg_adj[4];
-    int _acid_resist;
-    int _elec_resist;
-    int _fire_resist;
-    int _density;   // relative to "powder", which is 1
->>>>>>> 00257359
 
         static material_map _all_materials;
 
-<<<<<<< HEAD
     public:
         material_type();
         material_type(std::string ident, std::string name,
+                      std::string salvage_id, float salvage_multiplier,
                       int bash_resist, int cut_resist,
                       std::string bash_dmg_verb, std::string cut_dmg_verb,
-                      std::string dmg_adj[], int acid_resist, int elec_resist, int fire_resist,
-                      int density);
+                      std::string dmg_adj[],
+                      int acid_resist, int elec_resist, int fire_resist, int density);
         material_type(std::string ident);
         static void load_material(JsonObject &jsobj);
-=======
-public:
-    material_type();
-    material_type(std::string ident, std::string name, 
-                  std::string salvage_id, float salvage_multiplier,
-                  int bash_resist, int cut_resist,
-                  std::string bash_dmg_verb, std::string cut_dmg_verb,
-                  std::string dmg_adj[], int acid_resist, int elec_resist, int fire_resist,
-                  int density);
-    material_type(std::string ident);
-    static void load_material(JsonObject &jsobj);
->>>>>>> 00257359
 
         // functions
         static material_type *find_material(std::string ident);
@@ -79,10 +52,11 @@
 
         int dam_resist(damage_type damtype) const;
 
-<<<<<<< HEAD
         bool is_null() const;
         std::string ident() const;
         std::string name() const;
+        std::string salvage_id() const;
+        float salvage_multiplier() const;
         int bash_resist() const;
         int cut_resist() const;
         std::string bash_dmg_verb() const;
@@ -92,22 +66,6 @@
         int elec_resist() const;
         int fire_resist() const;
         int density() const;
-=======
-    bool is_null() const;
-    std::string ident() const;
-    std::string name() const;
-    std::string salvage_id() const;
-    float salvage_multiplier() const;
-    int bash_resist() const;
-    int cut_resist() const;
-    std::string bash_dmg_verb() const;
-    std::string cut_dmg_verb() const;
-    std::string dmg_adj(int dam) const;
-    int acid_resist() const;
-    int elec_resist() const;
-    int fire_resist() const;
-    int density() const;
->>>>>>> 00257359
 };
 
 #endif