--- conflicted
+++ resolved
@@ -726,24 +726,8 @@
     (void) tarx;
     (void) tary;
 
-<<<<<<< HEAD
     if (technique.quick) {
         moves += int(attack_speed(*this) / 2);
-=======
-  if (technique.quick) {
-    moves += int(attack_speed(*this) / 2);
-  }
-// The rest affect our target, and thus depend on z vs. p
-
-  if (technique.down_dur > 0) {
-    if (z != NULL && !z->has_flag(MF_FLIES)) {
-      z->add_effect(ME_DOWNED, rng(1, 2));
-      bash_dam += z->fall_damage();
-    } else if (p != NULL && p->weapon.typeId() != "style_judo" &&
-      !p->is_throw_immune()) {
-      p->add_disease("downed", rng(1, 2));
-      bash_dam += 3;
->>>>>>> c879938b
     }
 
     if (technique.down_dur > 0) {
