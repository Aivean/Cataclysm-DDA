--- conflicted
+++ resolved
@@ -732,24 +732,9 @@
 
     std::string target = t.disp_name();
 
-<<<<<<< HEAD
     bash_dam += technique.bash;
     cut_dam += technique.cut;
     stab_dam += technique.cut; // cut affects stab damage too since only one of cut/stab is used
-=======
-    std::string target;
-    if (mon) {
-        target = string_format(_("the %s"), z->name().c_str());
-    } else if (npc) {
-        target = p->name;
-    } else {
-        // "you" handled separately
-        //TODO alert the user if this happens
-        //This is done to avoid NULL derefrences
-        debugmsg("no valid target in perform_technique");
-        return;
-    }
->>>>>>> de81018b
 
     bash_dam *= technique.bash_mult;
     cut_dam *= technique.cut_mult;
@@ -861,10 +846,7 @@
 
   ma_ongethit_effects(); // fire martial arts on-getting-hit-triggered effects
   // these fire even if the attack is blocked (you still got hit)
-<<<<<<< HEAD
-=======
-
->>>>>>> de81018b
+
   if (blocks_left < 1)
       return false;
 
