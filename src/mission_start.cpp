#include "mission.h"

#include "coordinate_conversions.h"
#include "game.h"
#include "map.h"
#include "map_iterator.h"
#include "output.h"
#include "debug.h"
#include "name.h"
#include <sstream>
#include "string_formatter.h"
#include "omdata.h"
#include "overmapbuffer.h"
#include "mapdata.h"
#include "messages.h"
#include "translations.h"
#include "overmap.h"
#include "trap.h"
#include "line.h"
#include "computer.h"
// TODO: Remove this include once 2D wrappers are no longer needed
#include "mapgen_functions.h"
#include "field.h"
#include "npc.h"
#include "npc_class.h"

const mtype_id mon_charred_nightmare( "mon_charred_nightmare" );
const mtype_id mon_dog( "mon_dog" );
const mtype_id mon_graboid( "mon_graboid" );
const mtype_id mon_jabberwock( "mon_jabberwock" );
const mtype_id mon_zombie( "mon_zombie" );
const mtype_id mon_zombie_brute( "mon_zombie_brute" );
const mtype_id mon_zombie_dog( "mon_zombie_dog" );
const mtype_id mon_zombie_electric( "mon_zombie_electric" );
const mtype_id mon_zombie_hulk( "mon_zombie_hulk" );
const mtype_id mon_zombie_master( "mon_zombie_master" );
const mtype_id mon_zombie_necro( "mon_zombie_necro" );

const efftype_id effect_infection( "infection" );

/* These functions are responsible for making changes to the game at the moment
 * the mission is accepted by the player.  They are also responsible for
 * updating *miss with the target and any other important information.
 */

/**
 * Given a (valid!) city reference, select a random house within the city borders.
 * @return global overmap terrain coordinates of the house.
 */
static tripoint random_house_in_city( const city_reference &cref )
{
    const auto city_center_omt = sm_to_omt_copy( cref.abs_sm_pos );
    const auto size = cref.city->s;
    const int z = cref.abs_sm_pos.z;
    std::vector<tripoint> valid;
    int startx = city_center_omt.x - size;
    int endx   = city_center_omt.x + size;
    int starty = city_center_omt.y - size;
    int endy   = city_center_omt.y + size;
    for( int x = startx; x <= endx; x++ ) {
        for( int y = starty; y <= endy; y++ ) {
            if( overmap_buffer.check_ot_type( "house", x, y, z ) ) {
                valid.push_back( tripoint( x, y, z ) );
            }
        }
    }
    return random_entry( valid, city_center_omt ); // center of the city is a good fallback
}

static tripoint random_house_in_closest_city()
{
    const auto center = g->u.global_sm_location();
    const auto cref = overmap_buffer.closest_city( center );
    if( !cref ) {
        debugmsg( "could not find closest city" );
        return g->u.global_omt_location();
    }
    return random_house_in_city( cref );
}

static tripoint target_closest_lab_entrance( const tripoint origin, int reveal_rad, mission *miss )
{
    tripoint testpoint = tripoint(origin);
    // Get the surface locations for labs and for spaces above hidden lab stairs.
    testpoint.z = 0;
    tripoint surface = overmap_buffer.find_closest( testpoint, "lab_stairs", 0, false, true);

    testpoint.z = -1;
    tripoint underground = overmap_buffer.find_closest( testpoint, "hidden_lab_stairs", 0, false, true);
    underground.z = 0;

    tripoint closest;
    if( square_dist( surface.x, surface.y, origin.x, origin.y ) <= square_dist (underground.x, underground.y, origin.x, origin.y ) ) {
        closest = surface;
    } else {
        closest = underground;
    }

    if( closest != overmap::invalid_tripoint && reveal_rad >= 0 ) {
        overmap_buffer.reveal( closest, reveal_rad );
    }
    miss->set_target( closest );
    return closest;
}

static bool reveal_road( tripoint source, tripoint dest, overmapbuffer& omb )
{
    const tripoint source_road = overmap_buffer.find_closest( source, "road", 3, false );
    const tripoint dest_road = overmap_buffer.find_closest( dest, "road", 3, false );
    return omb.reveal_route( source_road, dest_road );
}

/**
 * Set target of mission to closest overmap terrain of that type,
 * reveal the area around it (uses reveal with reveal_rad),
 * and returns the mission target.
 */
static tripoint target_om_ter( const std::string &omter, int reveal_rad, mission *miss,
                               bool must_see, int target_z = 0 )
{
    // Missions are normally on z-level 0, but allow an optional argument.
    tripoint loc = g->u.global_omt_location();
    loc.z = target_z;
    const tripoint place = overmap_buffer.find_closest( loc, omter, 0, must_see );
    if( place != overmap::invalid_tripoint && reveal_rad >= 0 ) {
        overmap_buffer.reveal( place, reveal_rad );
    }
    miss->set_target( place );
    return place;
}

static tripoint target_om_ter_random( const std::string &omter, int reveal_rad, mission *miss,
<<<<<<< HEAD
                               bool must_see, int range, tripoint loc = overmap::invalid_tripoint)
=======
                                      bool must_see, int range )
>>>>>>> 98fa9af8
{
    if (loc == overmap::invalid_tripoint) {
        loc = g->u.global_omt_location();
    }

    auto places = overmap_buffer.find_all( loc, omter, range, must_see );
    if( places.empty() ) {
        return g->u.global_omt_location();
    }
    const auto loc_om = overmap_buffer.get_existing_om_global( loc );
    std::vector<tripoint> places_om;
    for( auto &i : places ) {
        if( loc_om == overmap_buffer.get_existing_om_global( i ) ) {
            places_om.push_back( i );
        }
    }

    const tripoint place = random_entry( places_om );
    if( reveal_rad >= 0 ) {
        overmap_buffer.reveal( place, reveal_rad );
    }
    miss->set_target( place );
    return place;
}

/**
 * Wraps target_om_ter_random() and takes an extra argument specifying the
 * type of tile it is permitted to replace. If it doesn't find an extant tile
 * of the specified type (e.g. bandit_camp_1) it will find a random unexplored
 * tile of the fallback type and replace it with the original type. If even
 * that fails, it will print a debug message.
 */
static tripoint target_om_ter_random_or_create( const std::string &omter, int reveal_rad,
        mission *miss, bool must_see, int range, const std::string &replace_omter )
{
    tripoint site = target_om_ter_random( omter, reveal_rad, miss, must_see, range );

    // If no suitable site is found nearby, make one in an unvisited tile of type `replace_omter`
    if( site == g->u.global_omt_location() ) {
        for( int tries = 10 * range; tries > 0; --tries ) {
            site = target_om_ter_random( replace_omter, 1, miss, false, range );
            if( !overmap_buffer.is_explored( site.x, site.y, site.z ) ) {
                overmap_buffer.ter( site ) = oter_id( omter );
                miss->set_target( site );
                return site;
            }
        }
        debugmsg( "Failed to find either an extant overmap tile of type %s, or an unvisited tile "
                  "of type %s that could be replaced with one. (Search radius: %d)",
                  omter, replace_omter, range );
    }

    return site;
}

void mission_start::standard( mission * )
{
}

void mission_start::join( mission *miss )
{
    npc *p = g->find_npc( miss->npc_id );
    p->set_attitude( NPCATT_FOLLOW );
}

void mission_start::infect_npc( mission *miss )
{
    npc *p = g->find_npc( miss->npc_id );
    if( p == NULL ) {
        debugmsg( "mission_start::infect_npc() couldn't find an NPC!" );
        return;
    }
    p->add_effect( effect_infection, 1_turns, num_bp, 1, true );
    // make sure they don't have any antibiotics
    p->remove_items_with( []( const item & it ) {
        return it.typeId() == "antibiotics";
    } );
    // Make sure they stay here
    p->guard_current_pos();
}

void mission_start::need_drugs_npc( mission *miss )
{
    npc *p = g->find_npc( miss->npc_id );
    if( p == NULL ) {
        debugmsg( "mission_start::need_drugs_npc() couldn't find an NPC!" );
        return;
    }
    // make sure they don't have any item goal
    p->remove_items_with( [&]( const item & it ) {
        return it.typeId() == miss->item_id;
    } );
    // Make sure they stay here
    p->guard_current_pos();
}

void mission_start::place_dog( mission *miss )
{
    const tripoint house = random_house_in_closest_city();
    npc *dev = g->find_npc( miss->npc_id );
    if( dev == NULL ) {
        debugmsg( "Couldn't find NPC! %d", miss->npc_id );
        return;
    }
    g->u.i_add( item( "dog_whistle", 0 ) );
    add_msg( _( "%s gave you a dog whistle." ), dev->name.c_str() );

    miss->target = house;
    overmap_buffer.reveal( house, 6 );

    tinymap doghouse;
    doghouse.load( house.x * 2, house.y * 2, house.z, false );
    doghouse.add_spawn( mon_dog, 1, SEEX, SEEY, true, -1, miss->uid );
    doghouse.save();
}

void mission_start::place_zombie_mom( mission *miss )
{
    const tripoint house = random_house_in_closest_city();

    miss->target = house;
    overmap_buffer.reveal( house, 6 );

    tinymap zomhouse;
    zomhouse.load( house.x * 2, house.y * 2, house.z, false );
    zomhouse.add_spawn( mon_zombie, 1, SEEX, SEEY, false, -1, miss->uid,
                        Name::get( nameIsFemaleName | nameIsGivenName ) );
    zomhouse.save();
}

const int EVAC_CENTER_SIZE = 5;

void mission_start::place_zombie_bay( mission *miss )
{
    tripoint site = target_om_ter_random( "evac_center_9", 1, miss, false, EVAC_CENTER_SIZE );
    tinymap bay;
    bay.load( site.x * 2, site.y * 2, site.z, false );
    bay.add_spawn( mon_zombie_electric, 1, SEEX, SEEY, false, -1, miss->uid, _( "Sean McLaughlin" ) );
    bay.save();
}

void mission_start::place_caravan_ambush( mission *miss )
{
    tripoint site = target_om_ter_random( "field", 1, miss, false, 80 );
    tinymap bay;
    bay.load( site.x * 2, site.y * 2, site.z, false );
    bay.add_vehicle( vproto_id( "cube_van" ), SEEX, SEEY, 0 );
    bay.add_vehicle( vproto_id( "quad_bike" ), SEEX + 6, SEEY - 5, 270, 500, -1, true );
    bay.add_vehicle( vproto_id( "motorcycle" ), SEEX - 2, SEEY - 9, 315, 500, -1, true );
    bay.add_vehicle( vproto_id( "motorcycle" ), SEEX - 5, SEEY - 5, 90, 500, -1, true );
    bay.draw_square_ter( t_grass, SEEX - 6, SEEY - 9, SEEX + 6, SEEY + 3 );
    bay.draw_square_ter( t_dirt, SEEX - 4, SEEY - 7, SEEX + 3, SEEY + 1 );
    bay.furn_set( SEEX, SEEY - 4, f_ash );
    bay.spawn_item( SEEX - 1, SEEY - 3, "rock" );
    bay.spawn_item( SEEX, SEEY - 3, "rock" );
    bay.spawn_item( SEEX + 1, SEEY - 3, "rock" );
    bay.spawn_item( SEEX - 1, SEEY - 4, "rock" );
    bay.spawn_item( SEEX + 1, SEEY - 4, "rock" );
    bay.spawn_item( SEEX - 1, SEEY - 5, "rock" );
    bay.spawn_item( SEEX, SEEY - 5, "rock" );
    bay.spawn_item( SEEX + 1, SEEY - 5, "rock" );
    bay.trap_set( {SEEX + 3, SEEY - 5, site.z}, tr_rollmat );
    bay.trap_set( {SEEX, SEEY - 7, site.z}, tr_rollmat );
    bay.trap_set( {SEEX - 3, SEEY - 4, site.z}, tr_fur_rollmat );
    bay.spawn_item( SEEX + rng( -6, 6 ), SEEY + rng( -9, 3 ), "can_beans" );
    bay.spawn_item( SEEX + rng( -6, 6 ), SEEY + rng( -9, 3 ), "beer" );
    bay.spawn_item( SEEX + rng( -6, 6 ), SEEY + rng( -9, 3 ), "beer" );
    bay.spawn_item( SEEX + rng( -6, 6 ), SEEY + rng( -9, 3 ), "bottle_glass" );
    bay.spawn_item( SEEX + rng( -6, 6 ), SEEY + rng( -9, 3 ), "bottle_glass" );
    bay.spawn_item( SEEX + rng( -6, 6 ), SEEY + rng( -9, 3 ), "heroin" );
    bay.place_items( "dresser", 75, SEEX - 3, SEEY, SEEX - 2, SEEY + 2, true, 0 );
    bay.place_items( "softdrugs", 50, SEEX - 3, SEEY, SEEX - 2, SEEY + 2, true, 0 );
    bay.place_items( "camping", 75, SEEX - 3, SEEY, SEEX - 2, SEEY + 2, true, 0 );
    bay.spawn_item( SEEX + 1, SEEY + 4, "9mm_casing", 1, 1, 0, 0 );
    bay.spawn_item( SEEX + rng( -2, 3 ), SEEY + rng( 3, 6 ), "9mm_casing", 1, 1, 0, 0 );
    bay.spawn_item( SEEX + rng( -2, 3 ), SEEY + rng( 3, 6 ), "9mm_casing", 1, 1, 0, 0 );
    bay.spawn_item( SEEX + rng( -2, 3 ), SEEY + rng( 3, 6 ), "9mm_casing", 1, 1, 0, 0 );
    bay.add_corpse( tripoint( SEEX + 1, SEEY + 7, bay.get_abs_sub().z ) );
    bay.add_corpse( tripoint( SEEX, SEEY + 8, bay.get_abs_sub().z ) );
    madd_field( &bay, SEEX, SEEY + 7, fd_blood, 1 );
    madd_field( &bay, SEEX + 2, SEEY + 7, fd_blood, 1 );
    madd_field( &bay, SEEX - 1, SEEY + 8, fd_blood, 1 );
    madd_field( &bay, SEEX + 1, SEEY + 8, fd_blood, 1 );
    madd_field( &bay, SEEX + 2, SEEY + 8, fd_blood, 1 );
    madd_field( &bay, SEEX + 1, SEEY + 9, fd_blood, 1 );
    madd_field( &bay, SEEX, SEEY + 9, fd_blood, 1 );
    bay.place_npc( SEEX + 3, SEEY - 5, string_id<npc_template>( "bandit" ) );
    bay.place_npc( SEEX, SEEY - 7, string_id<npc_template>( "thug" ) );
    miss->target_npc_id = bay.place_npc( SEEX - 3, SEEY - 4, string_id<npc_template>( "bandit" ) );
    bay.save();
}

void mission_start::place_bandit_cabin( mission *miss )
{
    tripoint site = target_om_ter_random_or_create( "bandit_cabin", 1, miss, false, 50, "forest" );

    tinymap cabin;
    cabin.load( site.x * 2, site.y * 2, site.z, false );
    cabin.trap_set( {SEEX - 5, SEEY - 6, site.z}, tr_landmine_buried );
    cabin.trap_set( {SEEX - 7, SEEY - 7, site.z}, tr_landmine_buried );
    cabin.trap_set( {SEEX - 4, SEEY - 7, site.z}, tr_landmine_buried );
    cabin.trap_set( {SEEX - 12, SEEY - 1, site.z}, tr_landmine_buried );
    miss->target_npc_id = cabin.place_npc( SEEX, SEEY, string_id<npc_template>( "bandit" ) );
    cabin.save();
}

void mission_start::place_informant( mission *miss )
{
    tripoint site = target_om_ter_random( "evac_center_19", 1, miss, false, EVAC_CENTER_SIZE );
    tinymap bay;
    bay.load( site.x * 2, site.y * 2, site.z, false );
    miss->target_npc_id = bay.place_npc( SEEX, SEEY, string_id<npc_template>( "evac_guard3" ) );
    bay.save();

    site = target_om_ter_random( "evac_center_7", 1, miss, false, EVAC_CENTER_SIZE );
    tinymap bay2;
    bay2.load( site.x * 2, site.y * 2, site.z, false );
    bay2.place_npc( SEEX + rng( -3, 3 ), SEEY + rng( -3, 3 ),
                    string_id<npc_template>( "scavenger_hunter" ) );
    bay2.save();
    target_om_ter_random( "evac_center_17", 1, miss, false, EVAC_CENTER_SIZE );
}

void mission_start::place_grabber( mission *miss )
{
    tripoint site = target_om_ter_random( "field", 5, miss, false, 50 );
    tinymap there;
    there.load( site.x * 2, site.y * 2, site.z, false );
    there.add_spawn( mon_graboid, 1, SEEX + rng( -3, 3 ), SEEY + rng( -3, 3 ) );
    there.add_spawn( mon_graboid, 1, SEEX, SEEY, false, -1, miss->uid, _( "Little Guy" ) );
    there.save();
}

void mission_start::place_bandit_camp( mission *miss )
{
    npc *p = g->find_npc( miss->npc_id );
    g->u.i_add( item( "ruger_redhawk", calendar::turn ) );
    g->u.i_add( item( "44magnum", calendar::turn ) );
    g->u.i_add( item( "holster", calendar::turn ) );
    g->u.i_add( item( "badge_marshal", calendar::turn ) );
    add_msg( m_good, _( "%s has instated you as a marshal!" ), p->name.c_str() );
    // Ideally this would happen at the end of the mission
    // (you're told that they entered your image into the databases, etc)
    // but better to get it working.
    g->u.set_mutation( trait_id( "PROF_FED" ) );

    tripoint site = target_om_ter_random_or_create( "bandit_camp_1", 1, miss, false, 50, "forest" );

    tinymap bay1;
    bay1.load( site.x * 2, site.y * 2, site.z, false );
    miss->target_npc_id = bay1.place_npc( SEEX + 5, SEEY - 3, string_id<npc_template>( "bandit" ) );
    bay1.save();
}

void mission_start::place_jabberwock( mission *miss )
{
    tripoint site = target_om_ter( "forest_thick", 6, miss, false );
    tinymap grove;
    grove.load( site.x * 2, site.y * 2, site.z, false );
    grove.add_spawn( mon_jabberwock, 1, SEEX, SEEY, false, -1, miss->uid, "NONE" );
    grove.save();
}

void mission_start::kill_100_z( mission *miss )
{
    npc *p = g->find_npc( miss->npc_id );
    p->set_attitude( NPCATT_FOLLOW );//npc joins you
    //kill count of the monsters from a given species you need to reach
    miss->kill_count_to_reach = g->kill_count( miss->monster_species ) + miss->monster_kill_goal;
}

void mission_start::kill_20_nightmares( mission *miss )
{
    target_om_ter( "necropolis_c_44", 3, miss, false, -2 );
    miss->monster_type = mon_charred_nightmare.str();
    //kill count of the monster type you need to reach
    miss->kill_count_to_reach = g->kill_count( mon_charred_nightmare ) + miss->monster_kill_goal;
}

void mission_start::kill_horde_master( mission *miss )
{
    npc *p = g->find_npc( miss->npc_id );
    p->set_attitude( NPCATT_FOLLOW );//npc joins you
    //pick one of the below locations for the horde to haunt
    const auto center = p->global_omt_location();
    tripoint site = overmap_buffer.find_closest( center, "office_tower_1", 0, false );
    if( site == overmap::invalid_tripoint ) {
        site = overmap_buffer.find_closest( center, "hotel_tower_1_8", 0, false );
    }
    if( site == overmap::invalid_tripoint ) {
        site = overmap_buffer.find_closest( center, "school_5", 0, false );
    }
    if( site == overmap::invalid_tripoint ) {
        site = overmap_buffer.find_closest( center, "forest_thick", 0, false );
    }
    miss->target = site;
    overmap_buffer.reveal( site, 6 );
    tinymap tile;
    tile.load( site.x * 2, site.y * 2, site.z, false );
    tile.add_spawn( mon_zombie_master, 1, SEEX, SEEY, false, -1, miss->uid, _( "Demonic Soul" ) );
    tile.add_spawn( mon_zombie_brute, 3, SEEX, SEEY );
    tile.add_spawn( mon_zombie_dog, 3, SEEX, SEEY );

    if( overmap::inbounds( SEEX, SEEY, 0, 1 ) ) {
        for( int x = SEEX - 1; x <= SEEX + 1; x++ ) {
            for( int y = SEEY - 1; y <= SEEY + 1; y++ ) {
                tile.add_spawn( mon_zombie, rng( 3, 10 ), x, y );
            }
            tile.add_spawn( mon_zombie_dog, rng( 0, 2 ), SEEX, SEEY );
        }
    }
    tile.add_spawn( mon_zombie_necro, 2, SEEX, SEEY );
    tile.add_spawn( mon_zombie_hulk, 1, SEEX, SEEY );
    tile.save();
}

/*
 * Find a location to place a computer.  In order, prefer:
 * 1) Broken consoles.
 * 2) Corners or coords adjacent to a bed/dresser? (this logic may be flawed, dates from Whales in 2011)
 * 3) A random spot near the center of the tile.
 */
static tripoint find_potential_computer_point(tinymap& compmap, int z) {
    std::vector<tripoint> broken;
    std::vector<tripoint> potential;
    for( int x = 0; x < SEEX * 2; x++ ) {
        for( int y = 0; y < SEEY * 2; y++ ) {
            if( compmap.ter( x, y ) == t_console_broken ) {
                broken.push_back( tripoint( x, y, z) );
            } else if( compmap.ter( x, y ) == t_floor && compmap.furn( x, y ) == f_null ) {
                bool okay = false;
                int wall = 0;
                for( int x2 = x - 1; x2 <= x + 1 && !okay; x2++ ) {
                    for( int y2 = y - 1; y2 <= y + 1 && !okay; y2++ ) {
                        if( compmap.furn( x2, y2 ) == f_bed || compmap.furn( x2, y2 ) == f_dresser ) {
                            okay = true;
                            potential.push_back( tripoint( x, y, z ) );
                        }
                        if( compmap.has_flag_ter( "WALL", x2, y2 ) ) {
                            wall++;
                        }
                    }
                }
                if( wall == 5 ) {
                    if( compmap.is_last_ter_wall( true, x, y, SEEX * 2, SEEY * 2, NORTH ) &&
                        compmap.is_last_ter_wall( true, x, y, SEEX * 2, SEEY * 2, SOUTH ) &&
                        compmap.is_last_ter_wall( true, x, y, SEEX * 2, SEEY * 2, WEST ) &&
                        compmap.is_last_ter_wall( true, x, y, SEEX * 2, SEEY * 2, EAST ) ) {
                        potential.push_back( tripoint( x, y, z ) );
                    }
                }
            }
        }
    }
    const tripoint fallback( rng( 10, SEEX * 2 - 11 ), rng( 10, SEEY * 2 - 11 ), z );
    return random_entry( !broken.empty() ? broken : potential, fallback );    
}

void mission_start::place_npc_software( mission *miss )
{
    npc *dev = g->find_npc( miss->npc_id );
    if( dev == NULL ) {
        debugmsg( "Couldn't find NPC! %d", miss->npc_id );
        return;
    }
    g->u.i_add( item( "usb_drive", 0 ) );
    add_msg( _( "%s gave you a USB drive." ), dev->name.c_str() );

    std::string type = "house";

    if( dev->myclass == NC_HACKER ) {
        miss->item_id = "software_hacking";
    } else if( dev->myclass == NC_DOCTOR ) {
        miss->item_id = "software_medical";
        type = "s_pharm";
        miss->follow_up = mission_type_id( "MISSION_GET_ZOMBIE_BLOOD_ANAL" );
    } else if( dev->myclass == NC_SCIENTIST ) {
        miss->item_id = "software_math";
    } else {
        miss->item_id = "software_useless";
    }

    tripoint place;
    if( type == "house" ) {
        place = random_house_in_closest_city();
    } else {
        place = overmap_buffer.find_closest( dev->global_omt_location(), type, 0, false );
    }
    miss->target = place;
    overmap_buffer.reveal( place, 6 );

    tinymap compmap;
    compmap.load( place.x * 2, place.y * 2, place.z, false );
    tripoint comppoint;

    oter_id oter = overmap_buffer.ter( place.x, place.y, place.z );
    if( is_ot_type( "house", oter ) || is_ot_type( "s_pharm", oter ) || oter == "" ) {
        comppoint = find_potential_computer_point( compmap, place.z);
    }

    compmap.ter_set( comppoint, t_console );
    computer *tmpcomp = compmap.add_computer( comppoint, string_format( _( "%s's Terminal" ),
                        dev->name.c_str() ), 0 );
    tmpcomp->mission_id = miss->uid;
    tmpcomp->add_option( _( "Download Software" ), COMPACT_DOWNLOAD_SOFTWARE, 0 );
    compmap.save();
}

void mission_start::place_priest_diary( mission *miss )
{
    const tripoint place = random_house_in_closest_city();
    miss->target = place;
    overmap_buffer.reveal( place, 2 );
    tinymap compmap;
    compmap.load( place.x * 2, place.y * 2, place.z, false );

    std::vector<tripoint> valid;
    for( int x = 0; x < SEEX * 2; x++ ) {
        for( int y = 0; y < SEEY * 2; y++ ) {
            if( compmap.furn( x, y ) == f_bed || compmap.furn( x, y ) == f_dresser ||
                compmap.furn( x, y ) == f_indoor_plant || compmap.furn( x, y ) == f_cupboard ) {
                valid.push_back( tripoint( x, y, place.z ) );
            }
        }
    }
    const tripoint fallback( rng( 6, SEEX * 2 - 7 ), rng( 6, SEEY * 2 - 7 ), place.z );
    const tripoint comppoint = random_entry( valid, fallback );
    compmap.spawn_item( comppoint, "priest_diary" );
    compmap.save();
}

void mission_start::place_deposit_box( mission *miss )
{
    npc *p = g->find_npc( miss->npc_id );
    p->set_attitude( NPCATT_FOLLOW );//npc joins you
    tripoint site = overmap_buffer.find_closest( p->global_omt_location(), "bank", 0, false );
    if( site == overmap::invalid_tripoint ) {
        site = overmap_buffer.find_closest( p->global_omt_location(), "office_tower_1", 0, false );
    }

    if( site == overmap::invalid_tripoint ) {
        site = p->global_omt_location();
        debugmsg( "Couldn't find a place for deposit box" );
    }

    miss->target = site;
    overmap_buffer.reveal( site, 2 );

    tinymap compmap;
    compmap.load( site.x * 2, site.y * 2, site.z, false );
    std::vector<tripoint> valid;
    for( int x = 0; x < SEEX * 2; x++ ) {
        for( int y = 0; y < SEEY * 2; y++ ) {
            if( compmap.ter( x, y ) == t_floor ) {
                bool okay = false;
                for( int x2 = x - 1; x2 <= x + 1 && !okay; x2++ ) {
                    for( int y2 = y - 1; y2 <= y + 1 && !okay; y2++ ) {
                        if( compmap.ter( x2, y2 ) == t_wall_metal ) {
                            okay = true;
                            valid.push_back( tripoint( x, y, site.z ) );
                        }
                    }
                }
            }
        }
    }
    const tripoint fallback( rng( 6, SEEX * 2 - 7 ), rng( 6, SEEY * 2 - 7 ), site.z );
    const tripoint comppoint = random_entry( valid, fallback );
    compmap.spawn_item( comppoint, "safe_box" );
    compmap.save();
}

void mission_start::reveal_lab_black_box( mission *miss )
{
    npc *dev = g->find_npc( miss->npc_id );
    if( dev != NULL ) {
        g->u.i_add( item( "black_box", 0 ) );
        add_msg( _( "%s gave you back the black box." ), dev->name.c_str() );
    }
    target_om_ter( "lab", 3, miss, false );
}

void mission_start::open_sarcophagus( mission *miss )
{
    npc *p = g->find_npc( miss->npc_id );
    if( p != NULL ) {
        p->set_attitude( NPCATT_FOLLOW );
        g->u.i_add( item( "sarcophagus_access_code", 0 ) );
        add_msg( m_good, _( "%s gave you sarcophagus access code." ), p->name.c_str() );
    } else {
        DebugLog( D_ERROR, DC_ALL ) << "mission_start: open_sarcophagus() <= Can't find NPC";
    }
    target_om_ter( "haz_sar", 3, miss, false );
}

void mission_start::reveal_hospital( mission *miss )
{
    npc *dev = g->find_npc( miss->npc_id );
    if( dev != NULL ) {
        g->u.i_add( item( "vacutainer", 0 ) );
        add_msg( _( "%s gave you a blood draw kit." ), dev->name.c_str() );
        g->u.i_add( item( "usb_drive", 0 ) );
        add_msg( _( "%s gave you a USB drive." ), dev->name.c_str() );
    }
    target_om_ter( "hospital_2", 3, miss, false );
}

void mission_start::find_safety( mission *miss )
{
    const tripoint place = g->u.global_omt_location();
    for( int radius = 0; radius <= 20; radius++ ) {
        for( int dist = 0 - radius; dist <= radius; dist++ ) {
            int offset = rng( 0, 3 ); // Randomizes the direction we check first
            for( int i = 0; i <= 3; i++ ) { // Which direction?
                tripoint check = place;
                switch( ( offset + i ) % 4 ) {
                    case 0:
                        check.x += dist;
                        check.y -= radius;
                        break;
                    case 1:
                        check.x += dist;
                        check.y += radius;
                        break;
                    case 2:
                        check.y += dist;
                        check.x -= radius;
                        break;
                    case 3:
                        check.y += dist;
                        check.x += radius;
                        break;
                }
                if( overmap_buffer.is_safe( check ) ) {
                    miss->target = check;
                    return;
                }
            }
        }
    }
    // Couldn't find safety; so just set the target to far away
    switch( rng( 0, 3 ) ) {
        case 0:
            miss->target = tripoint( place.x - 20, place.y - 20, place.z );
            break;
        case 1:
            miss->target = tripoint( place.x - 20, place.y + 20, place.z );
            break;
        case 2:
            miss->target = tripoint( place.x + 20, place.y - 20, place.z );
            break;
        case 3:
            miss->target = tripoint( place.x + 20, place.y + 20, place.z );
            break;
    }
}

void mission_start::point_prison( mission *miss )
{
    target_om_ter( "prison_1_5", 3, miss, false );
}

void mission_start::point_cabin_strange( mission *miss )
{
    target_om_ter( "cabin_strange", 3, miss, false );
}

void mission_start::recruit_tracker( mission *miss )
{
    npc *p = g->find_npc( miss->npc_id );
    p->set_attitude( NPCATT_FOLLOW );// NPC joins you

    tripoint site = target_om_ter( "cabin", 2, miss, false );
    miss->recruit_class = NC_COWBOY;

    std::shared_ptr<npc> temp = std::make_shared<npc>();
    temp->normalize();
    temp->randomize( NC_COWBOY );
    // NPCs spawn with submap coordinates, site is in overmap terrain coordinates
    temp->spawn_at_precise( { site.x * 2, site.y * 2 }, tripoint( 11, 11, site.z ) );
    overmap_buffer.insert_npc( temp );
    temp->set_attitude( NPCATT_TALK );
    temp->mission = NPC_MISSION_SHOPKEEP;
    temp->personality.aggression -= 1;
    temp->op_of_u.owed = 10;
    temp->add_new_mission( mission::reserve_new( mission_type_id( "MISSION_JOIN_TRACKER" ),
                           temp->getID() ) );
}

void mission_start::radio_repeater( mission *miss )
{
    target_om_ter( "necropolis_c_23", 3, miss, false, -2 );
    g->u.i_add( item( "repeater_mod_guide", calendar::turn ) );
}

void mission_start::start_commune( mission *miss )
{
    // Check entire overmap for now.
    tripoint site = target_om_ter( "ranch_camp_67", 1, miss, false );
    tinymap bay;
    bay.load( site.x * 2, site.y * 2, site.z, false );
    bay.place_npc( SEEX + 4, SEEY + 3, string_id<npc_template>( "ranch_foreman" ) );
    bay.place_npc( SEEX - 3, SEEY + 5, string_id<npc_template>( "ranch_construction_1" ) );
    bay.save();
    npc *p = g->find_npc( miss->npc_id );
    p->set_mutation( trait_id( "NPC_MISSION_LEV_1" ) );
}

const int RANCH_SIZE = 5;

void mission_start::ranch_construct_1( mission *miss )
{
    tripoint site = target_om_ter_random( "ranch_camp_66", 1, miss, false, RANCH_SIZE );
    tinymap bay;
    bay.load( site.x * 2, site.y * 2, site.z, false );
    bay.translate( t_underbrush, t_dirt );
    bay.ter_set( 1, 0, t_wall_wood );
    bay.ter_set( 0, 0, t_door_c );
    bay.ter_set( 13, 0, t_wall_wood );
    bay.ter_set( 14, 0, t_door_c );
    bay.ter_set( 16, 0, t_wall_wood );
    bay.ter_set( 15, 0, t_door_c );
    bay.save();
    site = target_om_ter_random( "ranch_camp_65", 1, miss, false, RANCH_SIZE );
    bay.load( site.x * 2, site.y * 2, site.z, false );
    bay.translate( t_underbrush, t_dirt );
    bay.ter_set( 22, 0, t_wall_wood );
    bay.ter_set( 23, 0, t_door_c );
    bay.save();
    site = target_om_ter_random( "ranch_camp_74", 1, miss, false, RANCH_SIZE );
    bay.load( site.x * 2, site.y * 2, site.z, false );
    bay.translate( t_underbrush, t_dirt );
    bay.ter_set( 22, 0, t_wall_wood );
    bay.ter_set( 23, 0, t_door_c );
    bay.save();
    site = target_om_ter_random( "ranch_camp_75", 1, miss, false, RANCH_SIZE );
    bay.load( site.x * 2, site.y * 2, site.z, false );
    bay.translate( t_underbrush, t_dirt );
    bay.ter_set( 1, 0, t_wall_wood );
    bay.ter_set( 0, 0, t_door_c );
    bay.ter_set( 13, 0, t_wall_wood );
    bay.ter_set( 14, 0, t_door_c );
    bay.ter_set( 16, 0, t_wall_wood );
    bay.ter_set( 15, 0, t_door_c );
    bay.save();
    target_om_ter_random( "ranch_camp_67", 1, miss, false, RANCH_SIZE );
}

void mission_start::ranch_construct_2( mission *miss )
{
    tripoint site = target_om_ter_random( "ranch_camp_66", 1, miss, false, RANCH_SIZE );
    tinymap bay;
    bay.load( site.x * 2, site.y * 2, site.z, false );
    bay.furn_set( 20, 1, f_makeshift_bed );
    bay.furn_set( 19, 1, f_makeshift_bed );
    bay.furn_set( 20, 5, f_makeshift_bed );
    bay.furn_set( 19, 5, f_makeshift_bed );
    bay.furn_set( 20, 7, f_makeshift_bed );
    bay.furn_set( 19, 7, f_makeshift_bed );
    bay.furn_set( 20, 11, f_makeshift_bed );
    bay.furn_set( 19, 11, f_makeshift_bed );
    bay.furn_set( 20, 13, f_makeshift_bed );
    bay.furn_set( 19, 13, f_makeshift_bed );
    bay.furn_set( 20, 17, f_makeshift_bed );
    bay.furn_set( 19, 17, f_makeshift_bed );
    bay.furn_set( 20, 19, f_makeshift_bed );
    bay.furn_set( 19, 19, f_makeshift_bed );
    bay.furn_set( 20, 23, f_makeshift_bed );
    bay.furn_set( 19, 23, f_makeshift_bed );
    bay.furn_set( 9, 1, f_makeshift_bed );
    bay.furn_set( 10, 1, f_makeshift_bed );
    bay.furn_set( 9, 5, f_makeshift_bed );
    bay.furn_set( 10, 5, f_makeshift_bed );
    bay.furn_set( 9, 19, f_makeshift_bed );
    bay.furn_set( 10, 19, f_makeshift_bed );
    bay.furn_set( 9, 23, f_makeshift_bed );
    bay.furn_set( 10, 23, f_makeshift_bed );
    bay.furn_set( 4, 1, f_makeshift_bed );
    bay.furn_set( 5, 1, f_makeshift_bed );
    bay.furn_set( 4, 5, f_makeshift_bed );
    bay.furn_set( 5, 5, f_makeshift_bed );
    bay.furn_set( 4, 19, f_makeshift_bed );
    bay.furn_set( 5, 19, f_makeshift_bed );
    bay.furn_set( 4, 23, f_makeshift_bed );
    bay.furn_set( 5, 23, f_makeshift_bed );
    bay.place_npc( 19, 8, string_id<npc_template>( "ranch_construction_2" ) );
    bay.save();
    site = target_om_ter_random( "ranch_camp_65", 1, miss, false, RANCH_SIZE );
    bay.load( site.x * 2, site.y * 2, site.z, false );
    bay.furn_set( 18, 1, f_makeshift_bed );
    bay.furn_set( 19, 1, f_makeshift_bed );
    bay.furn_set( 18, 5, f_makeshift_bed );
    bay.furn_set( 19, 5, f_makeshift_bed );
    bay.furn_set( 18, 7, f_makeshift_bed );
    bay.furn_set( 19, 7, f_makeshift_bed );
    bay.furn_set( 18, 11, f_makeshift_bed );
    bay.furn_set( 19, 11, f_makeshift_bed );
    bay.furn_set( 18, 13, f_makeshift_bed );
    bay.furn_set( 19, 13, f_makeshift_bed );
    bay.furn_set( 18, 17, f_makeshift_bed );
    bay.furn_set( 19, 17, f_makeshift_bed );
    bay.furn_set( 18, 19, f_makeshift_bed );
    bay.furn_set( 19, 19, f_makeshift_bed );
    bay.furn_set( 18, 23, f_makeshift_bed );
    bay.furn_set( 19, 23, f_makeshift_bed );
    bay.save();
    target_om_ter_random( "ranch_camp_67", 1, miss, false, RANCH_SIZE );
}

void mission_start::ranch_construct_3( mission *miss )
{
    tripoint site = target_om_ter_random( "ranch_camp_46", 1, miss, false, RANCH_SIZE );
    tinymap bay;
    bay.load( site.x * 2, site.y * 2, site.z, false );
    bay.translate( t_underbrush, t_dirt );
    bay.draw_square_ter( t_dirt, 7, 4, 22, 23 );
    bay.draw_square_ter( t_dirtmound, 8, 5, 9, 22 );
    bay.draw_square_ter( t_dirtmound, 11, 5, 12, 22 );
    bay.save();
    //overmap_buffer.ter(site.x, site.y, 0) = "farm_field";
    site = target_om_ter_random( "ranch_camp_55", 1, miss, false, RANCH_SIZE );
    bay.load( site.x * 2, site.y * 2, site.z, false );
    bay.translate( t_underbrush, t_dirt );
    bay.draw_square_ter( t_dirt, 7, 0, 22, 18 );
    bay.draw_square_ter( t_dirtmound, 8, 2, 9, 17 );
    bay.draw_square_ter( t_dirtmound, 11, 2, 12, 17 );
    bay.save();
    //overmap_buffer.ter(site.x, site.y, 0) = "farm_field";
    site = target_om_ter_random( "ranch_camp_66", 1, miss, false, RANCH_SIZE );
    bay.load( site.x * 2, site.y * 2, site.z, false );
    bay.place_npc( 4, 11, string_id<npc_template>( "ranch_woodcutter_1" ) );
    bay.save();
    site = target_om_ter_random( "ranch_camp_65", 1, miss, false, RANCH_SIZE );
    bay.load( site.x * 2, site.y * 2, site.z, false );
    bay.place_npc( 19, 20, string_id<npc_template>( "ranch_farmer_1" ) );
    bay.furn_set( 17, 11, f_bookcase );
    bay.save();
    site = target_om_ter_random( "ranch_camp_56", 1, miss, false, RANCH_SIZE );
    bay.load( site.x * 2, site.y * 2, site.z, false );
    bay.translate( t_underbrush, t_dirt );
    bay.add_vehicle( vproto_id( "hippie_van" ), 13, 20, 270 );
    bay.save();
    target_om_ter_random( "ranch_camp_67", 1, miss, false, RANCH_SIZE );
}

void mission_start::ranch_construct_4( mission *miss )
{
    tripoint site = target_om_ter_random( "ranch_camp_46", 1, miss, false, RANCH_SIZE );
    tinymap bay;
    bay.load( site.x * 2, site.y * 2, site.z, false );
    bay.draw_square_ter( t_dirtmound, 14, 5, 15, 22 );
    bay.draw_square_ter( t_dirtmound, 17, 5, 18, 22 );
    bay.draw_square_ter( t_dirtmound, 20, 5, 21, 22 );
    bay.save();
    site = target_om_ter_random( "ranch_camp_55", 1, miss, false, RANCH_SIZE );
    bay.load( site.x * 2, site.y * 2, site.z, false );
    bay.draw_square_ter( t_dirtmound, 14, 2, 15, 17 );
    bay.draw_square_ter( t_dirtmound, 17, 2, 18, 17 );
    bay.draw_square_ter( t_dirtmound, 20, 2, 21, 17 );
    bay.save();
    site = target_om_ter_random( "ranch_camp_58", 1, miss, false, RANCH_SIZE );
    bay.load( site.x * 2, site.y * 2, site.z, false );
    bay.translate( t_underbrush, t_dirt );
    bay.draw_square_ter( t_dirt, 0, 3, 9, 14 );
    bay.ter_set( 0, 5, t_wall_log_half );
    bay.ter_set( 1, 5, t_wall_log_half );
    bay.ter_set( 2, 5, t_wall_log_half );
    bay.ter_set( 0, 6, t_wall_log_half );
    bay.ter_set( 0, 7, t_wall_log_half );
    bay.save();
    site = target_om_ter_random( "ranch_camp_57", 1, miss, false, RANCH_SIZE );
    bay.load( site.x * 2, site.y * 2, site.z, false );
    bay.place_npc( 12, 7, string_id<npc_template>( "ranch_crop_overseer" ) );
    bay.translate( t_underbrush, t_dirt );
    bay.save();
    site = target_om_ter_random( "ranch_camp_56", 1, miss, false, RANCH_SIZE );
    bay.load( site.x * 2, site.y * 2, site.z, false );
    bay.add_vehicle( vproto_id( "flatbed_truck" ), 20, 8, 135 );
    bay.save();

    site = target_om_ter_random( "ranch_camp_67", 1, miss, false, RANCH_SIZE );
    bay.load( site.x * 2, site.y * 2, site.z, false );
    bay.translate( t_underbrush, t_dirt );
    bay.draw_square_ter( t_palisade, 21, 19, 23, 19 );
    bay.save();
}

void mission_start::ranch_construct_5( mission *miss )
{
    tripoint site = target_om_ter_random( "ranch_camp_58", 1, miss, false, RANCH_SIZE );
    tinymap bay;
    bay.load( site.x * 2, site.y * 2, site.z, false );
    bay.draw_square_ter( t_wall_log, 0, 5, 9, 13 );
    bay.draw_square_ter( t_dirtfloor, 1, 6, 8, 12 );
    bay.draw_square_ter( t_dirtfloor, 3, 5, 6, 13 );
    bay.draw_square_ter( t_dirtfloor, 9, 8, 9, 10 );
    bay.save();
    site = target_om_ter_random( "ranch_camp_56", 1, miss, false, RANCH_SIZE );
    bay.load( site.x * 2, site.y * 2, site.z, false );
    bay.add_vehicle( vproto_id( "car_chassis" ), 17, 11, 90 );
    bay.save();

    site = target_om_ter_random( "ranch_camp_58", 1, miss, false, RANCH_SIZE );
    bay.load( site.x * 2, site.y * 2, site.z, false );
    bay.ter_set( 6, 18, t_pit );
    bay.save();

    site = target_om_ter_random( "ranch_camp_66", 1, miss, false, RANCH_SIZE );
    bay.load( site.x * 2, site.y * 2, site.z, false );
    bay.ter_set( 23, 22, t_palisade );
    bay.place_npc( 9, 22, string_id<npc_template>( "ranch_farmer_2" ) );
    bay.save();

    site = target_om_ter_random( "ranch_camp_67", 1, miss, false, RANCH_SIZE );
    bay.load( site.x * 2, site.y * 2, site.z, false );
    bay.draw_square_ter( t_palisade, 0, 22, 5, 22 );
    bay.save();
}

void mission_start::ranch_construct_6( mission *miss )
{
    tripoint site = target_om_ter_random( "ranch_camp_58", 1, miss, false, RANCH_SIZE );
    tinymap bay;
    bay.load( site.x * 2, site.y * 2, site.z, false );
    bay.spawn_item( 3, 9, "frame" );
    bay.spawn_item( 3, 11, "frame" );
    bay.spawn_item( 3, 10, "frame" );
    bay.furn_set( 8, 12, f_rack );
    bay.furn_set( 8, 11, f_rack );
    bay.ter_set( 6, 18, t_covered_well );
    bay.save();

    site = target_om_ter_random( "ranch_camp_66", 1, miss, false, RANCH_SIZE );
    bay.load( site.x * 2, site.y * 2, site.z, false );
    bay.furn_set( 6, 12, f_fireplace );
    bay.furn_set( 8, 12, f_fireplace );
    bay.spawn_item( 11, 11, "log" );
    bay.spawn_item( 11, 12, "log" );
    bay.spawn_item( 11, 13, "log" );
    bay.spawn_item( 3, 11, "log" );
    bay.spawn_item( 3, 12, "log" );
    bay.spawn_item( 3, 13, "log" );
    bay.save();

    target_om_ter_random( "ranch_camp_67", 1, miss, false, RANCH_SIZE );
}

void mission_start::ranch_construct_7( mission *miss )
{
    tripoint site = target_om_ter_random( "ranch_camp_58", 1, miss, false, RANCH_SIZE );
    tinymap bay;
    bay.load( site.x * 2, site.y * 2, site.z, false );
    bay.ter_set( 3, 8, t_conveyor );
    bay.ter_set( 3, 7, t_conveyor );
    bay.ter_set( 3, 6, t_conveyor );
    bay.ter_set( 3, 5, t_conveyor );
    bay.furn_set( 8, 6, f_rack );
    bay.furn_set( 8, 7, f_rack );
    bay.draw_square_ter( t_sidewalk, 5, 17, 7, 19 );
    bay.ter_set( 6, 18, t_water_pump );
    bay.save();

    site = target_om_ter_random( "ranch_camp_56", 1, miss, false, RANCH_SIZE );
    bay.load( site.x * 2, site.y * 2, site.z, false );
    bay.draw_square_ter( t_palisade, 16, 17, 16, 23 );
    bay.draw_square_ter( t_palisade, 16, 14, 19, 14 );
    bay.draw_square_ter( t_palisade, 19, 11, 19, 13 );
    //bay.ter_set(16, 5, t_palisade);
    bay.save();

    site = target_om_ter_random( "ranch_camp_65", 1, miss, false, RANCH_SIZE );
    bay.load( site.x * 2, site.y * 2, site.z, false );
    bay.draw_square_ter( t_dirt, 0, 4, 12, 18 );
    bay.save();

    target_om_ter_random( "ranch_camp_67", 1, miss, false, RANCH_SIZE );
}

void mission_start::ranch_construct_8( mission *miss )
{
    //Finish Sawmill
    tripoint site = target_om_ter_random( "ranch_camp_58", 1, miss, false, RANCH_SIZE );
    tinymap bay;
    bay.load( site.x * 2, site.y * 2, site.z, false );
    bay.spawn_item( 3, 2, "log" );
    bay.spawn_item( 3, 3, "log" );
    bay.spawn_item( 3, 4, "log" );
    bay.spawn_item( 1, 3, "log", rng( 1, 5 ) );
    bay.spawn_item( 0, 3, "log", rng( 1, 5 ) );
    bay.draw_square_ter( t_machinery_old, 3, 9, 3, 10 );
    bay.ter_set( 3, 11, t_machinery_heavy );
    bay.spawn_item( 3, 12, "2x4", rng( 1, 10 ) );
    bay.place_npc( 4, 10, string_id<npc_template>( "ranch__woodcutter_2" ) );
    bay.save();

    //Finish west wall
    site = target_om_ter_random( "ranch_camp_56", 1, miss, false, RANCH_SIZE );
    bay.load( site.x * 2, site.y * 2, site.z, false );
    bay.draw_square_ter( t_palisade, 20, 11, 23, 11 );
    bay.draw_square_ter( t_palisade, 23, 7, 23, 10 );
    bay.save();

    //Finish small field to west of barn
    site = target_om_ter_random( "ranch_camp_65", 1, miss, false, RANCH_SIZE );
    bay.load( site.x * 2, site.y * 2, site.z, false );
    bay.draw_square_ter( t_dirtmound, 1, 5, 2, 17 );
    bay.draw_square_ter( t_dirtmound, 4, 5, 5, 17 );
    bay.draw_square_ter( t_dirtmound, 7, 5, 8, 17 );
    bay.draw_square_ter( t_dirtmound, 10, 5, 11, 17 );
    bay.save();

    //Start Outhouse
    site = target_om_ter_random( "ranch_camp_68", 1, miss, false, RANCH_SIZE );
    bay.load( site.x * 2, site.y * 2, site.z, false );
    bay.translate( t_underbrush, t_dirt );
    bay.draw_square_ter( t_wall_half, 16, 1, 19, 5 );
    bay.draw_square_ter( t_dirtfloor, 16, 2, 17, 2 );
    bay.draw_square_ter( t_dirtfloor, 16, 4, 17, 4 );
    bay.ter_set( 18, 2, t_pit );
    bay.ter_set( 18, 4, t_pit );
    bay.save();

    //Start Tool shed
    site = target_om_ter_random( "ranch_camp_59", 1, miss, false, RANCH_SIZE );
    bay.load( site.x * 2, site.y * 2, site.z, false );
    bay.translate( t_underbrush, t_dirt );
    bay.draw_square_ter( t_wall_half, 13, 17, 18, 21 );
    bay.draw_square_ter( t_dirtfloor, 13, 19, 13, 19 );
    bay.draw_square_ter( t_dirtfloor, 14, 18, 17, 20 );
    bay.draw_square_ter( t_dirt, 10, 23, 12, 23 );
    bay.save();

    target_om_ter_random( "ranch_camp_67", 1, miss, false, RANCH_SIZE );
}

void mission_start::ranch_construct_9( mission *miss )
{
    //Finish Outhouse
    tripoint site = target_om_ter_random( "ranch_camp_68", 1, miss, false, RANCH_SIZE );
    tinymap bay;
    bay.load( site.x * 2, site.y * 2, site.z, false );
    bay.translate( t_wall_half, t_wall_wood );
    bay.ter_set( 16, 2, t_door_c );
    bay.ter_set( 16, 4, t_door_c );
    bay.place_npc( 17, 4, string_id<npc_template>( "ranch_ill_1" ) );
    bay.save();

    //Finish Tool shed
    site = target_om_ter_random( "ranch_camp_59", 1, miss, false, RANCH_SIZE );
    bay.load( site.x * 2, site.y * 2, site.z, false );
    bay.translate( t_wall_half, t_wall_wood );
    bay.ter_set( 13, 19, t_door_c );
    bay.ter_set( 18, 19, t_window_boarded_noglass );
    bay.draw_line_furn( f_counter, 14, 18, 17, 18 );
    bay.draw_line_furn( f_counter, 14, 20, 17, 20 );
    bay.spawn_item( 14, 18, "hammer_sledge" );

    //Start Clinic
    bay.draw_square_ter( t_wall_half, 2, 3, 9, 10 );
    bay.draw_square_ter( t_wall_half, 10, 5, 12, 9 );
    bay.draw_square_ter( t_wall_half, 13, 3, 20, 10 );
    bay.draw_square_ter( t_dirt, 3, 4, 8, 9 );
    bay.draw_square_ter( t_dirt, 10, 6, 12, 8 );
    bay.draw_square_ter( t_dirt, 14, 4, 19, 9 );
    bay.draw_square_ter( t_dirt, 9, 7, 13, 7 );
    bay.draw_square_ter( t_dirt, 5, 10, 6, 10 );
    bay.save();

    target_om_ter_random( "ranch_camp_67", 1, miss, false, RANCH_SIZE );
}

void mission_start::ranch_construct_10( mission *miss )
{
    //Continue Clinic
    tripoint site = target_om_ter_random( "ranch_camp_59", 1, miss, false, RANCH_SIZE );
    tinymap bay;
    bay.load( site.x * 2, site.y * 2, site.z, false );
    bay.translate( t_wall_half, t_wall_wood );
    bay.ter_set( 2, 5, t_window_boarded_noglass );
    bay.ter_set( 2, 8, t_window_boarded_noglass );
    bay.ter_set( 20, 5, t_window_boarded_noglass );
    bay.ter_set( 20, 8, t_window_boarded_noglass );
    bay.spawn_item( 15, 18, "ax" );
    bay.save();

    //Start Chop-Shop
    site = target_om_ter_random( "ranch_camp_60", 1, miss, false, RANCH_SIZE );
    bay.load( site.x * 2, site.y * 2, site.z, false );
    bay.translate( t_underbrush, t_dirt );
    bay.draw_square_ter( t_wall_half, 0, 9, 16, 18 );
    bay.draw_square_ter( t_dirt, 1, 10, 15, 17 );
    bay.draw_square_ter( t_dirt, 0, 11, 16, 16 );
    bay.draw_square_ter( t_wall_half, 5, 19, 13, 21 );
    bay.draw_square_ter( t_dirt, 6, 19, 8, 20 );
    bay.draw_square_ter( t_dirt, 10, 19, 12, 20 );
    bay.ter_set( 7, 18, t_door_frame );
    bay.ter_set( 11, 21, t_door_frame );
    bay.ter_set( 11, 18, t_door_frame );
    bay.save();

    target_om_ter_random( "ranch_camp_67", 1, miss, false, RANCH_SIZE );
}

void mission_start::ranch_construct_11( mission *miss )
{
    //Continue Clinic
    tripoint site = target_om_ter_random( "ranch_camp_59", 1, miss, false, RANCH_SIZE );
    tinymap bay;
    bay.load( site.x * 2, site.y * 2, site.z, false );
    bay.draw_square_ter( t_floor, 3, 4, 8, 9 );
    bay.draw_square_ter( t_floor, 10, 6, 12, 8 );
    bay.draw_square_ter( t_floor, 14, 4, 19, 9 );
    bay.draw_square_ter( t_floor, 9, 7, 13, 7 );
    bay.draw_square_ter( t_floor, 5, 10, 6, 10 );
    bay.ter_set( 5, 10, t_door_c );
    bay.ter_set( 6, 10, t_door_c );
    bay.draw_square_furn( f_cupboard, 15, 4, 18, 4 );
    bay.draw_square_furn( f_table, 16, 7, 17, 7 );
    bay.place_npc( 5, 6, string_id<npc_template>( "ranch_nurse_1" ) );
    bay.spawn_item( 16, 18, "hoe" );
    bay.save();

    //Continue Chop-Shop
    site = target_om_ter_random( "ranch_camp_60", 1, miss, false, RANCH_SIZE );
    bay.load( site.x * 2, site.y * 2, site.z, false );
    bay.translate( t_wall_half, t_wall_wood );
    bay.translate( t_door_frame, t_door_c );
    bay.save();

    //Start adding scrap vehicles
    site = target_om_ter_random( "ranch_camp_61", 1, miss, false, RANCH_SIZE );
    bay.load( site.x * 2, site.y * 2, site.z, false );
    bay.translate( t_underbrush, t_dirt );
    bay.add_vehicle( vproto_id( "car" ), 1, 20, 270 );
    bay.add_vehicle( vproto_id( "flatbed_truck" ), 10, 23, 270 );

    bay.add_vehicle( vproto_id( "car_sports" ), 3, 9, 90 );
    bay.add_vehicle( vproto_id( "cube_van_cheap" ), 10, 10, 90 );
    bay.save();

    //Start expanding vehicle wall
    site = target_om_ter_random( "ranch_camp_69", 1, miss, false, RANCH_SIZE );
    bay.load( site.x * 2, site.y * 2, site.z, false );
    bay.translate( t_underbrush, t_dirt );
    bay.add_vehicle( vproto_id( "car_chassis" ), 3, 14, 0 );
    bay.add_vehicle( vproto_id( "pickup" ), 8, 15, 0 );
    bay.add_vehicle( vproto_id( "schoolbus" ), 22, 13, 135 );
    bay.save();

    target_om_ter_random( "ranch_camp_67", 1, miss, false, RANCH_SIZE );
}

void mission_start::ranch_construct_12( mission *miss )
{
    //Finish Chop-Shop
    tripoint site = target_om_ter_random( "ranch_camp_60", 1, miss, false, RANCH_SIZE );
    tinymap bay;
    bay.load( site.x * 2, site.y * 2, site.z, false );
    bay.draw_square_ter( t_dirtfloor, 1, 10, 15, 17 );
    bay.draw_square_ter( t_dirtfloor, 0, 11, 16, 16 );
    bay.draw_square_ter( t_dirtfloor, 6, 19, 8, 20 );
    bay.draw_square_ter( t_dirtfloor, 10, 19, 12, 20 );
    bay.add_vehicle( vproto_id( "armored_car" ), 7, 15, 180 );
    bay.draw_square_furn( f_rack, 3, 10, 5, 10 );
    bay.draw_square_furn( f_counter, 9, 10, 12, 10 );
    bay.draw_square_furn( f_rack, 10, 19, 10, 20 );
    bay.draw_square_furn( f_makeshift_bed, 8, 19, 8, 20 );
    bay.draw_square_furn( f_rack, 6, 19, 6, 20 );
    bay.place_npc( 13, 12, string_id<npc_template>( "ranch_scrapper_1" ) );
    bay.save();

    //Start Junk Shop
    site = target_om_ter_random( "ranch_camp_49", 1, miss, false, RANCH_SIZE );
    bay.load( site.x * 2, site.y * 2, site.z, false );
    bay.translate( t_underbrush, t_dirt );
    bay.draw_square_ter( t_wall_half, 0, 9, 6, 14 );
    bay.draw_square_ter( t_wall_half, 6, 10, 16, 18 );
    bay.draw_square_ter( t_wall_half, 8, 19, 14, 23 );
    bay.draw_square_ter( t_dirt, 1, 10, 5, 13 );
    bay.draw_square_ter( t_dirt, 7, 11, 15, 17 );
    bay.draw_square_ter( t_dirt, 9, 18, 13, 22 );
    bay.ter_set( 6, 12, t_dirt );
    bay.ter_set( 6, 16, t_dirt );
    bay.ter_set( 14, 21, t_dirt );
    bay.save();

    //Continue expanding vehicle wall
    site = target_om_ter_random( "ranch_camp_69", 1, miss, false, RANCH_SIZE );
    bay.load( site.x * 2, site.y * 2, site.z, false );
    bay.add_vehicle( vproto_id( "cube_van" ), 13, 15, 180 );
    bay.save();

    target_om_ter_random( "ranch_camp_67", 1, miss, false, RANCH_SIZE );
}

void mission_start::ranch_construct_13( mission *miss )
{
    //Continue Junk Shop
    tripoint site = target_om_ter( "ranch_camp_49", 1, miss, false );
    tinymap bay;
    bay.load( site.x * 2, site.y * 2, site.z, false );
    bay.translate( t_wall_half, t_wall_wood );
    bay.ter_set( 6, 12, t_dirtfloor );
    bay.ter_set( 6, 16, t_door_frame );
    bay.ter_set( 14, 21, t_door_frame );
    bay.draw_square_ter( t_window_frame, 0, 11, 0, 12 );
    bay.draw_square_ter( t_window_frame, 10, 10, 12, 10 );
    bay.draw_square_ter( t_window_frame, 16, 13, 16, 15 );
    bay.ter_set( 8, 21, t_window_frame );
    bay.save();

    //Continue expanding vehicle wall
    site = target_om_ter( "ranch_camp_70", 1, miss, false );
    bay.load( site.x * 2, site.y * 2, site.z, false );
    bay.translate( t_underbrush, t_dirt );
    bay.add_vehicle( vproto_id( "car_mini" ), 8, 3, 45 );
    bay.save();

    site = target_om_ter( "ranch_camp_66", 1, miss, false );
    bay.load( site.x * 2, site.y * 2, site.z, false );
    bay.place_npc( 5, 3, string_id<npc_template>( "ranch_barber" ) );
    bay.save();

    target_om_ter( "ranch_camp_67", 1, miss, false );
}

void mission_start::ranch_construct_14( mission *miss )
{
    //Finish Junk Shop
    tripoint site = target_om_ter_random( "ranch_camp_49", 1, miss, false, RANCH_SIZE );
    tinymap bay;
    bay.load( site.x * 2, site.y * 2, site.z, false );
    bay.translate( t_door_frame, t_door_c );
    bay.translate( t_window_frame, t_window_boarded_noglass );
    bay.draw_square_ter( t_dirtfloor, 1, 10, 5, 13 );
    bay.draw_square_ter( t_dirtfloor, 7, 11, 15, 17 );
    bay.draw_square_ter( t_dirtfloor, 9, 18, 13, 22 );
    bay.draw_square_furn( f_counter, 11, 20, 11, 22 );
    bay.draw_square_furn( f_rack, 15, 11, 15, 17 );
    bay.draw_square_furn( f_rack, 1, 10, 5, 10 );
    bay.draw_square_furn( f_rack, 1, 13, 5, 13 );
    bay.draw_square_furn( f_counter, 9, 13, 10, 16 );
    bay.draw_square_furn( f_counter, 12, 13, 13, 16 );
    bay.place_npc( 10, 21, string_id<npc_template>( "ranch_scavenger_1" ) );
    bay.save();

    //Start Bar
    site = target_om_ter_random( "ranch_camp_51", 1, miss, false, RANCH_SIZE );
    bay.load( site.x * 2, site.y * 2, site.z, false );
    bay.translate( t_underbrush, t_dirt );
    bay.draw_square_ter( t_wall_half, 0, 18, 14, 23 );
    bay.draw_square_ter( t_dirt, 1, 19, 13, 23 );
    bay.draw_square_ter( t_wall_half, 14, 18, 19, 22 );
    bay.draw_square_ter( t_dirt, 15, 19, 18, 21 );
    bay.draw_square_ter( t_wall_half, 7, 15, 10, 18 );
    bay.draw_square_ter( t_dirt, 8, 16, 9, 17 );
    bay.draw_square_ter( t_wall_half, 10, 15, 14, 18 );
    bay.draw_square_ter( t_dirt, 11, 16, 13, 17 );
    bay.ter_set( 8, 18, t_door_frame );
    bay.ter_set( 12, 18, t_door_frame );
    bay.ter_set( 14, 20, t_door_frame );
    bay.save();
    site = target_om_ter_random( "ranch_camp_60", 1, miss, false, RANCH_SIZE );
    bay.load( site.x * 2, site.y * 2, site.z, false );
    bay.draw_square_ter( t_wall_half, 0, 0, 14, 1 );
    bay.draw_square_ter( t_wall_half, 3, 1, 11, 4 );
    bay.draw_square_ter( t_dirt, 1, 0, 13, 0 );
    bay.draw_square_ter( t_dirt, 4, 1, 10, 3 );
    bay.draw_square_ter( t_door_frame, 3, 2, 3, 3 );
    bay.save();

    //Continue expanding vehicle wall
    site = target_om_ter_random( "ranch_camp_61", 1, miss, false, RANCH_SIZE );
    bay.load( site.x * 2, site.y * 2, site.z, false );
    bay.add_vehicle( vproto_id( "ambulance" ), 14, 4, 90 );
    bay.save();

    target_om_ter_random( "ranch_camp_67", 1, miss, false, RANCH_SIZE );
}

void mission_start::ranch_construct_15( mission *miss )
{
    //Continue Bar
    tripoint site = target_om_ter_random( "ranch_camp_51", 1, miss, false, RANCH_SIZE );
    tinymap bay;
    bay.load( site.x * 2, site.y * 2, site.z, false );
    bay.translate( t_wall_half, t_wall_wood );
    bay.draw_square_ter( t_window_frame, 0, 21, 0, 22 );
    bay.draw_square_ter( t_window_frame, 3, 18, 4, 18 );
    bay.save();
    site = target_om_ter_random( "ranch_camp_60", 1, miss, false, RANCH_SIZE );
    bay.load( site.x * 2, site.y * 2, site.z, false );
    bay.translate( t_wall_half, t_wall_wood );
    bay.ter_set( 7, 4, t_window_frame );
    bay.save();

    target_om_ter_random( "ranch_camp_67", 1, miss, false, RANCH_SIZE );
}

void mission_start::ranch_construct_16( mission *miss )
{
    //Finish Bar
    tripoint site = target_om_ter_random( "ranch_camp_51", 1, miss, false, RANCH_SIZE );
    tinymap bay;
    bay.load( site.x * 2, site.y * 2, site.z, false );
    bay.translate( t_window_frame, t_window_boarded_noglass );
    bay.translate( t_door_frame, t_door_c );
    bay.draw_square_ter( t_dirtfloor, 1, 19, 13, 23 );
    bay.draw_square_ter( t_dirtfloor, 15, 19, 18, 21 );
    bay.draw_square_ter( t_dirtfloor, 8, 16, 9, 17 );
    bay.draw_square_ter( t_dirtfloor, 11, 16, 13, 17 );
    bay.draw_square_furn( f_counter, 11, 20, 11, 23 );
    bay.draw_square_furn( f_chair, 1, 20, 2, 23 );
    bay.draw_square_furn( f_table, 1, 21, 2, 22 );
    bay.draw_square_furn( f_chair, 5, 23, 7, 23 );
    bay.draw_square_furn( f_table, 6, 23, 6, 23 );
    bay.draw_square_furn( f_chair, 5, 20, 7, 20 );
    bay.draw_square_furn( f_table, 6, 20, 6, 20 );
    bay.draw_square_furn( f_rack, 13, 21, 13, 22 );
    bay.draw_square_furn( f_rack, 11, 16, 11, 17 );
    bay.draw_square_furn( f_wood_keg, 16, 19, 17, 19 );
    bay.draw_square_furn( f_fvat_empty, 16, 21, 17, 21 );
    //Do a check to prevent duplicate NPCs in the last mission of each version
    const std::vector<std::shared_ptr<npc>> all_npcs = overmap_buffer.get_npcs_near( site.x * 2,
                                         site.y * 2, site.z, 3 );
    bool already_has = false;
    unsigned int a = -1;
    for( auto &elem : all_npcs ) {
        if( elem->name.find( ", Bartender" ) != a ) {
            already_has = true;
        }
    }
    if( !already_has ) {
        bay.place_npc( 12, 22, string_id<npc_template>( "ranch_bartender" ) );
        bay.place_npc( 7, 20, string_id<npc_template>( "scavenger_merc" ) );
    }
    bay.save();

    site = target_om_ter_random( "ranch_camp_60", 1, miss, false, RANCH_SIZE );
    bay.load( site.x * 2, site.y * 2, site.z, false );
    bay.translate( t_window_frame, t_window_boarded_noglass );
    bay.translate( t_door_frame, t_door_c );
    bay.draw_square_ter( t_dirtfloor, 1, 0, 13, 0 );
    bay.draw_square_ter( t_dirtfloor, 4, 1, 10, 3 );
    bay.furn_set( 11, 0, f_counter );
    bay.save();

    //Start Greenhouse
    site = target_om_ter_random( "ranch_camp_52", 1, miss, false, RANCH_SIZE );
    bay.load( site.x * 2, site.y * 2, site.z, false );
    bay.translate( t_underbrush, t_dirt );
    bay.draw_square_ter( t_dirt, 1, 9, 13, 23 );
    bay.draw_square_ter( t_wall_half, 2, 10, 12, 22 );
    bay.draw_square_ter( t_door_frame, 7, 10, 7, 22 );
    bay.draw_square_ter( t_dirt, 3, 11, 11, 21 );
    bay.save();

    target_om_ter_random( "ranch_camp_67", 1, miss, false, RANCH_SIZE );
}

void mission_start::ranch_nurse_1( mission *miss )
{
    //Improvements to clinic...
    tripoint site = target_om_ter_random( "ranch_camp_59", 1, miss, false, RANCH_SIZE );
    tinymap bay;
    bay.load( site.x * 2, site.y * 2, site.z, false );
    bay.draw_square_furn( f_rack, 16, 9, 17, 9 );
    bay.spawn_item( 16, 9, "bandages", rng( 1, 3 ) );
    bay.spawn_item( 17, 9, "aspirin", rng( 1, 2 ) );
    bay.save();
}

void mission_start::ranch_nurse_2( mission *miss )
{
    //Improvements to clinic...
    tripoint site = target_om_ter_random( "ranch_camp_59", 1, miss, false, RANCH_SIZE );
    tinymap bay;
    bay.load( site.x * 2, site.y * 2, site.z, false );
    bay.draw_square_furn( f_counter, 3, 7, 5, 7 );
    bay.draw_square_furn( f_rack, 8, 4, 8, 5 );
    bay.spawn_item( 8, 4, "manual_first_aid" );
    bay.save();
}

void mission_start::ranch_nurse_3( mission *miss )
{
    //Improvements to clinic...
    tripoint site = target_om_ter_random( "ranch_camp_50", 1, miss, false, RANCH_SIZE );
    tinymap bay;
    bay.load( site.x * 2, site.y * 2, site.z, false );
    bay.draw_square_ter( t_dirt, 2, 16, 9, 23 );
    bay.draw_square_ter( t_dirt, 13, 16, 20, 23 );
    bay.draw_square_ter( t_dirt, 10, 17, 12, 23 );
    bay.save();

    site = target_om_ter_random( "ranch_camp_59", 1, miss, false, RANCH_SIZE );
    bay.load( site.x * 2, site.y * 2, site.z, false );
    bay.draw_square_ter( t_dirt, 2, 0, 20, 2 );
    bay.draw_square_ter( t_dirt, 10, 3, 12, 4 );
    bay.save();
}

void mission_start::ranch_nurse_4( mission *miss )
{
    //Improvements to clinic...
    tripoint site = target_om_ter_random( "ranch_camp_50", 1, miss, false, RANCH_SIZE );
    tinymap bay;
    bay.load( site.x * 2, site.y * 2, site.z, false );
    bay.draw_square_ter( t_wall_half, 2, 16, 9, 23 );
    bay.draw_square_ter( t_dirt, 3, 17, 8, 22 );
    bay.draw_square_ter( t_wall_half, 13, 16, 20, 23 );
    bay.draw_square_ter( t_dirt, 14, 17, 19, 22 );
    bay.draw_square_ter( t_wall_half, 10, 17, 12, 23 );
    bay.draw_square_ter( t_dirt, 10, 18, 12, 23 );
    bay.ter_set( 9, 19, t_door_frame );
    bay.ter_set( 13, 19, t_door_frame );
    bay.save();

    site = target_om_ter_random( "ranch_camp_59", 1, miss, false, RANCH_SIZE );
    bay.load( site.x * 2, site.y * 2, site.z, false );
    bay.draw_square_ter( t_wall_half, 4, 0, 18, 2 );
    bay.draw_square_ter( t_wall_half, 10, 3, 12, 4 );
    bay.draw_square_ter( t_dirt, 5, 0, 8, 2 );
    bay.draw_square_ter( t_dirt, 10, 0, 12, 4 );
    bay.draw_square_ter( t_dirt, 14, 0, 17, 2 );
    bay.ter_set( 9, 1, t_door_frame );
    bay.ter_set( 13, 1, t_door_frame );
    bay.save();
}

void mission_start::ranch_nurse_5( mission *miss )
{
    //Improvements to clinic...
    tripoint site = target_om_ter_random( "ranch_camp_50", 1, miss, false, RANCH_SIZE );
    tinymap bay;
    bay.load( site.x * 2, site.y * 2, site.z, false );
    bay.translate( t_wall_half, t_wall_wood );
    bay.ter_set( 2, 21, t_window_frame );
    bay.ter_set( 2, 18, t_window_frame );
    bay.ter_set( 20, 18, t_window_frame );
    bay.ter_set( 20, 21, t_window_frame );
    bay.ter_set( 11, 17, t_window_frame );
    bay.save();

    site = target_om_ter_random( "ranch_camp_59", 1, miss, false, RANCH_SIZE );
    bay.load( site.x * 2, site.y * 2, site.z, false );
    bay.translate( t_wall_half, t_wall_wood );
    bay.draw_square_ter( t_dirt, 10, 0, 12, 4 );
    bay.save();
}

void mission_start::ranch_nurse_6( mission *miss )
{
    //Improvements to clinic...
    tripoint site = target_om_ter_random( "ranch_camp_50", 1, miss, false, RANCH_SIZE );
    tinymap bay;
    bay.load( site.x * 2, site.y * 2, site.z, false );
    bay.translate( t_window_frame, t_window_boarded_noglass );
    bay.translate( t_door_frame, t_door_c );
    bay.draw_square_ter( t_dirtfloor, 3, 17, 8, 22 );
    bay.draw_square_ter( t_dirtfloor, 14, 17, 19, 22 );
    bay.draw_square_ter( t_dirtfloor, 10, 18, 12, 23 );
    bay.save();

    site = target_om_ter_random( "ranch_camp_59", 1, miss, false, RANCH_SIZE );
    bay.load( site.x * 2, site.y * 2, site.z, false );
    bay.translate( t_door_frame, t_door_c );
    bay.draw_square_ter( t_dirtfloor, 5, 0, 8, 2 );
    bay.draw_square_ter( t_dirtfloor, 10, 0, 12, 4 );
    bay.draw_square_ter( t_dirtfloor, 14, 0, 17, 2 );
    bay.save();
}

void mission_start::ranch_nurse_7( mission *miss )
{
    //Improvements to clinic...
    tripoint site = target_om_ter_random( "ranch_camp_50", 1, miss, false, RANCH_SIZE );
    tinymap bay;
    bay.load( site.x * 2, site.y * 2, site.z, false );
    bay.translate( t_dirtfloor, t_floor );
    bay.save();

    site = target_om_ter_random( "ranch_camp_59", 1, miss, false, RANCH_SIZE );
    bay.load( site.x * 2, site.y * 2, site.z, false );
    bay.translate( t_dirtfloor, t_floor );
    bay.draw_square_ter( t_floor, 10, 5, 12, 5 );
    bay.draw_square_furn( f_rack, 17, 0, 17, 2 );
    bay.save();
}

void mission_start::ranch_nurse_8( mission *miss )
{
    //Improvements to clinic...
    tripoint site = target_om_ter_random( "ranch_camp_50", 1, miss, false, RANCH_SIZE );
    tinymap bay;
    bay.load( site.x * 2, site.y * 2, site.z, false );
    bay.draw_square_furn( f_makeshift_bed, 4, 21, 4, 22 );
    bay.draw_square_furn( f_makeshift_bed, 7, 21, 7, 22 );
    bay.draw_square_furn( f_makeshift_bed, 15, 21, 15, 22 );
    bay.draw_square_furn( f_makeshift_bed, 18, 21, 18, 22 );
    bay.draw_square_furn( f_makeshift_bed, 4, 17, 4, 18 );
    bay.draw_square_furn( f_makeshift_bed, 7, 17, 7, 18 );
    bay.draw_square_furn( f_makeshift_bed, 15, 17, 15, 18 );
    bay.draw_square_furn( f_makeshift_bed, 18, 17, 18, 18 );
    bay.save();

    site = target_om_ter_random( "ranch_camp_59", 1, miss, false, RANCH_SIZE );
    bay.load( site.x * 2, site.y * 2, site.z, false );
    bay.translate( t_dirtfloor, t_floor );
    bay.place_items( "cleaning", 75, 17, 0, 17, 2, true, 0 );
    bay.place_items( "surgery", 75, 15, 4, 18, 4, true, 0 );
    bay.save();
}

void mission_start::ranch_nurse_9( mission *miss )
{
    //Improvements to clinic...
    tripoint site = target_om_ter_random( "ranch_camp_50", 1, miss, false, RANCH_SIZE );
    tinymap bay;
    bay.load( site.x * 2, site.y * 2, site.z, false );
    bay.furn_set( 3, 22, f_dresser );
    bay.furn_set( 8, 22, f_dresser );
    bay.furn_set( 14, 22, f_dresser );
    bay.furn_set( 19, 22, f_dresser );
    bay.furn_set( 3, 17, f_dresser );
    bay.furn_set( 8, 17, f_dresser );
    bay.furn_set( 14, 17, f_dresser );
    bay.furn_set( 19, 17, f_dresser );
    bay.place_npc( 16, 19, string_id<npc_template>( "ranch_doctor" ) );
    bay.save();

    target_om_ter_random( "ranch_camp_59", 1, miss, false, RANCH_SIZE );
}

void mission_start::ranch_scavenger_1( mission *miss )
{
    npc *p = g->find_npc( miss->npc_id );
    p->my_fac->combat_ability += rng( 1, 2 );

    tripoint site = target_om_ter_random( "ranch_camp_48", 1, miss, false, RANCH_SIZE );
    tinymap bay;
    bay.load( site.x * 2, site.y * 2, site.z, false );
    bay.draw_square_ter( t_chainfence, 15, 13, 15, 22 );
    bay.draw_square_ter( t_chainfence, 16, 13, 23, 13 );
    bay.draw_square_ter( t_chainfence, 16, 22, 23, 22 );
    bay.save();

    site = target_om_ter_random( "ranch_camp_49", 1, miss, false, RANCH_SIZE );
    bay.load( site.x * 2, site.y * 2, site.z, false );
    bay.place_items( "mechanics", 65, 9, 13, 10, 16, true, 0 );
    bay.draw_square_ter( t_chainfence, 0, 22, 7, 22 );
    bay.draw_square_ter( t_dirt, 2, 22, 3, 22 );
    bay.spawn_item( 7, 19, "30gal_drum" );
    bay.save();
}

void mission_start::ranch_scavenger_2( mission *miss )
{
    npc *p = g->find_npc( miss->npc_id );
    p->my_fac->combat_ability += rng( 1, 2 );

    tripoint site = target_om_ter_random( "ranch_camp_48", 1, miss, false, RANCH_SIZE );
    tinymap bay;
    bay.load( site.x * 2, site.y * 2, site.z, false );
    bay.add_vehicle( vproto_id( "car_chassis" ), 20, 15, 0 );
    bay.draw_square_ter( t_wall_half, 18, 19, 21, 22 );
    bay.draw_square_ter( t_dirt, 19, 20, 20, 21 );
    bay.ter_set( 19, 19, t_door_frame );
    bay.save();

    site = target_om_ter_random( "ranch_camp_49", 1, miss, false, RANCH_SIZE );
    bay.load( site.x * 2, site.y * 2, site.z, false );
    bay.place_items( "mischw", 65, 12, 13, 13, 16, true, 0 );
    bay.draw_square_ter( t_chaingate_l, 2, 22, 3, 22 );
    bay.spawn_item( 7, 20, "30gal_drum" );
    bay.save();
}

void mission_start::ranch_scavenger_3( mission *miss )
{
    npc *p = g->find_npc( miss->npc_id );
    p->my_fac->combat_ability += rng( 1, 2 );

    tripoint site = target_om_ter_random( "ranch_camp_48", 1, miss, false, RANCH_SIZE );
    tinymap bay;
    bay.load( site.x * 2, site.y * 2, site.z, false );
    bay.translate( t_door_frame, t_door_locked );
    bay.translate( t_wall_half, t_wall_wood );
    bay.draw_square_ter( t_dirtfloor, 19, 20, 20, 21 );
    bay.spawn_item( 16, 21, "wheel_wide" );
    bay.spawn_item( 17, 21, "wheel_wide" );
    bay.spawn_item( 23, 18, "v8_combustion" );
    bay.furn_set( 23, 17, furn_str_id( "f_arcade_machine" ) );
    bay.ter_set( 23, 16, ter_str_id( "t_machinery_light" ) );
    bay.furn_set( 20, 21, f_woodstove );
    bay.save();

    site = target_om_ter_random( "ranch_camp_49", 1, miss, false, RANCH_SIZE );
    bay.load( site.x * 2, site.y * 2, site.z, false );
    bay.place_items( "mischw", 65, 2, 10, 4, 10, true, 0 );
    bay.place_items( "mischw", 65, 2, 13, 4, 13, true, 0 );
    bay.furn_set( 1, 15, f_fridge );
    bay.spawn_item( 2, 15, "hdframe" );
    bay.furn_set( 3, 15, f_washer );
    bay.save();
}

void mission_start::ranch_bartender_1( mission *miss )
{
    npc *p = g->find_npc( miss->npc_id );
    p->my_fac->wealth += rng( 500, 2500 );
    p->set_mutation( trait_id( "NPC_BRANDY" ) );

    tripoint site = target_om_ter_random( "ranch_camp_51", 1, miss, false, RANCH_SIZE );
    tinymap bay;
    bay.load( site.x * 2, site.y * 2, site.z, false );
    bay.draw_square_ter( t_wall_half, 1, 15, 7, 17 );
    bay.draw_square_ter( t_dirt, 2, 16, 6, 17 );
    bay.draw_square_ter( t_wall_half, 0, 8, 14, 15 );
    bay.draw_square_ter( t_dirt, 1, 9, 13, 14 );
    bay.ter_set( 0, 10, t_door_frame );
    bay.ter_set( 0, 11, t_door_frame );
    bay.draw_square_ter( t_dirtfloor, 3, 15, 5, 15 );
    bay.draw_square_ter( t_dirtfloor, 3, 18, 5, 18 );
    //bay.draw_square_ter( t_dirtfloor, 15, 18, 16, 18);

    bay.save();
}

void mission_start::ranch_bartender_2( mission *miss )
{
    npc *p = g->find_npc( miss->npc_id );
    p->my_fac->wealth += rng( 500, 2500 );
    p->set_mutation( trait_id( "NPC_RUM" ) );

    tripoint site = target_om_ter_random( "ranch_camp_51", 1, miss, false, RANCH_SIZE );
    tinymap bay;
    bay.load( site.x * 2, site.y * 2, site.z, false );
    bay.draw_square_ter( t_wall_half, 14, 10, 19, 15 );
    bay.draw_square_ter( t_dirt, 15, 11, 18, 14 );
    bay.draw_square_ter( t_wall_half, 14, 15, 17, 18 );
    bay.draw_square_ter( t_dirt, 15, 15, 16, 18 );;
    bay.translate( t_door_frame, t_door_c );
    bay.translate( t_wall_half, t_wall_wood );
    bay.draw_square_ter( t_window_frame, 0, 13, 0, 13 );
    bay.draw_square_ter( t_window_frame, 4, 8, 5, 8 );
    bay.draw_square_ter( t_window_frame, 9, 8, 10, 8 );
    bay.draw_square_ter( t_window_frame, 19, 12, 19, 12 );
    bay.furn_set( 18, 19, f_wood_keg );
    bay.furn_set( 16, 19, f_null );
    bay.save();
}

void mission_start::ranch_bartender_3( mission *miss )
{
    npc *p = g->find_npc( miss->npc_id );
    p->my_fac->wealth += rng( 500, 2500 );
    p->set_mutation( trait_id( "NPC_WHISKEY" ) );

    tripoint site = target_om_ter_random( "ranch_camp_51", 1, miss, false, RANCH_SIZE );
    tinymap bay;
    bay.load( site.x * 2, site.y * 2, site.z, false );
    bay.translate( t_window_frame, t_window_boarded_noglass );
    bay.draw_square_ter( t_dirtfloor, 15, 11, 18, 14 );
    bay.draw_square_ter( t_dirtfloor, 15, 15, 16, 18 );
    bay.draw_square_ter( t_dirtfloor, 1, 9, 13, 14 );
    bay.draw_square_ter( t_dirtfloor, 15, 11, 18, 14 );
    bay.save();
}

void mission_start::ranch_bartender_4( mission *miss )
{
    npc *p = g->find_npc( miss->npc_id );
    p->my_fac->wealth += rng( 500, 2500 );

    tripoint site = target_om_ter_random( "ranch_camp_51", 1, miss, false, RANCH_SIZE );
    tinymap bay;
    bay.load( site.x * 2, site.y * 2, site.z, false );
    bay.draw_square_furn( f_standing_tank, 16, 11, 17, 11 );
    bay.draw_square_furn( f_fvat_empty, 17, 14, 18, 14 );
    bay.draw_square_furn( f_standing_tank, 13, 23, 13, 23 );
    bay.draw_square_furn( f_chair, 4, 10, 6, 10 );
    bay.draw_square_furn( f_table, 5, 10, 5, 10 );
    bay.draw_square_furn( f_chair, 5, 13, 7, 13 );
    bay.draw_square_furn( f_table, 6, 13, 6, 13 );

    bay.draw_square_furn( f_chair, 10, 10, 11, 10 );
    bay.draw_square_furn( f_table, 10, 11, 11, 12 );
    bay.draw_square_furn( f_chair, 10, 13, 11, 13 );
    bay.draw_square_furn( f_chair, 9, 11, 9, 12 );
    bay.draw_square_furn( f_chair, 12, 11, 12, 12 );
    bay.save();
}

void mission_start::place_book( mission * )
{
}

const tripoint reveal_destination( const std::string &type )
{
    const tripoint your_pos = g->u.global_omt_location();
    const tripoint center_pos = overmap_buffer.find_random( your_pos, type, rng( 40, 80 ), false );

    if( center_pos != overmap::invalid_tripoint ) {
        overmap_buffer.reveal( center_pos, 2 );
        return center_pos;
    }

    return overmap::invalid_tripoint;
}

void reveal_route( mission *miss, const tripoint destination )
{
    const npc *p = g->find_npc( miss->get_npc_id() );
    if( p == nullptr ) {
        debugmsg( "mission_start::infect_npc() couldn't find an NPC!" );
        return;
    }

    const tripoint source = g->u.global_omt_location();

    const tripoint source_road = overmap_buffer.find_closest( source, "road", 3, false );
    const tripoint dest_road = overmap_buffer.find_closest( destination, "road", 3, false );

    if( overmap_buffer.reveal_route( source_road, dest_road ) ) {
        add_msg( _( "%s also marks the road that leads to it..." ),
                 p->name.c_str() );
    }
}

void reveal_target( mission *miss, const std::string &omter_id )
{
    const npc *p = g->find_npc( miss->get_npc_id() );
    if( p == nullptr ) {
        debugmsg( "mission_start::infect_npc() couldn't find an NPC!" );
        return;
    }

    const tripoint destination = reveal_destination( omter_id );
    if( destination != overmap::invalid_tripoint ) {
        const oter_id oter = overmap_buffer.ter( destination );
        add_msg( _( "%s has marked the only %s known to them on your map." ),
                 p->name.c_str(), oter->get_name().c_str() );
        miss->set_target( destination );
        if( one_in( 3 ) ) {
            reveal_route( miss, destination );
        }
    }
}

void reveal_any_target( mission *miss, const std::vector<std::string> &omter_ids )
{
    reveal_target( miss, random_entry( omter_ids ).c_str() );
}

void mission_start::reveal_weather_station( mission *miss )
{
    reveal_target( miss, "station_radio" );
}

void mission_start::reveal_office_tower( mission *miss )
{
    reveal_target( miss, "office_tower_1" );
}

void mission_start::reveal_doctors_office( mission *miss )
{
    reveal_any_target( miss, { "office_doctor", "hospital_2" } );
}

void mission_start::reveal_cathedral( mission *miss )
{
    reveal_any_target( miss, { "cathedral_1", "museum" } );
}

void mission_start::reveal_refugee_center( mission *miss )
{
    const tripoint your_pos = g->u.global_omt_location();
    const tripoint center_pos = overmap_buffer.find_closest( your_pos, "evac_center_18", 0, false );

    if( center_pos == overmap::invalid_tripoint ) {
        add_msg( _( "You don't know where the address could be..." ) );
        return;
    }

    miss->set_target( center_pos );

    if( overmap_buffer.seen( center_pos.x, center_pos.y, center_pos.z ) ) {
        add_msg( _( "You already know that address..." ) );
        return;
    }

    add_msg( _( "It takes you forever to find the address on your map..." ) );

    overmap_buffer.reveal( center_pos, 3 );

    const tripoint source_road = overmap_buffer.find_closest( your_pos, "road", 3, false );
    const tripoint dest_road = overmap_buffer.find_closest( center_pos, "road", 3, false );

    if( overmap_buffer.reveal_route( source_road, dest_road, 1, true ) ) {
        add_msg( _( "You mark the refugee center and the road that leads to it..." ) );
    } else {
        add_msg( _( "You mark the refugee center, but you have no idea how to get there by road..." ) );
    }
}

// Creates multiple lab consoles near tripoint place, which must have its z-level set to where consoles should go.
void static create_lab_consoles( mission *miss, tripoint place, std::string otype, int security, std::string comp_name, std::string download_name )
{
    // Drop four computers in nearby lab spaces so the player can stumble upon one of them.
    for (int i = 0; i < 4; ++i) {
        tripoint om_place = target_om_ter_random( otype, -1, miss, false, 4, place );

        tinymap compmap;
        compmap.load( om_place.x * 2, om_place.y * 2, om_place.z, false );

        tripoint comppoint = find_potential_computer_point( compmap, om_place.z);

        computer *tmpcomp = compmap.add_computer( comppoint, _(comp_name.c_str() ), security );
        tmpcomp->mission_id = miss->get_id();
        tmpcomp->add_option( _( download_name.c_str() ), COMPACT_DOWNLOAD_SOFTWARE, security );
        tmpcomp->add_failure(COMPFAIL_ALARM);
        tmpcomp->add_failure(COMPFAIL_DAMAGE);
        tmpcomp->add_failure(COMPFAIL_MANHACKS);

        compmap.save();
    }
}

void mission_start::create_lab_console( mission *miss )
{
    // Pick a lab that has spaces on z = -1: e.g., in hidden labs.
    tripoint loc = g->u.global_omt_location();
    loc.z = -1;
    const tripoint place = overmap_buffer.find_closest( loc, "lab", 0, false );

    create_lab_consoles( miss, place, "lab", 2, "Workstation", "Download Memory Contents" );

    // Target the lab entrance.
    const tripoint target = target_closest_lab_entrance( place, 2, miss );
    reveal_road( g->u.global_omt_location(), target, overmap_buffer );
}

void mission_start::create_hidden_lab_console( mission *miss )
{
    // Pick a hidden lab entrance.
    tripoint loc = g->u.global_omt_location();
    loc.z = -1;
    tripoint place = target_om_ter_random( "basement_hidden_lab_stairs", -1, miss, false, 0, loc);
    place.z = -2;  // then go down 1 z-level to place consoles.

    create_lab_consoles( miss, place, "lab", 3, "Workstation", "Download Encryption Routines" );

    // Target the lab entrance.
    const tripoint target = target_closest_lab_entrance( place, 2, miss );
    reveal_road( g->u.global_omt_location(), target, overmap_buffer );
}

void mission_start::create_ice_lab_console( mission *miss )
{
    // Pick an ice lab with spaces on z = -4.
    tripoint loc = g->u.global_omt_location();
    loc.z = -4;
    const tripoint place = overmap_buffer.find_closest( loc, "ice_lab", 0, false );

    create_lab_consoles( miss, place, "ice_lab", 3, "Durable Storage Archive", "Download Archives" );

    // Target the lab entrance.
    const tripoint target = target_closest_lab_entrance( place, 2, miss );
    reveal_road( g->u.global_omt_location(), target, overmap_buffer );
}

void mission_start::reveal_lab_train_depot( mission *miss )
{
    // Find and prepare lab location.
    tripoint loc = g->u.global_omt_location();
    loc.z = -4;  // tunnels are at z = -4
    const tripoint place = overmap_buffer.find_closest( loc, "lab_train_depot", 0, false );

    tinymap compmap;
    compmap.load( place.x * 2, place.y * 2, place.z, false );
    tripoint comppoint;

    for( tripoint point: compmap.points_in_rectangle(
            tripoint( 0, 0, place.z ), tripoint( SEEX * 2 - 1, SEEY * 2 - 1, place.z ) ) ) {
        if( compmap.ter( point ) == t_console ) {
            comppoint = point;
            break;
        }
    }

    if (comppoint == tripoint()) {
        debugmsg( "Could not find a computer in the lab train depot, mission will fail." );
        return;
    }

    computer *tmpcomp = compmap.computer_at( comppoint );
    tmpcomp->mission_id = miss->uid;
    tmpcomp->add_option( _( "Download Routing Software" ), COMPACT_DOWNLOAD_SOFTWARE, 0 );

    compmap.save();

    // Target the lab entrance.
    const tripoint target = target_closest_lab_entrance( place, 2, miss );
    reveal_road( g->u.global_omt_location(), target, overmap_buffer );
}<|MERGE_RESOLUTION|>--- conflicted
+++ resolved
@@ -130,11 +130,7 @@
 }
 
 static tripoint target_om_ter_random( const std::string &omter, int reveal_rad, mission *miss,
-<<<<<<< HEAD
-                               bool must_see, int range, tripoint loc = overmap::invalid_tripoint)
-=======
-                                      bool must_see, int range )
->>>>>>> 98fa9af8
+                                      bool must_see, int range, tripoint loc = overmap::invalid_tripoint )
 {
     if (loc == overmap::invalid_tripoint) {
         loc = g->u.global_omt_location();
