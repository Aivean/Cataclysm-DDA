--- conflicted
+++ resolved
@@ -586,11 +586,7 @@
             {
                 p.practice(g->turn, "dodge", type->melee_skill);
 
-<<<<<<< HEAD
-                if(!p.block_hit(g, *this, bphit, side, dam, cut, stab) && u_see) {
-=======
                 if(!p.block_hit(g, bphit, side, dam, cut, stab) && u_see) {
->>>>>>> eb5ca959
                     if (is_npc) {
                         if( u_see ) {
                             g->add_msg(_("The %1$s hits %2$s's %3$s."), name().c_str(),
