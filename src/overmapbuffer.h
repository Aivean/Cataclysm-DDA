--- conflicted
+++ resolved
@@ -1,4 +1,4 @@
-#pragma once
+, bool allow_subtype_matches = false#pragma once
 #ifndef OVERMAPBUFFER_H
 #define OVERMAPBUFFER_H
 
@@ -243,21 +243,6 @@
         bool reveal( const point &center, int radius, int z );
         bool reveal( const tripoint &center, int radius );
 
-<<<<<<< HEAD
-    bool reveal_route( const tripoint &source, const tripoint &dest, int radius = 0, bool road_only = false );
-    /**
-     * Returns the closest point of terrain type.
-     * This function may create new overmaps if needed.
-     * @param type Type of terrain to look for
-     * @param radius The maximal radius of the area to search for the desired terrain.
-     * A value of 0 will search an area equal to 4 entire overmaps.
-     * @returns If no matching tile can be found @ref overmap::invalid_tripoint is returned.
-     * @param origin uses overmap terrain coordinates.
-     * @param must_be_seen If true, only terrain seen by the player
-     * should be searched.
-     */
-    tripoint find_closest(const tripoint& origin, const std::string& type, int radius, bool must_be_seen, bool allow_subtype_matches = false);
-=======
         bool reveal_route( const tripoint &source, const tripoint &dest, int radius = 0,
                            bool road_only = false );
         /**
@@ -272,8 +257,7 @@
          * should be searched.
          */
         tripoint find_closest( const tripoint &origin, const std::string &type, int radius,
-                               bool must_be_seen );
->>>>>>> 47298ed1
+                               bool must_be_seen, bool allow_subtype_matches = false );
 
         /* These 4 functions return the overmap that contains the given
          * overmap terrain coordinate.
@@ -384,39 +368,6 @@
         // Cached result of previous call to overmapbuffer::get_existing
         overmap mutable *last_requested_overmap;
 
-<<<<<<< HEAD
-    /**
-     * Get a list of notes in the (loaded) overmaps.
-     * @param z only this specific z-level is search for notes.
-     * @param pattern only notes that contain this pattern are returned.
-     * If the pattern is NULL, every note matches.
-     */
-    t_notes_vector get_notes(int z, const std::string* pattern);
-public:
-    /**
-     * See overmap::check_ot_type, this uses global
-     * overmap terrain coordinates.
-     * This function may create a new overmap if needed.
-     */
-    bool check_ot_type(const std::string& otype, int x, int y, int z);
-    bool check_ot_subtype(const std::string &otype, int x, int y, int z);
-private:
-    /**
-     * Go thorough the monster groups of the overmap and move out-of-bounds
-     * groups to the correct overmap (if it exists), also removes empty groups.
-     */
-    void fix_mongroups(overmap &new_overmap);
-    /**
-     * Moves out-of-bounds NPCs to the overmaps they should be in.
-     */
-    void fix_npcs( overmap &new_overmap );
-    /**
-     * Retrieve overmaps that overlap the bounding box defined by the location and radius.
-     * The location is in absolute submap coordinates, the radius is in the same system.
-     */
-    std::vector<overmap *> get_overmaps_near( const point &location, int radius );
-    std::vector<overmap *> get_overmaps_near( const tripoint &location, int radius );
-=======
         /**
          * Get a list of notes in the (loaded) overmaps.
          * @param z only this specific z-level is search for notes.
@@ -431,6 +382,7 @@
          * This function may create a new overmap if needed.
          */
         bool check_ot_type( const std::string &otype, int x, int y, int z );
+        bool check_ot_subtype( const std::string &otype, int x, int y, int z );
     private:
         /**
          * Go thorough the monster groups of the overmap and move out-of-bounds
@@ -447,7 +399,6 @@
          */
         std::vector<overmap *> get_overmaps_near( const point &location, int radius );
         std::vector<overmap *> get_overmaps_near( const tripoint &location, int radius );
->>>>>>> 47298ed1
 };
 
 extern overmapbuffer overmap_buffer;
