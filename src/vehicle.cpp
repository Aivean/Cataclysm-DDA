#include "vehicle.h"
#include "map.h"
#include "mapbuffer.h"
#include "output.h"
#include "game.h"
#include "item.h"
#include "item_group.h"
#include "veh_interact.h"
#include "cursesdef.h"
#include "catacharset.h"
#include "overmapbuffer.h"
#include "messages.h"
#include "ui.h"
#include "debug.h"
#include "sounds.h"

#include <fstream>
#include <sstream>
#include <stdlib.h>
#include <set>


/*
 * Speed up all those if ( blarg == "structure" ) statements that are used everywhere;
 *   assemble "structure" once here instead of repeatedly later.
 */
static const std::string fuel_type_gasoline("gasoline");
static const std::string fuel_type_diesel("diesel");
static const std::string fuel_type_battery("battery");
static const std::string fuel_type_plutonium("plutonium");
static const std::string fuel_type_plasma("plasma");
static const std::string fuel_type_water("water");
static const std::string fuel_type_muscle("muscle");
static const std::string part_location_structure("structure");

const std::array<fuel_type, 7> &get_fuel_types()
{

    static const std::array<fuel_type, 7> fuel_types = {{
        fuel_type {fuel_type_gasoline,  c_ltred,   100, 1},
        fuel_type {fuel_type_diesel,    c_brown,   100, 1},
        fuel_type {fuel_type_battery,   c_yellow,  1,   1},
        fuel_type {fuel_type_plutonium, c_ltgreen, 1,   1000},
        fuel_type {fuel_type_plasma,    c_ltblue,  100, 100},
        fuel_type {fuel_type_water,     c_ltcyan,  1,   1},
        fuel_type {fuel_type_muscle,    c_white,   0,   1}
    }};

    return fuel_types;
}

int fuel_charges_to_amount_factor( const ammotype &ftype )
{
    for( auto & ft : get_fuel_types() ) {
        if( ft.id == ftype ) {
            return ft.charges_to_amount_factor;
        }
    }
    return 1;
}

enum vehicle_controls {
 toggle_cruise_control,
 toggle_lights,
 toggle_overhead_lights,
 toggle_dome_lights,
 toggle_aisle_lights,
 toggle_turrets,
 toggle_stereo,
 toggle_tracker,
 activate_horn,
 release_control,
 control_cancel,
 convert_vehicle,
 toggle_reactor,
 toggle_engine,
 toggle_fridge,
 toggle_recharger,
 cont_engines,
 try_disarm_alarm,
 trigger_alarm,
 toggle_doors,
 cont_turrets,
 manual_fire,
 toggle_camera,
 release_remote_control
};

// Map stack methods.
size_t vehicle_stack::size() const
{
    return mystack->size();
}

bool vehicle_stack::empty() const
{
    return mystack->empty();
}

std::list<item>::iterator vehicle_stack::erase( std::list<item>::iterator it )
{
    return myorigin->remove_item(part_num, it);
}

void vehicle_stack::push_back( const item &newitem )
{
    myorigin->add_item(part_num, newitem);
}

void vehicle_stack::insert_at( std::list<item>::iterator index,
                                   const item &newitem )
{
    myorigin->add_item_at(part_num, index, newitem);
}

std::list<item>::iterator vehicle_stack::begin()
{
    return mystack->begin();
}

std::list<item>::iterator vehicle_stack::end()
{
    return mystack->end();
}

std::list<item>::const_iterator vehicle_stack::begin() const
{
    return mystack->cbegin();
}

std::list<item>::const_iterator vehicle_stack::end() const
{
    return mystack->cend();
}

std::list<item>::reverse_iterator vehicle_stack::rbegin()
{
    return mystack->rbegin();
}

std::list<item>::reverse_iterator vehicle_stack::rend()
{
    return mystack->rend();
}

std::list<item>::const_reverse_iterator vehicle_stack::rbegin() const
{
    return mystack->crbegin();
}

std::list<item>::const_reverse_iterator vehicle_stack::rend() const
{
    return mystack->crend();
}

item &vehicle_stack::front()
{
    return mystack->front();
}

item &vehicle_stack::operator[]( size_t index )
{
    return *(std::next(mystack->begin(), index));
}

vehicle::vehicle(std::string type_id, int init_veh_fuel, int init_veh_status): type(type_id)
{
    turn_dir = 0;
    face.init(0);
    move.init(0);
    of_turn_carry = 0;
<<<<<<< HEAD
    turret_mode = turret_mode_off;
    lights_epower = 0;
    overhead_epower = 0;
    fridge_epower = 0;
    recharger_epower = 0;
    tracking_epower = 0;
    alarm_epower = 0;
    camera_epower = 0;
    dome_lights_epower = 0;
    aisle_lights_epower = 0;
    cruise_velocity = 0;
    music_id = "";
    skidding = false;
    cruise_on = true;
    lights_on = false;
    stereo_on = false;
    tracking_on = false;
    overhead_lights_on = false;
    fridge_on = false;
    recharger_on = false;
    insides_dirty = true;
    reactor_on = false;
    engine_on = false;
    is_locked = false;
    is_alarm_on = false;
    camera_on = false;
    dome_lights_on = false;
    aisle_lights_on = false;
    has_atomic_lights = false;
=======
>>>>>>> 4707437b

    //type can be null if the type_id parameter is omitted
    if(type != "null") {
      if(g->vtypes.count(type) > 0) {
        //If this template already exists, copy it
        *this = *(g->vtypes[type]);
        init_state(init_veh_fuel, init_veh_status);
      }
    }
    precalc_mounts(0, face.dir());
    refresh();
}

vehicle::~vehicle()
{
}

bool vehicle::player_in_control(player const& p) const
{
    int veh_part;

    if( g->m.veh_at(p.posx(), p.posy(), veh_part) == this &&
        part_with_feature(veh_part, VPFLAG_CONTROLS, false) >= 0 && p.controlling_vehicle ) {
        return true;
    }

    return remote_controlled( p );
}

bool vehicle::remote_controlled(player const &p) const
{
    vehicle *veh = g->remoteveh();
    if( veh != this ) {
        return false;
    }

    auto remote = all_parts_with_feature( "REMOTE_CONTROLS", true );
    for( int part : remote ) {
        if( rl_dist( p.pos(), global_pos() + parts[part].precalc[0] ) <= 40 ) {
            return true;
        }
    }

    add_msg(m_bad, _("Lost connection with the vehicle due to distance!"));
    g->setremoteveh( nullptr );
    return false;
}

void vehicle::load (std::ifstream &stin)
{
    getline(stin, type);

    if ( type.size() > 1 && ( type[0] == '{' || type[1] == '{' ) ) {
        std::stringstream derp;
        derp << type;
        JsonIn jsin(derp);
        try {
            deserialize(jsin);
        } catch (std::string jsonerr) {
            debugmsg("Bad vehicle json\n%s", jsonerr.c_str() );
        }
    } else {
        load_legacy(stin);
    }
    refresh(); // part index lists are lost on save??
    shift_if_needed();
}

/** Checks all parts to see if frames are missing (as they might be when
 * loading from a game saved before the vehicle construction rules overhaul). */
void vehicle::add_missing_frames()
{
    //No need to check the same (x, y) spot more than once
    std::set< std::pair<int, int> > locations_checked;
    for (auto &i : parts) {
        int next_x = i.mount.x;
        int next_y = i.mount.y;
        std::pair<int, int> mount_location = std::make_pair(next_x, next_y);

        if(locations_checked.count(mount_location) == 0) {
            std::vector<int> parts_here = parts_at_relative(next_x, next_y, false);
            bool found = false;
            for( auto &elem : parts_here ) {
                if( part_info( elem ).location == part_location_structure ) {
                    found = true;
                    break;
                }
            }
            if(!found) {
                //No frame here! Install one.
                vehicle_part new_part;
                new_part.setid("frame_vertical");
                new_part.mount.x = next_x;
                new_part.mount.y = next_y;
                new_part.hp = vehicle_part_types["frame_vertical"].durability;
                new_part.amount = 0;
                new_part.blood = 0;
                new_part.bigness = 0;
                parts.push_back (new_part);
            }
        }

        locations_checked.insert(mount_location);
    }
}

void vehicle::save (std::ofstream &stout)
{
    serialize(stout);
    stout << std::endl;
    return;
}

void vehicle::init_state(int init_veh_fuel, int init_veh_status)
{
    bool destroySeats = false;
    bool destroyControls = false;
    bool destroyTank = false;
    bool destroyEngine = false;
    bool destroyTires = false;
    bool blood_covered = false;
    bool blood_inside = false;
    bool has_no_key = false;
    bool destroyAlarm = false;

    std::map<std::string, int> consistent_bignesses;

    // veh_fuel_multiplier is percentage of fuel
    // 0 is empty, 100 is full tank, -1 is random 1% to 7%
    int veh_fuel_mult = init_veh_fuel;
    if (init_veh_fuel == - 1) {
        veh_fuel_mult = rng (1,7);
    }
    if (init_veh_fuel > 100) {
        veh_fuel_mult = 100;
    }

    // veh_status is initial vehicle damage
    // -1 = light damage (DEFAULT)
    //  0 = undamaged
    //  1 = disabled, destroyed tires OR engine
    int veh_status = -1;
    if (init_veh_status == 0) {
        veh_status = 0;
    }
    if (init_veh_status == 1) {
        int rand = rng( 1, 100 );
        veh_status = 1;

        if( rand <= 5 ) {          //  seats are destroyed 5%
            destroySeats = true;
        } else if( rand <= 15 ) {  // controls are destroyed 10%
            destroyControls = true;
        } else if( rand <= 23 ) {  // battery, minireactor or gasoline tank are destroyed 8%
            destroyTank = true;
        } else if( rand <= 29 ) {  // engine are destroyed 6%
            destroyEngine = true;
        } else if( rand <= 66 ) {  // tires are destroyed 37%
            destroyTires = true;
        } else {                   // vehicle locked 34%
            has_no_key = true;
        }
    }
    // if locked, 16% chance something damaged
    if( one_in(6) && has_no_key ) {
        if( one_in(3) ) {
            destroyTank = true;
        } else if( one_in(2) ) {
            destroyEngine = true;
        } else {
            destroyTires = true;
        }
    } else if( !one_in(3) ){
        //most cars should have a desroyed alarm
        destroyAlarm = true;
    }

    //Provide some variety to non-mint vehicles
    if( veh_status != 0 ) {
        //Leave engine running in some vehicles, if the engine has not been destroyed
        if( veh_fuel_mult > 0 && all_parts_with_feature("ENGINE", true).size() > 0 &&
            one_in(8) && !destroyEngine && !has_no_key && has_engine_type_not(fuel_type_muscle, true) ) {
            engine_on = true;
        }

        //Turn on lights on some vehicles
        if( one_in(20) ) {
            lights_on = true;
        }

        // dome lights could be on if the person was hurrily looking for things (or being looted)
        if( one_in(16) ) {
            dome_lights_on = true;
        }

        // aisle lights being on would be common for the vehicles they are in (vans, RVs, 18-wheelers, etc)
        if( one_in(8) ) {
            aisle_lights_on = true;
        }

        //Turn flasher/overhead lights on separately (more likely since these are rarer)
        if( one_in(4) ) {
            overhead_lights_on = true;
        }

        if( one_in(10) ) {
            blood_covered = true;
        }

        if( one_in(8) ) {
            blood_inside = true;
        }

        //Fridge should always start out activated if present
        if( all_parts_with_feature("FRIDGE").size() > 0 ) {
            fridge_on = true;
        }
    }

    // Reactor should always start out activated if present
    std::vector<int> fuel_tanks = all_parts_with_feature(VPFLAG_FUEL_TANK);
    for( auto &fuel_tank : fuel_tanks ) {
        if( part_info( fuel_tank ).fuel_type == fuel_type_plutonium ) {
            reactor_on = true;
            break;
        }
    }

    bool blood_inside_set = false;
    int blood_inside_x = 0;
    int blood_inside_y = 0;
    for( size_t p = 0; p < parts.size(); p++ ) {
        if( part_flag(p, "VARIABLE_SIZE") ) { // generate its bigness attribute.?
            if( consistent_bignesses.count(parts[p].id) < 1 ) {
                //generate an item for this type, & cache its bigness
                item tmp (part_info(p).item, 0);
                consistent_bignesses[parts[p].id] = tmp.bigness;
            }
            parts[p].bigness = consistent_bignesses[parts[p].id];
        }
        if( part_flag(p, "FUEL_TANK") ) {   // set fuel status
            parts[p].amount = part_info(p).size * veh_fuel_mult / 100;
        }

        if (part_flag(p, "OPENABLE")) {    // doors are closed
            if(!parts[p].open && one_in(4)) {
              open(p);
            }
        }
        if (part_flag(p, "BOARDABLE")) {      // no passengers
            parts[p].remove_flag(vehicle_part::passenger_flag);
        }

        // initial vehicle damage
        if (veh_status == 0) {
            // Completely mint condition vehicle
            parts[p].hp = part_info(p).durability;
        } else {
            //a bit of initial damage :)
            //clamp 4d8 to the range of [8,20]. 8=broken, 20=undamaged.
            int broken = 8;
            int unhurt = 20;
            int roll = dice( 4, 8 );
            if(roll < unhurt){
                if (roll <= broken) {
                    parts[p].hp = 0;
                    parts[p].amount = 0; //empty broken batteries and fuel tanks
                } else {
                    parts[p].hp = ((float)(roll - broken) /
                                   (unhurt - broken)) * part_info(p).durability;
                }
            } else {
                parts[p].hp= part_info(p).durability;
            }
            if ((destroySeats && (part_flag(p, "SEAT") || part_flag(p, "SEATBELT"))) ||
                (destroyControls && (part_flag(p, "CONTROLS") || part_flag(p, "SECURITY"))) ||
                (destroyEngine && part_flag(p, "ENGINE")) ||
                (destroyTires && part_flag(p, VPFLAG_WHEEL)) ||
                (destroyAlarm && part_flag(p, "SECURITY"))) {
                parts[p].hp = 0;
            }

            // Fuel tanks should be emptied as well
            if (destroyTank && (part_flag(p, "FUEL_TANK") || part_flag(p, "NEEDS_BATTERY_MOUNT"))){
                parts[p].hp = 0;
                parts[p].amount = 0;
            }

            //Solar panels have 25% of being destroyed
            if (part_flag(p, "SOLAR_PANEL") && one_in(4)) {
                parts[p].hp = 0;
            }


            /* Bloodsplatter the front-end parts. Assume anything with x > 0 is
            * the "front" of the vehicle (since the driver's seat is at (0, 0).
            * We'll be generous with the blood, since some may disappear before
            * the player gets a chance to see the vehicle. */
            if(blood_covered && parts[p].mount.x > 0) {
                if(one_in(3)) {
                    //Loads of blood. (200 = completely red vehicle part)
                    parts[p].blood = rng(200, 600);
                } else {
                    //Some blood
                    parts[p].blood = rng(50, 200);
                }
            }

            if(blood_inside) {
                // blood is splattered around (blood_inside_x, blood_inside_y),
                // coords relative to mount point; the center is always a seat
                if (blood_inside_set) {
                    int distSq = std::pow((blood_inside_x - parts[p].mount.x), 2) +
                        std::pow((blood_inside_y - parts[p].mount.y), 2);
                    if (distSq <= 1) {
                        parts[p].blood = rng(200, 400) - distSq * 100;
                    }
                } else if (part_flag(p, "SEAT")) {
                    // Set the center of the bloody mess inside
                    blood_inside_x = parts[p].mount.x;
                    blood_inside_y = parts[p].mount.y;
                    blood_inside_set = true;
                }
            }
        }
        //sets the vehicle to locked, if there is no key and an alarm part exists
        if (part_flag(p, "SECURITY") && (has_no_key) && parts[p].hp > 0) {
            is_locked = true;
        }
    }
}
/**
 * Smashes up a vehicle that has already been placed; used for generating
 * very damaged vehicles. Additionally, any spot where two vehicles overlapped
 * (ie, any spot with multiple frames) will be completely destroyed, as that
 * was the collision point.
 */
void vehicle::smash() {
    for (size_t part_index = 0; part_index < parts.size(); part_index++) {
        //Skip any parts already mashed up or removed.
        if(parts[part_index].hp == 0 || parts[part_index].removed) {
            continue;
        }

        vehicle_part next_part = parts[part_index];
        std::vector<int> parts_in_square = parts_at_relative(next_part.mount.x, next_part.mount.y);
        int structures_found = 0;
        for (auto &square_part_index : parts_in_square) {
            if (part_info(square_part_index).location == part_location_structure) {
                structures_found++;
            }
        }

        if(structures_found > 1) {
            //Destroy everything in the square
            for (auto &square_part_index : parts_in_square) {
                parts[square_part_index].hp = 0;
            }
            continue;
        }

        //Everywhere else, drop by 10-120% of max HP (anything over 100 = broken)
        int damage = (int) (dice(1, 12) * 0.1 * part_info(part_index).durability);
        parts[part_index].hp -= damage;
        if (parts[part_index].hp <= 0) {
            parts[part_index].hp = 0;
            parts[part_index].amount = 0;
        }
    }
}

void vehicle::control_doors() {
    std::vector< int > door_motors = all_parts_with_feature( "DOOR_MOTOR", true );
    std::vector< int > doors_with_motors; // Indices of doors
    std::vector< point > locations; // Locations used to display the doors
    doors_with_motors.reserve( door_motors.size() );
    locations.reserve( door_motors.size() );
    if( door_motors.empty() ) {
        debugmsg( "vehicle::control_doors called but no door motors found" );
        return;
    }

    uimenu pmenu;
    pmenu.title = _("Select door to toggle");
    for( int p : door_motors ) {
        int door = part_with_feature( p, "OPENABLE" );
        if( door == -1 ) {
            continue;
        }

        int val = doors_with_motors.size();
        doors_with_motors.push_back( door );
        locations.push_back( global_pos() + parts[p].precalc[0] );
        const char *actname = parts[door].open ? _("Close") : _("Open");
        pmenu.addentry( val, true, MENU_AUTOASSIGN, "%s %s", actname, part_info( door ).name.c_str() );
    }

    pmenu.addentry( doors_with_motors.size(), true, 'q', _("Cancel") );
    pointmenu_cb callback( locations );
    pmenu.callback = &callback;
    pmenu.w_y = 0; // Move the menu so that we can see our vehicle
    pmenu.query();

    if( pmenu.ret >= 0 && pmenu.ret < (int)doors_with_motors.size() ) {
        int part = doors_with_motors[pmenu.ret];
        open_or_close( part, !(parts[part].open) );
    }
}

void vehicle::control_engines() {
    int e_toggle = 0;
    bool dirty = false;
    //count active engines
    int active_count = 0;
    for (size_t e = 0; e < engines.size(); ++e){
        if (is_part_on(engines[e])){
            active_count++;
        }
    }

    //show menu until user finishes
    while( e_toggle >= 0 && e_toggle < (int)engines.size() ) {
        e_toggle = select_engine();
        if( e_toggle >= 0 && e_toggle < (int)engines.size() &&
            (active_count > 1 || !is_part_on(engines[e_toggle]))) {
            active_count += (!is_part_on(engines[e_toggle])) ? 1 : -1;
            toggle_specific_engine(e_toggle, !is_part_on(engines[e_toggle]));
            dirty = true;
        }
    }

    if( !dirty ) { return; }

    // if current velocity greater than new configuration safe speed
    // drop down cruise velocity.
    int safe_vel = safe_velocity();
    if( velocity > safe_vel ) {
        cruise_velocity = safe_vel;
    }

    if( engine_on ) {
        add_msg( _("You turn off the %s's engines to change their configurations."), name.c_str() );
        engine_on = false;
    } else if( !g->u.controlling_vehicle ) {
        add_msg( _("You change the %s's engine configuration."), name.c_str() );
        return;
    }

    start_engines();
}

int vehicle::select_engine() {
    uimenu tmenu;
    std::string name;
    tmenu.text = _("Toggle which?");
    for( size_t e = 0; e < engines.size(); ++e ) {
        name = part_info(engines[e]).name;
        tmenu.addentry( e, true, -1, "[%s] %s",
                        ((parts[engines[e]].enabled) ? "x" : " ") , name.c_str() );
    }

    tmenu.addentry(-1, true, 'q', _("Finish"));
    tmenu.query();
    return tmenu.ret;
}

void vehicle::toggle_specific_engine(int e,bool on) {
    toggle_specific_part( engines[e], on );
}
void vehicle::toggle_specific_part(int p,bool on) {
    parts[p].enabled = on;
}
bool vehicle::is_engine_type_on(int e, const ammotype &ft) const
{
    return is_engine_on(e) && is_engine_type(e, ft);
}

bool vehicle::has_engine_type(const ammotype &ft, bool const enabled) const
{
    for( size_t e = 0; e < engines.size(); ++e ) {
        if( is_engine_type(e, ft) && (!enabled || is_engine_on(e)) ) {
            return true;
        }
    }
    return false;
}
bool vehicle::has_engine_type_not(const ammotype &ft, bool const enabled) const
{
    for( size_t e = 0; e < engines.size(); ++e ) {
        if( !is_engine_type(e, ft) && (!enabled || is_engine_on(e)) ) {
            return true;
        }
    }
    return false;
}

<<<<<<< HEAD
bool vehicle::is_engine_type(int e, const ammotype  & ft) {
=======
void vehicle::msg_start_engine_fail() {
    if (total_power (false) <= 0) {
        add_msg (m_info, _("The %s doesn't have an engine!"), name.c_str());
    } else if (has_engine_type(fuel_type_muscle, true)) {
        add_msg (m_info, _("The %s's mechanism is out of reach!"), name.c_str());
    } else if (!engine_on) {
        add_msg (_("The %s's engine isn't on!"), name.c_str());
    } else {
        add_msg (_("The %s's engine emits a sneezing sound."), name.c_str());
    }
}

bool vehicle::is_engine_type(int const e, const ammotype &ft) const
{
>>>>>>> 4707437b
    return part_info(engines[e]).fuel_type == ft;
}

bool vehicle::is_engine_on(int const e) const
{
    return (parts[engines[e]].hp > 0) && is_part_on(engines[e]);
}

bool vehicle::is_part_on(int const p) const
{
    return parts[p].enabled;
}

bool vehicle::is_active_engine_at(int const x, int const y) const
{
    for( size_t e = 0; e < engines.size(); ++e ) {
        if( is_engine_on(e) &&
            parts[engines[e]].mount.x == x &&
            parts[engines[e]].mount.y == y ) {
            return true;
        }
    }
    return false;
}

bool vehicle::is_alternator_on(int const a) const
{
    return (parts[alternators[a]].hp > 0) && is_active_engine_at(
        parts[alternators[a]].mount.x, parts[alternators[a]].mount.y );
}

bool vehicle::has_security_working() const
{
    bool found_security = false;
    for (size_t s = 0; s < speciality.size(); s++){
        if (part_flag(speciality[s], "SECURITY") && parts[speciality[s]].hp > 0){
            found_security = true;
            break;
        }
    }
    return found_security;
}

bool vehicle::interact_vehicle_locked()
{
    if (is_locked){
        const inventory &crafting_inv = g->u.crafting_inventory();
        add_msg(_("You don't find any keys in the %s."), name.c_str());
        if( crafting_inv.has_items_with_quality( "SCREW_FINE", 1, 1 ) ) {
            if (query_yn(_("You don't find any keys in the %s. Attempt to hotwire vehicle?"),
                            name.c_str())) {

                int mechanics_skill = g->u.skillLevel("mechanics");
                int hotwire_time = 6000 / ((mechanics_skill > 0)? mechanics_skill : 1);
                //assign long activity
                g->u.assign_activity(ACT_HOTWIRE_CAR, hotwire_time, -1, INT_MIN, _("Hotwire"));
                g->u.activity.values.push_back(global_x());//[0]
                g->u.activity.values.push_back(global_y());//[1]
                g->u.activity.values.push_back(g->u.skillLevel("mechanics"));//[2]
            } else {
                if( has_security_working() && query_yn(_("Trigger the %s's Alarm?"), name.c_str()) ) {
                    is_alarm_on = true;
                } else {
                    add_msg(_("You leave the controls alone."));
                }
            }
        } else {
            add_msg(_("You could use a screwdriver to hotwire it."));
        }
    }

    return !(is_locked);
}

void vehicle::smash_security_system(){

    //get security and controls location
    int s = -1;
    int c = -1;
    for (size_t d = 0; d < speciality.size(); d++){
        int p = speciality[d];
        if (part_flag(p, "SECURITY") && parts[p].hp > 0){
            s = p;
            c = part_with_feature(s, "CONTROLS");
            break;
        }
    }
    //controls and security must both be valid
    if (c >= 0 && s >= 0){
        int skill = g->u.skillLevel("mechanics");
        int percent_controls = 70 / (1 + skill);
        int percent_alarm = (skill+3) * 10;
        int rand = rng(1,100);

        if (percent_controls > rand) {
            damage_direct (c, part_info(c).durability / 4);

            if (parts[c].removed || parts[c].hp <= 0){
                g->u.controlling_vehicle = false;
                is_alarm_on = false;
                add_msg(_("You destroy the controls..."));
            } else {
                add_msg(_("You damage the controls."));
            }
        }
        if (percent_alarm > rand) {
            damage_direct (s, part_info(s).durability / 5);
            //chance to disable alarm immediately
            if (percent_alarm / 4 > rand) {
                is_alarm_on = false;
            }
        }
        add_msg((is_alarm_on) ? _("The alarm keeps going.") : _("The alarm stops."));
    } else {
        debugmsg("No security system found on vehicle.");
    }
}

void vehicle::use_controls()
{
    uimenu menu;
    menu.return_invalid = true;
    menu.text = _("Vehicle controls");

    int vpart;

    if (!interact_vehicle_locked()) return;
    bool remotely_controlled = g->remoteveh() == this;
    // Always have this option
    // Let go without turning the engine off.
    if (g->u.controlling_vehicle &&
        g->m.veh_at(g->u.posx(), g->u.posy(), vpart) == this) {
        menu.addentry( release_control, true, 'l', _("Let go of controls") );
    } else if( remotely_controlled ) {
        menu.addentry( release_remote_control, true, 'l', _("Stop controlling") );
    }


    bool has_lights = false;
    bool has_stereo = false;
    bool has_overhead_lights = false;
    bool has_horn = false;
    bool has_turrets = false;
    bool has_tracker = false;
    bool has_reactor = false;
    bool has_engine = false;
    bool has_mult_engine = false;
    bool has_fridge = false;
    bool has_recharger = false;
    bool can_trigger_alarm = false;
    bool has_door_motor = false;
    bool has_camera = false;
    bool has_camera_control = false;
    bool has_aisle_lights = false;
    bool has_dome_lights = false;

    for( size_t p = 0; p < parts.size(); p++ ) {
        if (part_flag(p, "CONE_LIGHT")) {
            has_lights = true;
        }
        if (part_flag(p, "CIRCLE_LIGHT")) {
            has_overhead_lights = true;
        }
        if (part_flag(p, "LIGHT")) {
            has_lights = true;
        }
        if (part_flag(p, "AISLE_LIGHT")) {
            has_aisle_lights = true;
        }
        if (part_flag(p, "DOME_LIGHT")) {
            has_dome_lights = true;
        }
        else if (part_flag(p, "TURRET")) {
            has_turrets = true;
        }
        else if (part_flag(p, "HORN")) {
            has_horn = true;
        }
        else if (part_flag(p, "TRACK")) {
            has_tracker = true;
        }
        else if (part_flag(p, "STEREO")) {
            has_stereo = true;
        }
        else if (part_flag(p, VPFLAG_FUEL_TANK) &&
                 part_info(p).fuel_type == fuel_type_plutonium) {
            has_reactor = true;
        }
        else if (part_flag(p, "ENGINE")) {
            has_mult_engine = has_engine;
            has_engine = true;
        }
        else if (part_flag(p, "FRIDGE")) {
            has_fridge = true;
        }
        else if (part_flag(p, "RECHARGE")) {
            has_recharger = true;
        } else if (part_flag(p, "SECURITY") && !is_alarm_on && parts[p].hp > 0) {
            can_trigger_alarm = true;
        } else if (part_flag(p, "DOOR_MOTOR")) {
            has_door_motor = true;
        } else if( part_flag( p, "CAMERA" ) ) {
            if( part_flag( p, "CAMERA_CONTROL" ) ) {
                has_camera_control = true;
            } else {
                has_camera = true;
            }
        }
    }

    // Toggle engine on/off, stop driving if we are driving.
    if( has_engine ) {
        if( g->u.controlling_vehicle || ( remotely_controlled && engine_on ) ) {
            menu.addentry( toggle_engine, true, 'e', _("Stop driving") );
        } else if( has_engine_type_not(fuel_type_muscle, true ) ) {
            menu.addentry( toggle_engine, true, 'e', engine_on ?
                           _("Turn off the engine") : _("Turn on the engine") );
        }
    }

    if( is_alarm_on && velocity == 0 && !remotely_controlled ) {
        menu.addentry( try_disarm_alarm, true, 'z', _("Try to disarm alarm.") );
    }

    menu.addentry( toggle_cruise_control, true, 'c', cruise_on ?
                   _("Disable cruise control") : _("Enable cruise control") );


    // Lights if they are there - Note you can turn them on even when damaged, they just don't work
    if (has_lights) {
        menu.addentry( toggle_lights, true, 'h', lights_on ?
                       _("Turn off headlights") : _("Turn on headlights") );
    }

    if (has_stereo) {
        menu.addentry( toggle_stereo, true, 'm', stereo_on ?
                       _("Turn off stereo") : _("Turn on stereo") );
    }

   if (has_overhead_lights) {
        menu.addentry( toggle_overhead_lights, true, 'v', overhead_lights_on ?
                       _("Turn off overhead lights") : _("Turn on overhead lights") );
   }


    if (has_dome_lights) {
        menu.addentry( toggle_dome_lights, true, 'D', dome_lights_on ?
                       _("Turn off dome lights") : _("Turn on dome lights") );
    }

    if (has_aisle_lights) {
        menu.addentry( toggle_aisle_lights, true, 'A', aisle_lights_on ?
                       _("Turn off aisle lights") : _("Turn on aisle lights") );
    }

    //Honk the horn!
    if (has_horn) {
        menu.addentry( activate_horn, true, 'o', _("Honk horn") );
    }

    // Turrets: off or burst mode
    if (has_turrets) {
        menu.addentry( toggle_turrets, true, 't', turret_mode == turret_mode_off ?
                       _("Enable turrets") : _("Disable turrets") );
    }

    // Turn the fridge on/off
    if (has_fridge) {
        menu.addentry( toggle_fridge, true, 'f', fridge_on ? _("Turn off fridge") : _("Turn on fridge") );
    }

    // Turn the recharging station on/off
    if (has_recharger) {
        menu.addentry( toggle_recharger, true, 'r', recharger_on ? _("Turn off recharger") : _("Turn on recharger") );
    }

    // Tracking on the overmap
    if (has_tracker) {
        menu.addentry( toggle_tracker, true, 'g', tracking_on ?
                       _("Disable tracking device") : _("Enable tracking device") );
    }

    const bool can_be_folded = is_foldable();
    const bool is_convertible = (tags.count("convertible") > 0);
    if( ( can_be_folded || is_convertible ) && !remotely_controlled ) {
        menu.addentry( convert_vehicle, true, 'f', string_format( _( "Fold %s" ), name.c_str() ) );
    }

    // Turn the reactor on/off
    if (has_reactor) {
        menu.addentry( toggle_reactor, true, 'k', reactor_on ? _("Turn off reactor") : _("Turn on reactor") );
    }
    // Toggle doors remotely
    if (has_door_motor) {
        menu.addentry( toggle_doors, true, 'd', _("Toggle door") );
    }
    // control an engine
    if (has_mult_engine) {
        menu.addentry( cont_engines, true, 'y', _("Control individual engines") );
    }
    // start alarm
    if (can_trigger_alarm) {
        menu.addentry( trigger_alarm, true, 'p', _("Trigger alarm") );
    }
    // cycle individual turret modes
    if( has_turrets ) {
        menu.addentry( cont_turrets, true, 'x', _("Configure individual turrets") );
        menu.addentry( manual_fire, true, 'w', _("Aim turrets manually") );
    }
    // toggle cameras
    if( camera_on || ( has_camera && has_camera_control ) ) {
        menu.addentry( toggle_camera, true, 'M', camera_on ?
                       _("Turn off camera system") : _("Turn on camera system") );
    }

    menu.addentry( control_cancel, true, ' ', _("Do nothing") );

    menu.query();

    switch( static_cast<vehicle_controls>( menu.ret ) ) {
    case trigger_alarm:
        is_alarm_on = true;
        add_msg(_("You trigger the alarm"));
        break;
    case cont_engines:
        control_engines();
        break;
    case try_disarm_alarm:
        smash_security_system();
        break;
    case toggle_cruise_control:
        cruise_on = !cruise_on;
        add_msg((cruise_on) ? _("Cruise control turned on") : _("Cruise control turned off"));
        break;
    case toggle_aisle_lights:
        if(aisle_lights_on || fuel_left(fuel_type_battery, true)) {
            aisle_lights_on = !aisle_lights_on;
            add_msg((aisle_lights_on) ? _("Aisle lights turned on") : _("Aisle lights turned off"));
        } else {
            add_msg(_("The aisle lights won't come on!"));
        }
        break;
    case toggle_dome_lights:
        if(dome_lights_on || fuel_left(fuel_type_battery, true)) {
            dome_lights_on = !dome_lights_on;
            add_msg((dome_lights_on) ? _("Dome lights turned on") : _("Dome lights turned off"));
        } else {
            add_msg(_("The dome lights won't come on!"));
        }
        break;
    case toggle_lights:
        if(lights_on || fuel_left(fuel_type_battery, true) ) {
            lights_on = !lights_on;
            add_msg((lights_on) ? _("Headlights turned on") : _("Headlights turned off"));
        } else {
            add_msg(_("The headlights won't come on!"));
        }
        break;
    case toggle_stereo:
        if((stereo_on || fuel_left(fuel_type_battery, true))) {
            stereo_on = !stereo_on;
            int music_index = 0;
            std::vector<const item*> cd_inv = g->u.all_items_with_flag( "CD" );
            std::vector<itype_id> music_types;
            std::vector<std::string> music_names;
            add_msg((stereo_on) ? _("Loading...") : _("Ejecting..."));
            if( cd_inv.empty() && stereo_on ) {
                add_msg(_("You don't have anything to play!"));
                stereo_on = false;
            } else if (stereo_on == false) {
                item cd( music_id, 0 );
                add_msg(_("Ejected the %s"), cd.tname().c_str());
                g->u.i_add(cd);
            } else {
                for( auto &cd : cd_inv ) {
                    if( std::find( music_types.begin(), music_types.end(), cd->typeId() ) ==
                        music_types.end() ) {
                        music_types.push_back( cd->typeId() );
                        music_names.push_back( cd->tname() );
                    }
                }
            if (music_types.size() > 1) {
                music_names.push_back(_("Cancel"));
                music_index = menu_vec(false, _("Use which item?"), music_names) - 1;
            if (music_index == (int)music_names.size() - 1)
            music_index = -1;
            } else {
                music_index = 0;
            }

            if (music_index < 0) {
                add_msg(_("You decided not to play anything"));
                stereo_on = false;
                return;
            } else {
                add_msg(_("Inserted the %s"), music_names[music_index].c_str());
                g->u.use_amount( music_types[music_index], 1 );
                music_id = music_types[music_index];
            }
            }
        } else {
                add_msg(_("The stereo won't come on!"));
        }
        break;
    case toggle_overhead_lights:
        if( overhead_lights_on ) {
            overhead_lights_on = false;
            add_msg(_("Overhead lights turned off"));
        } else if( fuel_left(fuel_type_battery, true) ) {
            overhead_lights_on = true;
            add_msg(_("Overhead lights turned on"));
        } else {
            add_msg(_("The lights won't come on!"));
        }
        break;
    case activate_horn:
        honk_horn();
        break;
    case toggle_turrets:
        cycle_global_turret_mode();
        break;
    case toggle_fridge:
        if( fridge_on ) {
            fridge_on = false;
            add_msg(_("Fridge turned off"));
        } else if (fuel_left(fuel_type_battery, true)) {
            fridge_on = true;
            add_msg(_("Fridge turned on"));
        } else {
            add_msg(_("The fridge won't turn on!"));
        }
        break;
    case toggle_recharger:
        if( recharger_on ) {
            recharger_on = false;
            add_msg(_("Recharger turned off"));
        } else if (fuel_left(fuel_type_battery, true)) {
            recharger_on = true;
            add_msg(_("Recharger turned on"));
        } else {
            add_msg(_("The recharger won't turn on!"));
        }
        break;
    case toggle_reactor:
        if(!reactor_on || fuel_left(fuel_type_plutonium)) {
            reactor_on = !reactor_on;
            add_msg((reactor_on) ? _("Reactor turned on") :
                       _("Reactor turned off"));
        }
        else {
            add_msg(_("The reactor won't turn on!"));
        }
        break;
    case toggle_engine:
        if( g->u.controlling_vehicle || ( remotely_controlled && engine_on ) ) {
            //if we are controlling the vehicle, stop it.
            if (engine_on && has_engine_type_not(fuel_type_muscle, true)){
                add_msg(_("You turn the engine off and let go of the controls."));
            } else {
                add_msg(_("You let go of the controls."));
            }
            engine_on = false;
            g->u.controlling_vehicle = false;
            g->setremoteveh( nullptr );
        } else if (engine_on) {
            if (has_engine_type_not(fuel_type_muscle, true))
                add_msg(_("You turn the engine off."));
            engine_on = false;
        } else {
            start_engines();
        }
        break;
    case release_control:
        g->u.controlling_vehicle = false;
        add_msg(_("You let go of the controls."));
        break;
    case release_remote_control:
        g->u.controlling_vehicle = false;
        g->setremoteveh( nullptr );
        add_msg(_("You stop controlling the vehicle."));
        break;
    case convert_vehicle:
        fold_up();
        break;
    case toggle_tracker:
        if (tracking_on)
        {
            overmap_buffer.remove_vehicle( this );
            tracking_on = false;
            add_msg(_("tracking device disabled"));
        } else if (fuel_left(fuel_type_battery, true))
        {
            overmap_buffer.add_vehicle( this );
            tracking_on = true;
            add_msg(_("tracking device enabled"));
        } else {
            add_msg(_("tracking device won't turn on"));
        }
        break;
    case toggle_doors:
        control_doors();
        break;
    case cont_turrets:
        control_turrets();
        break;
    case manual_fire:
        aim_turrets();
        break;
    case toggle_camera:
        if( camera_on ) {
            camera_on = false;
            add_msg( _("Camera system disabled") );
        } else if( fuel_left(fuel_type_battery, true) ) {
            camera_on = true;
            add_msg( _("Camera system enabled") );
        } else {
            add_msg( _("Camera system won't turn on") );
        }
        break;
    case control_cancel:
        break;
    }
}

bool vehicle::fold_up() {
    const bool can_be_folded = is_foldable();
    const bool is_convertible = (tags.count("convertible") > 0);
    if( ! ( can_be_folded || is_convertible ) ) {
        debugmsg(_("Tried to fold non-folding vehicle %s"), name.c_str());
        return false;
    }

    if( g->u.controlling_vehicle ) {
        add_msg(m_warning, _("As the pitiless metal bars close on your nether regions, you reconsider trying to fold the %s while riding it."), name.c_str());
        return false;
    }

    if( velocity>0 ) {
        add_msg(m_warning, _("You can't fold the %s while it's in motion."), name.c_str());
        return false;
    }

    add_msg(_("You painstakingly pack the %s into a portable configuration."), name.c_str());

    std::string itype_id = "folding_bicycle";
    for( const auto &elem : tags ) {
        if( elem.compare( 0, 12, "convertible:" ) == 0 ) {
            itype_id = elem.substr( 12 );
            break;
        }
    }

    // create a folding [non]bicycle item
    item bicycle;
    if (can_be_folded) {
        bicycle.make( "generic_folded_vehicle" );
    } else {
        bicycle.make( "folding_bicycle" );
    }

    // Drop stuff in containers on ground
    for (size_t p = 0; p < parts.size(); p++) {
        if( part_flag( p, "CARGO" ) ) {
            for( auto &elem : get_items(p) ) {
                g->m.add_item_or_charges( g->u.posx(), g->u.posy(), elem );
            }
            while( !get_items(p).empty() ) {
                get_items(p).erase( get_items(p).begin() );
            }
        }
    }

    unboard_all();

    // Store data of all parts, iuse::unfold_bicyle only loads
    // some of them (like bigness), some are expect to be
    // vehicle specific and therefor constant (like id, mount).
    // Writing everything here is easier to manage, as only
    // iuse::unfold_bicyle has to adopt to changes.
    try {
        std::ostringstream veh_data;
        JsonOut json(veh_data);
        json.write(parts);
        bicycle.set_var( "folding_bicycle_parts", veh_data.str() );
    } catch(std::string e) {
        debugmsg("Error storing vehicle: %s", e.c_str());
    }

    if (can_be_folded) {
        bicycle.set_var( "weight", total_mass() * 1000 );
        bicycle.set_var( "volume", total_folded_volume() );
        bicycle.set_var( "name", string_format(_("folded %s"), name.c_str()) );
        bicycle.set_var( "vehicle_name", name );
        // TODO: a better description?
        bicycle.set_var( "description", string_format(_("A folded %s."), name.c_str()) );
    }

    g->m.add_item_or_charges(g->u.posx(), g->u.posy(), bicycle);
    g->m.destroy_vehicle(this);

    // TODO: take longer to fold bigger vehicles
    // TODO: make this interruptable
    g->u.moves -= 500;
    return true;
}

double vehicle::engine_cold_factor( const int e )
{
    if( !is_engine_type( e, fuel_type_diesel ) ) { return 0.0; }

    return 1.0 - (std::max( 0, std::min( 40, g->get_temperature() ) ) / 40.0);
}

int vehicle::engine_start_time( const int e )
{
    if( !is_engine_on( e ) || is_engine_type( e, fuel_type_muscle ) ||
        !fuel_left( part_info( engines[e] ).fuel_type ) ) { return 0; }

    const double dmg = 1.0 - ((double)parts[engines[e]].hp / part_info( engines[e] ).durability);
    const double cold_factor = engine_cold_factor( e );

    return 100 + (part_power( engines[e], true ) / 16) + (100 * dmg) + (40 * cold_factor);
}

bool vehicle::start_engine( const int e )
{
    if( !is_engine_on( e ) ) { return false; }

    const vpart_info &einfo = part_info( engines[e] );

    if( !fuel_left( einfo.fuel_type ) ) {
        if( einfo.fuel_type == fuel_type_muscle ) {
            add_msg( _("The %s's mechanism is out of reach!"), name.c_str() );
        } else {
            add_msg( _("Looks like the %s is out of %s."), einfo.name.c_str(),
                ammo_name( einfo.fuel_type ).c_str() );
        }
        return false;
    }

    const double dmg = 1.0 - ((double)parts[engines[e]].hp / einfo.durability);
    const int engine_power = part_power( engines[e], true );
    const double cold_factor = engine_cold_factor( e );

    if( einfo.fuel_type != fuel_type_muscle ) {
        if( einfo.fuel_type == fuel_type_gasoline && dmg > 0.75 && one_in( 20 ) ) {
            backfire( e );
        } else {
            const point pos = global_pos() + parts[engines[e]].precalc[0];
            sounds::ambient_sound( pos.x, pos.y, engine_start_time( e ) / 10, "" );
        }
    }

    if( einfo.fuel_type == fuel_type_gasoline || einfo.fuel_type == fuel_type_diesel ) {
        // Small engines can be started without a battery (pull start or kick start)
        if( engine_power >= 50 ) {
            const int penalty = ((engine_power * dmg) / 2) + ((engine_power * cold_factor) / 5);
            if( discharge_battery( (engine_power + penalty) / 10, true ) != 0 ) {
                add_msg( _("The %s makes a rapid clicking sound."), einfo.name.c_str() );
                return false;
            }
        }

        // Damaged engines have a chance of failing to start
        if( x_in_y( dmg * 100, 120 - (20 * cold_factor) ) ) {
            if( one_in( 2 ) ) {
                add_msg( _("The %s makes a deep clunking sound."), einfo.name.c_str() );
            } else {
                add_msg( _("The %s makes a terrible clanking sound."), einfo.name.c_str() );
            }
            return false;
        }
    }

    return true;
}

void vehicle::start_engines( const bool take_control )
{
    int has_engine = false;
    int start_time = 0;

    for( size_t e = 0; e < engines.size(); ++e ) {
        has_engine = has_engine || is_engine_on( e );
        start_time = std::max( start_time, engine_start_time( e ) );
    }

    if( !has_engine ) {
        add_msg( m_info, _("The %s doesn't have an engine!"), name.c_str() );
        return;
    }

    if( take_control && !g->u.controlling_vehicle ) {
        g->u.controlling_vehicle = true;
        add_msg( _("You take control of the %s."), name.c_str() );
    }

    g->u.assign_activity( ACT_START_ENGINES, start_time );
    g->u.activity.placement = global_pos() - g->u.pos();
    g->u.activity.values.push_back( take_control );
}

void vehicle::backfire( const int e )
{
    const int power = part_power( engines[e], true );
    const point pos = global_pos() + parts[engines[e]].precalc[0];
    sounds::ambient_sound( pos.x, pos.y, 40 + (power / 30), "BANG!" );
}

void vehicle::honk_horn()
{
    const bool no_power = ! fuel_left( fuel_type_battery, true );
    bool honked = false;

    for( size_t p = 0; p < parts.size(); ++p ) {
        if( ! part_flag( p, "HORN" ) ) {
            continue;
        }
        //Only bicycle horn doesn't need electricity to work
        vpart_info &horn_type = part_info( p );
        if( ( horn_type.id != "horn_bicycle" ) && no_power ) {
            continue;
        }
        if( ! honked ) {
            add_msg( _("You honk the horn!") );
            honked = true;
        }
        //Get global position of horn
        const auto horn_pos = global_pos() + parts[p].precalc[0];
        //Determine sound
        if( horn_type.bonus >= 40 ) {
            sounds::sound( horn_pos.x, horn_pos.y, horn_type.bonus, _("HOOOOORNK!") );
        } else if( horn_type.bonus >= 20 ) {
            sounds::sound( horn_pos.x, horn_pos.y, horn_type.bonus, _("BEEEP!") );
        } else {
            sounds::sound( horn_pos.x, horn_pos.y, horn_type.bonus, _("honk.") );
        }
    }

    if( ! honked ) {
        add_msg( _("You honk the horn, but nothing happens.") );
    }
}

void vehicle::play_music()
{
    for( size_t p = 0; p < parts.size(); ++p ) {
        if ( ! part_flag( p, "STEREO" ) )
            continue;
        // epower is negative for consumers
        if( drain( fuel_type_battery, -part_epower( p ) ) == 0 ) {
            stereo_on = false;
            return;
        }
        const auto radio_pos = global_pos() + parts[p].precalc[0];
        iuse::play_music( &g->u, radio_pos, 15, 50 );
    }
}
vpart_info& vehicle::part_info (int index, bool include_removed) const
{
    if (index < (int)parts.size()) {
        if (!parts[index].removed || include_removed) {
            return vehicle_part_int_types[parts[index].iid];
            // slow autovivification // vehicle_part_types[parts[index].id];
        }
    }
    return vehicle_part_int_types[0];//"null"];
}

// engines & alternators all have power.
// engines provide, whilst alternators consume.
int vehicle::part_power(int const index, bool const at_full_hp) const
{
    if( !part_flag(index, VPFLAG_ENGINE) &&
        !part_flag(index, VPFLAG_ALTERNATOR) ) {
       return 0; // not an engine.
    }
    int pwr;
    if( part_flag (index, VPFLAG_VARIABLE_SIZE) ) { // example: 2.42-L V-twin engine
       pwr = parts[index].bigness;
    } else { // example: foot crank
       pwr = part_info(index).power;
    }
    if( pwr < 0 ) {
        return pwr; // Consumers always draw full power, even if broken
    }
    if( at_full_hp ) {
        return pwr; // Assume full hp
    }
    // Damaged engines give less power, but gas/diesel handle it better
    if( part_info(index).fuel_type == fuel_type_gasoline ||
        part_info(index).fuel_type == fuel_type_diesel ) {
        return pwr * (0.25 + (0.75 * ((double)parts[index].hp / part_info(index).durability)));
    } else {
        return pwr * parts[index].hp / part_info(index).durability;
    }
 }

// alternators, solar panels, reactors, and accessories all have epower.
// alternators, solar panels, and reactors provide, whilst accessories consume.
int vehicle::part_epower(int const index) const
{
    int e = part_info(index).epower;
    if( e < 0 ) {
        return e; // Consumers always draw full power, even if broken
    }
    return e * parts[index].hp / part_info(index).durability;
}

int vehicle::epower_to_power(int const epower)
{
    // Convert epower units (watts) to power units
    // Used primarily for calculating battery charge/discharge
    // TODO: convert batteries to use energy units based on watts (watt-ticks?)
    constexpr int conversion_factor = 373; // 373 epower == 373 watts == 1 power == 0.5 HP
    int power = epower / conversion_factor;
    // epower remainder results in chance at additional charge/discharge
    if (x_in_y(abs(epower % conversion_factor), conversion_factor)) {
        power += epower >= 0 ? 1 : -1;
    }
    return power;
}

int vehicle::power_to_epower(int const power)
{
    // Convert power units to epower units (watts)
    // Used primarily for calculating battery charge/discharge
    // TODO: convert batteries to use energy units based on watts (watt-ticks?)
    constexpr int conversion_factor = 373; // 373 epower == 373 watts == 1 power == 0.5 HP
    return power * conversion_factor;
}

bool vehicle::has_structural_part(int const dx, int const dy) const
{
    std::vector<int> parts_here = parts_at_relative(dx, dy, false);

    for( auto &elem : parts_here ) {
        if( part_info( elem ).location == part_location_structure &&
            !part_info( elem ).has_flag( "PROTRUSION" ) ) {
            return true;
        }
    }
    return false;
}

/**
 * Returns whether or not the vehicle part with the given id can be mounted in
 * the specified square.
 * @param dx The local x-coordinate to mount in.
 * @param dy The local y-coordinate to mount in.
 * @param id The id of the part to install.
 * @return true if the part can be mounted, false if not.
 */
bool vehicle::can_mount(int const dx, int const dy, std::string const &id) const
{
    //The part has to actually exist.
    if(vehicle_part_types.count(id) == 0) {
        return false;
    }

    //It also has to be a real part, not the null part
    const vpart_info part = vehicle_part_types[id];
    if(part.has_flag("NOINSTALL")) {
        return false;
    }

    const std::vector<int> parts_in_square = parts_at_relative(dx, dy, false);

    //First part in an empty square MUST be a structural part
    if(parts_in_square.empty() && part.location != part_location_structure) {
        return false;
    }

    //No other part can be placed on a protrusion
    if(!parts_in_square.empty() && part_info(parts_in_square[0]).has_flag("PROTRUSION")) {
        return false;
    }

    //No part type can stack with itself, or any other part in the same slot
    for( const auto &elem : parts_in_square ) {
        const vpart_info other_part = vehicle_part_types[parts[elem].id];

        //Parts with no location can stack with each other (but not themselves)
        if(part.id == other_part.id ||
                (!part.location.empty() && part.location == other_part.location)) {
            return false;
        }
        // Until we have an interface for handling multiple components with CARGO space,
        // exclude them from being mounted in the same tile.
        if( part.has_flag( "CARGO" ) && other_part.has_flag( "CARGO" ) ) {
            return false;
        }

    }

    //All parts after the first must be installed on or next to an existing part
    if(!parts.empty()) {
        if(!has_structural_part(dx, dy) &&
                !has_structural_part(dx+1, dy) &&
                !has_structural_part(dx, dy+1) &&
                !has_structural_part(dx-1, dy) &&
                !has_structural_part(dx, dy-1)) {
            return false;
        }
    }

    // only one muscle engine allowed
    if( part.has_flag(VPFLAG_ENGINE) && part.fuel_type == fuel_type_muscle &&
        has_engine_type(fuel_type_muscle, false) ) {
        return false;
    }

    // Alternators must be installed on a gas engine
    if(vehicle_part_types[id].has_flag(VPFLAG_ALTERNATOR)) {
        bool anchor_found = false;
        for( const auto &elem : parts_in_square ) {
            if( part_info( elem ).has_flag( VPFLAG_ENGINE ) &&
                ( part_info( elem ).fuel_type == fuel_type_gasoline ||
                  part_info( elem ).fuel_type == fuel_type_diesel ||
                  part_info( elem ).fuel_type == fuel_type_muscle)) {
                anchor_found = true;
            }
        }
        if(!anchor_found) {
            return false;
        }
    }

    //Seatbelts must be installed on a seat
    if(vehicle_part_types[id].has_flag("SEATBELT")) {
        bool anchor_found = false;
        for( const auto &elem : parts_in_square ) {
            if( part_info( elem ).has_flag( "BELTABLE" ) ) {
                anchor_found = true;
            }
        }
        if(!anchor_found) {
            return false;
        }
    }

    //Internal must be installed into a cargo area.
    if(vehicle_part_types[id].has_flag("INTERNAL")) {
        bool anchor_found = false;
        for( const auto &elem : parts_in_square ) {
            if( part_info( elem ).has_flag( "CARGO" ) ) {
                anchor_found = true;
            }
        }
        if(!anchor_found) {
            return false;
        }
    }

    // curtains must be installed on (reinforced)windshields
    // TODO: do this automatically using "location":"on_mountpoint"
    if (vehicle_part_types[id].has_flag("CURTAIN")) {
        bool anchor_found = false;
        for( const auto &elem : parts_in_square ) {
            if( part_info( elem ).has_flag( "WINDOW" ) ) {
                anchor_found = true;
            }
        }
        if (!anchor_found) {
            return false;
        }
    }

    // Security system must be installed on controls
    if(vehicle_part_types[id].has_flag("ON_CONTROLS")) {
        bool anchor_found = false;
        for( std::vector<int>::const_iterator it = parts_in_square.begin();
             it != parts_in_square.end(); ++it ) {
            if(part_info(*it).has_flag("CONTROLS")) {
                anchor_found = true;
            }
        }
        if(!anchor_found) {
            return false;
        }
    }
    //Swappable storage battery must be installed on a BATTERY_MOUNT
    if(vehicle_part_types[id].has_flag("NEEDS_BATTERY_MOUNT")) {
        bool anchor_found = false;
        for( const auto &elem : parts_in_square ) {
            if( part_info( elem ).has_flag( "BATTERY_MOUNT" ) ) {
                anchor_found = true;
            }
        }
        if(!anchor_found) {
            return false;
        }
    }

    //Door motors need OPENABLE
    if( vehicle_part_types[id].has_flag( "DOOR_MOTOR" ) ) {
        bool anchor_found = false;
        for( const auto &elem : parts_in_square ) {
            if( part_info( elem ).has_flag( "OPENABLE" ) ) {
                anchor_found = true;
            }
        }
        if(!anchor_found) {
            return false;
        }
    }

    //Mirrors cannot be mounted on OPAQUE parts
    if( vehicle_part_types[id].has_flag( "VISION" ) &&
        !vehicle_part_types[id].has_flag( "CAMERA" ) ) {
        for( const auto &elem : parts_in_square ) {
            if( part_info( elem ).has_flag( "OPAQUE" ) ) {
                return false;
            }
        }
    }
    //and vice versa
    if( vehicle_part_types[id].has_flag( "OPAQUE" ) ) {
        for( const auto &elem : parts_in_square ) {
            if( part_info( elem ).has_flag( "VISION" ) &&
                !part_info( elem ).has_flag( "CAMERA" ) ) {
                return false;
            }
        }
    }

    //Anything not explicitly denied is permitted
    return true;
}

bool vehicle::can_unmount(int const p) const
{
    if(p < 0 || p > (int)parts.size()) {
        return false;
    }

    int dx = parts[p].mount.x;
    int dy = parts[p].mount.y;

    std::vector<int> parts_in_square = parts_at_relative(dx, dy, false);

    // Can't remove an engine if there's still an alternator there
    if(part_flag(p, VPFLAG_ENGINE) && part_with_feature(p, VPFLAG_ALTERNATOR) >= 0) {
        return false;
    }

    //Can't remove a seat if there's still a seatbelt there
    if(part_flag(p, "BELTABLE") && part_with_feature(p, "SEATBELT") >= 0) {
        return false;
    }

    // Can't remove a window with curtains still on it
    if(part_flag(p, "WINDOW") && part_with_feature(p, "CURTAIN") >=0) {
        return false;
    }

    //Can't remove controls if there's something attached
    if(part_flag(p, "CONTROLS") && part_with_feature(p, "ON_CONTROLS") >= 0) {
        return false;
    }

    //Can't remove a battery mount if there's still a battery there
    if(part_flag(p, "BATTERY_MOUNT") && part_with_feature(p, "NEEDS_BATTERY_MOUNT") >= 0) {
        return false;
    }

    //Structural parts have extra requirements
    if(part_info(p).location == part_location_structure) {

        /* To remove a structural part, there can be only structural parts left
         * in that square (might be more than one in the case of wreckage) */
        for( auto &elem : parts_in_square ) {
            if( part_info( elem ).location != part_location_structure ) {
                return false;
            }
        }

        //If it's the last part in the square...
        if(parts_in_square.size() == 1) {

            /* This is the tricky part: We can't remove a part that would cause
             * the vehicle to 'break into two' (like removing the middle section
             * of a quad bike, for instance). This basically requires doing some
             * breadth-first searches to ensure previously connected parts are
             * still connected. */

            //First, find all the squares connected to the one we're removing
            std::vector<vehicle_part> connected_parts;

            for(int i = 0; i < 4; i++) {
                int next_x = i < 2 ? (i == 0 ? -1 : 1) : 0;
                int next_y = i < 2 ? 0 : (i == 2 ? -1 : 1);
                std::vector<int> parts_over_there = parts_at_relative(dx + next_x, dy + next_y, false);
                //Ignore empty squares
                if(!parts_over_there.empty()) {
                    //Just need one part from the square to track the x/y
                    connected_parts.push_back(parts[parts_over_there[0]]);
                }
            }

            /* If size = 0, it's the last part of the whole vehicle, so we're OK
             * If size = 1, it's one protruding part (ie, bicycle wheel), so OK
             * Otherwise, it gets complicated... */
            if(connected_parts.size() > 1) {

                /* We'll take connected_parts[0] to be the target part.
                 * Every other part must have some path (that doesn't involve
                 * the part about to be removed) to the target part, in order
                 * for the part to be legally removable. */
                for(auto const &next_part : connected_parts) {
                    if(!is_connected(connected_parts[0], next_part, parts[p])) {
                        //Removing that part would break the vehicle in two
                        return false;
                    }
                }

            }

        }
    }
    //Anything not explicitly denied is permitted
    return true;
}

/**
 * Performs a breadth-first search from one part to another, to see if a path
 * exists between the two without going through the excluded part. Used to see
 * if a part can be legally removed.
 * @param to The part to reach.
 * @param from The part to start the search from.
 * @param excluded The part that is being removed and, therefore, should not
 *        be included in the path.
 * @return true if a path exists without the excluded part, false otherwise.
 */
bool vehicle::is_connected(vehicle_part const &to, vehicle_part const &from, vehicle_part const &excluded_part) const
{
    const auto target = to.mount;
    const auto excluded = excluded_part.mount;

    //Breadth-first-search components
    std::list<vehicle_part> discovered;
    vehicle_part current_part;
    std::list<vehicle_part> searched;

    //We begin with just the start point
    discovered.push_back(from);

    while(!discovered.empty()) {
        current_part = discovered.front();
        discovered.pop_front();
        auto current = current_part.mount;

        for(int i = 0; i < 4; i++) {
            point next( current.x + (i < 2 ? (i == 0 ? -1 : 1) : 0),
                        current.y + (i < 2 ? 0 : (i == 2 ? -1 : 1)) );

            if( next == target ) {
                //Success!
                return true;
            } else if( next == excluded ) {
                //There might be a path, but we're not allowed to go that way
                continue;
            }

            std::vector<int> parts_there = parts_at_relative(next.x, next.y);

            if(!parts_there.empty()) {
                vehicle_part next_part = parts[parts_there[0]];
                //Only add the part if we haven't been here before
                bool found = false;
                for( auto &elem : discovered ) {
                    if( elem.mount == next ) {
                        found = true;
                        break;
                    }
                }
                if(!found) {
                    for( auto &elem : searched ) {
                        if( elem.mount == next ) {
                            found = true;
                            break;
                        }
                    }
                }
                if(!found) {
                    discovered.push_back(next_part);
                }
            }
        }
        //Now that that's done, we've finished exploring here
        searched.push_back(current_part);
    }
    //If we completely exhaust the discovered list, there's no path
    return false;
}

/**
 * Installs a part into this vehicle.
 * @param dx The x coordinate of where to install the part.
 * @param dy The y coordinate of where to install the part.
 * @param id The string ID of the part to install. (see vehicle_parts.json)
 * @param hp The starting HP of the part. If negative, default to max HP.
 * @param force true if the part should be installed even if not legal,
 *              false if illegal part installation should fail.
 * @return false if the part could not be installed, true otherwise.
 */
int vehicle::install_part (int dx, int dy, std::string id, int hp, bool force)
{
    if (!force && !can_mount (dx, dy, id)) {
        return -1;  // no money -- no ski!
    }
    item tmp(vehicle_part_types[id].item, 0);
    vehicle_part new_part(id, dx, dy, &tmp);
    if (hp >= 0) {
        new_part.hp = hp;
    }
    return install_part(dx, dy, new_part);
}

int vehicle::install_part (int dx, int dy, const std::string &id, const item &used_item)
{
    if (!can_mount (dx, dy, id)) {
        return -1;  // no money -- no ski!
    }
    vehicle_part new_part(id, dx, dy, &used_item);
    return install_part(dx, dy, new_part);
}

int vehicle::install_part( int dx, int dy, const vehicle_part &new_part )
{
    parts.push_back( new_part );
    parts.back().mount.x = dx;
    parts.back().mount.y = dy;
    refresh();
    return parts.size() - 1;
}

/**
 * Mark a part as removed from the vehicle.
 * @return bool true if the vehicle's 0,0 point shifted.
 */
bool vehicle::remove_part (int p)
{
    if (p >= (int)parts.size()) {
        debugmsg("Tried to remove part %d but only %d parts!", p, parts.size());
        return false;
    }
    if (parts[p].removed) {
        debugmsg("Part already removed!");
        // Part already removed.
        return false;
    }
    if (part_flag(p, "TRACK")) {
        // disable tracking if there are no other trackers installed.
        if (tracking_on)
        {
            bool has_tracker = false;
            for (int i = 0; i != (int)parts.size(); i++){
                if (i != p && part_flag(i, "TRACK")){
                    has_tracker = true;
                    break;
                }
            }
            if (!has_tracker){ // disable tracking
                overmap_buffer.remove_vehicle( this );
                tracking_on = false;
            }
        }
    }

    if (part_flag(p, "ATOMIC_LIGHT")) {
        // disable atomic lights if this was the last one
        has_atomic_lights = false;
        for (int i = 0; i != (int)parts.size(); i++){
            if (i != p && part_flag(i, "ATOMIC_LIGHT")){
                has_atomic_lights = true;
                break;
            }
        }
    }

    // if a windshield is removed (usually destroyed) also remove curtains
    // attached to it.
    if(part_flag(p, "WINDOW")) {
        int curtain = part_with_feature(p, "CURTAIN", false);
        if (curtain >= 0) {
            int x = parts[curtain].precalc[0].x, y = parts[curtain].precalc[0].y;
            item it = parts[curtain].properties_to_item();
            g->m.add_item_or_charges(global_x() + x, global_y() + y, it, 2);
            remove_part(curtain);
        }
    }

    //Ditto for seatbelts
    if(part_flag(p, "SEAT")) {
        int seatbelt = part_with_feature(p, "SEATBELT", false);
        if (seatbelt >= 0) {
            int x = parts[seatbelt].precalc[0].x, y = parts[seatbelt].precalc[0].y;
            item it = parts[seatbelt].properties_to_item();
            g->m.add_item_or_charges(global_x() + x, global_y() + y, it, 2);
            remove_part(seatbelt);
        }
    }

    // Unboard any entities standing on removed boardable parts
    if(part_flag(p, "BOARDABLE")) {
        std::vector<int> bp = boarded_parts();
        for( auto &elem : bp ) {
            if( elem == p ) {
                g->m.unboard_vehicle( global_x() + parts[p].precalc[0].x,
                                      global_y() + parts[p].precalc[0].y );
            }
        }
    }

    // Update current engine configuration if needed
    if(part_flag(p, "ENGINE") && engines.size() > 1){
        bool any_engine_on = false;

        for(auto &e : engines) {
            if(e != p && is_part_on(e)) {
                any_engine_on = true;
                break;
            }
        }

        if(!any_engine_on) {
            engine_on = false;
            for(auto &e : engines) {
                toggle_specific_part(e, true);
            }
        }
    }

    parts[p].removed = true;
    removed_part_count++;

    // If the player is currently working on the removed part, stop them as it's futile now.
    const player_activity &act = g->u.activity;
    if( act.type == ACT_VEHICLE && act.moves_left > 0 && act.values.size() > 6 ) {
        if( g->m.veh_at( act.values[0], act.values[1] ) == this ) {
            if( act.values[6] >= p ) {
                g->u.cancel_activity();
                add_msg( m_info, _( "The vehicle part you were working on has gone!" ) );
            }
        }
    }

    const auto pos = global_pos() + parts[p].precalc[0];
    for( auto &i : get_items(p) ) {
        g->m.add_item_or_charges(pos.x + rng(-3, +3), pos.y + rng(-3, +3), i);
    }
    g->m.dirty_vehicle_list.insert(this);
    refresh();
    return shift_if_needed();
}

void vehicle::part_removal_cleanup() {
    bool changed = false;
    for (std::vector<vehicle_part>::iterator it = parts.begin(); it != parts.end(); /* noop */) {
        if ((*it).removed) {
            auto items = get_items( std::distance( parts.begin(), it ) );
            while( !items.empty() ) {
                items.erase( items.begin() );
            }
            it = parts.erase(it);
            changed = true;
        }
        else {
            ++it;
        }
    }
    removed_part_count = 0;
    if (changed || parts.empty()) {
        refresh();
        if(parts.empty()) {
            g->m.destroy_vehicle(this);
            return;
        } else {
            g->m.update_vehicle_cache(this, false);
        }
    }
    shift_if_needed();
    refresh(); // Rebuild cached indices
}

/**
 * Breaks the specified part into the pieces defined by its breaks_into entry.
 * @param p The index of the part to break.
 * @param x The map x-coordinate to place pieces at (give or take).
 * @param y The map y-coordinate to place pieces at (give or take).
 * @param scatter If true, pieces are scattered near the target square.
 */
void vehicle::break_part_into_pieces(int p, int x, int y, bool scatter) {
    std::vector<break_entry> break_info = part_info(p).breaks_into;
    for( auto &elem : break_info ) {
        int quantity = rng( elem.min, elem.max );
        item piece( elem.item_id, calendar::turn );
        if( piece.count_by_charges() ) {
            piece.charges = 1;
        }
        // TODO: balance audit, ensure that less pieces are generated than one would need
        // to build the component (smash a veh box that took 10 lumps of steel,
        // find 12 steel lumps scattered after atom-smashing it with a tree trunk)
        for(int num = 0; num < quantity; num++) {
            const int actual_x = scatter ? x + rng(-SCATTER_DISTANCE, SCATTER_DISTANCE) : x;
            const int actual_y = scatter ? y + rng(-SCATTER_DISTANCE, SCATTER_DISTANCE) : y;
            g->m.add_item_or_charges(actual_x, actual_y, piece);
        }
    }
}

std::vector<int> vehicle::parts_at_relative (const int dx, const int dy, bool const use_cache) const
{
    if ( use_cache == false ) {
        std::vector<int> res;
        for (size_t i = 0; i < parts.size(); i++) {
            if (parts[i].mount.x == dx && parts[i].mount.y == dy && !parts[i].removed) {
                res.push_back ((int)i);
            }
        }
        return res;
    } else {
        const auto &iter = relative_parts.find( point( dx, dy ) );
        if ( iter != relative_parts.end() ) {
            return iter->second;
        } else {
            std::vector<int> res;
            return res;
        }
    }
}

int vehicle::part_with_feature (int part, vpart_bitflags const flag, bool unbroken) const
{
    if (part_flag(part, flag)) {
        return part;
    }
    const auto it = relative_parts.find( parts[part].mount );
    if ( it != relative_parts.end() ) {
        const std::vector<int> & parts_here = it->second;
        for (auto &i : parts_here) {
            if (part_flag(i, flag) && (!unbroken || parts[i].hp > 0)) {
                return i;
            }
        }
    }
    return -1;
}

int vehicle::part_with_feature (int part, const std::string &flag, bool unbroken) const
{
    std::vector<int> parts_here = parts_at_relative(parts[part].mount.x, parts[part].mount.y);
    for( auto &elem : parts_here ) {
        if( part_flag( elem, flag ) && ( !unbroken || parts[elem].hp > 0 ) ) {
            return elem;
        }
    }
    return -1;
}

/**
 * Returns the label at the coordinates given (mount coordinates)
 */
std::string const& vehicle::get_label(int const x, int const y) const
{
    auto const it = labels.find(label(x, y));
    if (it == labels.end()) {
        static std::string const fallback;
        return fallback;
    }
    
    return it->text;
}

/**
 * Sets the label at the coordinates given (mount coordinates)
 */
void vehicle::set_label(int x, int y, std::string text)
{
    auto const it = labels.find(label(x, y));
    if (it == labels.end()) {
        labels.insert(label(x, y, std::move(text)));
    } else {
        // labels should really be a map
        labels.insert(labels.erase(it), label(x, y, std::move(text)));
    }
}

int vehicle::next_part_to_close(int p, bool outside)
{
    std::vector<int> parts_here = parts_at_relative(parts[p].mount.x, parts[p].mount.y);

    // We want reverse, since we close the outermost thing first (curtains), and then the innermost thing (door)
    for(std::vector<int>::reverse_iterator part_it = parts_here.rbegin();
        part_it != parts_here.rend();
        ++part_it)
    {

        if(part_flag(*part_it, VPFLAG_OPENABLE)
           && parts[*part_it].hp > 0  // 0 HP parts can't be opened or closed
           && parts[*part_it].open == 1
           && (!outside || !part_flag(*part_it, "OPENCLOSE_INSIDE")) )
        {
            return *part_it;
        }
    }
    return -1;
}

int vehicle::next_part_to_open(int p, bool outside)
{
    std::vector<int> parts_here = parts_at_relative(parts[p].mount.x, parts[p].mount.y);

    // We want forwards, since we open the innermost thing first (curtains), and then the innermost thing (door)
    for( auto &elem : parts_here ) {
        if( part_flag( elem, VPFLAG_OPENABLE ) && parts[elem].hp > 0 && parts[elem].open == 0 &&
            ( !outside || !part_flag( elem, "OPENCLOSE_INSIDE" ) ) ) {
            return elem;
        }
    }
    return -1;
}

/**
 * Returns all parts in the vehicle with the given flag, optionally checking
 * to only return unbroken parts.
 * If performance becomes an issue, certain lists (such as wheels) could be
 * cached and fast-returned here, but this is currently linear-time with
 * respect to the number of parts in the vehicle.
 * @param feature The flag (such as "WHEEL" or "CONE_LIGHT") to find.
 * @param unbroken true if only unbroken parts should be returned, false to
 *        return all matching parts.
 * @return A list of indices to all the parts with the specified feature.
 */
std::vector<int> vehicle::all_parts_with_feature(const std::string& feature, bool const unbroken) const
{
    std::vector<int> parts_found;
    for( size_t part_index = 0; part_index < parts.size(); ++part_index ) {
        if(part_info(part_index).has_flag(feature) &&
                (!unbroken || parts[part_index].hp > 0)) {
            parts_found.push_back(part_index);
        }
    }
    return parts_found;
}

std::vector<int> vehicle::all_parts_with_feature(vpart_bitflags feature, bool const unbroken) const
{
    std::vector<int> parts_found;
    for( size_t part_index = 0; part_index < parts.size(); ++part_index ) {
        if(part_info(part_index).has_flag(feature) &&
                (!unbroken || parts[part_index].hp > 0)) {
            parts_found.push_back(part_index);
        }
    }
    return parts_found;
}

/**
 * Returns all parts in the vehicle that exist in the given location slot. If
 * the empty string is passed in, returns all parts with no slot.
 * @param location The location slot to get parts for.
 * @return A list of indices to all parts with the specified location.
 */
std::vector<int> vehicle::all_parts_at_location(const std::string& location) const
{
    std::vector<int> parts_found;
    for( size_t part_index = 0; part_index < parts.size(); ++part_index ) {
        if(part_info(part_index).location == location && !parts[part_index].removed) {
            parts_found.push_back(part_index);
        }
    }
    return parts_found;
}

bool vehicle::part_flag (int part, const std::string &flag) const
{
    if (part < 0 || part >= (int)parts.size() || parts[part].removed) {
        return false;
    } else {
        return part_info(part).has_flag(flag);
    }
}

bool vehicle::part_flag( int part, const vpart_bitflags flag) const
{
   if (part < 0 || part >= (int)parts.size() || parts[part].removed) {
        return false;
    } else {
        return part_info(part).has_flag(flag);
    }
}

int vehicle::part_at(int const dx, int const dy) const
{
    for (size_t p = 0; p < parts.size(); p++) {
        if (parts[p].precalc[0].x == dx && parts[p].precalc[0].y == dy && !parts[p].removed) {
            return (int)p;
        }
    }
    return -1;
}

int vehicle::global_part_at(int const x, int const y) const
{
    return part_at(x - global_x(), y - global_y());
}

/**
 * Given a vehicle part which is inside of this vehicle, returns the index of
 * that part. This exists solely because activities relating to vehicle editing
 * require the index of the vehicle part to be passed around.
 * @param part The part to find.
 * @return The part index, -1 if it is not part of this vehicle.
 */
int vehicle::index_of_part(vehicle_part *const part, bool const check_removed) const
{
  if(part != NULL) {
    for( size_t index = 0; index < parts.size(); ++index ) {
      // @note Doesn't this have a bunch of copy overhead?
      vehicle_part next_part = parts[index];
      if (!check_removed && next_part.removed) {
        continue;
      }
      if(part->id == next_part.id &&
              part->mount == next_part.mount &&
              part->hp == next_part.hp) {
        return index;
      }
    }
  }
  return -1;
}

/**
 * Returns which part (as an index into the parts list) is the one that will be
 * displayed for the given square. Returns -1 if there are no parts in that
 * square.
 * @param local_x The local x-coordinate.
 * @param local_y The local y-coordinate.
 * @return The index of the part that will be displayed.
 */
int vehicle::part_displayed_at(int const local_x, int const local_y) const
{
    // Z-order is implicitly defined in game::load_vehiclepart, but as
    // numbers directly set on parts rather than constants that can be
    // used elsewhere. A future refactor might be nice but this way
    // it's clear where the magic number comes from.
    const int ON_ROOF_Z = 9;

    std::vector<int> parts_in_square = parts_at_relative(local_x, local_y);

    if(parts_in_square.empty()) {
        return -1;
    }

    bool in_vehicle = g->u.in_vehicle;
    if (in_vehicle) {
        // They're in a vehicle, but are they in /this/ vehicle?
        std::vector<int> psg_parts = boarded_parts();
        in_vehicle = false;
        for( auto &psg_part : psg_parts ) {
            if( get_passenger( psg_part ) == &( g->u ) ) {
                in_vehicle = true;
                break;
            }
        }
    }

    int hide_z_at_or_above = (in_vehicle) ? (ON_ROOF_Z) : INT_MAX;

    int top_part = 0;
    for(size_t index = 1; index < parts_in_square.size(); index++) {
        if((part_info(parts_in_square[top_part]).z_order <
            part_info(parts_in_square[index]).z_order) &&
           (part_info(parts_in_square[index]).z_order <
            hide_z_at_or_above)) {
            top_part = index;
        }
    }

    return parts_in_square[top_part];
}

char vehicle::part_sym(int const p) const
{
    if (p < 0 || p >= (int)parts.size() || parts[p].removed) {
        return ' ';
    }

    int displayed_part = part_displayed_at(parts[p].mount.x, parts[p].mount.y);

    if (part_flag (displayed_part, VPFLAG_OPENABLE) && parts[displayed_part].open) {
        return '\''; // open door
    } else {
        return parts[displayed_part].hp <= 0 ?
            part_info(displayed_part).sym_broken : part_info(displayed_part).sym;
    }
}

// similar to part_sym(int p) but for use when drawing SDL tiles. Called only by cata_tiles during draw_vpart
// vector returns at least 1 element, max of 2 elements. If 2 elements the second denotes if it is open or damaged
std::string vehicle::part_id_string(int const p, char &part_mod) const
{
    part_mod = 0;
    std::string idinfo;
    if( p < 0 || p >= (int)parts.size() || parts[p].removed ) {
        return "";
    }

    int displayed_part = part_displayed_at(parts[p].mount.x, parts[p].mount.y);
    idinfo = parts[displayed_part].id;

    if (part_flag (displayed_part, VPFLAG_OPENABLE) && parts[displayed_part].open) {
        part_mod = 1; // open
    } else if (parts[displayed_part].hp <= 0){
        part_mod = 2; // broken
    }

    return idinfo;
}

nc_color vehicle::part_color(int const p) const
{
    if (p < 0 || p >= (int)parts.size()) {
        return c_black;
    }

    nc_color col;

    int parm = -1;

    //If armoring is present and the option is set, it colors the visible part
    if (!!OPTIONS["VEHICLE_ARMOR_COLOR"])
      parm = part_with_feature(p, VPFLAG_ARMOR, false);

    if (parm >= 0) {
        col = part_info(parm).color;
    } else {

        int displayed_part = part_displayed_at(parts[p].mount.x, parts[p].mount.y);

        if (displayed_part < 0 || displayed_part >= (int)parts.size()) {
            return c_black;
        }
        if (parts[displayed_part].blood > 200) {
            col = c_red;
        } else if (parts[displayed_part].blood > 0) {
            col = c_ltred;
        } else if (parts[displayed_part].hp <= 0) {
            col = part_info(displayed_part).color_broken;
        } else {
            col = part_info(displayed_part).color;
        }

    }

    // curtains turn windshields gray
    int curtains = part_with_feature(p, VPFLAG_CURTAIN, false);
    if (curtains >= 0) {
        if (part_with_feature(p, VPFLAG_WINDOW, true) >= 0 && !parts[curtains].open)
            col = part_info(curtains).color;
    }

    //Invert colors for cargo parts with stuff in them
    int cargo_part = part_with_feature(p, VPFLAG_CARGO);
    if(cargo_part > 0 && !get_items(cargo_part).empty()) {
        return invert_color(col);
    } else {
        return col;
    }
}

/**
 * Prints a list of all parts to the screen inside of a boxed window, possibly
 * highlighting a selected one.
 * @param w The window to draw in.
 * @param y1 The y-coordinate to start drawing at.
 * @param width The width of the window.
 * @param p The index of the part being examined.
 * @param hl The index of the part to highlight (if any).
 */
int vehicle::print_part_desc(WINDOW *win, int y1, int width, int p, int hl /*= -1*/) const
{
    if (p < 0 || p >= (int)parts.size()) {
        return y1;
    }
    std::vector<int> pl = this->parts_at_relative(parts[p].mount.x, parts[p].mount.y);
    int y = y1;
    for (size_t i = 0; i < pl.size(); i++)
    {
        int dur = part_info (pl[i]).durability;
        int per_cond = parts[pl[i]].hp * 100 / (dur < 1? 1 : dur);
        nc_color col_cond = getDurabilityColor(per_cond);

        std::string partname;
        // part bigness, if that's relevant.
        if (part_flag(pl[i], "VARIABLE_SIZE") && part_flag(pl[i], "ENGINE")) {
            //~ 2.8-Liter engine
            partname = string_format(_("%4.2f-Liter %s"),
                                     (float)(parts[pl[i]].bigness) / 100,
                                     part_info(pl[i]).name.c_str());
        } else if (part_flag(pl[i], "VARIABLE_SIZE") && part_flag(pl[i], "WHEEL")) {
            //~ 14" wheel
            partname = string_format(_("%d\" %s"),
                                     parts[pl[i]].bigness,
                                     part_info(pl[i]).name.c_str());
        } else {
            partname = part_info(pl[i]).name;
        }
        if( part_flag( pl[i], "CARGO" ) ) {
            //~ used/total volume of a cargo vehicle part
            partname += string_format(_(" (vol: %d/%d)"), stored_volume( pl[i] ), max_volume( pl[i] ) );
        }

        bool armor = part_flag(pl[i], "ARMOR");
        std::string left_sym, right_sym;
        if(armor) {
            left_sym = "("; right_sym = ")";
        } else if(part_info(pl[i]).location == part_location_structure) {
            left_sym = "["; right_sym = "]";
        } else {
            left_sym = "-"; right_sym = "-";
        }

        mvwprintz(win, y, 1, (int)i == hl? hilite(c_ltgray) : c_ltgray, "%s", left_sym.c_str());
        mvwprintz(win, y, 2, (int)i == hl? hilite(col_cond) : col_cond, "%s", partname.c_str());
        mvwprintz(win, y, 2 + utf8_width(partname.c_str()), (int)i == hl? hilite(c_ltgray) : c_ltgray, "%s", right_sym.c_str());
//         mvwprintz(win, y, 3 + utf8_width(part_info(pl[i]).name), c_ltred, "%d", parts[pl[i]].blood);

        if (i == 0 && is_inside(pl[i])) {
            //~ indicates that a vehicle part is inside
            mvwprintz(win, y, width-2-utf8_width(_("In")), c_ltgray, _("In"));
        } else if (i == 0) {
            //~ indicates that a vehicle part is outside
            mvwprintz(win, y, width-2-utf8_width(_("Out")), c_ltgray, _("Out"));
        }
        y++;
    }

    // print the label for this location
    const std::string label = get_label(parts[p].mount.x, parts[p].mount.y);
    if (label != "") {
        mvwprintz(win, y + 1, 1, c_ltred, _("Label: %s"), label.c_str());
    }

    return y;
}

void vehicle::print_fuel_indicator (void *w, int y, int x, bool fullsize, bool verbose, bool desc, bool isHorizontal) const
{
    WINDOW *win = (WINDOW *) w;

    const char fsyms[5] = { 'E', '\\', '|', '/', 'F' };
    nc_color col_indf1 = c_ltgray;
    int yofs = 0;
    int max_gauge = (isHorizontal) ? 12 : 5;
    int cur_gauge = 0;
    std::vector< ammotype > fuels;
    for( auto &ft : get_fuel_types() ) {
        fuels.push_back( ft.id );
    }
    // Find non-hardcoded fuel types, add them after the hardcoded
    for( int p : fuel ) {
        const ammotype ft = part_info( p ).fuel_type;
        if( std::find( fuels.begin(), fuels.end(), ft ) == fuels.end() ) {
            fuels.push_back( ft );
        }
    }

    for( int i = 0; i < (int)fuels.size(); i++ ) {
        const ammotype &f = fuels[i];
        int cap = fuel_capacity( f );
        int f_left = fuel_left( f );
        nc_color f_color;
        if( i < static_cast<int>( get_fuel_types().size() ) ) {
            f_color = get_fuel_types()[i].color;
        } else {
            // Get color of the default item of this type
            f_color = item::find_type( default_ammo( f ) )->color;
        }
        
        if( cap > 0 && ( basic_consumption( f ) > 0 || fullsize ) ) {
            if( cur_gauge++ >= max_gauge ) {
                wprintz(win, c_ltgray, "...", ammo_name( f ).c_str() );
                break;
            }
            mvwprintz(win, y + yofs, x, col_indf1, "E...F");
            int amnt = cap > 0 ? fuel_left( f ) * 99 / cap : 0;
            int indf = (amnt / 20) % 5;
            mvwprintz( win, y + yofs, x + indf, f_color, "%c", fsyms[indf] );
            if (verbose) {
                if( debug_mode ) {
                    mvwprintz( win, y + yofs, x + 6, f_color, "%d/%d", f_left, cap );
                } else {
                    mvwprintz( win, y + yofs, x + 6, f_color, "%d", (f_left * 100) / cap );
                    wprintz( win, c_ltgray, "%c", 045 );
                }
            }
            if (desc) {
                wprintz(win, c_ltgray, " - %s", ammo_name( f ).c_str() );
            }
            if (fullsize) {
                yofs++;
            }
        }
    }
}

void vehicle::coord_translate (int reldx, int reldy, int &dx, int &dy) const
{
    tileray tdir (face.dir());
    tdir.advance (reldx);
    dx = tdir.dx() + tdir.ortho_dx(reldy);
    dy = tdir.dy() + tdir.ortho_dy(reldy);
}

void vehicle::coord_translate (int dir, int reldx, int reldy, int &dx, int &dy) const
{
    tileray tdir (dir);
    tdir.advance (reldx);
    dx = tdir.dx() + tdir.ortho_dx(reldy);
    dy = tdir.dy() + tdir.ortho_dy(reldy);
}

void vehicle::precalc_mounts (int idir, int dir)
{
    if (idir < 0 || idir > 1)
        idir = 0;
    for (auto &p : parts)
    {
        if (p.removed) {
            continue;
        }
        int dx, dy;
        coord_translate (dir, p.mount.x, p.mount.y, dx, dy);
        p.precalc[idir].x = dx;
        p.precalc[idir].y = dy;
    }
}

std::vector<int> vehicle::boarded_parts() const
{
    std::vector<int> res;
    for (size_t p = 0; p < parts.size(); p++) {
        if (part_flag (p, VPFLAG_BOARDABLE) &&
                parts[p].has_flag(vehicle_part::passenger_flag)) {
            res.push_back ((int)p);
        }
    }
    return res;
}

int vehicle::free_seat() const
{
    for (size_t p = 0; p < parts.size(); p++) {
        if (part_flag (p, VPFLAG_BOARDABLE) &&
               !parts[p].has_flag(vehicle_part::passenger_flag)) {
            return (int)p;
        }
    }
    return -1;
}

player *vehicle::get_passenger(int p) const
{
    p = part_with_feature (p, VPFLAG_BOARDABLE, false);
    if (p >= 0 && parts[p].has_flag(vehicle_part::passenger_flag))
    {
     const int player_id = parts[p].passenger_id;
     if( player_id == g->u.getID()) {
      return &g->u;
     }
     int npcdex = g->npc_by_id (player_id);
     if (npcdex >= 0) {
      return g->active_npc[npcdex];
     }
    }
    return 0;
}

int vehicle::global_x() const
{
    return smx * SEEX + posx;
}

int vehicle::global_y() const
{
    return smy * SEEY + posy;
}

point vehicle::global_pos() const
{
    return point( smx * SEEX + posx, smy * SEEY + posy );
}

point vehicle::real_global_pos() const
{
    return g->m.getabs( global_x(), global_y() );
}

void vehicle::set_submap_moved( int x, int y )
{
    const point old_msp = real_global_pos();
    smx = x;
    smy = y;
    if( !tracking_on ) {
        return;
    }
    overmap_buffer.move_vehicle( this, old_msp );
}

int vehicle::total_mass() const
{
    int m = 0;
    for (size_t i = 0; i < parts.size(); i++)
    {
        if (parts[i].removed) {
          continue;
        }
        m += item::find_type( part_info(i).item )->weight;
        for( auto &j : get_items(i) ) {
            m += j.type->weight;
        }
        if (part_flag(i,VPFLAG_BOARDABLE) && parts[i].has_flag(vehicle_part::passenger_flag)) {
            m += 81500; // TODO: get real weight
        }
    }
    return m/1000;
}

int vehicle::total_folded_volume() const
{
    int m = 0;
    for( size_t i = 0; i < parts.size(); i++ ) {
        if( parts[i].removed ) {
            continue;
        }
        m += part_info(i).folded_volume;
    }
    return m;
}

void vehicle::center_of_mass(int &x, int &y) const
{
    float xf = 0, yf = 0;
    int m_total = total_mass();
    for (size_t i = 0; i < parts.size(); i++)
    {
        if (parts[i].removed) {
          continue;
        }
        int m_part = 0;
        m_part += item::find_type( part_info(i).item )->weight;
        for( auto &j : get_items(i) ) {
            m_part += j.type->weight;
        }
        if (part_flag(i,VPFLAG_BOARDABLE) && parts[i].has_flag(vehicle_part::passenger_flag)) {
            m_part += 81500; // TODO: get real weight
        }
        xf += parts[i].precalc[0].x * m_part / 1000;
        yf += parts[i].precalc[0].y * m_part / 1000;
    }
    xf /= m_total;
    yf /= m_total;
    x = std::round(xf);
    y = std::round(yf);
}

int vehicle::fuel_left (const ammotype & ftype, bool recurse) const
{
    int fl = 0;
    for(auto &p : fuel) {
        if(ftype == part_info(p).fuel_type) {
            fl += parts[p].amount;
        }
    }

    if(recurse && ftype == fuel_type_battery) {
        auto fuel_counting_visitor = [&] (vehicle const* veh, int amount, int) {
            return amount + veh->fuel_left(ftype, false);
        };

        // HAX: add 1 to the initial amount so traversal doesn't immediately stop just
        // 'cause we have 0 fuel left in the current vehicle. Subtract the 1 immediately
        // after traversal.
        fl = traverse_vehicle_graph(this, fl + 1, fuel_counting_visitor) - 1;
    }

    //muscle engines have infinite fuel
    if (ftype == fuel_type_muscle) {
        int part_under_player;
        vehicle *veh = g->m.veh_at(g->u.posx(), g->u.posy(), part_under_player);
        bool player_controlling = player_in_control(g->u);

        //if the engine in the player tile is a muscle engine, and player is controlling vehicle
        if (veh == this && player_controlling && part_under_player >= 0) {
            int p = part_with_feature(part_under_player, VPFLAG_ENGINE);
            if (p >= 0 && part_info(p).fuel_type == fuel_type_muscle) {
                fl += 10;
            }
        }
    }

    return fl;
}

int vehicle::fuel_capacity (const ammotype &ftype) const
{
    int cap = 0;
    for(auto &p : fuel) {
        if(ftype == part_info(p).fuel_type) {
            cap += part_info(p).size;
        }
    }
    return cap;
}

int vehicle::refill (const ammotype & ftype, int amount)
{
    for (size_t p = 0; p < parts.size(); p++)
    {
        if (part_flag(p, VPFLAG_FUEL_TANK) &&
            part_info(p).fuel_type == ftype &&
            parts[p].amount < part_info(p).size &&
            parts[p].hp > 0)
        {
            int need = part_info(p).size - parts[p].amount;
            if (amount < need)
            {
                parts[p].amount += amount;
                return 0;
            }
            else
            {
                parts[p].amount += need;
                amount -= need;
            }
        }
    }
    return amount;
}

int vehicle::drain (const ammotype & ftype, int amount) {
    if(ftype == "battery") {
        // Batteries get special handling to take advantage of jumper
        // cables -- discharge_battery knows how to recurse properly
        // (including taking cable power loss into account).
        int remnant = discharge_battery(amount, true);

        // discharge_battery returns amount of charges that were not
        // found anywhere in the power network, whereas this function
        // returns amount of charges consumed; simple subtraction.
        return amount - remnant;
    }

    int drained = 0;

    for (auto &p : fuel) {
        vehicle_part &tank = parts[p];
        if (part_info(p).fuel_type == ftype && tank.amount > 0) {
            if (tank.amount > (amount - drained)) {
                tank.amount -= (amount - drained);
                drained = amount;
                break;
            } else {
                drained += tank.amount;
                tank.amount = 0;
            }
        }
    }

    return drained;
}

int vehicle::basic_consumption(const ammotype &ftype) const
{
    int fcon = 0;
    for( size_t e = 0; e < engines.size(); ++e ) {
        if(is_engine_type_on(e, ftype)) {
            if(part_info(engines[e]).fuel_type == fuel_type_battery) {
                // electric engine - use epower instead
                fcon += abs(epower_to_power(part_epower(engines[e])));
            }
            else if (!is_engine_type(e, fuel_type_muscle)) {
                fcon += part_power(engines[e]);
            }
        }
    }
    return fcon;
}

int vehicle::total_power(bool const fueled) const
{
    int pwr = 0;
    int cnt = 0;

    for (size_t e = 0; e < engines.size(); e++) {
        int p = engines[e];
        if (is_engine_on(e) && (fuel_left (part_info(p).fuel_type) || !fueled)) {
            pwr += part_power(p);
            cnt++;
        }
    }

    for (size_t a = 0; a < alternators.size();a++){
        int p = alternators[a];
        if (is_alternator_on(a)) {
            pwr += part_power(p); // alternators have negative power
        }
    }
    if (cnt > 1) {
        pwr = pwr * 4 / (4 + cnt -1);
    }
    return pwr;
}

int vehicle::solar_epower(tripoint sm_loc) const
{
    // this will obviosuly be wrong for vehicles spanning z-levels, when
    // that gets possible...
    if( sm_loc.z < 0 ) {
        return 0;
    }

    int epower = 0;
    for( auto &elem : solar_panels ) {
        if( parts[elem].hp > 0 ) {
            int px = posx + parts[elem].precalc[0].x; // veh. origin submap relative
            int py = posy + parts[elem].precalc[0].y; // as above
            //debugmsg("raw coords: sm %d,%d  sm-rel %d,%d", sm_loc.x, sm_loc.y, px, py);
            point pg = overmapbuffer::sm_to_ms_copy(sm_loc.x, sm_loc.y);
            pg.x += px;
            pg.y += py;
            point psm = overmapbuffer::ms_to_sm_remain(pg);
            // now psm points to proper submap, and pg gives the submap relative coords
            //debugmsg("fixed coords: sm %d,%d, sm-rel %d,%d", psm.x, psm.y, pg.x, pg.y);
            auto sm = MAPBUFFER.lookup_submap(psm.x, psm.y, sm_loc.z);
            if( sm == nullptr ) {
                debugmsg("solar_epower(): couldn't find submap");
                continue;
            }

            if( !(terlist[sm->ter[pg.x][pg.y]].has_flag(TFLAG_INDOORS) ||
                  furnlist[sm->get_furn(pg.x, pg.y)].has_flag(TFLAG_INDOORS)) ) {
                epower += ( part_epower( elem ) * g->ground_natural_light_level() ) / DAYLIGHT_LEVEL;
            }
        }
    }
    return epower;
}

int vehicle::acceleration(bool const fueled) const
{
    if ((engine_on && has_engine_type_not(fuel_type_muscle, true)) || skidding) {
        return (int) (safe_velocity (fueled) * k_mass() / (1 + strain ()) / 10);
    } else if ((has_engine_type(fuel_type_muscle, true))){
        //limit vehicle weight for muscle engines
        int mass = total_mass();
        int move_mass = std::max((g->u).str_cur * 25, 150);
        if (mass <= move_mass) {
            return (int) (safe_velocity (fueled) * k_mass() / (1 + strain ()) / 10);
        } else {
            return 0;
        }
    }
    else {
        return 0;
    }
}

int vehicle::max_velocity(bool const fueled) const
{
    return total_power (fueled) * 80;
}

bool vehicle::do_environmental_effects()
{
    bool needed = false;
    // check for smoking parts
    for( size_t p = 0; p < parts.size(); p++ ) {
        auto part_pos = global_pos() + parts[p].precalc[0];

        /* Only lower blood level if:
         * - The part is outside.
         * - The weather is any effect that would cause the player to be wet. */
        if( parts[p].blood > 0 && g->m.is_outside(part_pos.x, part_pos.y) && g->get_levz() >= 0 ) {
            needed = true;
            if( g->weather >= WEATHER_DRIZZLE && g->weather <= WEATHER_ACID_RAIN ) {
                parts[p].blood--;
            }
        }
        if( part_flag(p, VPFLAG_ENGINE) && parts[p].hp <= 0 && parts[p].amount > 0 ) {
            needed = true;
            parts[p].amount--;
            for( int ix = -1; ix <= 1; ix++ ) {
                for( int iy = -1; iy <= 1; iy++ ) {
                    if( !rng(0, 2) ) {
                        g->m.add_field( part_pos.x + ix, part_pos.y + iy, fd_smoke, rng(2, 4) );
                    }
                }
            }
        }
    }
    return needed;
}

int vehicle::safe_velocity(bool const fueled) const
{
    int pwrs = 0;
    int cnt = 0;
    for (size_t e = 0; e < engines.size(); e++){
        if (is_engine_on(e) &&
            (!fueled || is_engine_type(e, fuel_type_muscle) ||
            fuel_left (part_info(engines[e]).fuel_type))) {
            int m2c = 100;

            if (is_engine_type(e, fuel_type_gasoline)) {
                m2c = 60;
            } else if(is_engine_type(e, fuel_type_diesel)) {
                m2c = 65;
            } else if(is_engine_type(e, fuel_type_plasma)) {
                m2c = 75;
            } else if(is_engine_type(e, fuel_type_battery)) {
                m2c = 90;
            } else if(is_engine_type(e, fuel_type_muscle)) {
                m2c = 45;
            }

            pwrs += part_power(engines[e]) * m2c / 100;
            cnt++;
        }
    }
    for (int a = 0; a < (int)alternators.size(); a++){
         if (is_alternator_on(a)){
            pwrs += part_power(alternators[a]); // alternator parts have negative power
         }
    }
    if (cnt > 0) {
        pwrs = pwrs * 4 / (4 + cnt -1);
    }
    return (int) (pwrs * k_dynamics() * k_mass()) * 80;
}

void vehicle::spew_smoke( double joules, int part )
{
    if( rng(1, 100000) > joules ) {
        return;
    }
    point p = parts[part].mount;
    int smoke = int(std::max(joules / 10000 , 1.0));
    // Move back from engine/muffler til we find an open space
    while( relative_parts.find(p) != relative_parts.end() ) {
        p.x += ( velocity < 0 ? 1 : -1 );
    }
    int rdx, rdy;
    coord_translate( p.x, p.y, rdx, rdy );
    g->m.add_field( global_x() + rdx, global_y() + rdy, fd_smoke, smoke );
}

/**
 * Generate noise or smoke from a vehicle with engines turned on
 * load = how hard the engines are working, from 0.0 til 1.0
 * time = how many seconds to generated smoke for
 */
void vehicle::noise_and_smoke( double load, double time )
{
    const int sound_levels[] = { 0, 15, 30, 60, 100, 140, 180, INT_MAX };
    const char *sound_msgs[] = { "", "hummm!", "whirrr!", "vroom!", "roarrr!", "ROARRR!",
                                 "BRRROARRR!!", "BRUMBRUMBRUMBRUM!!!" };
    double noise = 0.0;
    double mufflesmoke = 0.0;
    double muffle = 1.0, m;
    int exhaust_part = -1;
    for( size_t p = 0; p < parts.size(); p++ ) {
        if( part_flag(p, "MUFFLER") ) {
            m = 1.0 - (1.0 - part_info(p).bonus / 100.0) * parts[p].hp / part_info(p).durability;
            if( m < muffle ) {
                muffle = m;
                exhaust_part = int(p);
            }
        }
    }

    for( size_t e = 0; e < engines.size(); e++ ) {
        int p = engines[e];
        if( is_engine_on(e) &&
                (is_engine_type(e, fuel_type_muscle) || fuel_left (part_info(p).fuel_type)) ) {
            double pwr = 10.0; // Default noise if nothing else found, shouldn't happen
            double max_pwr = double(power_to_epower(part_power(p, true)))/40000;
            double cur_pwr = load * max_pwr;

            if( is_engine_type(e, fuel_type_gasoline) || is_engine_type(e, fuel_type_diesel)) {
                const double dmg = 1.0 - ((double)parts[p].hp / part_info( p ).durability);
                if( is_engine_type( e, fuel_type_gasoline ) && dmg > 0.75 &&
                        one_in( 200 - (150 * dmg) ) ) {
                    backfire( e );
                }
                double j = power_to_epower(part_power(p, true)) * load * time * muffle;
                if( (exhaust_part == -1) && engine_on ) {
                    spew_smoke( j, p );
                } else {
                    mufflesmoke += j;
                }
                pwr = (cur_pwr*15 + max_pwr*3 + 5) * muffle;
            } else if(is_engine_type(e, fuel_type_plasma)) {
                pwr = (cur_pwr*9 + 1) * muffle;
            } else if(is_engine_type(e, fuel_type_battery)) {
                pwr = cur_pwr*3;
            } else if(is_engine_type(e, fuel_type_muscle)) {
                pwr = cur_pwr*5;
            }
            noise = std::max(noise, pwr); // Only the loudest engine counts.
        }
    }

    if( (exhaust_part != -1) && engine_on && 
        has_engine_type_not(fuel_type_muscle, true)) { // No engine, no smoke
        spew_smoke( mufflesmoke, exhaust_part );
    }
    // Even a vehicle with engines off will make noise traveling at high speeds
    noise = std::max( noise, double(fabs(velocity/500.0)) );
    int lvl = 0;
    if( one_in(4) && rng(0, 30) < noise && 
        has_engine_type_not(fuel_type_muscle, true)) {
       while( noise > sound_levels[lvl] ) {
           lvl++;
       }
    }
    sounds::ambient_sound( global_x(), global_y(), noise, sound_msgs[lvl] );
}

float vehicle::wheels_area (int *const cnt) const
{
    int count = 0;
    int total_area = 0;
    std::vector<int> wheel_indices = all_parts_with_feature(VPFLAG_WHEEL);
    for( auto &wheel_indice : wheel_indices ) {
        int p = wheel_indice;
        int width = part_info(p).wheel_width;
        int bigness = parts[p].bigness;
        // 9 inches, for reference, is about normal for cars.
        total_area += ((float)width / 9) * bigness;
        count++;
    }
    if (cnt) {
        *cnt = count;
    }

    if (all_parts_with_feature("FLOATS").size() > 0) {
        return 13;
    }

    return total_area;
}

float vehicle::k_friction() const
{
    // calculate safe speed reduction due to wheel friction
    float fr0 = 1000.0;
    float kf = ( fr0 / (fr0 + wheels_area()) );
    return kf;
}

float vehicle::k_aerodynamics() const
{
    const int max_obst = 13;
    int obst[max_obst];
    for( auto &elem : obst ) {
        elem = 0;
    }
    std::vector<int> structure_indices = all_parts_at_location(part_location_structure);
    for( auto &structure_indice : structure_indices ) {
        int p = structure_indice;
        int frame_size = part_with_feature(p, VPFLAG_OBSTACLE) ? 30 : 10;
        int pos = parts[p].mount.y + max_obst / 2;
        if (pos < 0) {
            pos = 0;
        }
        if (pos >= max_obst) {
            pos = max_obst -1;
        }
        if (obst[pos] < frame_size) {
            obst[pos] = frame_size;
        }
    }
    int frame_obst = 0;
    for( auto &elem : obst ) {
        frame_obst += elem;
    }
    float ae0 = 200.0;

    // calculate aerodynamic coefficient
    float ka = ( ae0 / (ae0 + frame_obst) );
    return ka;
}

float vehicle::k_dynamics() const
{
    return ( k_aerodynamics() * k_friction() );
}

float vehicle::k_mass() const
{
    float wa = wheels_area();
    if (wa <= 0)
       return 0;

    float ma0 = 50.0;

    // calculate safe speed reduction due to mass
    float km = ma0 / (ma0 + (total_mass()) / (8 * (float) wa));

    return km;
}

float vehicle::strain() const
{
    int mv = max_velocity();
    int sv = safe_velocity();
    if (mv <= sv)
        mv = sv + 1;
    if (velocity < sv && velocity > -sv)
        return 0;
    else
        return (float) (abs(velocity) - sv) / (float) (mv - sv);
}

<<<<<<< HEAD
bool vehicle::sufficient_wheel_config ()
=======
bool vehicle::valid_wheel_config() const
>>>>>>> 4707437b
{
    std::vector<int> floats = all_parts_with_feature(VPFLAG_FLOATS);
    if( !floats.empty() ) {
        return floats.size() > 2;
    }
    std::vector<int> wheel_indices = all_parts_with_feature(VPFLAG_WHEEL);
    if(wheel_indices.empty()) {
        // No wheels!
        return false;
    } else if(wheel_indices.size() == 1) {
        //Has to be a stable wheel, and one wheel can only support a 1-3 tile vehicle
        if( !part_info(wheel_indices[0]).has_flag("STABLE") ||
             all_parts_at_location(part_location_structure).size() > 3) {
            return false;
        }
    }
    return true;
}

bool vehicle::balanced_wheel_config ()
{
    int x1 = 0, y1 = 0, x2 = 0, y2 = 0;
    int count = 0;
    std::vector<int> wheel_indices = all_parts_with_feature(VPFLAG_WHEEL);
    // find the bounding box of the wheels
    // TODO: find convex hull instead
    for (auto &w : wheel_indices) {
        if (!count) {
            x1 = x2 = parts[w].precalc[0].x;
            y1 = y2 = parts[w].precalc[0].y;
        }
        if (parts[w].precalc[0].x < x1) {
            x1 = parts[w].precalc[0].x;
        }
        if (parts[w].precalc[0].x > x2) {
            x2 = parts[w].precalc[0].x;
        }
        if (parts[w].precalc[0].y < y1) {
            y1 = parts[w].precalc[0].y;
        }
        if (parts[w].precalc[0].y > y2) {
            y2 = parts[w].precalc[0].y;
        }
        count++;
    }
    // find the center of mass of the vehicle
    int xo, yo;
    center_of_mass(xo, yo);
//    add_msg("cm x=%d y=%d x1=%d y1=%d x2=%d y2=%d", xo, yo, x1, y1, x2, y2);
    if (xo < x1 || xo > x2 || yo < y1 || yo > y2) {
        return false; // center of mass not inside support of wheels (roughly)
    }
    return true;
}

bool vehicle::valid_wheel_config ()
{
    return sufficient_wheel_config() && balanced_wheel_config();
}

/**
 * Power for batteries are in W, but usage for rest is in 0.5*HP, so coeff is 373
 * This does not seem to match up for consumption, as old coeff is 100
 * Keeping coeff of 100, but should probably be adjusted later
 * http://en.wikipedia.org/wiki/Energy_density -> 46MJ/kg, 36MJ/l for gas
 * Gas tanks are 6000 and 30000, assuming that's in milliliters, so 36000J/ml
 * Battery sizes are 1k, 12k, 30k, 50k, and 100k. present day = 53kWh(200MJ) for 450kg
 * Efficiency tank to wheel is roughly 15% for gas, 85% for electric
 */
void vehicle::consume_fuel( double load = 1.0 )
{
    float st = strain();
    for( auto &ft : get_fuel_types() ) {
        // if no engines use this fuel, skip
        int amnt_fuel_use = basic_consumption( ft.id );
        if (amnt_fuel_use == 0) continue;

        //get exact amount of fuel needed
        double amnt_precise = double(amnt_fuel_use) / ft.coeff;

        amnt_precise *= load * (1.0 + st * st * 100);
        int amnt = int(amnt_precise);
        // consumption remainder results in chance at additional fuel consumption
        if( x_in_y(int(amnt_precise*1000) % 1000, 1000) ) {
            amnt += 1;
        }
        for( auto &elem : fuel ) {
            if( part_info( elem ).fuel_type == ft.id ) {
                if( parts[elem].amount >= amnt ) {
                    // enough fuel located in this part
                    parts[elem].amount -= amnt;
                    break;
                } else {
                    amnt -= parts[elem].amount;
                    parts[elem].amount = 0;
                }
            }
        }
    }
    //do this with chance proportional to current load
    // But only if the player is actually there!
    if( load > 0 && one_in( (int) (1 / load) ) &&
        fuel_left( fuel_type_muscle ) > 0 ) {
        //charge bionics when using muscle engine
        if (g->u.has_bionic("bio_torsionratchet")) {
            g->u.charge_power(1);
        }
        //cost proportional to strain
        int mod = 1 + 4 * st;
        if (one_in(10)) {
            g->u.fatigue += mod;
            g->u.hunger += mod;
            g->u.thirst += mod;
        }
        g->u.mod_stat( "stamina", -mod * 20);
    }
}

void vehicle::power_parts (tripoint sm_loc)//TODO: more categories of powered part!
{
    int epower = 0;

    // Consumers of epower
    int gas_epower = 0;
    if(engine_on) {
        // Gas engines require epower to run for ignition system, ECU, etc.
        for( size_t e = 0; e < engines.size(); ++e ) {
            if(is_engine_type_on(e, fuel_type_gasoline) ||
               is_engine_type_on(e, fuel_type_diesel)) {
                gas_epower += part_info(engines[e]).epower;
            }
        }
        epower += gas_epower;
    }

    if(lights_on) epower += lights_epower;
    if(overhead_lights_on) epower += overhead_epower;
    if(tracking_on) epower += tracking_epower;
    if(fridge_on) epower += fridge_epower;
    if(recharger_on) epower += recharger_epower;
    if (is_alarm_on) epower += alarm_epower;
    if( camera_on ) epower += camera_epower;
    if(dome_lights_on) epower += dome_lights_epower;
    if(aisle_lights_on) epower += aisle_lights_epower;

    // Producers of epower
    epower += solar_epower(sm_loc);

    if(engine_on) {
        // Plasma engines generate epower if turned on
        int plasma_epower = 0;
        for( size_t e = 0; e < engines.size(); ++e ) {
            if(is_engine_type_on(e, fuel_type_plasma)) {
                plasma_epower += part_info(engines[e]).epower;
            }
        }
        epower += plasma_epower;
    }

    int battery_discharge = power_to_epower(fuel_capacity(fuel_type_battery) - fuel_left(fuel_type_battery));
    if(engine_on) {
        // If the engine is on, the alternators are working.
        int alternators_epower = 0;
        int alternators_power = 0;
        for( size_t p = 0; p < alternators.size(); ++p ) {
            if(is_alternator_on(p)) {
                alternators_epower += part_info(alternators[p]).epower;
                alternators_power += part_power(alternators[p]);
            }
        }
        if(alternators_epower > 0) {
            alternator_load = (float)abs(alternators_power);
            epower += alternators_epower;
        }
    }

    if(reactor_on && battery_discharge - epower > 0) {
        // Still not enough surplus epower to fully charge battery
        // Produce additional epower from any reactors
        int reactors_epower = 0;
        int reactors_fuel_epower = 0;
        for( auto &elem : reactors ) {
            if( parts[elem].hp > 0 ) {
                reactors_epower += part_info( elem ).epower;
                reactors_fuel_epower += power_to_epower( parts[elem].amount );
            }
        }
        // check if enough fuel for full reactor output
        if(reactors_fuel_epower < reactors_epower) {
            // partial reactor output
            reactors_epower = reactors_fuel_epower;
        }
        if(reactors_epower > 0) {
            int reactors_output;
            if (battery_discharge - epower > reactors_epower) {
                reactors_output = reactors_epower;
            }
            else {
                reactors_output = battery_discharge - epower;
            }
            // calculate battery-equivalent fuel consumption
            int battery_consumed = epower_to_power(reactors_output);
            // 1 plutonium == 100 battery - divide consumption by 100
            int plutonium_consumed = battery_consumed / 100;
            // battery remainder results in chance at additional plutonium consumption
            if (x_in_y(battery_consumed % 100, 100)) {
                plutonium_consumed += 1;
            }
            for(auto &p : reactors) {
                int avail_plutonium = parts[p].amount;
                if(avail_plutonium < plutonium_consumed) {
                    plutonium_consumed -= avail_plutonium;
                    parts[p].amount = 0;
                    if (avail_plutonium <= 0) {
                        break;
                    }
                }
                else {
                    parts[p].amount -= plutonium_consumed;
                    plutonium_consumed = 0;
                    break;
                }
            }
            epower += reactors_output;
        }
        else {
            // all reactors out of fuel or destroyed
            reactor_on = false;
            if(player_in_control(g->u) || g->u.sees( global_pos() )) {
                add_msg(_("The %s's reactor dies!"), name.c_str());
            }
        }
    }

    int battery_deficit = 0;
    if(epower > 0) {
        // store epower surplus in battery
        charge_battery(epower_to_power(epower));
    } else if(epower < 0) {
        // draw epower deficit from battery
        battery_deficit = discharge_battery(abs(epower_to_power(epower)));
    }

    if(battery_deficit) {
        is_alarm_on = false;
        lights_on = false;
        tracking_on = false;
        overhead_lights_on = false;
        fridge_on = false;
        stereo_on = false;
        recharger_on = false;
        camera_on = false;
        dome_lights_on = false;
        aisle_lights_on = false;
<<<<<<< HEAD
        if(player_in_control(&g->u) || g->u.sees( global_pos() )) {
            add_msg(_("The %s's battery dies!"),name.c_str());
=======
        if(player_in_control(g->u) || g->u.sees( global_pos() )) {
            add_msg("The %s's battery dies!",name.c_str());
>>>>>>> 4707437b
        }
        if(gas_epower < 0) {
            // Not enough epower to run gas engine ignition system
            engine_on = false;
<<<<<<< HEAD
            if(player_in_control(&g->u) || g->u.sees( global_pos() )) {
                add_msg(_("The %s's engine dies!"),name.c_str());
=======
            if(player_in_control(g->u) || g->u.sees( global_pos() )) {
                add_msg("The %s's engine dies!",name.c_str());
>>>>>>> 4707437b
            }
        }
    }
}

vehicle* vehicle::find_vehicle(point const &where)
{
    // Is it in the reality bubble?
    point veh_local = g->m.getlocal(where);
    vehicle* veh = g->m.veh_at(veh_local.x, veh_local.y);

    if (veh != nullptr) {
        return veh;
    }

    // Nope. Load up its submap...
    point veh_in_sm = where;
    point veh_sm = overmapbuffer::ms_to_sm_remain(veh_in_sm);

    auto sm = MAPBUFFER.lookup_submap(veh_sm.x, veh_sm.y, g->get_levz());
    if(sm == nullptr) {
        return nullptr;
    }

    // ...find the right vehicle inside it...
    for( auto &elem : sm->vehicles ) {
        vehicle *found_veh = elem;
        point veh_location(found_veh->posx, found_veh->posy);

        if(veh_in_sm == veh_location) {
            veh = found_veh;
            break;
        }
    }

    // ...and hand it over.
    return veh;
}

template <typename Func, typename Vehicle>
int vehicle::traverse_vehicle_graph(Vehicle *start_veh, int amount, Func action)
{
    // Breadth-first search! Initialize the queue with a pointer to ourselves and go!
    std::queue< std::pair<Vehicle*, int> > connected_vehs;
    std::set<Vehicle*> visited_vehs;
    connected_vehs.push(std::make_pair(start_veh, 0));

    while(amount > 0 && connected_vehs.size() > 0) {
        auto current_node = connected_vehs.front();
        Vehicle *current_veh = current_node.first;
        int current_loss = current_node.second;

        visited_vehs.insert(current_veh);
        connected_vehs.pop();

        g->u.add_msg_if_player(m_debug, "Traversing graph with %d power", amount);

        for(auto &p : current_veh->loose_parts) {
            if(!current_veh->part_info(p).has_flag("POWER_TRANSFER")) {
                continue; // ignore loose parts that aren't power transfer cables
            }

            auto target_veh = vehicle::find_vehicle(current_veh->parts[p].target.second);
            if(target_veh == nullptr || visited_vehs.count(target_veh) > 0) {
                // Either no destination here (that vehicle's rolled away or off-map) or
                // we've already looked at that vehicle.
                continue;
            }

            // Add this connected vehicle to the queue of vehicles to search next,
            // but only if we haven't seen this one before.
            if(visited_vehs.count(target_veh) < 1) {
                int target_loss = current_loss + current_veh->part_info(p).epower;
                connected_vehs.push(std::make_pair(target_veh, target_loss));

                float loss_amount = ((float)amount * (float)target_loss) / 100;
                g->u.add_msg_if_player(m_debug, "Visiting remote %p with %d power (loss %f, which is %d percent)",
                                        (void*)target_veh, amount, loss_amount, target_loss);

                amount = action(target_veh, amount, (int)loss_amount);
                g->u.add_msg_if_player(m_debug, "After remote %p, %d power", (void*)target_veh, amount);

                if(amount < 1) {
                    break; // No more charge to donate away.
                }
            }
        }
    }
    return amount;
}

int vehicle::charge_battery (int amount, bool include_other_vehicles)
{
    for(auto &f : fuel) {
        if(part_info(f).fuel_type == fuel_type_battery && parts[f].hp > 0) {
            int empty = part_info(f).size - parts[f].amount;
            if(empty < amount) {
                amount -= empty;
                parts[f].amount = part_info(f).size;
                if (amount <= 0) {
                    break;
                }
            } else {
                parts[f].amount += amount;
                amount = 0;
                break;
            }
        }
    }

    auto charge_visitor = [] (vehicle* veh, int amount, int lost) {
        g->u.add_msg_if_player(m_debug, "CH: %d", amount - lost);
        return veh->charge_battery(amount - lost, false);
    };

    if(amount > 0 && include_other_vehicles) { // still a bit of charge we could send out...
        amount = traverse_vehicle_graph(this, amount, charge_visitor);
    }

    return amount;
}

int vehicle::discharge_battery (int amount, bool recurse)
{
    int avail_charge;

    for(auto &f : fuel) {
        if(part_info(f).fuel_type == fuel_type_battery && parts[f].hp > 0) {
            avail_charge = parts[f].amount;
            if(avail_charge < amount) {
                amount -= avail_charge;
                parts[f].amount = 0;
                if (amount <= 0) {
                    break;
                }
            }
            else {
                parts[f].amount -= amount;
                amount = 0;
                break;
            }
        }
    }

    auto discharge_visitor = [] (vehicle* veh, int amount, int lost) {
        g->u.add_msg_if_player(m_debug, "CH: %d", amount + lost);
        return veh->discharge_battery(amount + lost, false);
    };
    if(amount > 0 && recurse) { // need more power!
        amount = traverse_vehicle_graph(this, amount, discharge_visitor);
    }

    return amount; // non-zero if we weren't able to fulfill demand.
}

void vehicle::do_engine_damage(size_t e, int strain) {
     if( is_engine_on(e) && !is_engine_type(e, fuel_type_muscle) &&
         fuel_left(part_info(engines[e]).fuel_type) &&  rng (1, 100) < strain ) {
        int dmg = rng(strain * 2, strain * 4);
        damage_direct(engines[e], dmg, 0);
        if(one_in(2)) {
            add_msg(_("Your engine emits a high pitched whine."));
        } else {
            add_msg(_("Your engine emits a loud grinding sound."));
        }
    }
}

void vehicle::idle(bool on_map) {
    int engines_power = 0;
    float idle_rate;

    if (engine_on && total_power() > 0) {
        for (size_t e = 0; e < engines.size(); e++){
            size_t p = engines[e];
            if (fuel_left(part_info(p).fuel_type) && is_engine_on(e)) {
                engines_power += part_power(engines[e]);
            }
        }

        idle_rate = (float)alternator_load / (float)engines_power;
        if (idle_rate < 0.01) idle_rate = 0.01; // minimum idle is 1% of full throttle
        consume_fuel(idle_rate);

        if (on_map) {
            noise_and_smoke( idle_rate, 6.0 );
        }
    } else {
        if( engine_on && g->u.sees( global_pos() ) &&
            has_engine_type_not(fuel_type_muscle, true) ) {
            add_msg(_("The %s's engine dies!"), name.c_str());
        }
        engine_on = false;
    }

    if (stereo_on) {
        play_music();
    }

    if (on_map && is_alarm_on) {
        alarm();
    }
}

void vehicle::alarm(){
    if (one_in(4)) {
        //first check if the alarm is still installed
        bool found_alarm = has_security_working();

        //if alarm found, make noise, else set alarm disabled
        if (found_alarm){
            const char *sound_msgs[] = { "WHOOP WHOOP", "NEEeu NEEeu NEEeu", "BLEEEEEEP", "WREEP"};
            sounds::sound( global_x(), global_y(), (int) rng(45,80), sound_msgs[rng(0,3)]);
            if (one_in(1000)) is_alarm_on = false;
        } else{
            is_alarm_on = false;
        }
    }
}

void vehicle::slow_leak()
{
    //for each of your badly damaged tanks (lower than 50% health), leak a small amount of liquid
    // damaged batteries self-discharge without leaking
    for( auto &elem : fuel ) {
        vehicle_part &part = parts[elem];
        vpart_info pinfo = part_info( elem );
        if( pinfo.fuel_type != fuel_type_gasoline && pinfo.fuel_type != fuel_type_diesel &&
            pinfo.fuel_type != fuel_type_battery && pinfo.fuel_type != fuel_type_water ) {
            // Not a liquid fuel or battery
            continue;
        }
        float damage_ratio = ( float )part.hp / ( float )pinfo.durability;
        if( part.amount > 0 && damage_ratio < 0.5f ) {
            int leak_amount = ( 0.5 - damage_ratio ) * ( 0.5 - damage_ratio ) * part.amount / 10;
            int gx, gy;
            if( leak_amount < 1 ) {
                leak_amount = 1;
            }
            // Don't leak batteries from a damaged battery
            if( pinfo.fuel_type != fuel_type_battery ) {
                coord_translate( part.mount.x, part.mount.y, gx, gy );
                // m.spawn_item() will spawn water in bottles, so instead we create
                //   the leak manually and directly call m.add_item_or_charges().
                item leak( pinfo.fuel_type, calendar::turn );
                leak.charges = leak_amount;
                g->m.add_item_or_charges( global_x() + gx, global_y() + gy, leak );
            }
            part.amount -= leak_amount;
        }
    }
}

void vehicle::thrust (int thd) {
    //if vehicle is stopped, set target direction to forward.
    //ensure it is not skidding. Set turns used to 0.
    if( velocity == 0 ) {
        turn_dir = face.dir();
        move = face;
        of_turn_carry = 0;
        last_turn = 0;
        skidding = false;
    }

    if (stereo_on == true) {
        play_music();
    }

    //no need to change velocity
    if( !thd ) {
        return;
    }

    bool pl_ctrl = player_in_control( g->u );

    //no need to change velocity if there are no wheels
    if( !valid_wheel_config() && velocity == 0 ) {
        if (pl_ctrl) {
            if (all_parts_with_feature(VPFLAG_FLOATS).empty()) {
                add_msg(_("The %s doesn't have enough wheels to move!"), name.c_str());
            } else {
                add_msg(_("The %s is too leaky!"), name.c_str());
            }
        }
        return;
    }

    //accelerate (true) or brake (false)
    bool thrusting = true;
    if( velocity ) {
       int sgn = velocity < 0? -1 : 1;
       thrusting = (sgn == thd);
    }

    int accel = acceleration();
    int max_vel = max_velocity();
    //get braking power
    int brake = 30 * k_mass();
    int brk = abs(velocity) * brake / 100;
    if (brk < accel) {
        brk = accel;
    }
    if (brk < 10 * 100) {
        brk = 10 * 100;
    }
    //pos or neg if acc or brake
    int vel_inc = (thrusting? accel : brk) * thd;
    if( thd == -1 && thrusting ) {
        //accelerate 60% if going backward
        vel_inc = .6 * vel_inc;
    }

    // Keep exact cruise control speed
    if( cruise_on ) {
        if( thd > 0 ) {
            vel_inc = std::min( vel_inc, cruise_velocity - velocity );
        } else {
            vel_inc = std::max( vel_inc, cruise_velocity - velocity );
        }
    }

    //find power ratio used of engines max
    double load;
    if( cruise_on ) {
        load = ((float)abs(vel_inc)) / std::max((thrusting ? accel : brk),1);
    } else {
        load = (thrusting ? 1.0 : 0.0);
    }

    // only consume resources if engine accelerating
    if (load >= 0.01 && thrusting) {
        //abort if engines not operational
        if (total_power () <= 0 || !engine_on) {
            if (pl_ctrl) {
                if( total_power( false ) <= 0 ) {
                    add_msg( m_info, _("The %s doesn't have an engine!"), name.c_str() );
                } else if( has_engine_type( fuel_type_muscle, true ) ) {
                    add_msg( m_info, _("The %s's mechanism is out of reach!"), name.c_str() );
                } else if( !engine_on ) {
                    add_msg( _("The %s's engine isn't on!"), name.c_str() );
                } else {
                    add_msg( _("The %s's engine emits a sneezing sound."), name.c_str() );
                }
            }
            cruise_velocity = 0;
            return;
        }

        //make noise and consume fuel
        noise_and_smoke (load);
        consume_fuel (load);

        //break the engines a bit, if going too fast.
        int strn = (int) (strain () * strain() * 100);
        for (size_t e = 0; e < engines.size(); e++){
            do_engine_damage(e, strn);
        }
    }

    //wheels aren't facing the right way to change velocity properly
    //lower down, since engines should be getting damaged anyway
    if (skidding) {
        return;
    }

    //change vehicles velocity
    if( (velocity > 0 && velocity + vel_inc < 0) ||
        (velocity < 0 && velocity + vel_inc > 0) ) {
        //velocity within braking distance of 0
        stop ();
    } else {
        // Increase velocity up to max_vel or min_vel, but not above.
        const int min_vel = -max_vel / 4;
        if( vel_inc > 0 ) {
            // Don't allow braking by accelerating (could happen with damaged engines)
            velocity = std::max( velocity, std::min( velocity + vel_inc, max_vel ) );
        } else {
            velocity = std::min( velocity, std::max( velocity + vel_inc, min_vel ) );
        }
    }
}

void vehicle::cruise_thrust (int amount)
{
    if (!amount) {
        return;
    }
    int safe_vel = safe_velocity();
    int max_vel = max_velocity();
    int max_rev_vel = -max_vel / 4;

    //if the safe velocity is between the cruise velocity and its next value, set to safe velocity
    if( (cruise_velocity < safe_vel && safe_vel < (cruise_velocity + amount)) ||
        (cruise_velocity > safe_vel && safe_vel > (cruise_velocity + amount)) ){
        cruise_velocity = safe_vel;
    } else {
        if (amount < 0 && (cruise_velocity == safe_vel || cruise_velocity == max_vel)){
            // If coming down from safe_velocity or max_velocity decrease by one so
            // the rounding below will drop velocity to a multiple of amount.
            cruise_velocity += -1;
        } else if( amount > 0 && cruise_velocity == max_rev_vel ) {
            // If increasing from max_rev_vel, do the opposite.
            cruise_velocity += 1;
        } else {
            // Otherwise just add the amount.
            cruise_velocity += amount;
        }
        // Integer round to lowest multiple of amount.
        // The result is always equal to the original or closer to zero,
        // even if negative
        cruise_velocity = (cruise_velocity / abs(amount)) * abs(amount);
    }
    // Can't have a cruise speed faster than max speed
    // or reverse speed faster than max reverse speed.
    if (cruise_velocity > max_vel) {
        cruise_velocity = max_vel;
    } else if (cruise_velocity < max_rev_vel) {
        cruise_velocity = max_rev_vel;
    }
}

void vehicle::turn (int deg)
{
    if (deg == 0) {
        return;
    }
    if (velocity < 0) {
        deg = -deg;
    }
    last_turn = deg;
    turn_dir += deg;
    if (turn_dir < 0) {
        turn_dir += 360;
    }
    if (turn_dir >= 360) {
        turn_dir -= 360;
    }
}

void vehicle::stop ()
{
    velocity = 0;
    skidding = false;
    move = face;
    last_turn = 0;
    of_turn_carry = 0;
}

bool vehicle::collision( std::vector<veh_collision> &veh_veh_colls,
                         std::vector<veh_collision> &veh_misc_colls, int dx, int dy,
                         bool &can_move, int &imp, bool just_detect )
{
    std::vector<int> structural_indices = all_parts_at_location(part_location_structure);
    for( size_t i = 0; i < structural_indices.size() && can_move; i++ ) {
        const int p = structural_indices[i];
        // coords of where part will go due to movement (dx/dy)
        // and turning (precalc[1])
        const int dsx = global_x() + dx + parts[p].precalc[1].x;
        const int dsy = global_y() + dy + parts[p].precalc[1].y;
        veh_collision coll = part_collision( p, dsx, dsy, just_detect );
        if( coll.type != veh_coll_nothing && just_detect ) {
            return true;
        } else if( coll.type == veh_coll_veh ) {
            veh_veh_colls.push_back( coll );
        } else if( coll.type != veh_coll_nothing ) { //run over someone?
            veh_misc_colls.push_back(coll);
            if( can_move ) {
                imp += coll.imp;
            }
            if( velocity == 0 ) {
                can_move = false;
            }
        }
    }
    return false;
}

veh_collision vehicle::part_collision (int part, int x, int y, bool just_detect)
{
    bool pl_ctrl = player_in_control (g->u);
    int mondex = g->mon_at(x, y);
    int npcind = g->npc_at(x, y);
    bool u_here = x == g->u.posx() && y == g->u.posy() && !g->u.in_vehicle;
    monster *z = mondex >= 0? &g->zombie(mondex) : NULL;
    player *ph = (npcind >= 0? g->active_npc[npcind] : (u_here? &g->u : 0));

    // if in a vehicle assume it's this one
    if (ph && ph->in_vehicle) {
        ph = 0;
    }

    int target_part = -1;
    vehicle *oveh = g->m.veh_at (x, y, target_part);
    bool is_veh_collision = oveh && (oveh->posx != posx || oveh->posy != posy);
    bool is_body_collision = ph || mondex >= 0;

    veh_coll_type collision_type = veh_coll_nothing;
    std::string obs_name = g->m.name(x, y).c_str();

    // vehicle collisions are a special case. just return the collision.
    // the map takes care of the dynamic stuff.
    if (is_veh_collision) {
       veh_collision ret;
       ret.type = veh_coll_veh;
       //"imp" is too simplistic for veh-veh collisions
       ret.part = part;
       ret.target = oveh;
       ret.target_part = target_part;
       ret.target_name = oveh->name.c_str();
       return ret;
    }

    //Damage armor before damaging any other parts
    int parm = part_with_feature (part, VPFLAG_ARMOR);
    if (parm < 0) {
        parm = part;
    }
    int dmg_mod = part_info(parm).dmg_mod;
    // let's calculate type of collision & mass of object we hit
    float mass = total_mass();
    float mass2=0;
    float e= 0.3; // e = 0 -> plastic collision
    // e = 1 -> inelastic collision
    int part_dens = 0; //part density

    if (is_body_collision) {
        // then, check any monster/NPC/player on the way
        collision_type = veh_coll_body; // body
        e=0.30;
        part_dens = 15;
        if (z) {
            switch (z->type->size) {
            case MS_TINY:    // Rodent
                mass2 = 1;
                break;
            case MS_SMALL:   // Half human
                mass2 = 41;
                break;
            default:
            case MS_MEDIUM:  // Human
                mass2 = 82;
                break;
            case MS_LARGE:   // Cow
                mass2 = 120;
                break;
            case MS_HUGE:     // TAAAANK
                mass2 = 200;
                break;
            }
        } else {
            mass2 = 82;// player or NPC
        }
    } else if ( g->m.is_bashable_ter_furn(x, y) && g->m.move_cost_ter_furn( x, y ) != 2 &&
                // Don't collide with tiny things, like flowers, unless we have a wheel in our space.
                (part_with_feature(part, VPFLAG_WHEEL) >= 0 ||
                 !g->m.has_flag_ter_or_furn("TINY", x, y)) &&
                // Protrusions don't collide with short terrain.
                // Tiny also doesn't, but it's already excluded unless there's a wheel present.
                !(part_with_feature(part, "PROTRUSION") >= 0 &&
                  g->m.has_flag_ter_or_furn("SHORT", x, y)) &&
                // These are bashable, but don't interact with vehicles.
                !g->m.has_flag_ter_or_furn("NOCOLLIDE", x, y) ) {
        // movecost 2 indicates flat terrain like a floor, no collision there.
        collision_type = veh_coll_bashable;
        e = 0.30;
        //Just a rough rescale for now to obtain approximately equal numbers
        mass2 = 10 + std::max(0, g->m.bash_strength(x, y) - 30);
        part_dens = 10 + int(float(g->m.bash_strength(x, y)) / 300 * 70);
    } else if (g->m.move_cost_ter_furn(x, y) == 0) {
        collision_type = veh_coll_other; // not destructible
        mass2 = 1000;
        e=0.10;
        part_dens = 80;
    }

    if (collision_type == veh_coll_nothing) {  // hit nothing
        veh_collision ret;
        ret.type = veh_coll_nothing;
        return ret;
    } else if( just_detect ) {
        veh_collision ret;
        ret.type = collision_type;
        return ret;
    }

    int degree = rng (70, 100);

    //Calculate damage resulting from d_E
    const itype *type = item::find_type( part_info( parm ).item );
    std::vector<std::string> vpart_item_mats = type->materials;
    int vpart_dens = 0;
    for (auto mat_id : vpart_item_mats) {
        vpart_dens += material_type::find_material(mat_id)->density();
    }
    vpart_dens /= vpart_item_mats.size(); // average

    //k=100 -> 100% damage on part
    //k=0 -> 100% damage on obj
    float material_factor = (part_dens - vpart_dens)*0.5;
    if ( material_factor >= 25) material_factor = 25; //saturation
    if ( material_factor < -25) material_factor = -25;
    float weight_factor;
    //factor = -25 if mass is much greater than mass2
    if ( mass >= mass2 ) weight_factor = -25 * ( log(mass) - log(mass2) ) / log(mass);
    //factor = +25 if mass2 is much greater than mass
    else weight_factor = 25 * ( log(mass2) - log(mass) ) / log(mass2) ;

    float k = 50 + material_factor + weight_factor;
    if(k > 90) k = 90;  //saturation
    if(k < 10) k = 10;

    bool smashed = true;
    std::string snd;
    float part_dmg = 0.0;
    float dmg = 0.0;
    //Calculate Impulse of car
    const float prev_velocity = velocity / 100;
    int turns_stunned = 0;

    do {
        //Impulse of object
        const float vel1 = velocity / 100;

        //Assumption: velocity of hit object = 0 mph
        const float vel2 = 0;
        //lost energy at collision -> deformation energy -> damage
        const float d_E = ((mass*mass2)*(1-e)*(1-e)*(vel1-vel2)*(vel1-vel2)) / (2*mass + 2*mass2);
        //velocity of car after collision
        const float vel1_a = (mass2*vel2*(1+e) + vel1*(mass - e*mass2)) / (mass + mass2);
        //velocity of object after collision
        const float vel2_a = (mass*vel1*(1+e) + vel2*(mass2 - e*mass)) / (mass + mass2);

        //Damage calculation
        //damage dealt overall
        dmg += std::abs(d_E / k_mvel);
        //damage for vehicle-part - only if not a hallucination
        if(!z || !z->is_hallucination()) {
            part_dmg = dmg * k / 100;
        }
        //damage for object
        const float obj_dmg  = dmg * (100-k)/100;

        if (collision_type == veh_coll_other) {
            smashed = false;
        } else if (collision_type == veh_coll_bashable) {
            // something bashable -- use map::bash to determine outcome
            // TODO: Z
            smashed = g->m.bash( tripoint( x, y, g->get_levz() ), obj_dmg, false, false, this).second;
            if (smashed) {
                if (g->m.is_bashable_ter_furn(x, y)) {
                    // There's new terrain there to smash
                    smashed = false;
                    e = 0.30;
                    //Just a rough rescale for now to obtain approximately equal numbers
                    mass2 = 10 + std::max(0, g->m.bash_strength(x, y) - 30);
                    part_dens = 10 + int(float(g->m.bash_strength(x, y)) / 300 * 70);
                } else if (g->m.move_cost_ter_furn(x, y) == 0) {
                    // There's new terrain there, but we can't smash it!
                    smashed = false;
                    collision_type = veh_coll_other;
                    mass2 = 1000;
                    e=0.10;
                    part_dens = 80;
                }
            }
        } else if (collision_type == veh_coll_body) {
            int dam = obj_dmg*dmg_mod/100;
            if (z) {
                int z_armor = part_flag(part, "SHARP")? z->type->armor_cut : z->type->armor_bash;
                if (z_armor < 0) {
                    z_armor = 0;
                }
                dam -= z_armor;
            }
            if (dam < 0) { dam = 0; }

            //No blood from hallucinations
            if(z && !z->is_hallucination()) {
                if (part_flag(part, "SHARP")) {
                    parts[part].blood += (20 + dam) * 5;
                } else if (dam > rng (10, 30)) {
                    parts[part].blood += (10 + dam / 2) * 5;
                }
                check_environmental_effects = true;
            }

            turns_stunned = rng (0, dam) > 10? rng (1, 2) + (dam > 40? rng (1, 2) : 0) : 0;
            if (part_flag(part, "SHARP")) {
                turns_stunned = 0;
            }
            if (turns_stunned > 6) {
                turns_stunned = 6;
            }
            if (turns_stunned > 0 && z) {
                z->add_effect("stunned", turns_stunned);
            }

            int angle = (100 - degree) * 2 * (one_in(2)? 1 : -1);
            if (z) {
                z->apply_damage( nullptr, bp_torso, dam); // TODO: get the driver and make them responsible.

            } else {
                ph->hitall (dam, 40, nullptr);
            }
            if (vel2_a > rng (10, 20)) {
                g->fling_creature( z != nullptr ? static_cast<Creature*>( z)  : ph,
                                   move.dir() + angle, vel2_a );
            }
        }

        velocity = vel1_a*100;

    } while( !smashed && velocity != 0 );

    // Apply special effects from collision.
    if (!is_body_collision) {
        if (pl_ctrl) {
            if (snd.length() > 0) {
                //~ 1$s - vehicle name, 2$s - part name, 3$s - collision object name, 4$s - sound message
                add_msg (m_warning, _("Your %1$s's %2$s rams into a %3$s with a %4$s"),
                         name.c_str(), part_info(part).name.c_str(), obs_name.c_str(), snd.c_str());
            } else {
                //~ 1$s - vehicle name, 2$s - part name, 3$s - collision object name
                add_msg (m_warning, _("Your %1$s's %2$s rams into a %3$s."),
                         name.c_str(), part_info(part).name.c_str(), obs_name.c_str());
            }
        } else if (snd.length() > 0) {
            add_msg (m_warning, _("You hear a %s"), snd.c_str());
        }
        sounds::sound(x, y, smashed? 80 : 50, "");
    } else {
        std::string dname;
        if (z) {
            dname = z->name().c_str();
        } else {
            dname = ph->name;
        }
        if (pl_ctrl) {
            if (turns_stunned > 0 && z) {
                //~ 1$s - vehicle name, 2$s - part name, 3$s - NPC or monster
                add_msg (m_warning, _("Your %1$s's %2$s rams into %3$s and stuns it!"),
                         name.c_str(), part_info(part).name.c_str(), dname.c_str());
            } else {
                //~ 1$s - vehicle name, 2$s - part name, 3$s - NPC or monster
                add_msg (m_warning, _("Your %1$s's %2$s rams into %3$s!"),
                         name.c_str(), part_info(part).name.c_str(), dname.c_str());
            }
        }

        if (part_flag(part, "SHARP")) {
            g->m.adjust_field_strength(point(x, y), fd_blood, 1 );
        } else {
            sounds::sound(x, y, 20, "");
        }
    }

    if( smashed ) {

        int turn_amount = rng (1, 3) * sqrt ((double)dmg);
        turn_amount /= 15;
        if (turn_amount < 1) {
            turn_amount = 1;
        }
        turn_amount *= 15;
        if (turn_amount > 120) {
            turn_amount = 120;
        }
        int turn_roll = rng (0, 100);
        //probability of skidding increases with higher delta_v
        if (turn_roll < std::abs(prev_velocity - (float)(velocity / 100)) * 2 ) {
            //delta_v = vel1 - vel1_a
            //delta_v = 50 mph -> 100% probability of skidding
            //delta_v = 25 mph -> 50% probability of skidding
            skidding = true;
            turn (one_in (2)? turn_amount : -turn_amount);
        }
    }
    damage (parm, part_dmg, 1);

    veh_collision ret;
    ret.part = part;
    ret.type = collision_type;
    ret.imp = part_dmg;
    return ret;
}

void vehicle::handle_trap (int x, int y, int part)
{
    int pwh = part_with_feature (part, VPFLAG_WHEEL);
    if (pwh < 0) {
        return;
    }
    const trap &tr = g->m.tr_at(x, y);
    const trap_id t = tr.loadid;
    int noise = 0;
    int chance = 100;
    int expl = 0;
    int shrap = 0;
    int part_damage = 0;
    std::string snd;
    // todo; make trapfuncv?

    if ( t == tr_bubblewrap ) {
        noise = 18;
        snd = _("Pop!");
    } else if ( t == tr_beartrap || t == tr_beartrap_buried ) {
        noise = 8;
        snd = _("SNAP!");
        part_damage = 300;
        g->m.remove_trap(x, y);
        g->m.spawn_item(x, y, "beartrap");
    } else if ( t == tr_nailboard || t == tr_caltrops ) {
        part_damage = 300;
    } else if ( t == tr_blade ) {
        noise = 1;
        snd = _("Swinnng!");
        part_damage = 300;
    } else if ( t == tr_crossbow ) {
        chance = 30;
        noise = 1;
        snd = _("Clank!");
        part_damage = 300;
        g->m.remove_trap(x, y);
        g->m.spawn_item(x, y, "crossbow");
        g->m.spawn_item(x, y, "string_6");
        if (!one_in(10)) {
            g->m.spawn_item(x, y, "bolt_steel");
        }
    } else if ( t == tr_shotgun_2 || t == tr_shotgun_1 ) {
        noise = 60;
        snd = _("Bang!");
        chance = 70;
        part_damage = 300;
        if (t == tr_shotgun_2) {
            g->m.add_trap(x, y, tr_shotgun_1);
        } else {
            g->m.remove_trap(x, y);
            g->m.spawn_item(x, y, "shotgun_sawn");
            g->m.spawn_item(x, y, "string_6");
        }
    } else if ( t == tr_landmine_buried || t == tr_landmine ) {
        expl = 10;
        shrap = 8;
        g->m.remove_trap(x, y);
        part_damage = 1000;
    } else if ( t == tr_boobytrap ) {
        expl = 18;
        shrap = 12;
        part_damage = 1000;
    } else if ( t == tr_dissector ) {
        noise = 10;
        snd = _("BRZZZAP!");
        part_damage = 500;
    } else if ( t == tr_sinkhole || t == tr_pit || t == tr_spike_pit || t == tr_ledge || t == tr_glass_pit ) {
        part_damage = 500;
    } else {
        return;
    }
    if( g->u.sees(x, y) ) {
        if( g->u.knows_trap( tripoint( x, y, g->get_levz() ) ) ) {
            add_msg(m_bad, _("The %s's %s runs over %s."), name.c_str(),
                    part_info(part).name.c_str(), tr.name.c_str() );
        } else {
            add_msg(m_bad, _("The %s's %s runs over something."), name.c_str(),
                    part_info(part).name.c_str() );
        }
    }
    if (noise > 0) {
        sounds::sound(x, y, noise, snd);
    }
    if( part_damage && chance >= rng (1, 100) ) {
        // Hit the wheel directly since it ran right over the trap.
        damage_direct( pwh, part_damage );
    }
    if (expl > 0) {
        g->explosion( tripoint( x, y, g->get_levz() ), expl, shrap, false);
    }
}

// total volume of all the things
int vehicle::stored_volume(int const part) const
{
    if (!part_flag(part, "CARGO")) {
        return 0;
    }
    int cur_volume = 0;
    for( auto &i : get_items(part) ) {
       cur_volume += i.volume();
    }
    return cur_volume;
}

int vehicle::max_volume(int const part) const
{
    if (part_flag(part, "CARGO")) {
        return vehicle_part_types[parts[part].id].size;
    }
    return 0;
}

// free space
int vehicle::free_volume(int const part) const
{
   const int maxvolume = this->max_volume(part);
   return ( maxvolume - stored_volume(part) );
}

// returns true if full, modified by arguments:
// (none):                            size >= max || volume >= max
// (addvolume >= 0):                  size+1 > max || volume + addvolume > max
// (addvolume >= 0, addnumber >= 0):  size + addnumber > max || volume + addvolume > max
bool vehicle::is_full(const int part, const int addvolume, const int addnumber) const
{
   const int maxitems = MAX_ITEM_IN_VEHICLE_STORAGE;
   const int maxvolume = this->max_volume(part);

   if ( addvolume == -1 ) {
       if( (int)get_items(part).size() < maxitems ) return true;
       int cur_volume=stored_volume(part);
       return (cur_volume >= maxvolume ? true : false );
   } else {
       if ( (int)get_items(part).size() + ( addnumber == -1 ? 1 : addnumber ) > maxitems ) return true;
       int cur_volume=stored_volume(part);
       return ( cur_volume + addvolume > maxvolume ? true : false );
   }

}

bool vehicle::add_item (int part, item itm)
{
    const int max_storage = MAX_ITEM_IN_VEHICLE_STORAGE; // (game.h)
    const int maxvolume = this->max_volume(part);         // (game.h => vehicle::max_volume(part) ) in theory this could differ per vpart ( seat vs trunk )

    // const int max_weight = ?! // TODO: weight limit, calc per vpart & vehicle stats, not a hard user limit.
    // add creaking sounds and damage to overloaded vpart, outright break it past a certian point, or when hitting bumps etc

    if( !part_flag(part, "CARGO") || parts[part].hp <= 0 ) {
        return false;
    }

    if( (int)parts[part].items.size() >= max_storage ) {
        return false;
    }
    if (part_flag(part, "TURRET")) {
        const auto atype = itm.ammo_type();
        if( !itm.is_ammo() || atype != part_info(part).fuel_type ) {
            return false;
        }
        if( atype == fuel_type_gasoline || atype == fuel_type_plasma ) {
            return false;
        }
    }
    int cur_volume = 0;
    int add_volume = itm.volume();
    bool tryaddcharges=(itm.charges  != -1 && itm.count_by_charges());
    // iterate anyway since we need a volume total
    for (auto &i : parts[part].items) {
        cur_volume += i.volume();
        if( tryaddcharges && i.merge_charges( itm ) ) {
            return true;
        }
    }

    if ( cur_volume + add_volume > maxvolume ) {
        return false;
    }
    return add_item_at( part, parts[part].items.end(), itm );
}

bool vehicle::add_item_at(int part, std::list<item>::iterator index, item itm)
{
    const auto new_pos = parts[part].items.insert( index, itm );
    if( itm.needs_processing() ) {
        active_items.add( new_pos, parts[part].mount );
    }

    return true;
}

void vehicle::remove_item (int part, int itemdex)
{
    if( itemdex < 0 || itemdex >= (int)parts[part].items.size() ) {
        return;
    }

    remove_item( part, std::next(parts[part].items.begin(), itemdex) );
}

void vehicle::remove_item (int part, item *it)
{
    std::list<item>& veh_items = parts[part].items;

    for( auto iter = veh_items.begin(); iter != veh_items.end(); iter++ ) {
        //delete the item if the pointer memory addresses are the same
        if( it == &*iter ) {
            remove_item( part, iter);
            break;
        }
    }
}

std::list<item>::iterator vehicle::remove_item( int part, std::list<item>::iterator it )
{
    std::list<item>& veh_items = parts[part].items;

    if( active_items.has( it, parts[part].mount ) ) {
        active_items.remove( it, parts[part].mount );
    }

    return veh_items.erase(it);
}

vehicle_stack vehicle::get_items(int const part)
{
    return vehicle_stack( &parts[part].items, global_pos() + parts[part].precalc[0],
                          this, part );
}

vehicle_stack vehicle::get_items( int const part ) const
{
    // HACK: callers could modify items through this
    // TODO: a const version of vehicle_stack is needed
    return const_cast<vehicle*>(this)->get_items(part);
}

void vehicle::place_spawn_items()
{
    for( std::vector<vehicle_item_spawn>::iterator next_spawn = item_spawns.begin();
         next_spawn != item_spawns.end(); next_spawn++ ) {
        if(rng(1, 100) <= next_spawn->chance) {
            //Find the cargo part in that square
            int part = part_at(next_spawn->x, next_spawn->y);
            part = part_with_feature(part, "CARGO", false);
            if(part < 0) {
                debugmsg("No CARGO parts at (%d, %d) of %s!",
                        next_spawn->x, next_spawn->y, name.c_str());
            } else {
                bool partbroken = ( parts[part].hp < 1 );
                int idmg = 0;
                for( auto &elem : next_spawn->item_ids ) {
                    if ( partbroken ) {
                        int idmg = rng(1, 10);
                        if ( idmg > 5 ) {
                            continue;
                        }
                    }
                    item new_item( elem, calendar::turn );
                    new_item = new_item.in_its_container();
                    if ( idmg > 0 ) {
                        new_item.damage = (signed char)idmg;
                    }
                    add_item(part, new_item);
                }
                for( auto &elem : next_spawn->item_groups ) {
                    if ( partbroken ) {
                        int idmg = rng(1, 10);
                        if ( idmg > 5 ) {
                            continue;
                        }
                    }
                    item new_item = item_group::item_from( elem, 0 );
                    if( new_item.is_null() ) {
                        continue;
                    }
                    if ( idmg > 0 ) {
                        new_item.damage = (signed char)idmg;
                    }
                    add_item(part, new_item);
                }
            }
        }
    }
}

void vehicle::gain_moves()
{
    if (velocity) {
        if (loose_parts.size() > 0) {
            shed_loose_parts();
        }
        of_turn = 1 + of_turn_carry;
    } else {
        of_turn = 0;
    }
    of_turn_carry = 0;

    // cruise control TODO: enable for NPC?
    if( player_in_control(g->u) && cruise_on && cruise_velocity != velocity ) {
        thrust( (cruise_velocity) > velocity ? 1 : -1 );
    }

    // Force off-map vehicles to load by visiting them every time we gain moves.
    // Shouldn't be too expensive if there aren't fifty trillion vehicles in the graph...
    // ...and if there are, it's the player's fault for putting them there.
    auto nil_visitor = [] (vehicle*, int amount, int) { return amount; };
    traverse_vehicle_graph(this, 1, nil_visitor);

    if( check_environmental_effects ) {
        check_environmental_effects = do_environmental_effects();
    }

    if( turret_mode != turret_mode_off ) { // handle turrets
        for( size_t p = 0; p < parts.size(); p++ ) {
            if( !part_flag( p, "TURRET" ) ) {
                continue;
            }
            bool success = fire_turret( p, false );
            if( !success && parts[p].target.first != parts[p].target.second ) {
                add_msg( m_bad, _("%s failed to fire! It isn't loaded and/or powered."), part_info( p ).name.c_str() );
            }
            // Clear manual target
            parts[p].target.second = parts[p].target.first;
        }

        if( turret_mode == turret_mode_manual ) {
            // Manual mode is automatically set when aiming from off, but not from auto
            // It should only be set for one turn
            turret_mode = turret_mode_off;
        }
    }
}

/**
 * Refreshes all caches and refinds all parts. Used after the vehicle has had a part added or removed.
 * Makes indices of different part types so they're easy to find. Also calculates power drain.
 */
void vehicle::refresh()
{
    lights.clear();
    alternators.clear();
    fuel.clear();
    engines.clear();
    reactors.clear();
    solar_panels.clear();
    relative_parts.clear();
    loose_parts.clear();
    speciality.clear();
    lights_epower = 0;
    overhead_epower = 0;
    tracking_epower = 0;
    fridge_epower = 0;
    recharger_epower = 0;
    dome_lights_epower = 0;
    aisle_lights_epower = 0;
    alternator_load = 0;
    camera_epower = 0;
    has_atomic_lights = false;

    // Used to sort part list so it displays properly when examining
    struct sort_veh_part_vector {
        vehicle *veh;
        inline bool operator() (const int p1, const int p2) {
            return veh->part_info(p1).list_order < veh->part_info(p2).list_order;
        }
    } svpv = { this };
    std::vector<int>::iterator vii;

    // Main loop over all vehicle parts.
    for( size_t p = 0; p < parts.size(); p++ ) {
        const vpart_info& vpi = part_info( p );
        if( parts[p].removed )
            continue;
        if( vpi.has_flag(VPFLAG_LIGHT) || vpi.has_flag(VPFLAG_CONE_LIGHT) ) {
            lights.push_back( p );
            lights_epower += vpi.epower;
        }
        if( vpi.has_flag(VPFLAG_CIRCLE_LIGHT) ) {
            overhead_epower += vpi.epower;
        }
        if( vpi.has_flag(VPFLAG_DOME_LIGHT) ) {
            lights.push_back( p);
            dome_lights_epower += vpi.epower;
        }
        if( vpi.has_flag(VPFLAG_AISLE_LIGHT) ) {
            lights.push_back( p);
            aisle_lights_epower += vpi.epower;
        }
        if( vpi.has_flag(VPFLAG_TRACK) ) {
            tracking_epower += vpi.epower;
        }
        if( vpi.has_flag(VPFLAG_FRIDGE) ) {
            fridge_epower += vpi.epower;
        }
        if( vpi.has_flag(VPFLAG_RECHARGE) ) {
            recharger_epower += vpi.epower;
        }
        if( vpi.has_flag(VPFLAG_ALTERNATOR) ) {
            alternators.push_back( p );
        }
        if( vpi.has_flag(VPFLAG_FUEL_TANK) ) {
            fuel.push_back( p );
        }
        if( vpi.has_flag(VPFLAG_ENGINE) ) {
            engines.push_back( p );
        }
        if( vpi.has_flag(VPFLAG_FUEL_TANK) && vpi.fuel_type == fuel_type_plutonium ) {
            reactors.push_back( p );
        }
        if( vpi.has_flag(VPFLAG_SOLAR_PANEL) ) {
            solar_panels.push_back( p );
        }
        if( vpi.has_flag("UNMOUNT_ON_MOVE") ) {
            loose_parts.push_back(p);
        }
        if (vpi.has_flag("SECURITY")){
            speciality.push_back(p);
        }
        if( vpi.has_flag( "CAMERA" ) ) {
            camera_epower += vpi.epower;
        }
        if( vpi.has_flag( "ATOMIC_LIGHT" ) ) {
            has_atomic_lights = true;
        }
        // Build map of point -> all parts in that point
        const point pt = parts[p].mount;
        // This will keep the parts at point pt sorted
        vii = std::lower_bound( relative_parts[pt].begin(), relative_parts[pt].end(), p, svpv );
        relative_parts[pt].insert( vii, p );
    }

    precalc_mounts( 0, face.dir() );
    check_environmental_effects = true;
    insides_dirty = true;
}

void vehicle::remove_remote_part(int part_num) {
    auto veh = find_vehicle(parts[part_num].target.second);

    // If the target vehicle is still there, ask it to remove its part
    if (veh != nullptr) {
        auto pos = global_pos() + parts[part_num].precalc[0];
        point local_abs = g->m.getabs(pos.x, pos.y);

        for( size_t j = 0; j < veh->loose_parts.size(); j++) {
            int remote_partnum = veh->loose_parts[j];
            auto remote_part = &veh->parts[remote_partnum];

            if (veh->part_flag(remote_partnum, "POWER_TRANSFER") && remote_part->target.first == local_abs) {
                veh->remove_part(remote_partnum);
                return;
            }
        }
    }
}

void vehicle::shed_loose_parts() {
    for( auto &elem : loose_parts ) {
        if( part_flag( elem, "POWER_TRANSFER" ) ) {
            remove_remote_part( elem );
        }

        auto part = &parts[elem];
        auto pos = global_pos() + part->precalc[0];
        item drop = part->properties_to_item();
        g->m.add_item_or_charges(pos.x, pos.y, drop);

        remove_part( elem );
    }
    loose_parts.clear();
}

void vehicle::refresh_insides ()
{
    insides_dirty = false;
    for (size_t p = 0; p < parts.size(); p++) {
        if (parts[p].removed) {
          continue;
        }
        /* If there's no roof, or there is a roof but it's broken, it's outside.
         * (Use short-circuiting && so broken frames don't screw this up) */
        if ( !(part_with_feature(p, "ROOF") >= 0 && parts[p].hp > 0) ) {
            parts[p].inside = false;
            continue;
        }

        parts[p].inside = true; // inside if not otherwise
        for (int i = 0; i < 4; i++) { // let's check four neighbour parts
            int ndx = i < 2? (i == 0? -1 : 1) : 0;
            int ndy = i < 2? 0 : (i == 2? - 1: 1);
            std::vector<int> parts_n3ar = parts_at_relative (parts[p].mount.x + ndx,
                                                             parts[p].mount.y + ndy);
            bool cover = false; // if we aren't covered from sides, the roof at p won't save us
            for (auto &j : parts_n3ar) {
                if (part_flag(j, "ROOF") && parts[j].hp > 0) { // another roof -- cover
                    cover = true;
                    break;
                }
                else
                if (part_flag(j, "OBSTACLE") && parts[j].hp > 0) {
                    // found an obstacle, like board or windshield or door
                    if (parts[j].inside || (part_flag(j, "OPENABLE") && parts[j].open)) {
                        continue; // door and it's open -- can't cover
                    }
                    cover = true;
                    break;
                }
                //Otherwise keep looking, there might be another part in that square
            }
            if (!cover) {
                parts[p].inside = false;
                break;
            }
        }
    }
}

bool vehicle::is_inside(int const p) const
{
    if (p < 0 || p >= (int)parts.size()) {
        return false;
    }
    if (insides_dirty) {
        // TODO: this is a bit of a hack as refresh_insides has side effects
        // this should be called elsewhere and not in a function that intends to just query
        const_cast<vehicle*>(this)->refresh_insides();
    }
    return parts[p].inside;
}

void vehicle::unboard_all ()
{
    std::vector<int> bp = boarded_parts ();
    for (auto &i : bp) {
        g->m.unboard_vehicle (global_x() + parts[i].precalc[0].x,
                              global_y() + parts[i].precalc[0].y);
    }
}

int vehicle::damage (int p, int dmg, int type, bool aimed)
{
    if (dmg < 1) {
        return dmg;
    }

    std::vector<int> pl = parts_at_relative(parts[p].mount.x, parts[p].mount.y);
    if (pl.empty()) {
      // We ran out of non removed parts at this location already.
      return dmg;
    }
    if( !aimed ) {
        bool found_obs = false;
        for (auto &i : pl)
            if (part_flag (i, "OBSTACLE") &&
                (!part_flag (i, "OPENABLE") || !parts[i].open)) {
                found_obs = true;
                break;
            }
        if (!found_obs) // not aimed at this tile and no obstacle here -- fly through
            return dmg;
    }
    int parm = part_with_feature (p, "ARMOR");
    int pdm = pl[rng (0, pl.size()-1)];
    int dres;
    if (parm < 0) {
        // not covered by armor -- damage part
        dres = damage_direct (pdm, dmg, type);
    } else {
        // covered by armor -- damage armor first
        // half damage for internal part(over parts not covered)
        bool overhead = part_flag(pdm, "ROOF") || part_info(pdm).location == "on_roof";
        // Calling damage_direct may remove the damaged part
        // completely, therefor the other indes (pdm) becames
        // wrong if pdm > parm.
        // Damaging the part with the higher index first is save,
        // as removing a part only changes indizes after the
        // removed part.
        if(parm < pdm) {
            damage_direct (pdm, overhead ? dmg : dmg / 2, type);
            dres = damage_direct (parm, dmg, type);
        } else {
            dres = damage_direct (parm, dmg, type);
            damage_direct (pdm, overhead ? dmg : dmg / 2, type);
        }
    }
    return dres;
}

void vehicle::damage_all (int dmg1, int dmg2, int type, const point &impact)
{
    if (dmg2 < dmg1) { std::swap(dmg1, dmg2); }
    if (dmg1 < 1) { return; }
    for (size_t p = 0; p < parts.size(); p++) {
        int distance = 1 + square_dist( parts[p].mount.x, parts[p].mount.y, impact.x, impact.y );
        if( distance > 1 && part_info(p).location == part_location_structure &&
            !part_info(p).has_flag("PROTRUSION") ) {
            damage_direct (p, rng( dmg1, dmg2 ) / (distance * distance), type);
        }
    }
}

/**
 * Shifts all parts of the vehicle by the given amounts, and then shifts the
 * vehicle itself in the opposite direction. The end result is that the vehicle
 * appears to have not moved. Useful for re-zeroing a vehicle to ensure that a
 * (0, 0) part is always present.
 * @param dx How much to shift on the x-axis.
 * @param dy How much to shift on the y-axis.
 */
void vehicle::shift_parts( const point delta )
{
    for( auto &elem : parts ) {
        elem.mount -= delta;
    }

    //Don't use the cache as it hasn't been updated yet
    std::vector<int> origin_parts = parts_at_relative(0, 0, false);

    posx += parts[origin_parts[0]].precalc[0].x;
    posy += parts[origin_parts[0]].precalc[0].y;

    refresh();

    //Need to also update the map after this
    g->m.reset_vehicle_cache();

}

/**
 * Detect if the vehicle is currently missing a 0,0 part, and
 * adjust if necessary.
 * @return bool true if the shift was needed.
 */
bool vehicle::shift_if_needed() {
    if( !parts_at_relative(0, 0).empty() ) {
        // Shifting is not needed.
        return false;
    }
    //Find a frame, any frame, to shift to
    for ( size_t next_part = 0; next_part < parts.size(); ++next_part ) {
        if ( part_info(next_part).location == "structure"
                && !part_info(next_part).has_flag("PROTRUSION")
                && !parts[next_part].removed) {
            shift_parts( parts[next_part].mount );
            refresh();
            return true;
        }
    }
    // There are only parts with PROTRUSION left, choose one of them.
    for ( size_t next_part = 0; next_part < parts.size(); ++next_part ) {
        if ( !parts[next_part].removed ) {
            shift_parts( parts[next_part].mount );
            refresh();
            return true;
        }
    }
    return false;
}

int vehicle::damage_direct (int p, int dmg, int type)
{
    if (parts[p].hp <= 0) {
        /* Already-destroyed part - chance it could be torn off into pieces.
         * Chance increases with damage, and decreases with part max durability
         * (so lights, etc are easily removed; frames and plating not so much) */
        if(rng(0, part_info(p).durability / 10) < dmg) {
            const auto pos = global_pos() + parts[p].precalc[0];
            if(part_info(p).location == part_location_structure) {
                //For structural parts, remove other parts first
                std::vector<int> parts_in_square = parts_at_relative(parts[p].mount.x, parts[p].mount.y);
                for(int index = parts_in_square.size() - 1; index >= 0; index--) {
                    //Ignore the frame being destroyed
                    if(parts_in_square[index] != p) {
                        if(parts[parts_in_square[index]].hp == 0) {
                            //Tearing off a broken part - break it up
                            if(g->u.sees( pos )) {
                                add_msg(m_bad, _("The %s's %s breaks into pieces!"), name.c_str(),
                                        part_info(parts_in_square[index]).name.c_str());
                            }
                            break_part_into_pieces(parts_in_square[index], pos.x, pos.y, true);
                        } else {
                            //Intact (but possibly damaged) part - remove it in one piece
                            if(g->u.sees( pos )) {
                                add_msg(m_bad, _("The %s's %s is torn off!"), name.c_str(),
                                        part_info(parts_in_square[index]).name.c_str());
                            }
                            item part_as_item = parts[parts_in_square[index]].properties_to_item();
                            g->m.add_item_or_charges(pos.x, pos.y, part_as_item, true);
                            remove_part(parts_in_square[index]);
                        }
                    }
                }
                /* After clearing the frame, remove it if normally legal to do
                 * so (it's not holding the vehicle together). At a later date,
                 * some more complicated system (such as actually making two
                 * vehicles from the split parts) would be ideal. */
                if(can_unmount(p)) {
                    if(g->u.sees( pos )) {
                        add_msg(m_bad, _("The %s's %s is destroyed!"),
                                name.c_str(), part_info(p).name.c_str());
                    }
                    break_part_into_pieces(p, pos.x, pos.y, true);
                    remove_part(p);
                }
            } else {
                //Just break it off
                if(g->u.sees( pos )) {
                    add_msg(m_bad, _("The %s's %s is destroyed!"),
                                    name.c_str(), part_info(p).name.c_str());
                }
                break_part_into_pieces(p, pos.x, pos.y, true);
                remove_part(p);
            }
        }
        return dmg;
    }

    int tsh = part_info(p).durability / 10;
    if (tsh > 20) {
        tsh = 20;
    }
    int dres = dmg;
    if (dmg >= tsh || type != 1)
    {
        dres -= parts[p].hp;
        int last_hp = parts[p].hp;
        parts[p].hp -= dmg;
        if (parts[p].hp < 0)
            parts[p].hp = 0;
        if (!parts[p].hp && last_hp > 0)
            insides_dirty = true;
        if (part_flag(p, "FUEL_TANK"))
        {
            ammotype ft = part_info(p).fuel_type;
            if (ft == fuel_type_gasoline  || ft == fuel_type_diesel || ft == fuel_type_plasma)
            {
                int pow = parts[p].amount / 40;
    //            debugmsg ("damage check dmg=%d pow=%d", dmg, pow);
                if (parts[p].hp <= 0)
                    leak_fuel (p);
                if (type == 2 ||
                    (one_in ((ft == fuel_type_gasoline || ft == fuel_type_diesel) ? 2 : 4) && pow > 5 && rng (75, 150) < dmg))
                {
                    g->u.add_memorial_log(pgettext("memorial_male","The fuel tank of the %s exploded!"),
                        pgettext("memorial_female", "The fuel tank of the %s exploded!"),
                        name.c_str());
                    g->explosion( tripoint( global_x() + parts[p].precalc[0].x, 
                                            global_y() + parts[p].precalc[0].y, 
                                            g->get_levz() ),
                                  pow, 0, (ft == fuel_type_gasoline || ft == fuel_type_diesel));
                    parts[p].hp = 0;
                }
            }
        }
        else
        if (parts[p].hp <= 0 && part_flag(p, "UNMOUNT_ON_DAMAGE"))
        {
            g->m.spawn_item(global_x() + parts[p].precalc[0].x,
                           global_y() + parts[p].precalc[0].y,
                           part_info(p).item, 1, 0, calendar::turn);
            remove_part (p);
        }
    }
    if (dres < 0)
        dres = 0;
    return dres;
}

void vehicle::leak_fuel (int p)
{
    if (!part_flag(p, "FUEL_TANK"))
        return;
    ammotype ft = part_info(p).fuel_type;
    if (ft == fuel_type_gasoline || ft == fuel_type_diesel)
    {
        int x = global_x();
        int y = global_y();
        for (int i = x - 2; i <= x + 2; i++)
            for (int j = y - 2; j <= y + 2; j++)
                if (g->m.move_cost(i, j) > 0 && one_in(2))
                {
                    if (parts[p].amount < 100)
                    {
                        parts[p].amount = 0;
                        return;
                    }
                    g->m.spawn_item(i, j, ft);
                    g->m.spawn_item(i, j, ft);
                    parts[p].amount -= 100;
                }
    }
    parts[p].amount = 0;
}

std::string aim_type( const vehicle_part &part )
{
    const auto &target = part.target;
    if( target.first == target.second ) {
        return part.mode > 0 ? _("Auto") : _("No target");
    }

    if( !g->u.sees( target.first ) ) {
        return _("Unseen");
    }

    int lx = target.first.x;
    int ly = target.first.y;
    const Creature *critter = g->critter_at( lx, ly );
    if( critter != nullptr && g->u.sees( *critter ) ) {
        return critter->disp_name();
    } else if( g->m.has_furn( lx, ly ) ) {
        return g->m.furn_at( lx, ly ).name;
    } else {
        return g->m.tername( lx, ly );
    }
}

int vehicle::get_turret_range( int p, bool manual )
{
    if( !part_flag( p, "TURRET" ) ) {
        return -1;
    }

    if( ( !manual && part_flag( p, "MANUAL" ) ) ||
        ( manual && part_flag( p, "NO_MANUAL" ) ) ) {
        return -1;
    }

    if( !manual ) {
        return part_info( p ).range;
    }

    const item gun( part_info( p ).item, 0 );
    itype *am_itype = nullptr;
    auto items = get_items( p );
    if( !items.empty() && items.front().charges > 0 ) {
        am_itype = items.front().type;
    } else if( gun.is_charger_gun() ) { // Charger guns "use" different ammo than they fire
        am_itype = item::find_type( "charge_shot" );
    } else if( fuel_left( part_info( p ).fuel_type ) > 0 ) {
        am_itype = item::find_type( part_info( p ).fuel_type );
    } else if( gun.has_flag( "NO_AMMO" ) ) {
        am_itype = item::find_type( "generic_no_ammo" );
    } else {
        // Couldn't find ammo
        return -1;
    }

    const auto ammo = am_itype->ammo.get();
    const auto &gun_data = *gun.type->gun;
    return gun_data.range + ( ammo != nullptr ? ammo->range : 0 );
}

turret_fire_ability vehicle::turret_can_shoot( const int p, const point &pos )
{
    if( part_flag( p, "MANUAL" ) ) {
        return turret_wont_aim;
    }

    if( parts[p].mode == 0 ) {
        return turret_is_off;
    }

    if( turret_has_ammo( p ) < 1 ) {
        return turret_no_ammo;
    }

    const int turrange = get_turret_range( p, true );
    point tpos( global_pos() + parts[p].precalc[0] );
    if( rl_dist( tpos, pos ) > turrange ) {
        return turret_out_of_range;
    }
    
    return turret_all_ok;
}

std::map< int, turret_fire_ability > vehicle::turrets_can_shoot( const point &pos )
{
    std::vector< int > turrets = all_parts_with_feature( "TURRET", true );
    std::map< int, turret_fire_ability > ret;
    for( const int turret_index : turrets ) {
        ret[turret_index] = turret_can_shoot( turret_index, pos );
    }

    return ret;
}

bool vehicle::aim_turrets()
{
    std::vector< int > turrets = all_parts_with_feature( "TURRET", true );
    // We only want turrets that can aim by themselves and are on
    auto cant_shoot = [&]( const int tur ) {
        return part_flag( tur, "MANUAL" ) || parts[tur].mode == 0;
    };
    turrets.erase( std::remove_if( turrets.begin(), turrets.end(), cant_shoot ), turrets.end() );
    if( turrets.empty() ) {
        add_msg( m_warning, _("Can't aim turrets: all turrets are offline") );
        return false;
    }

    // Find the radius of a circle (centered at u) that encompasses points turrets can aim at
    // Each turret range circle is represented by 4 points
    // Maybe extend to 8 (diagonals) for better accuracy with circular?
    std::vector< point > bounds;
    bounds.reserve( 4 * turrets.size() );
    for( const int turret_index : turrets ) {
        const int turrange = get_turret_range( turret_index, true );
        if( turrange <= 0 ) {
            continue;
        }
        
        point tpos( global_pos() + parts[turret_index].precalc[0] );
        bounds.push_back( point( tpos.x + turrange, tpos.y ) );
        bounds.push_back( point( tpos.x - turrange, tpos.y ) );
        bounds.push_back( point( tpos.x, tpos.y + turrange ) );
        bounds.push_back( point( tpos.x, tpos.y - turrange ) );
        // Reset turrets
        parts[turret_index].target.first = tpos;
        parts[turret_index].target.second = tpos;
    }

    const point &upos = g->u.pos();
    int range = 0;
    for( auto &bnd : bounds ) {
        int dist = rl_dist( upos, bnd );
        range = std::max( range, dist );
    }

    if( range <= 0 ) {
        return false;
    }

    // Fake gun item to aim
    item pointer( "vehicle_pointer", 0 );
    pointer.set_curammo( "pointer_fake_ammo" );
    auto tmpammo = pointer.get_curammo()->ammo.get();
    tmpammo->range = range;

    int x = upos.x;
    int y = upos.y;
    target_mode tmode = TARGET_MODE_TURRET; // We can't aim here yet
    auto trajectory = g->pl_target_ui( x, y, range, &pointer, tmode );
    if( trajectory.empty() ) {
        add_msg( m_info, _("Clearing targets") );
        return false;
    }

    const point &targ = trajectory.back();
    for( int turret_index : turrets ) {
        int turrange = get_turret_range( turret_index, true );
        point tpos( global_pos() + parts[turret_index].precalc[0] );
        if( turrange < rl_dist( tpos, targ ) ) {
            continue;
        }

        parts[turret_index].target.second = targ;
    }

    if( turret_mode == turret_mode_off ) {
        turret_mode = turret_mode_manual;
    }

    // Take at least a single whole turn to aim
    g->u.moves = std::min( 0, g->u.moves - 100 + (5 * g->u.int_cur) );
    g->draw_ter();
    return true;
}

void vehicle::control_turrets() {
    std::vector< int > all_turrets = all_parts_with_feature( "TURRET", true );
    std::vector< int > turrets;
    std::vector< point > locations;
    
    uimenu pmenu;
    for( int p : all_turrets ) {
        if( !part_flag( p, "MANUAL" ) ) {
            turrets.push_back( p );
            locations.push_back( global_pos() + parts[p].precalc[0] );
        }
    }

    pointmenu_cb callback( locations );

    int selected = 0;

    while( true ) {
        pmenu.title = _("Cycle turret mode");
        pmenu.callback = &callback;
        // Regen menu entries
        for( int i = 0; i < (int)turrets.size(); i++ ) {
            int p = turrets[i];
            const item gun( part_info( p ).item, 0 );
            bool charge = gun.is_charger_gun();
            bool burst = gun.burst_size() > 1;
            char sym;
            if( parts[p].mode == 0 ) {
                sym = ' ';
            } else if( parts[p].mode > 9 && burst ) {
                sym = 'B'; // Burst
            } else if( parts[p].mode > 9 && charge ) {
                sym = 'X'; // Big charge
            } else if( parts[p].mode > 0 && parts[p].mode < 10 ) {
                sym = '0' + parts[p].mode;
            } else if( parts[p].mode < -1 ) {
                sym = 'M'; // Manual burst
            } else if( parts[p].mode == -1 ) {
                sym = 'm'; // Manual
            } else {
                sym = 'x';
            }
            pmenu.addentry( i, true, MENU_AUTOASSIGN, "[%c] %s", sym, part_info( p ).name.c_str() );
        }

        pmenu.addentry( turrets.size(), true, 'q', _("Finish") );
        pmenu.w_y = 0; // Move the menu so that we can see our vehicle
        
        pmenu.selected = selected;
        pmenu.fselected = selected;
        pmenu.query();
        if( pmenu.ret < 0 || pmenu.ret >= (int)turrets.size() ) {
            break;
        }

        selected = pmenu.ret;
        cycle_turret_mode( turrets[selected], false );

        pmenu.reset();
    }

    if( turret_mode == turret_mode_off ) {
        add_msg( m_warning, _("Turrets have been configured, but the vehicle turret system is off.") );
    }
}

void vehicle::cycle_turret_mode( int p, bool only_manual_modes )
{
    if( !part_flag( p, "TURRET" ) ) {
        debugmsg( "vehicle::cycle_turret_mode tried to pick a non-turret part" );
        return;
    }
    
    const item gun( part_info( p ).item, 0 );
    if( gun.type->gun == nullptr ) {
        debugmsg( "vehicle::cycle_turret_mode tried to pick a non-turret part" );
        return;
    }

    vehicle_part &tr = parts[p];
    const bool burst_or_charge = gun.burst_size() > 1 || gun.is_charger_gun();
    const bool was_auto = tr.mode > 0;
    if( tr.mode < -1 ) {
        tr.mode = -1;
    } else if( tr.mode < 0 && !only_manual_modes ) {
        tr.mode = 0;
    } else if( tr.mode == 0 && !only_manual_modes ) {
        tr.mode = 1;
    } else if( tr.mode == 1 && !only_manual_modes ) {
        tr.mode = burst_or_charge ? 1000 : -1;
    } else {
        tr.mode = burst_or_charge ? -1000 : -1;
    }

    if( only_manual_modes ) {
        const char *name = part_info( p ).name.c_str();
        if( tr.mode < -1 && gun.is_charger_gun() ) {
            add_msg( m_info, _("Setting turret %s to full power mode."), name );
        } else if( tr.mode == -1 && gun.is_charger_gun() ) {
            add_msg( m_info, _("Setting turret %s to low power mode."), name );
        } else if( tr.mode < -1 ) {
            add_msg( m_info, _("Setting turret %s to burst mode."), name );
        } else if( tr.mode == -1 ) {
            add_msg( m_info, _("Setting turret %s to single-fire mode."), name );
        } else if( tr.mode == 0 ) {
            add_msg( m_info, _("Disabling turret %s."), name );
        } else {
            add_msg( m_info, _("Setting turret %s to buggy mode."), name );
        }

        if( was_auto ) {
            add_msg( m_warning, _("Disabling automatic target acquisition on %s"), name );
        }
    }
}

void vehicle::cycle_global_turret_mode()
{
    std::vector< int > turrets = all_parts_with_feature( "TURRET", true );
    if( turret_mode != turret_mode_off ) {
        turret_mode = turret_mode_off;
        add_msg( _("Turrets: Disabled") );
        // Clear aim points
        for( int p : turrets ) {
            parts[p].target.second = parts[p].target.first;
        }

        return;
    }

    turret_mode = turret_mode_autotarget;
    add_msg( _("Turrets: Enabled") );
    for( int p : turrets ) {
        if( parts[p].mode > 0 ) {
            return; // No need to warn
        }
    }

    add_msg( m_warning, _("Turret system is on, but all turrets are configured not to shoot.") );
}

long vehicle::turret_has_ammo( int p )
{
    long ammo_for = LONG_MAX;
    const item gun( part_info( p ).item, 0 );
    // UPS power
    const auto &gun_data = *gun.type->gun;
    const long power = fuel_left( fuel_type_battery );
    if( gun_data.ups_charges > 0 ) {
        ammo_for = std::min( ammo_for, power / gun_data.ups_charges );
    }

    ammotype amt = part_info( p ).fuel_type;
    int charge_mult = 1;
    long liquid_fuel = fuel_left( part_info( p ).fuel_type ); // Items for which a fuel tank exists
    if( liquid_fuel > 0 ) {
        // In case of charger guns, we return max charge rather than max burst
        if ( gun.is_charger_gun() ) {
            charge_mult *= 5;
        }

        if( amt == fuel_type_plasma ) {
            charge_mult *= 10; // 1 unit of hydrogen adds 10 units to hydro tank
        }

        return std::min( ammo_for, liquid_fuel / charge_mult );
    }

    auto items = get_items( p );
    if( items.empty() ) {
        return 0L;
    }

    itype *am_type = items.front().type;
    if( !am_type->ammo || am_type->ammo->type != amt || items.front().charges < 1 ) {
        return 0L;
    }

    return std::min( ammo_for, items.front().charges );
}

bool vehicle::fire_turret( int p, bool manual )
{
    if( !part_flag ( p, "TURRET" ) ) {
        return false;
    }

    const item gun( part_info( p ).item, 0 );
    if( !gun.is_gun() ) {
        return false;
    }

    std::pair< point, point > &target = parts[p].target;
    // Don't let manual-only turrets aim
    if( !manual && part_flag( p, "MANUAL" ) ) {
        return false;
    }

    // Don't let non-manual turrets get aimed manually
    if( manual && part_flag( p, "NO_MANUAL" ) ) {
        if( manual ) {
            add_msg( m_bad, _("This turret can't be aimed manually") );
        }

        return false;
    }

    if( parts[p].mode == 0 ) {
        if( !manual ) {
            return false;
        }

        cycle_turret_mode( p, true );
    }

    // turret_mode_manual means the turrets are globally off, but some are aimed
    // target.first == target.second means the turret isn't aimed
    if( !manual && ( turret_mode == turret_mode_manual || parts[p].mode < 0 ) && 
        target.first == target.second ) {
        return false;
    }

    // Check for available power for turrets that use it.
    const auto &gun_data = *gun.type->gun;
    const int power = fuel_left( fuel_type_battery );
    if( gun_data.ups_charges > 0 && gun_data.ups_charges < power ) {
        if( manual ) {
            add_msg( m_bad, _("This turret is not powered") );
        }

        return false;
    }
    long charges = gun.burst_size();
    if( charges <= 0 ) {
        charges = 1;
    }
    ammotype amt = part_info( p ).fuel_type;
    int charge_mult = 1;
    int liquid_fuel = fuel_left( part_info( p ).fuel_type ); // Items for which a fuel tank exists
    bool success = false;
    if( liquid_fuel > 1 ) {
        if ( gun.is_charger_gun() ) {
            if( one_in(100) ) {
                charges = rng(5,8); // kaboom
            } else {
                charges = rng(1,4);
            }

            if( charges > abs( parts[p].mode ) ) {
                charges = abs( parts[p].mode ); // Currently only limiting, not increasing
            }
        }

        charges = std::min( charges, turret_has_ammo( p ) );
    
        itype *am_type = item::find_type( default_ammo( amt ) );
        if( !am_type->ammo ) {
            debugmsg( "vehicle::fire_turret tried to use %s (which isn't an ammo type) as ammo for %s",
                      am_type->nname(1).c_str(), gun.type->nname(1).c_str() );
            return false;
        }
        long charges_left = charges;
        // TODO sometime: change that g->u to a parameter, so that NPCs can shoot too
        success = manual ? 
            manual_fire_turret( p, g->u, *gun.type, *am_type, charges_left ) :
            automatic_fire_turret( p, *gun.type, *am_type, charges_left );
        if( success ) {
            long charges_consumed = charges - charges_left;
            // consume fuel
            charges_consumed *= charge_mult;
            drain( amt, (int)charges_consumed );
        }
    } else {
        charges = std::min( charges, turret_has_ammo( p ) );
        if( charges <= 0 ) {
            if( manual ) {
                add_msg( m_bad, _("This turret doesn't have enough ammo") );
            }

            return false;
        }

        auto items = get_items( p );
        itype *am_type = items.front().type;
        long charges_left = charges;
        success = manual ? 
            manual_fire_turret( p, g->u, *gun.type, *am_type, charges_left ) :
            automatic_fire_turret( p, *gun.type, *am_type, charges_left );
        if( success ) {
            // consume ammo
            long charges_consumed = charges - charges_left;
            charges_consumed *= charge_mult;
            if( charges_consumed >= items.front().charges ) {
                items.erase( items.begin() );
            } else {
                items.front().charges -= charges_consumed;
            }
        }
    }

    // If manual, we need to know if the shot was actually executed
    return !manual || success;
}

// Ammo/weapon tags to area of effect
// Maybe move to ranged.cpp and let player/NPCs see it?
int aoe_size( std::set< std::string > tags )
{
    if( tags.count( "NAPALM_BIG" ) ||
        tags.count( "EXPLOSIVE_HUGE" ) ) {
        return 4;
    } else if( tags.count( "NAPALM" ) ||
               tags.count( "EXPLOSIVE_BIG") ) {
        return 3;
    } else if( tags.count( "EXPLOSIVE" ) ||
               tags.count( "FRAG" ) ) {
        return 2;
    } else if( tags.count( "ACIDBOMB" ) ||
               tags.count( "FLAME" ) ) {
        return 1;
    }

    return 0;
}

bool vehicle::automatic_fire_turret( int p, const itype &gun, const itype &ammo, long &charges )
{
    int x = global_x() + parts[p].precalc[0].x;
    int y = global_y() + parts[p].precalc[0].y;
    int range = part_info( p ).range;
    bool burst = abs( parts[p].mode ) > 1;

    npc tmp;
    tmp.set_fake( true );
    tmp.name = rmp_format(_("<veh_player>The %s"), part_info(p).name.c_str());
    tmp.skillLevel(gun.gun->skill_used).level(8);
    tmp.skillLevel("gun").level(4);
    tmp.recoil = abs(velocity) / 100 / 4;
    tmp.setx( x );
    tmp.sety( y );
    tmp.str_cur = 16;
    tmp.dex_cur = 8;
    tmp.per_cur = 12;
    // Assume vehicle turrets are defending the player.
    tmp.attitude = NPCATT_DEFEND;
    tmp.weapon = item(gun.id, 0);
    tmp.weapon.set_curammo( ammo.id );
    tmp.weapon.charges = charges;

    int area = std::max( aoe_size( tmp.weapon.get_curammo()->ammo->ammo_effects ),
                         aoe_size( tmp.weapon.type->gun->ammo_effects ) );
    if( area > 0 ) {
        area += area == 1 ? 1 : 2; // Pad a bit for less friendly fire
    }

    int xtarg;
    int ytarg;
    std::pair< point, point > &target = parts[p].target;
    if( target.first == target.second && !part_flag( p, "MANUAL" ) ) {
        // Manual target not set, find one automatically
        const bool u_see = g->u.sees(x, y);
        int boo_hoo;
        Creature *auto_target = tmp.auto_find_hostile_target( range, boo_hoo, area );
        if( auto_target == nullptr ) {
            if (u_see && boo_hoo) {
                add_msg(m_warning, ngettext("%s points in your direction and emits an IFF warning beep.",
                                            "%s points in your direction and emits %d annoyed sounding beeps.",
                                             boo_hoo),
                           tmp.name.c_str(), boo_hoo);
            }
            return false;
        }
        xtarg = auto_target->posx();
        ytarg = auto_target->posy();
    } else if( target.first != target.second ) {
        // Target set manually
        // Make sure we didn't move between aiming and firing (it's a bug if we did)
        if( x != target.first.x || y != target.first.y ) {
            target.second = target.first;
            return false;
        }

        xtarg = target.second.x;
        ytarg = target.second.y;
        // Remove the target
        target.second = target.first;
    } else {
        // Shouldn't happen
        target.first = target.second;
        return false;
    }

    // Move the charger gun "whoosh" here - no need to pass it from above
    if( tmp.weapon.is_charger_gun() && charges > 20 ) {
        sounds::sound( x, y, 20, _("whoosh!") );
    }
    // notify player if player can see the shot
    if( g->u.sees(x, y) ) {
        add_msg(_("The %s fires its %s!"), name.c_str(), part_info(p).name.c_str());
    }
    // Spawn a fake UPS to power any turreted weapons that need electricity.
    item tmp_ups( "fake_UPS", 0 );
    // Drain a ton of power
    tmp_ups.charges = drain( fuel_type_battery, 1000 );
    tmp.worn.insert( tmp.worn.end(), tmp_ups );
    tmp.fire_gun( xtarg, ytarg, burst );
    // Return whatever is left.
    refill( fuel_type_battery, tmp.worn.back().charges );
    charges = tmp.weapon.charges; // Return real ammo, in case of burst ending early
    
    return true;
}

bool vehicle::manual_fire_turret( int p, player &shooter, const itype &guntype, 
                                  const itype &ammotype, long &charges )
{
    int x = global_x() + parts[p].precalc[0].x;
    int y = global_y() + parts[p].precalc[0].y;

    // Place the shooter at the turret
    const point &oldpos = shooter.pos();
    shooter.setx( x );
    shooter.sety( y );

    // Create a fake gun
    // TODO: Damage the gun based on part hp
    item gun( guntype.id, 0 );
    gun.set_curammo( ammotype.id );
    gun.charges = charges;

    // Give shooter fake weapon
    item old_weapon = shooter.weapon;
    shooter.weapon = gun;

    // Spawn a fake UPS to power any turreted weapons that need electricity.
    item tmp_ups( "fake_UPS", 0 );
    // Drain a ton of power
    tmp_ups.charges = drain( fuel_type_battery, 1000 );
    // Fire_gun expects that the fake UPS is a last worn item
    shooter.worn.insert( shooter.worn.end(), tmp_ups );

    const int range = shooter.weapon.gun_range( &shooter );
    auto mons = shooter.get_visible_creatures( range );
    constexpr target_mode tmode = TARGET_MODE_TURRET_MANUAL; // No aiming yet!
    int tx = shooter.posx();
    int ty = shooter.posy();
    auto trajectory = g->pl_target_ui( tx, ty, range, &shooter.weapon, tmode );
    const bool burst = abs( parts[p].mode ) > 1;
    if( !trajectory.empty() ) {
        // Need to redraw before shooting
        g->draw_ter();
        const point &targ = trajectory.back();
        // Put our shooter on the roof of the vehicle
        shooter.add_effect( "on_roof", 1 );
        // TODO (maybe): Less recoil? We're using a mounted, stabilized turret
        shooter.fire_gun( targ.x, targ.y, burst );
        // And now back - we don't want to get any weird behavior
        shooter.remove_effect( "on_roof" );
    }

    // Done shooting, clean up
    item &ups = shooter.worn.back();
    if( ups.type->id == "fake_UPS" ) {
        refill( fuel_type_battery, ups.charges );
        shooter.worn.pop_back();
    } else {
        // This shouldn't happen, not even if armor below the UPS is destroyed
        // ...but let's handle anyway
        auto upses = shooter.remove_items_with( [] ( item &it ) {
            return it.type->id == "fake_UPS";
        } );
        for( auto &up : upses ) {
            refill( fuel_type_battery, up.charges );
        }
    }

    charges = shooter.weapon.charges;

    // Place the shooter back where we took them from
    shooter.setx( oldpos.x );
    shooter.sety( oldpos.y );
    // Give back old weapon
    shooter.weapon = old_weapon;

    // Deactivate automatic aiming
    if( parts[p].mode > 0 ) {
        parts[p].mode = -parts[p].mode;
        add_msg( m_warning, _("Deactivating automatic target acquisition for this turret" ));
    }

    return !trajectory.empty();
}

/**
 * Opens an openable part at the specified index. If it's a multipart, opens
 * all attached parts as well.
 * @param part_index The index in the parts list of the part to open.
 */
void vehicle::open(int part_index)
{
  if(!part_info(part_index).has_flag("OPENABLE")) {
    debugmsg("Attempted to open non-openable part %d (%s) on a %s!", part_index,
               vehicle_part_types[parts[part_index].id].name.c_str(), name.c_str());
  } else {
    open_or_close(part_index, true);
  }
}

/**
 * Opens an openable part at the specified index. If it's a multipart, opens
 * all attached parts as well.
 * @param part_index The index in the parts list of the part to open.
 */
void vehicle::close(int part_index)
{
  if(!part_info(part_index).has_flag("OPENABLE")) {
    debugmsg("Attempted to close non-closeable part %d (%s) on a %s!", part_index,
               vehicle_part_types[parts[part_index].id].name.c_str(), name.c_str());
  } else {
    open_or_close(part_index, false);
  }
}

void vehicle::open_all_at(int p)
{
    std::vector<int> parts_here = parts_at_relative(parts[p].mount.x, parts[p].mount.y);
    for( auto &elem : parts_here ) {
        if( part_flag( elem, VPFLAG_OPENABLE ) ) {
            // Note that this will open mutlisquare and non-multipart parts in the tile. This
            // means that adjacent open multisquare openables can still have closed stuff
            // on same tile after this function returns
            open( elem );
        }
    }
}

void vehicle::open_or_close(int const part_index, bool const opening)
{
    parts[part_index].open = opening ? 1 : 0;
    insides_dirty = true;
    g->m.set_transparency_cache_dirty();

    if (!part_info(part_index).has_flag("MULTISQUARE")) {
        return;
    }

    /* Find all other closed parts with the same ID in adjacent squares.
     * This is a tighter restriction than just looking for other Multisquare
     * Openable parts, and stops trunks from opening side doors and the like. */
    for( size_t next_index = 0; next_index < parts.size(); ++next_index ) {
        if (parts[next_index].removed) {
            continue;
        }

        //Look for parts 1 square off in any cardinal direction
        const int dx = parts[next_index].mount.x - parts[part_index].mount.x;
        const int dy = parts[next_index].mount.y - parts[part_index].mount.y;
        const int delta = dx * dx + dy * dy;

        const bool is_near = (delta == 1);
        const bool is_id = part_info(next_index).id == part_info(part_index).id;
        const bool do_next = !!parts[next_index].open ^ opening;

        if (is_near && is_id && do_next) {
            open_or_close(next_index, opening);
        }
    }
}

// a chance to stop skidding if moving in roughly the faced direction
void vehicle::possibly_recover_from_skid(){
   if (last_turn > 13)
      //turning on the initial skid is delayed, so move==face, initially. This filters out that case.
      return;
   rl_vec2d mv = move_vec();
   rl_vec2d fv = face_vec();
   float dot = mv.dot_product(fv);
   //threshold of recovery is gaussianesque.

   if (fabs(dot) * 100 > dice(9,20)){
      add_msg(_("The %s recovers from its skid."), name.c_str());
      skidding = false; //face_vec takes over.
      velocity *= dot; //wheels absorb horizontal velocity.
      if(dot < -.8){
         //pointed backwards, velo-wise.
         velocity *= -1; //move backwards.
      }
      move = face;
   }
}

// if not skidding, move_vec == face_vec, mv <dot> fv == 1, velocity*1 is returned.
float vehicle::forward_velocity() const
{
   rl_vec2d mv = move_vec();
   rl_vec2d fv = face_vec();
   float dot = mv.dot_product(fv);
   return velocity * dot;
}

rl_vec2d vehicle::velo_vec() const
{
    rl_vec2d ret;
    if(skidding)
       ret = move_vec();
    else
       ret = face_vec();
    ret = ret.normalized();
    ret = ret * velocity;
    return ret;
}

// normalized.
rl_vec2d vehicle::move_vec() const
{
    float mx,my;
    mx = cos (move.dir() * M_PI/180);
    my = sin (move.dir() * M_PI/180);
    rl_vec2d ret(mx,my);
    return ret;
}

// normalized.
rl_vec2d vehicle::face_vec() const
{
    float fx,fy;
    fx = cos (face.dir() * M_PI/180);
    fy = sin (face.dir() * M_PI/180);
    rl_vec2d ret(fx,fy);
    return ret;
}

float get_collision_factor(float const delta_v)
{
    if (std::abs(delta_v) <= 31) {
        return ( 1 - ( 0.9 * std::abs(delta_v) ) / 31 );
    } else {
        return 0.1;
    }
}

bool vehicle::is_foldable() const
{
    for (size_t i = 0; i < parts.size(); i++) {
        if (!part_flag(i, "FOLDABLE")) {
            return false;
        }
    }
    return true;
}

bool vehicle::restore(const std::string &data)
{
    std::istringstream veh_data(data);
    try {
        JsonIn json(veh_data);
        parts.clear();
        json.read(parts);
    } catch(std::string e) {
        debugmsg("Error restoring vehicle: %s", e.c_str());
        return false;
    }
    refresh();
    face.init(0);
    turn_dir = 0;
    turn(0);
    precalc_mounts(0, 0);
    precalc_mounts(1, 0);
    return true;
}

int vehicle::obstacle_at_part( int p ) const
{
    if( part_flag( p, VPFLAG_OBSTACLE ) && parts[p].hp > 0 ) {
        return p;
    }

    int part = part_with_feature( p, VPFLAG_OBSTACLE, true );
    if( part < 0 ) {
        return -1; // No obstacle here
    }

    if( part_flag( part, VPFLAG_OPENABLE ) && parts[part].open ) {
        return -1; // Open door here
    }

    return part;
}

/*-----------------------------------------------------------------------------
 *                              VEHICLE_PART
 *-----------------------------------------------------------------------------*/

void vehicle_part::properties_from_item( const item &used_item )
{
    const vpart_info &vpinfo = vehicle_part_int_types[iid];
    if( used_item.is_var_veh_part() ) {
        bigness = used_item.bigness;
    }
    // item damage is 0,1,2,3, or 4. part hp is 1..durability.
    // assuming it rusts. other item materials disintegrate at different rates...
    int health = 5 - used_item.damage;
    health *= vpinfo.durability; //[0,dur]
    health /= 5;
    hp = std::max( 1, health );
    // Transfer fuel from item to tank
    const ammotype &desired_liquid = vpinfo.fuel_type;
    const int fuel_per_charge = fuel_charges_to_amount_factor( desired_liquid );
    if( used_item.charges > 0 && desired_liquid == fuel_type_battery ) {
        amount = std::min<int>( used_item.charges * fuel_per_charge, vpinfo.size );
    } else if( !used_item.contents.empty() ) {
        const item &liquid = used_item.contents[0];
        if( liquid.type->id == default_ammo( desired_liquid ) ) {
            amount = std::min<int>( liquid.charges * fuel_per_charge, vpinfo.size );
        }
    }
}

item vehicle_part::properties_to_item() const
{
    const vpart_info &vpinfo = vehicle_part_int_types[iid];
    item tmp( vpinfo.item, calendar::turn );
    if( tmp.is_var_veh_part() ) {
        tmp.bigness = bigness;
    }
    // tools go unloaded to prevent user from exploiting this to
    // refill their (otherwise not refillable) tools
    if( tmp.is_tool() || tmp.is_gun() ) {
        tmp.charges = 0;
    }
    // Cables get special handling: their target coordinates need to remain
    // stored, and if a cable actually drops, it should be half-connected.
    if( tmp.has_flag("CABLE_SPOOL") ) {
        point local_pos = g->m.getlocal(target.first);
        if(g->m.veh_at(local_pos.x, local_pos.y) == nullptr) {
            tmp.item_tags.insert("NO_DROP"); // That vehicle ain't there no more.
        }

        tmp.set_var( "source_x", target.first.x );
        tmp.set_var( "source_y", target.first.y );
        tmp.set_var( "source_z", g->get_levz() );
        tmp.set_var( "state", "pay_out_cable" );
        tmp.active = true;
    }
    // translate part damage to item damage.
    // max damage is 4, min damage 0.
    // this is very lossy.
    float hpofdur = ( float )hp / vpinfo.durability;
    tmp.damage = std::min( 4, std::max<int>( 0, ( 1 - hpofdur ) * 5 ) );
    // Transfer fuel back to tank, but not to gun or it'll crash
    if( !tmp.is_gun() && !vpinfo.fuel_type.empty() && vpinfo.fuel_type != "NULL" && amount > 0 ) {
        const ammotype &desired_liquid = vpinfo.fuel_type;
        const int fuel_per_charge = fuel_charges_to_amount_factor( desired_liquid );
        if( desired_liquid == fuel_type_battery ) {
            tmp.charges = amount / fuel_per_charge;
        } else {
            item liquid( default_ammo( desired_liquid ), calendar::turn );
            liquid.charges = amount / fuel_per_charge;
            if( liquid.charges > 0 ) {
                tmp.put_in( liquid );
            }
        }
    }
    return tmp;
}
<|MERGE_RESOLUTION|>--- conflicted
+++ resolved
@@ -169,38 +169,6 @@
     face.init(0);
     move.init(0);
     of_turn_carry = 0;
-<<<<<<< HEAD
-    turret_mode = turret_mode_off;
-    lights_epower = 0;
-    overhead_epower = 0;
-    fridge_epower = 0;
-    recharger_epower = 0;
-    tracking_epower = 0;
-    alarm_epower = 0;
-    camera_epower = 0;
-    dome_lights_epower = 0;
-    aisle_lights_epower = 0;
-    cruise_velocity = 0;
-    music_id = "";
-    skidding = false;
-    cruise_on = true;
-    lights_on = false;
-    stereo_on = false;
-    tracking_on = false;
-    overhead_lights_on = false;
-    fridge_on = false;
-    recharger_on = false;
-    insides_dirty = true;
-    reactor_on = false;
-    engine_on = false;
-    is_locked = false;
-    is_alarm_on = false;
-    camera_on = false;
-    dome_lights_on = false;
-    aisle_lights_on = false;
-    has_atomic_lights = false;
-=======
->>>>>>> 4707437b
 
     //type can be null if the type_id parameter is omitted
     if(type != "null") {
@@ -697,24 +665,7 @@
     return false;
 }
 
-<<<<<<< HEAD
-bool vehicle::is_engine_type(int e, const ammotype  & ft) {
-=======
-void vehicle::msg_start_engine_fail() {
-    if (total_power (false) <= 0) {
-        add_msg (m_info, _("The %s doesn't have an engine!"), name.c_str());
-    } else if (has_engine_type(fuel_type_muscle, true)) {
-        add_msg (m_info, _("The %s's mechanism is out of reach!"), name.c_str());
-    } else if (!engine_on) {
-        add_msg (_("The %s's engine isn't on!"), name.c_str());
-    } else {
-        add_msg (_("The %s's engine emits a sneezing sound."), name.c_str());
-    }
-}
-
-bool vehicle::is_engine_type(int const e, const ammotype &ft) const
-{
->>>>>>> 4707437b
+bool vehicle::is_engine_type(const int e, const ammotype  &ft) const {
     return part_info(engines[e]).fuel_type == ft;
 }
 
@@ -3244,11 +3195,7 @@
         return (float) (abs(velocity) - sv) / (float) (mv - sv);
 }
 
-<<<<<<< HEAD
-bool vehicle::sufficient_wheel_config ()
-=======
-bool vehicle::valid_wheel_config() const
->>>>>>> 4707437b
+bool vehicle::sufficient_wheel_config () const
 {
     std::vector<int> floats = all_parts_with_feature(VPFLAG_FLOATS);
     if( !floats.empty() ) {
@@ -3268,7 +3215,7 @@
     return true;
 }
 
-bool vehicle::balanced_wheel_config ()
+bool vehicle::balanced_wheel_config () const
 {
     int x1 = 0, y1 = 0, x2 = 0, y2 = 0;
     int count = 0;
@@ -3304,7 +3251,7 @@
     return true;
 }
 
-bool vehicle::valid_wheel_config ()
+bool vehicle::valid_wheel_config () const
 {
     return sufficient_wheel_config() && balanced_wheel_config();
 }
@@ -3503,24 +3450,14 @@
         camera_on = false;
         dome_lights_on = false;
         aisle_lights_on = false;
-<<<<<<< HEAD
-        if(player_in_control(&g->u) || g->u.sees( global_pos() )) {
+        if(player_in_control(g->u) || g->u.sees( global_pos() )) {
             add_msg(_("The %s's battery dies!"),name.c_str());
-=======
-        if(player_in_control(g->u) || g->u.sees( global_pos() )) {
-            add_msg("The %s's battery dies!",name.c_str());
->>>>>>> 4707437b
         }
         if(gas_epower < 0) {
             // Not enough epower to run gas engine ignition system
             engine_on = false;
-<<<<<<< HEAD
-            if(player_in_control(&g->u) || g->u.sees( global_pos() )) {
+            if(player_in_control(g->u) || g->u.sees( global_pos() )) {
                 add_msg(_("The %s's engine dies!"),name.c_str());
-=======
-            if(player_in_control(g->u) || g->u.sees( global_pos() )) {
-                add_msg("The %s's engine dies!",name.c_str());
->>>>>>> 4707437b
             }
         }
     }
