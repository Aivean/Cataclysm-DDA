--- conflicted
+++ resolved
@@ -5216,11 +5216,7 @@
             continue;
         }
 
-<<<<<<< HEAD
         parts[turret_index].target.second = tripoint( targ, g->u.posz() );
-=======
-        parts[turret_index].target.second = {targ.x, targ.y};
->>>>>>> 6d40da1d
     }
 
     if( turret_mode == turret_mode_off ) {
