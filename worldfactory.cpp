#include "worldfactory.h"
#include "file_finder.h"
#include "char_validity_check.h"

// FILE I/O
#include <sys/stat.h>
#ifdef _MSC_VER
#include "wdirent.h"
#include <direct.h>
#else
#include <dirent.h>
#endif // _MSC_VER

#define WORLD_OPTION_FILE "worldoptions.txt"
#define SAVE_MASTER "master.gsav"
#define SAVE_EXTENSION ".sav"
#define SAVE_DIR "save"
#define PATH_SEPARATOR "/"

typedef int (worldfactory::*worldgen_display)(WINDOW *, WORLDPTR);
// single instance of world generator
worldfactory *world_generator;

std::string world_options_header()
{
    return "\
# This file is autogenerated from the values picked during World Gen, and\n\
# should not be altered in any way once the world is generated. If you want\n\
# to edit it, you do so at your own risk.\n\
\n\
";
}


std::string get_next_valid_worldname(std::string test, worldfactory *factory)
{
    int test_value = 1;
    std::stringstream test_worldname;
    const std::string test_world_prefix = test + std::string(1, ' ');
    bool valid = factory->valid_worldname(test, true);
    std::string worldname = test;
    while (!valid){
        test_worldname.str("");
        test_worldname << test_world_prefix << test_value;
        if (factory->valid_worldname(test_worldname.str(), true)){
            worldname = test_worldname.str();
            valid = true;
        }else{
            ++test_value;
        }
    }

    return worldname;
}

worldfactory::worldfactory()
{
    active_world = NULL;
}

worldfactory::~worldfactory()
{
    for (std::map<std::string, WORLDPTR>::iterator it = all_worlds.begin(); it != all_worlds.end(); ++it) {
        delete it->second;
        it->second = NULL;
    }
    all_worlds.clear();
    all_worldnames.clear();
}

WORLDPTR worldfactory::make_new_world()
{
    // Window variables
    const int iOffsetX = (TERMX > FULL_SCREEN_WIDTH) ? (TERMX - FULL_SCREEN_WIDTH) / 2 : 0;
    const int iOffsetY = (TERMY > FULL_SCREEN_HEIGHT) ? (TERMY - FULL_SCREEN_HEIGHT) / 2 : 0;
    // World to return after generating
    WORLDPTR retworld = new WORLD();
    // set up window
    WINDOW *wf_win = newwin(FULL_SCREEN_HEIGHT, FULL_SCREEN_WIDTH, iOffsetY, iOffsetX);
    // prepare tab display order
    std::vector<worldgen_display> tabs;
    std::vector<std::string> tab_strings;

    tabs.push_back(&worldfactory::show_worldgen_tab_options);
    tabs.push_back(&worldfactory::show_worldgen_tab_confirm);

    tab_strings.push_back(_("World Gen Options"));
    tab_strings.push_back(_("CONFIRMATION"));

    int curtab = 0;
    int lasttab; // give placement memory to menus, sorta.
    const int numtabs = tabs.size();
    while (curtab >= 0 && curtab < numtabs) {
        lasttab = curtab;
        draw_worldgen_tabs(wf_win, curtab, tab_strings);
        curtab += (world_generator->*tabs[curtab])(wf_win, retworld);

        if (curtab < 0) {
            if (!query_yn(_("Do you want to abort World Generation?"))) {
                curtab = lasttab;
            }
        }
    }
    if (curtab < 0) {
        delete retworld;
        return NULL;
    }

    // add world to world list
    all_worlds[retworld->world_name] = retworld;
    all_worldnames.push_back(retworld->world_name);

    std::stringstream path;
    path << SAVE_DIR << PATH_SEPARATOR << retworld->world_name;
    retworld->world_path = path.str();

    if (!save_world(retworld)) {
        std::string worldname = retworld->world_name;
        std::vector<std::string>::iterator it = std::find(all_worldnames.begin(), all_worldnames.end(), worldname);
        all_worldnames.erase(it);
        delete all_worlds[worldname];
        delete retworld;
        all_worlds.erase(worldname);
        return NULL;
    }
    return retworld;
}

WORLDPTR worldfactory::make_new_world(special_game_id special_type)
{
    std::string worldname;
    switch(special_type) {
        case SGAME_TUTORIAL:
            worldname = "TUTORIAL";
            break;
        case SGAME_DEFENSE:
            worldname = "DEFENSE";
            break;
        default:
            return NULL;
    }

    // look through worlds and see if worlname exists already. if so then just return
    // it instead of making a new world
    if (all_worlds.find(worldname) != all_worlds.end()) {
        return all_worlds[worldname];
    }

    WORLDPTR special_world = new WORLD();
    special_world->world_name = worldname;

    if (special_world->world_options.size() == 0) {
        for (std::map<std::string, cOpt>::iterator it = OPTIONS.begin(); it != OPTIONS.end(); ++it) {
            if (it->second.getPage() == "world_default") {
                special_world->world_options[it->first] = it->second;
            }
        }
    }
    special_world->world_options["DELETE_WORLD"].setValue("yes");

    // add world to world list!
    all_worlds[worldname] = special_world;
    all_worldnames.push_back(worldname);

    std::stringstream path;
    path << SAVE_DIR << PATH_SEPARATOR << worldname;
    special_world->world_path = path.str();

    if (!save_world(special_world)) {
        std::vector<std::string>::iterator it = std::find(all_worldnames.begin(), all_worldnames.end(), worldname);
        all_worldnames.erase(it);
        delete all_worlds[worldname];
        delete special_world;
        all_worlds.erase(worldname);
        return NULL;
    }

    return special_world;
}

WORLDPTR worldfactory::convert_to_world(std::string origin_path)
{
    // prompt for worldname? Nah, just make a worldname... the user can fix it later if they really don't want this as a name...
    std::string worldname = get_next_valid_worldname("ConvWorld", this);

    // check and loop on validity

    // create world informations
    WORLDPTR newworld = new WORLD();
    newworld->world_name = worldname;

    std::stringstream path;
    path << SAVE_DIR << PATH_SEPARATOR << worldname;
    newworld->world_path = path.str();

    // save world as conversion world
    if (save_world(newworld, true)){
        // move files from origin_path into new world path
        std::vector<std::string> origin_files = file_finder::get_files_from_path(".", origin_path, false);
        for (int i = 0; i < origin_files.size(); ++i){
            std::string filename = origin_files[i].substr(origin_files[i].find_last_of("/\\"));

            rename(origin_files[i].c_str(), std::string(newworld->world_path + filename).c_str());
        }

        DebugLog() << "worldfactory::convert_to_world -- World Converted Successfully!\n";
        return newworld;
    }else{
        // something horribly wrong happened
        DebugLog() << "worldfactory::convert_to_world -- World Conversion Failed!\n";
        return NULL;
    }
}

void worldfactory::set_active_world(WORLDPTR world)
{
    world_generator->active_world = world;
    if (world) {
        ACTIVE_WORLD_OPTIONS = world->world_options;
    }else{
        ACTIVE_WORLD_OPTIONS.clear();
    }
}

bool worldfactory::save_world(WORLDPTR world, bool is_conversion)
{
    // if world is NULL then change it to the active_world
    if (!world) {
        world = active_world;
    }
    // if the active_world is NULL then return w/o saving
    if (!world) {
        return false;
    }

    std::ofstream fout;
    std::stringstream woption;

    woption << world->world_path << "/" << WORLD_OPTION_FILE;

    DIR *dir = opendir(world->world_path.c_str());

    if (!dir) {
        // if opendir doesn't work, the *dir pointer is empty.  If we try to close it, it creates a segfault.
        //closedir(dir);
#if(defined _WIN32 || defined __WIN32__)
        mkdir(world->world_path.c_str());
#else
        mkdir(world->world_path.c_str(), 0777);
#endif
        dir = opendir(world->world_path.c_str());
    }
    if (!dir) {
        // if opendir doesn't work, the *dir pointer is empty.  If we try to close it, it creates a segfault.
        //closedir(dir);
        DebugLog() << "Unable to create or open world[" << world->world_name << "] directory for saving\n";
        return false;
    }
    if (dir)
        closedir(dir); // don't need to keep the directory open

    if (!is_conversion){
        fout.open(woption.str().c_str());
        if (!fout.is_open()) {
            fout.close();
            return false;
        }
        fout << world_options_header() << std::endl;

        for (std::map<std::string, cOpt>::iterator it = world->world_options.begin(); it != world->world_options.end(); ++it) {
            fout << "#" << it->second.getTooltip() << std::endl;
            fout << "#Default: " << it->second.getDefaultText() << std::endl;
            fout << it->first << " " << it->second.getValue() << std::endl << std::endl;
        }
        fout.close();
    }
    return true;
}

std::map<std::string, WORLDPTR> worldfactory::get_all_worlds()
{
    std::map<std::string, WORLDPTR> retworlds;

    std::vector<std::string> qualifiers;
    qualifiers.push_back(WORLD_OPTION_FILE);
    qualifiers.push_back(SAVE_MASTER);

    if (all_worlds.size() > 0) {
        for (std::map<std::string, WORLDPTR>::iterator it = all_worlds.begin(); it != all_worlds.end(); ++it) {
            delete it->second;
        }
        all_worlds.clear();
        all_worldnames.clear();
    }
    // get the master files. These determine the validity of a world
    std::vector<std::string> world_dirs = file_finder::get_directories_with(qualifiers, SAVE_DIR, true);

    // check to see if there are >0 world directories found
    if (world_dirs.size() > 0) {
        // worlds exist by having an option file
        // create worlds
        for (int i = 0; i < world_dirs.size(); ++i) {
            // get the option file again
            // we can assume that there is only one master.gsav, so just collect the first path
            bool no_options = true;
            std::vector<std::string> detected_world_op = file_finder::get_files_from_path(WORLD_OPTION_FILE, world_dirs[i], false);
            std::string world_op_file = WORLD_OPTION_FILE;
            if ( ! detected_world_op.empty() ) {
                no_options = false;
            }
            // get the save files
            std::vector<std::string> world_sav_files = file_finder::get_files_from_path(SAVE_EXTENSION, world_dirs[i], false);
            // split the save file names between the directory and the extension
            for (int j = 0; j < world_sav_files.size(); ++j) {
                size_t save_index = world_sav_files[j].find(SAVE_EXTENSION);
                world_sav_files[j] = world_sav_files[j].substr(world_dirs[i].size() + 1, save_index - (world_dirs[i].size() + 1));
            }
            // the directory name is the name of the world
            std::string worldname;
            unsigned name_index = world_dirs[i].find_last_of("/\\");
            worldname = world_dirs[i].substr(name_index + 1);

            // create and store the world
            retworlds[worldname] = new WORLD();
            // give the world a name
            retworlds[worldname]->world_name = worldname;
            all_worldnames.push_back(worldname);
            // add sav files
            for (int j = 0; j < world_sav_files.size(); ++j) {
                retworlds[worldname]->world_saves.push_back(world_sav_files[j]);
            }
            // set world path
            retworlds[worldname]->world_path = world_dirs[i];

            // load options into the world
            if ( no_options ) {
                for (std::map<std::string, cOpt>::iterator it = OPTIONS.begin(); it != OPTIONS.end(); ++it) {
                    if (it->second.getPage() == "world_default") {
                        retworlds[worldname]->world_options[it->first] = it->second;
                    }
                }
                retworlds[worldname]->world_options["DELETE_WORLD"].setValue("yes");
                save_world(retworlds[worldname]);
            } else {
                retworlds[worldname]->world_options = get_world_options(detected_world_op[0]);
            }
        }
    }
    // check to see if there exists a worldname "save" which denotes that a world exists in the save
    // directory and not in a sub-world directory
    if (retworlds.find("save") != retworlds.end()){
        WORLDPTR converted_world = convert_to_world(retworlds["save"]->world_path);
        if (converted_world){
            converted_world->world_saves = retworlds["save"]->world_saves;
            converted_world->world_options = retworlds["save"]->world_options;

            std::vector<std::string>::iterator oldindex = std::find(all_worldnames.begin(), all_worldnames.end(), "save");

            delete retworlds["save"];
            retworlds.erase("save");
            all_worldnames.erase(oldindex);

            retworlds[converted_world->world_name] = converted_world;
            all_worldnames.push_back(converted_world->world_name);
        }
    }
    all_worlds = retworlds;
    return retworlds;
}

WORLDPTR worldfactory::pick_world()
{
    std::map<std::string, WORLDPTR> worlds = get_all_worlds();
    std::vector<std::string> world_names = all_worldnames;

    // filter out special worlds (TUTORIAL | DEFENSE) from world_names
    for (std::vector<std::string>::iterator it = world_names.begin(); it != world_names.end();) {
        if (*it == "TUTORIAL" || *it == "DEFENSE") {
            it = world_names.erase(it);
        } else {
            ++it;
        }
    }
    // if there is only one world to pick from, autoreturn it
    if (world_names.size() == 1) {
        return worlds[world_names[0]];
    }
    // if there are no worlds to pick from, immediately try to make one
    else if (world_names.empty()) {
<<<<<<< HEAD
        return make_new_world();
=======
        if (query_yn(_("There are no valid worlds to pick from, would you like to make one?"))) {
            return make_new_world();
        }
>>>>>>> 2ec12a1e
    }

    const int iTooltipHeight = 3;
    const int iContentHeight = FULL_SCREEN_HEIGHT - 3 - iTooltipHeight;
    const int num_pages = world_names.size() / iContentHeight + 1; // at least 1 page
    const int iOffsetX = (TERMX > FULL_SCREEN_WIDTH) ? (TERMX - FULL_SCREEN_WIDTH) / 2 : 0;
    const int iOffsetY = (TERMY > FULL_SCREEN_HEIGHT) ? (TERMY - FULL_SCREEN_HEIGHT) / 2 : 0;

    std::map<int, bool> mapLines;
    mapLines[3] = true;

    std::map<int, std::vector<std::string> > world_pages;
    int worldnum = 0;
    for (int i = 0; i < num_pages; ++i) {
        world_pages[i] = std::vector<std::string>();
        for (int j = 0; j < iContentHeight; ++j) {
            world_pages[i].push_back(world_names[worldnum++]);
            if (worldnum == world_names.size()) {
                break;
            }
        }
    }
    int sel = 0, selpage = 0;

    WINDOW *w_worlds_border = newwin(FULL_SCREEN_HEIGHT, FULL_SCREEN_WIDTH, iOffsetY, iOffsetX);
    WINDOW *w_worlds_tooltip = newwin(iTooltipHeight, FULL_SCREEN_WIDTH - 2, 1 + iOffsetY, 1 + iOffsetX);
    WINDOW *w_worlds_header = newwin(1, FULL_SCREEN_WIDTH - 2, 1 + iTooltipHeight + iOffsetY, 1 + iOffsetX);
    WINDOW *w_worlds        = newwin(iContentHeight, FULL_SCREEN_WIDTH - 2, iTooltipHeight + 2 + iOffsetY, 1 + iOffsetX);

    wborder(w_worlds_border, LINE_XOXO, LINE_XOXO, LINE_OXOX, LINE_OXOX, LINE_OXXO, LINE_OOXX, LINE_XXOO, LINE_XOOX);
    mvwputch(w_worlds_border, 4, 0, c_ltgray, LINE_XXXO); // |-
    mvwputch(w_worlds_border, 4, 79, c_ltgray, LINE_XOXX); // -|

    for (std::map<int, bool>::iterator iter = mapLines.begin(); iter != mapLines.end(); ++iter) {
        mvwputch(w_worlds_border, FULL_SCREEN_HEIGHT - 1, iter->first + 1, c_ltgray, LINE_XXOX); // _|_
    }

    mvwprintz(w_worlds_border, 0, 36, c_ltred, _(" WORLD SELECTION "));
    wrefresh(w_worlds_border);

    for (int i = 0; i < 78; i++) {
        if (mapLines[i]) {
            mvwputch(w_worlds_header, 0, i, c_ltgray, LINE_OXXX);
        } else {
            mvwputch(w_worlds_header, 0, i, c_ltgray, LINE_OXOX); // Draw header line
        }
    }

    wrefresh(w_worlds_header);

    char ch = ' ';

    std::stringstream sTemp;

    do {
        //Clear the lines
        for (int i = 0; i < iContentHeight; i++) {
            for (int j = 0; j < 79; j++) {
                if (mapLines[j]) {
                    mvwputch(w_worlds, i, j, c_ltgray, LINE_XOXO);
                } else {
                    mvwputch(w_worlds, i, j, c_black, ' ');
                }

                if (i < iTooltipHeight) {
                    mvwputch(w_worlds_tooltip, i, j, c_black, ' ');
                }
            }
        }

        //Draw World Names
        for (int i = 0; i < world_pages[selpage].size(); ++i) {
            sTemp.str("");
            sTemp << i + 1;
            mvwprintz(w_worlds, i, 0, c_white, sTemp.str().c_str());
            mvwprintz(w_worlds, i, 4, c_white, "");


            if (i == sel) {
                wprintz(w_worlds, c_yellow, ">> ");
            } else {
                wprintz(w_worlds, c_yellow, " ");
            }

            wprintz(w_worlds, c_white, "%s", (world_pages[selpage])[i].c_str());
        }

        //Draw Tabs
        mvwprintz(w_worlds_header, 0, 7, c_white, "");

        for (int i = 0; i < num_pages; ++i) {
            nc_color tabcolor = (selpage == i) ? hilite(c_white):c_white;
            if (world_pages[i].size() > 0) { //skip empty pages
                wprintz(w_worlds_header, c_white, "[");
                wprintz(w_worlds_header, tabcolor, _("Page %d"), i + 1);
                wprintz(w_worlds_header, c_white, "]");
                wputch(w_worlds_header, c_white, LINE_OXOX);
            }
        }

        wrefresh(w_worlds_header);

        fold_and_print(w_worlds_tooltip, 0, 0, 78, c_white, _("Pick a world to enter game"));
        wrefresh(w_worlds_tooltip);

        wrefresh(w_worlds);

        ch = input();

        if (world_pages[selpage].size() > 0 || ch == '\t') {
            switch(ch) {
                case 'j': //move down
                    sel++;
                    if (sel >= world_pages[selpage].size()) {
                        sel = 0;
                    }
                    break;
                case 'k': //move up
                    sel--;
                    if (sel < 0) {
                        sel = world_pages[selpage].size() - 1;
                    }
                    break;
                case '>':
                case '\t': //Switch to next Page
                    sel = 0;
                    do { //skip empty pages
                        selpage++;
                        if (selpage >= world_pages.size()) {
                            selpage = 0;
                        }
                    } while(world_pages[selpage].size() == 0);

                    break;
                case '<':
                    sel = 0;
                    do { //skip empty pages
                        selpage--;
                        if (selpage < 0) {
                            selpage = world_pages.size() - 1;
                        }
                    } while(world_pages[selpage].size() == 0);
                    break;
                case '\n':
                    // we are wanting to get out of this by confirmation, so ask if we want to load the level [y/n prompt] and if yes exit
                    std::string querystring = string_format(_("Do you want to start the game in world [%s]?"), world_pages[selpage][sel].c_str());
                    if (query_yn(querystring.c_str())) {
                        werase(w_worlds);
                        werase(w_worlds_border);
                        werase(w_worlds_header);
                        werase(w_worlds_tooltip);
                        return all_worlds[world_pages[selpage][sel]];//sel + selpage * iContentHeight;
                    }
                    break;
            }
        }
    } while(ch != 'q' && ch != 'Q' && ch != KEY_ESCAPE);

    werase(w_worlds);
    werase(w_worlds_border);
    werase(w_worlds_header);
    werase(w_worlds_tooltip);

    return NULL;
}

void worldfactory::remove_world(std::string worldname)
{
    std::vector<std::string>::iterator it = std::find(all_worldnames.begin(), all_worldnames.end(), worldname);
    if (it != all_worldnames.end()) {
        all_worldnames.erase(it);

        delete all_worlds[worldname];
        all_worlds.erase(worldname);
    }
}

std::string worldfactory::pick_random_name()
{
    // TODO: add some random worldname parameters to name generator
    return get_next_valid_worldname("WOOT", this);
}

int worldfactory::show_worldgen_tab_options(WINDOW *win, WORLDPTR world)
{
    const int iTooltipHeight = 1;
    const int iContentHeight = FULL_SCREEN_HEIGHT - 3 - iTooltipHeight;

    const int iOffsetX = (TERMX > FULL_SCREEN_WIDTH) ? (TERMX - FULL_SCREEN_WIDTH) / 2 : 0;
    const int iOffsetY = (TERMY > FULL_SCREEN_HEIGHT) ? (TERMY - FULL_SCREEN_HEIGHT) / 2 : 0;

    WINDOW *w_options = newwin(iContentHeight, FULL_SCREEN_WIDTH - 2, iTooltipHeight + 2 + iOffsetY, 1 + iOffsetX);

    std::stringstream sTemp;

    std::map<int, bool> mapLines;
    mapLines[3] = true;
    mapLines[60] = true;
    // only populate once
    if (world->world_options.size() == 0) {
        for (std::map<std::string, cOpt>::iterator it = OPTIONS.begin(); it != OPTIONS.end(); ++it) {
            if (it->second.getPage() == "world_default") {
                world->world_options[it->first] = it->second;
            }
        }
    }

    std::vector<std::string> keys;
    for (std::map<std::string, cOpt>::iterator it = world->world_options.begin(); it != world->world_options.end(); ++it) {
        keys.push_back(it->first);
    }

    for (std::map<int, bool>::iterator mLine = mapLines.begin(); mLine != mapLines.end(); ++mLine){
        if (mLine->second){
            mvwputch(win, FULL_SCREEN_HEIGHT-1, mLine->first+1, c_ltgray, LINE_XXOX); // _|_
        }
    }

    wrefresh(win);
    refresh();

    InputEvent ch;

    //char ch = ' ';
    int sel = 0;

    int curoption = 0;
    do {
        for (int i = 0; i < iContentHeight; i++) {
            for (int j = 0; j < 79; j++) {
                if (mapLines[j]) {
                    mvwputch(w_options, i, j, c_ltgray, LINE_XOXO);
                } else {
                    mvwputch(w_options, i, j, c_black, ' ');
                }
            }
        }
        curoption = 0;
        for (std::map<std::string, cOpt>::iterator it = world->world_options.begin(); it != world->world_options.end(); ++it) {
            nc_color cLineColor = c_ltgreen;

            sTemp.str("");
            sTemp << curoption + 1;
            mvwprintz(w_options, curoption , 0, c_white, sTemp.str().c_str());
            mvwprintz(w_options, curoption , 4, c_white, "");

            if (sel == curoption) {
                wprintz(w_options, c_yellow, ">> ");
            } else {
                wprintz(w_options, c_yellow, " ");
            }

            wprintz(w_options, c_white, "%s", (it->second.getMenuText()).c_str());

            if (it->second.getValue() == "False") {
                cLineColor = c_ltred;
            }

            mvwprintz(w_options, curoption, 62, (sel == curoption) ? hilite(cLineColor) : cLineColor, "%s", (it->second.getValueName()).c_str());
            ++curoption;
        }

        wrefresh(w_options);
        refresh();

        //ch = input();
        ch = get_input();
        if (world->world_options.size() > 0 || ch == Tab) {
            switch(ch) {
                case DirectionS: //move down
                    sel++;
                    if (sel >= world->world_options.size()) {
                        sel = 0;
                    }
                    break;
                case DirectionN: //move up
                    sel--;
                    if (sel < 0) {
                        sel = world->world_options.size() - 1;
                    }
                    break;
                case DirectionW: //set to prev value
                    world->world_options[keys[sel]].setNext();
                    break;
                case DirectionE: //set to next value
                    world->world_options[keys[sel]].setPrev();
                    break;

                case DirectionUp: // '<'
                    werase(w_options);
                    delwin(w_options);
                    return -1;
                    break;
                case DirectionDown: // '>'
                    werase(w_options);
                    delwin(w_options);
                    return 1;
                    break;
                case Cancel:
                    return -999;
                    break;
            }
        }
    } while (true);

    return 0;
}

int worldfactory::show_worldgen_tab_confirm(WINDOW *win, WORLDPTR world)
{
    const int iTooltipHeight = 1;
    const int iContentHeight = FULL_SCREEN_HEIGHT - 3 - iTooltipHeight;

    const int iOffsetX = (TERMX > FULL_SCREEN_WIDTH) ? (TERMX - FULL_SCREEN_WIDTH) / 2 : 0;
    const int iOffsetY = (TERMY > FULL_SCREEN_HEIGHT) ? (TERMY - FULL_SCREEN_HEIGHT) / 2 : 0;

    WINDOW *w_confirmation = newwin(iContentHeight, FULL_SCREEN_WIDTH - 2, iTooltipHeight + 2 + iOffsetY, 1 + iOffsetX);

    unsigned namebar_pos = 3 + utf8_width(_("World Name:"));

    int line = 1;
    bool noname = false;
    long ch;

    std::string worldname = world->world_name;
    do {
        mvwprintz(w_confirmation, 2, 2, c_ltgray, _("World Name:"));
        mvwprintz(w_confirmation, 2, namebar_pos, c_ltgray, "______________________________");

        fold_and_print(w_confirmation, 10, 2, 76, c_ltgray,
                       _("When you are satisfied with the world as it is and are ready to continue, press >"));
        fold_and_print(w_confirmation, 12, 2, 76, c_ltgray, _("To go back and review your world, press <"));
        fold_and_print(w_confirmation, 14, 2, 76, c_green, _("To pick a random name for your world, press ?."));

        if (!noname) {
            mvwprintz(w_confirmation, 2, namebar_pos, c_ltgray, "%s", worldname.c_str());
            if (line == 1) {
                wprintz(w_confirmation, h_ltgray, "_");
            }
        }

        wrefresh(win);
        wrefresh(w_confirmation);
        refresh();
        ch = input();
        if (noname) {
            mvwprintz(w_confirmation, 2, namebar_pos, c_ltgray, "______________________________");
            noname = false;
        }


        if (ch == '>') {
            if (worldname.size() == 0) {
                mvwprintz(w_confirmation, 2, namebar_pos, h_ltgray, _("______NO NAME ENTERED!!!!_____"));
                noname = true;
                wrefresh(w_confirmation);
                if (!query_yn(_("Are you SURE you're finished? Your world's name will be randomly generated."))) {
                    continue;
                    continue;
                } else {
                    world->world_name = pick_random_name();
                    if (!valid_worldname(world->world_name)) {
                        continue;
                    }
                    return 1;
                }
            } else if (query_yn(_("Are you SURE you're finished?")) && valid_worldname(worldname)) {
                world->world_name = worldname;
                werase(w_confirmation);
                delwin(w_confirmation);

                return 1;
            } else {
                continue;
            }
        } else if (ch == '<') {
            world->world_name = worldname;
            werase(w_confirmation);
            delwin(w_confirmation);
            return -1;
        } else if (ch == '?') {
            mvwprintz(w_confirmation, 2, namebar_pos, c_ltgray, "______________________________");
            world->world_name = worldname = pick_random_name();
        } else if (ch == KEY_ESCAPE){
            world->world_name = worldname; // cache the current worldname just in case they say No to the exit query
            return -999;
        } else {
            switch (line) {
                case 1:
                    if (ch == KEY_BACKSPACE || ch == 127) {
                        if (worldname.size() > 0) {
                            //erease utf8 character TODO: make a function
                            while(worldname.size() > 0 && ((unsigned char)worldname[worldname.size() - 1]) >= 128 &&
                                    ((unsigned char)worldname[(int)worldname.size() - 1]) <= 191) {
                                worldname.erase(worldname.size() - 1);
                            }
                            worldname.erase(worldname.size() - 1);
                            mvwprintz(w_confirmation, 2, namebar_pos, c_ltgray, "______________________________");
                            mvwprintz(w_confirmation, 2, namebar_pos, c_ltgray, "%s", worldname.c_str());
                            wprintz(w_confirmation, h_ltgray, "_");
                        }
                    } else if (is_char_allowed(ch) && utf8_width(worldname.c_str()) < 30) {
                        worldname.push_back(ch);
                    } else if(ch == KEY_F(2)) {
                        std::string tmp = get_input_string_from_file();
                        int tmplen = utf8_width(tmp.c_str());
                        if(tmplen > 0 && tmplen + utf8_width(worldname.c_str()) < 30) {
                            worldname.append(tmp);
                        }
                    }
                    //experimental unicode input
                    else if(ch > 127) {
                        std::string tmp = utf32_to_utf8(ch);
                        int tmplen = utf8_width(tmp.c_str());
                        if(tmplen > 0 && tmplen + utf8_width(worldname.c_str()) < 30) {
                            worldname.append(tmp);
                        }
                    }
                    break;
            }
        }
    } while (true);

    return 0;
}

void worldfactory::draw_worldgen_tabs(WINDOW *w, int current, std::vector<std::string> tabs)
{
    wclear(w);

    for (int i = 1; i < 79; i++) {
        mvwputch(w, 2, i, c_ltgray, LINE_OXOX);
        mvwputch(w, 24, i, c_ltgray, LINE_OXOX);

        if (i > 2 && i < 24) {
            mvwputch(w, i, 0, c_ltgray, LINE_XOXO);
            mvwputch(w, i, 79, c_ltgray, LINE_XOXO);
        }
    }

    int x = 2;
    for (int i = 0; i < tabs.size(); ++i) {
        draw_tab(w, x, tabs[i], (i == current) ? true : false);
        x += utf8_width(tabs[i].c_str()) + 5;
    }

    mvwputch(w, 2, 0, c_ltgray, LINE_OXXO); // |^
    mvwputch(w, 2, 79, c_ltgray, LINE_OOXX); // ^|

    mvwputch(w, 4, 0, c_ltgray, LINE_XOXO); // |
    mvwputch(w, 4, 79, c_ltgray, LINE_XOXO); // |

    mvwputch(w, 24, 0, c_ltgray, LINE_XXOO); // |_
    mvwputch(w, 24, 79, c_ltgray, LINE_XOOX);// _|
}

bool worldfactory::valid_worldname(std::string name, bool automated)
{
    std::string msg;

    if (name == "save"){
        msg = string_format(_("%s is not a valid world name, it is a reserved name"), name.c_str());
    }else if (std::find(all_worldnames.begin(), all_worldnames.end(), name) == all_worldnames.end()) {
        return true;
    }else{
        msg = string_format(_("%s is not a valid world name, already exists!"), name.c_str());
    }
    if (!automated){
        popup_getkey(msg.c_str());
    }
    return false;
}

std::map<std::string, cOpt> worldfactory::get_world_options(std::string path)
{
    std::map<std::string, cOpt> retoptions;
    std::ifstream fin;

    fin.open(path.c_str());

    if (!fin.is_open()) {
        fin.close();
        save_options();

        fin.open(path.c_str());
        if (!fin.is_open()) {
            fin.close();
            DebugLog() << "Could neither read nor create world options file\n";
            return retoptions;
        }
    }
    std::string sLine;

    while (!fin.eof()) {
        getline(fin, sLine);

        if (sLine != "" && sLine[0] != '#' && std::count(sLine.begin(), sLine.end(), ' ') == 1) {
            int ipos = sLine.find(' ');
            // make sure that the option being loaded is part of the world_default page in OPTIONS
            if(OPTIONS[sLine.substr(0, ipos)].getPage() == "world_default"){
                retoptions[sLine.substr(0, ipos)] = OPTIONS[sLine.substr(0, ipos)]; // init to OPTIONS current
                retoptions[sLine.substr(0, ipos)].setValue(sLine.substr(ipos + 1, sLine.length()));
            }
        }
    }
    fin.close();

    return retoptions;
}<|MERGE_RESOLUTION|>--- conflicted
+++ resolved
@@ -387,13 +387,7 @@
     }
     // if there are no worlds to pick from, immediately try to make one
     else if (world_names.empty()) {
-<<<<<<< HEAD
         return make_new_world();
-=======
-        if (query_yn(_("There are no valid worlds to pick from, would you like to make one?"))) {
-            return make_new_world();
-        }
->>>>>>> 2ec12a1e
     }
 
     const int iTooltipHeight = 3;
